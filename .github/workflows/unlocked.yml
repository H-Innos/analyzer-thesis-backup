--- conflicted
+++ resolved
@@ -73,39 +73,8 @@
       - name: Build
         run: ./make.sh nat
 
-<<<<<<< HEAD
-      - name: Test regression
-        run: ./make.sh headers testci
-
-      - name: Test apron regression # skipped by default but CI has apron, so explicitly test group (which ignores skipping -- it's now a feature!)
-        if: ${{ matrix.apron }}
-        run: |
-          ruby scripts/update_suite.rb group apron -s
-          ruby scripts/update_suite.rb group apron2 -s
-
-      - name: Test apron octagon regression # skipped by default but CI has apron, so explicitly test group (which ignores skipping -- it's now a feature!)
-        if: ${{ matrix.apron }}
-        run: ruby scripts/update_suite.rb group octagon -s
-
-      - name: Test apron affeq regression # skipped by default but CI has apron, so explicitly test group (which ignores skipping -- it's now a feature!)
-        if: ${{ matrix.apron }}
-        run: ruby scripts/update_suite.rb group affeq -s
-
-      - name: Test apron regression (Mukherjee et. al  SAS '17 paper') # skipped by default but CI has apron, so explicitly test group (which ignores skipping -- it's now a feature!)
-        if: ${{ matrix.apron }}
-        run: ruby scripts/update_suite.rb group apron-mukherjee -s
-
-      - name: Test lin2vareq regression # skipped by default but CI has apron, so explicitly test group (which ignores skipping -- it's now a feature!)
-        if: ${{ matrix.apron }}
-        run: ruby scripts/update_suite.rb group lin2vareq -s
-
-      - name: Test apron termination regression # skipped by default but CI has apron, so explicitly test group (which ignores skipping -- it's now a feature!)
-        if: ${{ matrix.apron }}
-        run: ruby scripts/update_suite.rb group termination -s
-=======
       - name: Download Linux headers
         run: ./make.sh headers
->>>>>>> 32fc1cd3
 
       - name: Test
         run: opam exec -- dune runtest
