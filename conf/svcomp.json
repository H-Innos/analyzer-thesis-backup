--- conflicted
+++ resolved
@@ -72,11 +72,8 @@
         "wideningThresholds",
         "loopUnrollHeuristic",
         "memsafetySpecification",
-<<<<<<< HEAD
-        "tmpSpecialAnalysis"
-=======
+        "tmpSpecialAnalysis",
         "termination"
->>>>>>> 26deafb5
       ]
     }
   },
