opam-version: "2.0"
synopsis: "Static analysis framework for C"
maintainer: [
  "Michael Schwarz <michael.schwarz93@gmail.com>"
  "Simmo Saan <simmo.saan@gmail.com>"
  "Ralf Vogler <ralf.vogler@gmail.com>"
]
authors: [
  "Vesal Vojdani"
  "Kalmer Apinis"
  "Ralf Vogler"
  "Michael Schwarz"
  "Julian Erhard"
  "Simmo Saan"
]
license: "MIT"
homepage: "https://goblint.in.tum.de"
doc: "https://goblint.readthedocs.io/en/latest/"
bug-reports: "https://github.com/goblint/analyzer/issues"
depends: [
  "apron" {= "v0.9.13"}
  "astring" {= "0.8.5" & with-doc}
  "base-bigarray" {= "base"}
  "base-bytes" {= "base"}
  "base-threads" {= "base"}
  "base-unix" {= "base"}
  "batteries" {= "3.3.0"}
  "benchmark" {= "1.6" & with-test}
  "biniou" {= "1.2.1"}
  "camlidl" {= "1.09"}
  "cmdliner" {= "1.0.4" & with-doc}
  "conf-gmp" {= "3"}
  "conf-mpfr" {= "2"}
  "conf-perl" {= "1"}
  "conf-ruby" {= "1.0.0" & with-test}
  "cppo" {= "1.6.7"}
  "dune" {= "2.9.1"}
  "dune-private-libs" {= "2.9.1"}
  "dune-site" {= "2.9.1"}
  "easy-format" {= "1.3.2"}
  "fpath" {= "0.7.3" & with-doc}
  "goblint-cil" {= "1.8.2"}
  "mlgmpidl" {= "1.2.13"}
  "num" {= "1.4"}
  "ocaml" {= "4.12.0"}
  "ocaml-base-compiler" {= "4.12.0"}
  "ocaml-compiler-libs" {= "v0.12.4"}
  "ocaml-config" {= "2"}
  "ocaml-monadic" {= "0.5"}
  "ocaml-options-vanilla" {= "1"}
  "ocamlbuild" {= "0.14.0"}
  "ocamlfind" {= "1.9.1"}
  "odoc" {= "1.5.2" & with-doc}
  "ounit2" {= "2.2.4" & with-test}
  "ppx_derivers" {= "1.2.1"}
  "ppx_deriving" {= "5.2.1"}
  "ppx_deriving_yojson" {= "3.6.1"}
  "ppx_distr_guards" {= "0.3"}
  "ppxlib" {= "0.23.0"}
  "qcheck-core" {= "0.17"}
  "re" {= "1.9.0" & with-doc}
  "result" {= "1.5"}
  "seq" {= "base" & with-doc}
  "sexplib0" {= "v0.14.0"}
  "sha" {= "1.15.1"}
  "stdlib-shims" {= "0.3.0"}
  "topkg" {= "1.0.3" & with-doc}
  "tyxml" {= "4.4.0" & with-doc}
  "uchar" {= "0.0.2" & with-doc}
  "uutf" {= "1.0.2" & with-doc}
  "yojson" {= "1.7.0"}
  "zarith" {= "1.12"}
]
build: [
  ["dune" "subst"] {dev}
  [
  "dune"
  "build"
  "-p"
  name
  "-j"
  jobs
  "--promote-install-files=false"
  "@install"
  "@runtest" {with-test}
  "@doc" {with-doc}
]
  ["dune" "install" "-p" name "--create-install-files" name]
]
dev-repo: "git+https://github.com/goblint/analyzer.git"
name: "goblint"
version: "dev"
pin-depends: [
  [
<<<<<<< HEAD
    "goblint-cil.1.8.2"
    "git+https://github.com/goblint/cil.git#a3c91aa6e8f946fec9a9a13361b051a73b12a65c"
  ]
  [
    "apron.v0.9.13"
    "git+https://github.com/antoinemine/apron.git#c852ebcc89e5cf4a5a3318e7c13c73e1756abb11"
  ]
  [
    "zarith.1.12-gob0"
    "git+https://github.com/goblint/Zarith.git#goblint-release-1.12"
  ]
  [
    "ppx_deriving_yojson.3.6.1"
    "git+https://github.com/ocaml-ppx/ppx_deriving_yojson.git#e030f13a3450e9cf7d2c43fa04e709ef608486cd"
  ]
=======
  "apron.v0.9.13"
  "git+https://github.com/antoinemine/apron.git#c852ebcc89e5cf4a5a3318e7c13c73e1756abb11"
]
>>>>>>> ffe98e46
  [
  "ppx_deriving.5.2.1"
  "git+https://github.com/ocaml-ppx/ppx_deriving.git#0a89b619f94cbbfc3b0fb3255ab4fe5bc77d32d6"
]
]<|MERGE_RESOLUTION|>--- conflicted
+++ resolved
@@ -92,27 +92,13 @@
 version: "dev"
 pin-depends: [
   [
-<<<<<<< HEAD
-    "goblint-cil.1.8.2"
-    "git+https://github.com/goblint/cil.git#a3c91aa6e8f946fec9a9a13361b051a73b12a65c"
-  ]
-  [
-    "apron.v0.9.13"
-    "git+https://github.com/antoinemine/apron.git#c852ebcc89e5cf4a5a3318e7c13c73e1756abb11"
-  ]
-  [
-    "zarith.1.12-gob0"
-    "git+https://github.com/goblint/Zarith.git#goblint-release-1.12"
-  ]
-  [
-    "ppx_deriving_yojson.3.6.1"
-    "git+https://github.com/ocaml-ppx/ppx_deriving_yojson.git#e030f13a3450e9cf7d2c43fa04e709ef608486cd"
-  ]
-=======
   "apron.v0.9.13"
   "git+https://github.com/antoinemine/apron.git#c852ebcc89e5cf4a5a3318e7c13c73e1756abb11"
 ]
->>>>>>> ffe98e46
+  [
+  "goblint-cil.1.8.2"
+  "git+https://github.com/goblint/cil.git#a3c91aa6e8f946fec9a9a13361b051a73b12a65c"
+]
   [
   "ppx_deriving.5.2.1"
   "git+https://github.com/ocaml-ppx/ppx_deriving.git#0a89b619f94cbbfc3b0fb3255ab4fe5bc77d32d6"
