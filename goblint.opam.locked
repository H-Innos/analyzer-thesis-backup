--- conflicted
+++ resolved
@@ -12,11 +12,7 @@
 doc: "https://goblint.github.io/analyzer"
 bug-reports: "https://github.com/goblint/analyzer/issues"
 depends: [
-<<<<<<< HEAD
-  "base" {= "v0.13.2"}
   "base-bytes" {= "base"}
-=======
->>>>>>> 3deb814e
   "base-threads" {= "base"}
   "base-unix" {= "base"}
   "batteries" {= "3.1.0"}
@@ -45,14 +41,10 @@
   "ppx_tools" {= "6.2"}
   "ppx_tools_versioned" {= "5.4.0"}
   "ppxfind" {= "1.4"}
-<<<<<<< HEAD
-  "ppxlib" {= "0.13.0"}
+  "ppxlib" {= "0.15.0"}
   "qcheck" {= "0.13"}
   "qcheck-core" {= "0.13"}
   "qcheck-ounit" {= "0.13"}
-=======
-  "ppxlib" {= "0.15.0"}
->>>>>>> 3deb814e
   "result" {= "1.5"}
   "sexplib0" {= "v0.14.0"}
   "stdlib-shims" {= "0.1.0"}
