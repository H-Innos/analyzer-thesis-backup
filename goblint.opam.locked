opam-version: "2.0"
name: "goblint"
version: "dev"
synopsis: "Static analysis framework for C"
maintainer: [
  "Simmo Saan <simmo.saan@gmail.com>"
  "Michael Schwarz <michael.schwarz93@gmail.com>"
]
authors: [
  "Simmo Saan"
  "Michael Schwarz"
  "Julian Erhard"
  "Sarah Tilscher"
  "Ralf Vogler"
  "Kalmer Apinis"
  "Vesal Vojdani"
]
license: "MIT"
homepage: "https://goblint.in.tum.de"
doc: "https://goblint.readthedocs.io/en/latest/"
bug-reports: "https://github.com/goblint/analyzer/issues"
depends: [
  "angstrom" {= "0.15.0"}
  "apron" {= "v0.9.13"}
  "arg-complete" {= "0.1.0"}
  "astring" {= "0.8.5"}
  "base-bigarray" {= "base"}
  "base-bytes" {= "base"}
  "base-threads" {= "base"}
  "base-unix" {= "base"}
  "batteries" {= "3.5.1"}
  "benchmark" {= "1.6" & with-test}
  "bigarray-compat" {= "1.1.0"}
  "bigstringaf" {= "0.8.0"}
  "bos" {= "0.2.1"}
  "camlidl" {= "1.09"}
  "catapult" {= "0.1.1"}
  "catapult-file" {= "0.1.1"}
  "cmdliner" {= "1.1.1" & with-doc}
  "conf-autoconf" {= "0.1"}
  "conf-gcc" {= "1.0"}
  "conf-gmp" {= "4"}
  "conf-mpfr" {= "3"}
  "conf-perl" {= "2"}
  "conf-pkg-config" {= "2"}
  "conf-ruby" {= "1.0.0" & with-test}
  "conf-which" {= "1"}
  "cppo" {= "1.6.8"}
  "cpu" {= "2.0.0"}
  "csexp" {= "1.5.1"}
  "ctypes" {= "0.20.1"}
  "dune" {= "3.0.3"}
  "dune-private-libs" {= "3.0.3"}
  "dune-site" {= "3.0.3"}
  "dyn" {= "3.0.3"}
  "dune-configurator" {= "3.0.3"}
  "fmt" {= "0.9.0"}
  "fpath" {= "0.7.3"}
  "goblint-cil" {= "2.0.1"}
  "integers" {= "0.7.0"}
  "json-data-encoding" {= "0.11"}
  "jsonrpc" {= "1.12.4"}
  "logs" {= "0.7.0"}
  "mlgmpidl" {= "1.2.14"}
  "num" {= "1.4"}
  "ocaml" {= "4.14.0"}
  "ocaml-base-compiler" {= "4.14.0"}
  "ocaml-compiler-libs" {= "v0.12.4"}
  "ocaml-config" {= "2"}
  "ocaml-options-vanilla" {= "1"}
  "ocaml-syntax-shims" {= "1.0.0"}
  "ocamlbuild" {= "0.14.1"}
  "ocamlfind" {= "1.9.3"}
  "odoc" {= "2.1.0" & with-doc}
  "odoc-parser" {= "1.0.0" & with-doc}
  "ordering" {= "3.0.3"}
  "ounit2" {= "2.2.6" & with-test}
  "pp" {= "1.1.2"}
  "ppx_blob" {= "0.7.2"}
  "ppx_derivers" {= "1.2.1"}
  "ppx_deriving" {= "5.2.1"}
  "ppx_deriving_hash" {= "0.1.1"}
  "ppx_deriving_yojson" {= "3.7.0"}
  "ppxlib" {= "0.27.0"}
  "qcheck-core" {= "0.18.1"}
  "qcheck-ounit" {= "0.18.1" & with-test}
  "re" {= "1.10.3" & with-doc}
  "result" {= "1.5"}
  "rresult" {= "0.7.0"}
  "seq" {= "base"}
  "sexplib0" {= "v0.15.1"}
  "sha" {= "1.15.2"}
  "stdlib-shims" {= "0.3.0"}
  "stdune" {= "3.0.3"}
  "stringext" {= "1.6.0"}
  "topkg" {= "1.0.5"}
  "tyxml" {= "4.5.0" & with-doc}
  "uri" {= "4.2.0"}
  "uuidm" {= "0.9.8"}
  "uutf" {= "1.0.3" & with-doc}
  "yaml" {= "3.1.0"}
  "yojson" {= "2.0.1"}
  "zarith" {= "1.12"}
]
build: [
  ["dune" "subst"] {dev}
  [
    "dune"
    "build"
    "-p"
    name
    "-j"
    jobs
    "--promote-install-files=false"
    "@install"
    "@runtest" {with-test}
    "@doc" {with-doc}
  ]
  ["dune" "install" "-p" name "--create-install-files" name]
]
dev-repo: "git+https://github.com/goblint/analyzer.git"
available: os-distribution != "alpine" & arch != "arm64"
conflicts: [
  "result" {< "1.5"}
]
# TODO: manually reordered to avoid opam pin crash: https://github.com/ocaml/opam/issues/4936
pin-depends: [
  [
<<<<<<< HEAD
=======
    "goblint-cil.2.0.0"
    "git+https://github.com/goblint/cil.git#56a58af3aa160ae64759fa1c893b08a4148eeb9c"
  ]
  [
>>>>>>> 4974baf0
    "apron.v0.9.13"
    "git+https://github.com/antoinemine/apron.git#c852ebcc89e5cf4a5a3318e7c13c73e1756abb11"
  ]
  [
    "ppx_deriving.5.2.1"
    "git+https://github.com/ocaml-ppx/ppx_deriving.git#0a89b619f94cbbfc3b0fb3255ab4fe5bc77d32d6"
  ]
]<|MERGE_RESOLUTION|>--- conflicted
+++ resolved
@@ -126,13 +126,10 @@
 # TODO: manually reordered to avoid opam pin crash: https://github.com/ocaml/opam/issues/4936
 pin-depends: [
   [
-<<<<<<< HEAD
-=======
-    "goblint-cil.2.0.0"
-    "git+https://github.com/goblint/cil.git#56a58af3aa160ae64759fa1c893b08a4148eeb9c"
+    "goblint-cil.2.0.1"
+    "git+https://github.com/goblint/cil.git#5a3b7bb7f4d9b67678826ab7698f8a9048891553"
   ]
   [
->>>>>>> 4974baf0
     "apron.v0.9.13"
     "git+https://github.com/antoinemine/apron.git#c852ebcc89e5cf4a5a3318e7c13c73e1756abb11"
   ]
