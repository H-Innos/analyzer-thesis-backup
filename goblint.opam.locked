--- conflicted
+++ resolved
@@ -72,20 +72,12 @@
   "ocaml-config" {= "2"}
   "ocaml-option-flambda" {= "1"}
   "ocaml-syntax-shims" {= "1.0.0"}
-<<<<<<< HEAD
-  "ocamlbuild" {= "0.14.1"}
-  "ocamlfind" {= "1.9.3"}
-  "ocamlgraph" {= "2.0.0"}
-  "odoc" {= "2.1.0" & with-doc}
-  "odoc-parser" {= "1.0.0" & with-doc}
-  "ordering" {= "3.0.3"}
-=======
   "ocamlbuild" {= "0.14.2"}
   "ocamlfind" {= "1.9.5"}
+  "ocamlgraph" {= "2.0.0"}
   "odoc" {= "2.2.0" & with-doc}
   "odoc-parser" {= "2.0.0" & with-doc}
   "ordering" {= "3.6.1"}
->>>>>>> 283c3eff
   "ounit2" {= "2.2.6" & with-test}
   "pp" {= "1.1.2"}
   "ppx_derivers" {= "1.2.1"}
