#! /bin/bash
set -e # exit immediately if a command fails
set -o pipefail # or all $? in pipe instead of returning exit code of the last command only

TARGET=src/goblint

gen() { # generate configuration files and goblint.ml which opens all modules in src/ such that they will be linked and executed without the need to be referenced somewhere else
  scripts/set_version.sh # generate the version file
  echo '[@@@ocaml.warning "-33"]' > $TARGET.ml
  ls -1 src/**/*.ml | egrep -v "goblint.ml|apronDomain|poly" | perl -pe 's/.*\/(.*)\.ml/open \u$1/g' >> $TARGET.ml
  echo "open Maingoblint" >> $TARGET.ml
}

opam_setup() {
  set -x
  opam init -y -a --bare $SANDBOXING # sandboxing is disabled in travis and docker
  opam update
  opam switch -y create . --deps-only ocaml-base-compiler.4.10.0 --locked
  # opam install camlp4 mongo # camlp4 needed for mongo
<<<<<<< HEAD
  opam install qcheck # for property-based testing
  # opam's cil is too old
  opam pin -y add cil "https://github.com/goblint/cil.git"
=======
}

# deprecated, use dune which is much faster
OCBFLAGS="-cflag -annot -tag bin_annot -X webapp -no-links -use-ocamlfind -j 8 -no-log -ocamlopt opt -cflag -g"
ocb() {
  command -v opam >/dev/null 2>&1 && eval $(opam config env)
  gen
  ocamlbuild $OCBFLAGS $*
>>>>>>> ac093ba6
}

rule() {
  case $1 in
<<<<<<< HEAD
    clean)   rm -rf goblint goblint.byte arinc doclist.odocl $TARGET.ml;
             ocb -clean
             ;;
    opt | nat*)
             ocb -no-plugin $TARGET.native &&
             cp _build/$TARGET.native goblint
             ;;
    debug)  ocb -tag debug $TARGET.d.byte &&
             cp _build/$TARGET.d.byte goblint.byte
             ;;
    warn)    # be pedantic and show all warnings
             $OCAMLBUILD $FLAGS -no-plugin -cflags "-w +a" $TARGET.native && # copied b/c passing a quoted argument to a function does not work
             cp _build/$TARGET.native goblint
             ;;
    # gprof (run only generates gmon.out). use: gprof goblint
    profile) ocb -tag profile $TARGET.p.native &&
             cp _build/$TARGET.p.native goblint
             ;;
    # gprof & ocamlprof (run also generates ocamlprof.dump). use: ocamlprof src/goblint.ml
    ocamlprof) ocb -ocamlopt ocamloptp $TARGET.p.native &&
             cp _build/$TARGET.p.native goblint
             ;;
    domaintest)
             ocb -no-plugin src/maindomaintest.native &&
             cp _build/src/maindomaintest.native goblint.domaintest
             ;;
    doc*)    rm -rf doc;
             ls src/**/*.ml | egrep -v $EXCLUDE  | sed 's/.*\/\(.*\)\.ml/\1/' > doclist.odocl;
             ocb -ocamldoc ocamldoc -docflags -charset,utf-8,-colorize-code,-keep-code doclist.docdir/index.html;
             rm doclist.odocl;
             ln -sf _build/doclist.docdir doc
             ;;
    tag*)    otags -vi `find src/ -iregex [^.]*\.mli?`;;
    poly)    echo "open ApronDomain" >> $TARGET.ml
             echo "open Poly" >> $TARGET.ml
             ocb -no-plugin -package apron -package apron.polkaMPQ -package apron.octD $TARGET.native &&
             cp _build/$TARGET.native goblint
             ;;
    arinc)   ocb src/mainarinc.native &&
             cp _build/src/mainarinc.native arinc
             ;;
    npm)     if test ! -e "webapp/package.json"; then
                git submodule update --init --recursive webapp
             fi
             cd webapp && npm install && npm start
             ;;
    jar)     if test ! -e "g2html/build.xml"; then
                git submodule update --init --recursive g2html
             fi
             cd g2html && ant jar && cd .. &&
             cp g2html/g2html.jar .
             ;;
    dep*)    OPAMYES=1 opam_build;;
    setup)   echo "Make sure you have the following installed: opam >= 1.2.2, m4, patch, autoconf, git"
             opam init --comp=$ocaml_version
             opam switch $ocaml_version # in case opam was already initialized
             opam_build
             ;;
    dev)     echo "Installing opam packages for development..."
             opam install utop merlin ocp-indent
             echo "Be sure to adjust your vim/emacs config!"
             echo "Installing Pre-commit hook..."
             cd .git/hooks; ln -s ../../scripts/hooks/pre-commit; cd -
             echo "Installing gem parallel (not needed for ./scripts/update_suite.rb -s)"
             sudo gem install parallel
             ;;
    watch)   fswatch --event Updated -e $TARGET.ml src/ | xargs -n1 -I{} make
             ;;
    header*) curl -L -O https://github.com/goblint/linux-headers/archive/master.tar.gz
             tar xf master.tar.gz && rm master.tar.gz
             rm -rf linux-headers && mv linux-headers-master linux-headers
             cp linux-headers/include/linux/compiler-gcc5.h linux-headers/include/linux/compiler-gcc6.h
             cp linux-headers/include/linux/compiler-gcc5.h linux-headers/include/linux/compiler-gcc7.h
             ;;
    test)    ./scripts/update_suite.rb;;
    testci)  ruby scripts/update_suite.rb -s -d;;
    *)       echo "Unknown action '$1'. Try clean, opt, debug, profile, byte, or doc.";;
  esac; }
=======
    # new rules using dune
    clean)
      git clean -X -f
      dune clean
    ;; gen) gen
    ;; nat*)
      dune build $TARGET.exe &&
      cp _build/default/$TARGET.exe goblint
    ;; release)
      dune build --profile release $TARGET.exe &&
      cp _build/default/$TARGET.exe goblint
    # alternatives to .exe: .bc (bytecode), .bc.js (js_of_ocaml), see https://dune.readthedocs.io/en/stable/dune-files.html#executable
    ;; js) # https://dune.readthedocs.io/en/stable/jsoo.html
      dune build $TARGET.bc.js &&
      node _build/default/$TARGET.bc.js
    ;; watch)
      dune build -w $TARGET.exe
      # dune runtest -w --no-buffer
>>>>>>> ac093ba6

    # old rules using ocamlbuild
    ;; ocbnat*)
      ocb -no-plugin $TARGET.native &&
      cp _build/$TARGET.native goblint
    ;; debug)
      ocb -tag debug $TARGET.d.byte &&
      cp _build/$TARGET.d.byte goblint.byte
    ;; profile)
      # gprof (run only generates gmon.out). use: gprof goblint
      ocb -tag profile $TARGET.p.native &&
      cp _build/$TARGET.p.native goblint
    ;; ocamlprof)
      # gprof & ocamlprof (run also generates ocamlprof.dump). use: ocamlprof src/goblint.ml
      ocb -ocamlopt ocamloptp $TARGET.p.native &&
      cp _build/$TARGET.p.native goblint
    # ;; docs)
    #   rm -rf doc;
    #   ls src/**/*.ml | egrep -v $EXCLUDE  | sed 's/.*\/\(.*\)\.ml/\1/' > doclist.odocl;
    #   ocb -ocamldoc ocamldoc -docflags -charset,utf-8,-colorize-code,-keep-code doclist.docdir/index.html;
    #   rm doclist.odocl;
    #   ln -sf _build/doclist.docdir doc
    # ;; tag*)
    #   otags -vi `find src/ -iregex [^.]*\.mli?`
    ;; poly)
      echo "open ApronDomain" >> $TARGET.ml
      echo "open Poly" >> $TARGET.ml
      ocb -no-plugin -package apron -package apron.polkaMPQ -package apron.octD $TARGET.native &&
      cp _build/$TARGET.native goblint
    ;; arinc)
      ocb src/mainarinc.native &&
      cp _build/src/mainarinc.native arinc

    # setup, dependencies
    ;; deps)
      opam update; opam install -y . --deps-only --locked --unlock-base
    ;; setup)
      echo "Make sure you have the following installed: opam >= 1.2.2, git, patch, m4, autoconf, libgmp-dev"
      echo "For the --html output you also need: javac, ant, dot (graphviz)"
      echo "For running the regression tests you also need: ruby, gem, curl"
      echo "For reference see ./Dockerfile or ./scripts/travis-ci.sh"
      opam_setup
    ;; dev)
      echo "Installing opam packages for development..."
      opam install utop merlin ocp-indent ounit2
      echo "Be sure to adjust your vim/emacs config!"
      echo "Installing Pre-commit hook..."
      cd .git/hooks; ln -s ../../scripts/hooks/pre-commit; cd -
      echo "Installing gem parallel (not needed for ./scripts/update_suite.rb -s)"
      sudo gem install parallel
    ;; headers)
      curl -L -O https://github.com/goblint/linux-headers/archive/master.tar.gz
      tar xf master.tar.gz && rm master.tar.gz
      rm -rf linux-headers && mv linux-headers-master linux-headers
      cp linux-headers/include/linux/compiler-gcc5.h linux-headers/include/linux/compiler-gcc6.h
      cp linux-headers/include/linux/compiler-gcc5.h linux-headers/include/linux/compiler-gcc7.h
      cp linux-headers/include/linux/compiler-gcc5.h linux-headers/include/linux/compiler-gcc8.h
      cp linux-headers/include/linux/compiler-gcc5.h linux-headers/include/linux/compiler-gcc9.h
    ;; lock)
      opam lock
    ;; npm)
      if test ! -e "webapp/package.json"; then
        git submodule update --init --recursive webapp
      fi
      cd webapp && npm install && npm start
    ;; jar)
      echo "Make sure you have the following installed: javac, ant"
      if test ! -e "g2html/build.xml"; then
        git submodule update --init --recursive g2html
      fi
      cd g2html && ant jar && cd .. &&
      cp g2html/g2html.jar .
    # ;; watch)
    #   fswatch --event Updated -e $TARGET.ml src/ | xargs -n1 -I{} make

    # tests, CI
    ;; test)
      ./scripts/update_suite.rb # run regression tests
    ;; unit)
      ocamlbuild -use-ocamlfind unittest/mainTest.native && ./mainTest.native
    ;; testci)
      ruby scripts/update_suite.rb -s -d # -s: run tests sequentially instead of in parallel such that output is not scrambled, -d shows some stats?
    ;; travis) # run a travis docker container with the files tracked by git - intended to debug setup problems on travis-ci.com
      echo "run ./scripts/travis-ci.sh to setup ocaml"
      # echo "bind-mount cwd: beware that cwd of host can be modified and IO is very slow!"
      # docker run -it -u travis -v $(pwd):$(pwd):delegated -w $(pwd) travisci/ci-garnet:packer-1515445631-7dfb2e1 bash
      echo "copy cwd w/o git-ignored files: changes in container won't affect host's cwd."
      # cp cwd (with .git, _opam, _build): 1m51s, cp ls-files: 0.5s
      docker run -it -u travis -v `pwd`:/analyzer:ro,delegated -w /home/travis travisci/ci-garnet:packer-1515445631-7dfb2e1 bash -c 'cd /analyzer; mkdir ~/a; cp --parents $(git ls-files) ~/a; cd ~/a; bash'
    ;; docker) # build and run a docker image
      docker build --pull -t goblint . | ts -i
      docker run -it goblint bash
    ;; server)
      rsync -avz --delete --exclude='/.git' --exclude='server.sh' --exclude-from="$(git ls-files --exclude-standard -oi --directory > /tmp/excludes; echo /tmp/excludes)" . serverseidl6.informatik.tu-muenchen.de:~/analyzer2
      ssh serverseidl6.informatik.tu-muenchen.de 'cd ~/analyzer2; make nat && make test'

    ;; *)
      echo "Unknown action '$1'. Try clean, opt, debug, profile, byte, or doc.";;
  esac;
}

if [ $# -eq 0 ]; then
  rule native
else
  while [ $# -gt 0 ]; do
    rule $1;
    shift
  done
fi<|MERGE_RESOLUTION|>--- conflicted
+++ resolved
@@ -17,11 +17,6 @@
   opam update
   opam switch -y create . --deps-only ocaml-base-compiler.4.10.0 --locked
   # opam install camlp4 mongo # camlp4 needed for mongo
-<<<<<<< HEAD
-  opam install qcheck # for property-based testing
-  # opam's cil is too old
-  opam pin -y add cil "https://github.com/goblint/cil.git"
-=======
 }
 
 # deprecated, use dune which is much faster
@@ -30,91 +25,10 @@
   command -v opam >/dev/null 2>&1 && eval $(opam config env)
   gen
   ocamlbuild $OCBFLAGS $*
->>>>>>> ac093ba6
 }
 
 rule() {
   case $1 in
-<<<<<<< HEAD
-    clean)   rm -rf goblint goblint.byte arinc doclist.odocl $TARGET.ml;
-             ocb -clean
-             ;;
-    opt | nat*)
-             ocb -no-plugin $TARGET.native &&
-             cp _build/$TARGET.native goblint
-             ;;
-    debug)  ocb -tag debug $TARGET.d.byte &&
-             cp _build/$TARGET.d.byte goblint.byte
-             ;;
-    warn)    # be pedantic and show all warnings
-             $OCAMLBUILD $FLAGS -no-plugin -cflags "-w +a" $TARGET.native && # copied b/c passing a quoted argument to a function does not work
-             cp _build/$TARGET.native goblint
-             ;;
-    # gprof (run only generates gmon.out). use: gprof goblint
-    profile) ocb -tag profile $TARGET.p.native &&
-             cp _build/$TARGET.p.native goblint
-             ;;
-    # gprof & ocamlprof (run also generates ocamlprof.dump). use: ocamlprof src/goblint.ml
-    ocamlprof) ocb -ocamlopt ocamloptp $TARGET.p.native &&
-             cp _build/$TARGET.p.native goblint
-             ;;
-    domaintest)
-             ocb -no-plugin src/maindomaintest.native &&
-             cp _build/src/maindomaintest.native goblint.domaintest
-             ;;
-    doc*)    rm -rf doc;
-             ls src/**/*.ml | egrep -v $EXCLUDE  | sed 's/.*\/\(.*\)\.ml/\1/' > doclist.odocl;
-             ocb -ocamldoc ocamldoc -docflags -charset,utf-8,-colorize-code,-keep-code doclist.docdir/index.html;
-             rm doclist.odocl;
-             ln -sf _build/doclist.docdir doc
-             ;;
-    tag*)    otags -vi `find src/ -iregex [^.]*\.mli?`;;
-    poly)    echo "open ApronDomain" >> $TARGET.ml
-             echo "open Poly" >> $TARGET.ml
-             ocb -no-plugin -package apron -package apron.polkaMPQ -package apron.octD $TARGET.native &&
-             cp _build/$TARGET.native goblint
-             ;;
-    arinc)   ocb src/mainarinc.native &&
-             cp _build/src/mainarinc.native arinc
-             ;;
-    npm)     if test ! -e "webapp/package.json"; then
-                git submodule update --init --recursive webapp
-             fi
-             cd webapp && npm install && npm start
-             ;;
-    jar)     if test ! -e "g2html/build.xml"; then
-                git submodule update --init --recursive g2html
-             fi
-             cd g2html && ant jar && cd .. &&
-             cp g2html/g2html.jar .
-             ;;
-    dep*)    OPAMYES=1 opam_build;;
-    setup)   echo "Make sure you have the following installed: opam >= 1.2.2, m4, patch, autoconf, git"
-             opam init --comp=$ocaml_version
-             opam switch $ocaml_version # in case opam was already initialized
-             opam_build
-             ;;
-    dev)     echo "Installing opam packages for development..."
-             opam install utop merlin ocp-indent
-             echo "Be sure to adjust your vim/emacs config!"
-             echo "Installing Pre-commit hook..."
-             cd .git/hooks; ln -s ../../scripts/hooks/pre-commit; cd -
-             echo "Installing gem parallel (not needed for ./scripts/update_suite.rb -s)"
-             sudo gem install parallel
-             ;;
-    watch)   fswatch --event Updated -e $TARGET.ml src/ | xargs -n1 -I{} make
-             ;;
-    header*) curl -L -O https://github.com/goblint/linux-headers/archive/master.tar.gz
-             tar xf master.tar.gz && rm master.tar.gz
-             rm -rf linux-headers && mv linux-headers-master linux-headers
-             cp linux-headers/include/linux/compiler-gcc5.h linux-headers/include/linux/compiler-gcc6.h
-             cp linux-headers/include/linux/compiler-gcc5.h linux-headers/include/linux/compiler-gcc7.h
-             ;;
-    test)    ./scripts/update_suite.rb;;
-    testci)  ruby scripts/update_suite.rb -s -d;;
-    *)       echo "Unknown action '$1'. Try clean, opt, debug, profile, byte, or doc.";;
-  esac; }
-=======
     # new rules using dune
     clean)
       git clean -X -f
@@ -133,7 +47,6 @@
     ;; watch)
       dune build -w $TARGET.exe
       # dune runtest -w --no-buffer
->>>>>>> ac093ba6
 
     # old rules using ocamlbuild
     ;; ocbnat*)
@@ -150,6 +63,9 @@
       # gprof & ocamlprof (run also generates ocamlprof.dump). use: ocamlprof src/goblint.ml
       ocb -ocamlopt ocamloptp $TARGET.p.native &&
       cp _build/$TARGET.p.native goblint
+    ;; domaintest) # TODO: port to dune
+      ocb -no-plugin src/maindomaintest.native &&
+      cp _build/src/maindomaintest.native goblint.domaintest
     # ;; docs)
     #   rm -rf doc;
     #   ls src/**/*.ml | egrep -v $EXCLUDE  | sed 's/.*\/\(.*\)\.ml/\1/' > doclist.odocl;
