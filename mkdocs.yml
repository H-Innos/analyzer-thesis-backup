site_name: Goblint documentation
site_description: Goblint static analysis framework documentation
repo_url: https://github.com/goblint/analyzer

theme:
  name: readthedocs
  hljs_languages: # non-default languages, see https://highlightjs.org/download/
    - ocaml
  # prev_next_buttons_location: both

markdown_extensions:
  - toc:
      permalink: True
  - footnotes

dev_addr: '127.0.0.1:8010' # different port from default python http.server for g2html

nav:
<<<<<<< HEAD
  - Home: index.md
  - 'User guide':
    - Installing: https://github.com/goblint/analyzer#installing
    - user-guide/running.md
    - user-guide/configuring.md
    - user-guide/inspecting.md
    - user-guide/annotating.md
    - user-guide/benchmarking.md
  - 'Developer guide':
    - developer-guide/developing.md
    - developer-guide/firstanalysis.md
    - developer-guide/extending-library.md
    - developer-guide/messaging.md
    - developer-guide/testing.md
    - developer-guide/debugging.md
    - developer-guide/profiling.md
    - developer-guide/documenting.md
    - developer-guide/releasing.md
  - Reference:
    - Options: jsfh/options.schema.html
  - 'Artifact descriptions':
    - "SAS '21": artifact-descriptions/sas21.md
=======
  - 🏠 Home: index.md
  - '👺 User guide':
    - 🚚 Installing: https://github.com/goblint/analyzer#installing
    - ▶️ Running: user-guide/running.md
    - 🔧 Configuring: user-guide/configuring.md
    - 🔍 Inspecting: user-guide/inspecting.md
    - 📝 Annotating: user-guide/annotating.md
    - 🐎 Benchmarking: user-guide/benchmarking.md
  - '🚧 Developer guide':
    - 🏗️ Developing: developer-guide/developing.md
    - 👶 Your first analysis: developer-guide/firstanalysis.md
    - 🏫 Extending library: developer-guide/extending-library.md
    - 📢 Messaging: developer-guide/messaging.md
    - 🚨 Testing: developer-guide/testing.md
    - 🪲 Debugging: developer-guide/debugging.md
    - 📉 Profiling: developer-guide/profiling.md
    - 📚 Documenting: developer-guide/documenting.md
    - 🚀 Releasing: developer-guide/releasing.md
  - '📦 Artifact descriptions':
    - "🇸 SAS '21": artifact-descriptions/sas21.md
>>>>>>> a00e2aa9
<|MERGE_RESOLUTION|>--- conflicted
+++ resolved
@@ -16,35 +16,12 @@
 dev_addr: '127.0.0.1:8010' # different port from default python http.server for g2html
 
 nav:
-<<<<<<< HEAD
-  - Home: index.md
-  - 'User guide':
-    - Installing: https://github.com/goblint/analyzer#installing
-    - user-guide/running.md
-    - user-guide/configuring.md
-    - user-guide/inspecting.md
-    - user-guide/annotating.md
-    - user-guide/benchmarking.md
-  - 'Developer guide':
-    - developer-guide/developing.md
-    - developer-guide/firstanalysis.md
-    - developer-guide/extending-library.md
-    - developer-guide/messaging.md
-    - developer-guide/testing.md
-    - developer-guide/debugging.md
-    - developer-guide/profiling.md
-    - developer-guide/documenting.md
-    - developer-guide/releasing.md
-  - Reference:
-    - Options: jsfh/options.schema.html
-  - 'Artifact descriptions':
-    - "SAS '21": artifact-descriptions/sas21.md
-=======
   - 🏠 Home: index.md
   - '👺 User guide':
     - 🚚 Installing: https://github.com/goblint/analyzer#installing
     - ▶️ Running: user-guide/running.md
     - 🔧 Configuring: user-guide/configuring.md
+    - 🗂️ Options reference: jsfh/options.schema.html
     - 🔍 Inspecting: user-guide/inspecting.md
     - 📝 Annotating: user-guide/annotating.md
     - 🐎 Benchmarking: user-guide/benchmarking.md
@@ -59,5 +36,4 @@
     - 📚 Documenting: developer-guide/documenting.md
     - 🚀 Releasing: developer-guide/releasing.md
   - '📦 Artifact descriptions':
-    - "🇸 SAS '21": artifact-descriptions/sas21.md
->>>>>>> a00e2aa9
+    - "🇸 SAS '21": artifact-descriptions/sas21.md