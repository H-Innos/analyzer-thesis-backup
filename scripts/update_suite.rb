--- conflicted
+++ resolved
@@ -393,7 +393,6 @@
                     when /Assertion .* will fail/    then "fail"
                     when /Assertion .* will succeed/ then "success"
                     when /Assertion .* is unknown/   then "unknown"
-<<<<<<< HEAD
                     when /Uninitialized/             then "warn"
                     when /dereferencing of null/     then "warn"
                     when /CW:/                       then "warn"
@@ -403,9 +402,7 @@
                     when /.*unclosed files: .*/      then "warn"
                     when /changed pointer .*/        then "warn"
                     when /use after free/            then "warn"
-=======
                     when /^\[Warning\]/              then "warn"
->>>>>>> a58eac78
                     else "other"
                   end
       oldwarn = warnings[i]
