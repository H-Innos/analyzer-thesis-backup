--- conflicted
+++ resolved
@@ -46,11 +46,7 @@
     in
     [false, candidate]
 
-<<<<<<< HEAD
-  let combine ctx ?(longjmpthrough = false) (lval:lval option) fexp (f:fundec) (args:exp list) fc (au:D.t) : D.t =
-=======
-  let combine ctx (lval:lval option) fexp (f:fundec) (args:exp list) fc (au:D.t) (f_ask: Queries.ask) : D.t =
->>>>>>> fe667243
+  let combine ctx ?(longjmpthrough = false) (lval:lval option) fexp (f:fundec) (args:exp list) fc (au:D.t) (f_ask: Queries.ask) : D.t =
     if au && lval = None then (
       (* Assert happens after evaluation of call, so if variables in `arg` are assigned to, asserting might unsoundly yield bot *)
       (* See test 62/03 *)
