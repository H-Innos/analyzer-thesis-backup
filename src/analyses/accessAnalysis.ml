(** Access and data race analysis. *)

module M = Messages
module LF = LibraryFunctions
open Prelude.Ana
open Analyses
open GobConfig


(** Access and data race analyzer without base --- this is the new standard *)
module Spec =
struct
  include Analyses.DefaultSpec

  let name () = "access"

  module D = AccessDomain.EventSet
  module C = Lattice.Unit

  (* Two global invariants:
     1. (lval, type) -> accesses  --  used for warnings
     2. varinfo -> set of (lval, type)  --  used for IterSysVars Global *)

  module V0 = Printable.Prod (Access.LVOpt) (Access.T)
  module V =
  struct
    include Printable.Either (V0) (CilType.Varinfo)
    let name () = "access"
    let access x = `Left x
    let vars x = `Right x
    let is_write_only _ = true
  end

  module V0Set = SetDomain.Make (V0)
  module G =
  struct
    include Lattice.Lift2 (Access.AS) (V0Set) (Printable.DefaultNames)

    let access = function
      | `Bot -> Access.AS.bot ()
      | `Lifted1 x -> x
      | _ -> failwith "Access.access"
    let vars = function
      | `Bot -> V0Set.bot ()
      | `Lifted2 x -> x
      | _ -> failwith "Access.vars"
    let create_access access = `Lifted1 access
    let create_vars vars = `Lifted2 vars
  end

  let safe       = ref 0
  let vulnerable = ref 0
  let unsafe     = ref 0

  let init marshal =
    safe := 0;
    vulnerable := 0;
    unsafe := 0

  let side_vars ctx lv_opt ty =
    match lv_opt with
    | Some (v, _) ->
      if !GU.should_warn then
        ctx.sideg (V.vars v) (G.create_vars (V0Set.singleton (lv_opt, ty)))
    | None ->
      ()

  let side_access ctx ty lv_opt (conf, w, loc, e, a) =
    let ty =
      if Option.is_some lv_opt then
        `Type Cil.voidType (* avoid unsound type split for alloc variables *)
      else
        ty
    in
    if !GU.should_warn then
      ctx.sideg (V.access (lv_opt, ty)) (G.create_access (Access.AS.singleton (conf, w, loc, e, a)));
    side_vars ctx lv_opt ty

  let do_access (ctx: (D.t, G.t, C.t, V.t) ctx) (kind:AccessKind.t) (reach:bool) (conf:int) (e:exp) =
    if M.tracing then M.trace "access" "do_access %a %a %B\n" d_exp e AccessKind.pretty kind reach;
    let open Queries in
    let part_access ctx (e:exp) (vo:varinfo option) (kind: AccessKind.t): MCPAccess.A.t =
      ctx.emit (Access {var_opt=vo; kind});
      (*partitions & locks*)
      Obj.obj (ctx.ask (PartAccess (Memory {exp=e; var_opt=vo; kind})))
    in
    let add_access conf vo oo =
      let a = part_access ctx e vo kind in
      Access.add (side_access ctx) e kind conf vo oo a;
    in
    let add_access_struct conf ci =
      let a = part_access ctx e None kind in
      Access.add_struct (side_access ctx) e kind conf (`Struct (ci,`NoOffset)) None a
    in
    let has_escaped g = ctx.ask (Queries.MayEscape g) in
    (* The following function adds accesses to the lval-set ls
       -- this is the common case if we have a sound points-to set. *)
    let on_lvals ls includes_uk =
      let ls = LS.filter (fun (g,_) -> g.vglob || has_escaped g) ls in
      let conf = if reach then conf - 20 else conf in
      let conf = if includes_uk then conf - 10 else conf in
      let f (var, offs) =
        let coffs = Lval.CilLval.to_ciloffs offs in
        if CilType.Varinfo.equal var dummyFunDec.svar then
          add_access conf None (Some coffs)
        else
          add_access conf (Some var) (Some coffs)
      in
      LS.iter f ls
    in
    let reach_or_mpt = if reach then ReachableFrom e else MayPointTo e in
    match ctx.ask reach_or_mpt with
    | ls when not (LS.is_top ls) && not (Queries.LS.mem (dummyFunDec.svar,`NoOffset) ls) ->
      (* the case where the points-to set is non top and does not contain unknown values *)
      on_lvals ls false
    | ls when not (LS.is_top ls) ->
      (* the case where the points-to set is non top and contains unknown values *)
      let includes_uk = ref false in
      (* now we need to access all fields that might be pointed to: is this correct? *)
      begin match ctx.ask (ReachableUkTypes e) with
        | ts when Queries.TS.is_top ts ->
          includes_uk := true
        | ts ->
          if Queries.TS.is_empty ts = false then
            includes_uk := true;
          let f = function
            | TComp (ci, _) ->
              add_access_struct (conf - 50) ci
            | _ -> ()
          in
          Queries.TS.iter f ts
      end;
      on_lvals ls !includes_uk
    | _ ->
      add_access (conf - 60) None None

  (** Three access levels:
      + [deref=false], [reach=false] - Access [exp] without dereferencing, used for all normal reads and all function call arguments.
      + [deref=true], [reach=false] - Access [exp] by dereferencing once (may-point-to), used for lval writes and shallow special accesses.
      + [deref=true], [reach=true] - Access [exp] by dereferencing transitively (reachable), used for deep special accesses. *)
  let access_one_top ?(force=false) ?(deref=false) ctx (kind: AccessKind.t) reach exp =
    if M.tracing then M.traceli "access" "access_one_top %a %b %a:\n" AccessKind.pretty kind reach d_exp exp;
    if force || ThreadFlag.is_multi (Analyses.ask_of_ctx ctx) then (
      let conf = 110 in
      if deref then do_access ctx kind reach conf exp;
      Access.distribute_access_exp (do_access ctx Read false) conf exp;
    );
    if M.tracing then M.traceu "access" "access_one_top %a %b %a\n" AccessKind.pretty kind reach d_exp exp

  (** We just lift start state, global and dependency functions: *)
  let startstate v = D.empty ()
  let threadenter ctx lval f args = [D.empty ()]
  let exitstate  v = D.empty ()
  let context fd d = ()


  (** Transfer functions: *)

  let assign ctx lval rval : D.t =
    (* ignore global inits *)
    if !GU.global_initialization then ctx.local else begin
      access_one_top ~deref:true ctx Write false (AddrOf lval);
      access_one_top ctx Read false rval;
      ctx.local
    end

  let branch ctx exp tv : D.t =
    access_one_top ctx Read false exp;
    ctx.local

  let return ctx exp fundec : D.t =
    begin match exp with
      | Some exp -> access_one_top ctx Read false exp
      | None -> ()
    end;
    ctx.local

  let body ctx f : D.t =
    ctx.local

  let special ctx lv f arglist : D.t =
    let desc = LF.find f in
    match desc.special arglist, f.vname with
    (* TODO: remove cases *)
    | _, "_lock_kernel" ->
      ctx.local
    | _, "_unlock_kernel" ->
      ctx.local
    | Lock { try_ = failing; write = rw; return_on_success = nonzero_return_when_aquired; _ }, _
      -> ctx.local
    | Unlock _, "__raw_read_unlock"
    | Unlock _, "__raw_write_unlock"  ->
      ctx.local
    | Unlock _, _ ->
      ctx.local
    | _, "spinlock_check" -> ctx.local
    | _, "acquire_console_sem" when get_bool "kernel" ->
      ctx.local
    | _, "release_console_sem" when get_bool "kernel" ->
      ctx.local
    | _, "__builtin_prefetch" | _, "misc_deregister" ->
      ctx.local
    | _, "__VERIFIER_atomic_begin" when get_bool "ana.sv-comp.functions" ->
      ctx.local
    | _, "__VERIFIER_atomic_end" when get_bool "ana.sv-comp.functions" ->
      ctx.local
    | _, "pthread_cond_wait"
    | _, "pthread_cond_timedwait" ->
      ctx.local
    | _, _ ->
      LibraryDesc.Accesses.iter desc.accs (fun {kind; deep = reach} exp ->
          access_one_top ~deref:true ctx kind reach exp (* access dereferenced using special accesses *)
        ) arglist;
      (match lv with
       | Some x -> access_one_top ~deref:true ctx Write false (AddrOf x)
       | None -> ());
      List.iter (access_one_top ctx Read false) arglist; (* always read all argument expressions without dereferencing *)
      ctx.local

  let enter ctx lv f args : (D.t * D.t) list =
    [(ctx.local,ctx.local)]

  let combine ctx lv fexp f args fc al =
    access_one_top ctx Read false fexp;
    begin match lv with
      | None      -> ()
      | Some lval -> access_one_top ~deref:true ctx Write false (AddrOf lval)
    end;
    List.iter (access_one_top ctx Read false) args;
    al


  let threadspawn ctx lval f args fctx =
    (* must explicitly access thread ID lval because special to pthread_create doesn't if singlethreaded before *)
    begin match lval with
      | None -> ()
      | Some lval -> access_one_top ~force:true ~deref:true ctx Write false (AddrOf lval) (* must force because otherwise doesn't if singlethreaded before *)
    end;
    ctx.local

  let query ctx (type a) (q: a Queries.t): a Queries.result =
    match q with
    | WarnGlobal g ->
      let g: V.t = Obj.obj g in
<<<<<<< HEAD
      (* ignore (Pretty.printf "WarnGlobal %a\n" CilType.Varinfo.pretty g); *)
      let accs = ctx.global g in
      Stats.time "access" (Access.warn_global safe vulnerable unsafe g) accs
    | MayAccessed ->
      (ctx.local: D.t)
=======
      begin match g with
        | `Left g' -> (* accesses *)
          (* ignore (Pretty.printf "WarnGlobal %a\n" CilType.Varinfo.pretty g); *)
          let accs = G.access (ctx.global g) in
          Stats.time "access" (Access.warn_global safe vulnerable unsafe g') accs
        | `Right _ -> (* vars *)
          ()
      end
    | IterSysVars (Global g, vf) ->
      V0Set.iter (fun v ->
          vf (Obj.repr (V.access v))
        ) (G.vars (ctx.global (V.vars g)))
>>>>>>> a4e917f8
    | _ -> Queries.Result.top q

  let sync reason ctx: D.t =
    D.empty ()

  let event ctx e octx =
    match e with
    | Events.Access access ->
      D.add access ctx.local
    | _ ->
      ctx.local

  let finalize () =
    let total = !safe + !unsafe + !vulnerable in
    if total > 0 then (
      ignore (Pretty.printf "\nSummary for all memory locations:\n");
      ignore (Pretty.printf "\tsafe:        %5d\n" !safe);
      ignore (Pretty.printf "\tvulnerable:  %5d\n" !vulnerable);
      ignore (Pretty.printf "\tunsafe:      %5d\n" !unsafe);
      ignore (Pretty.printf "\t-------------------\n");
      ignore (Pretty.printf "\ttotal:       %5d\n" total)
    )
end

let _ =
  MCP.register_analysis (module Spec : MCPSpec)<|MERGE_RESOLUTION|>--- conflicted
+++ resolved
@@ -242,13 +242,6 @@
     match q with
     | WarnGlobal g ->
       let g: V.t = Obj.obj g in
-<<<<<<< HEAD
-      (* ignore (Pretty.printf "WarnGlobal %a\n" CilType.Varinfo.pretty g); *)
-      let accs = ctx.global g in
-      Stats.time "access" (Access.warn_global safe vulnerable unsafe g) accs
-    | MayAccessed ->
-      (ctx.local: D.t)
-=======
       begin match g with
         | `Left g' -> (* accesses *)
           (* ignore (Pretty.printf "WarnGlobal %a\n" CilType.Varinfo.pretty g); *)
@@ -261,7 +254,8 @@
       V0Set.iter (fun v ->
           vf (Obj.repr (V.access v))
         ) (G.vars (ctx.global (V.vars g)))
->>>>>>> a4e917f8
+    | MayAccessed ->
+      (ctx.local: D.t)
     | _ -> Queries.Result.top q
 
   let sync reason ctx: D.t =
