(** Analysis using Apron for integer variables. *)

open Prelude.Ana
open Analyses
open ApronDomain

module M = Messages

module SpecFunctor (AD: ApronDomain.S3) (Priv: ApronPriv.S) : Analyses.MCPSpec =
struct
  include Analyses.DefaultSpec

  let name () = "apron"

  module AD =
  struct
    include AD
    include ApronDomain.Tracked
  end

  module Priv = Priv(AD)
  module D = ApronComponents (AD) (Priv.D)
  module G = Priv.G
  module C = D
  module V =
  struct
    include Priv.V
    include StdV
  end

  open AD
  open (ApronDomain: (sig module V: (module type of ApronDomain.V) end)) (* open only V from ApronDomain (to shadow V of Spec), but don't open D (to not shadow D here) *)

  open ApronPrecCompareUtil
  (* Result map used for comparison of results *)
  let results = RH.create 103

  let should_join = Priv.should_join

  let context fd x =
    if ContextUtil.should_keep ~isAttr:GobContext ~keepOption:"ana.apron.context" ~removeAttr:"apron.no-context" ~keepAttr:"apron.context" fd then
      x
    else
      D.bot () (* just like startstate, heterogeneous AD.bot () means top over empty set of variables *)

  let exitstate  _ = { apr = AD.bot (); priv = Priv.startstate () }
  let startstate _ = { apr = AD.bot (); priv = Priv.startstate () }

  (* Functions for manipulating globals as temporary locals. *)

  let read_global ask getg st g x =
    if ThreadFlag.is_multi ask then
      Priv.read_global ask getg st g x
    else (
      let apr = st.apr in
      let g_var = V.global g in
      let x_var = V.local x in
      let apr' = AD.add_vars apr [g_var] in
      let apr' = AD.assign_var apr' x_var g_var in
      apr'
    )

  module VH = BatHashtbl.Make (Basetype.Variables)

  let read_globals_to_locals (ask:Queries.ask) getg st e =
    let v_ins = VH.create 10 in
    let visitor = object
      inherit nopCilVisitor
      method! vvrbl (v: varinfo) =
        if v.vglob || ThreadEscape.has_escaped ask v then (
          let v_in =
            if VH.mem v_ins v then
              VH.find v_ins v
            else
              let v_in = Goblintutil.create_var @@ makeVarinfo false (v.vname ^ "#in") v.vtype in (* temporary local g#in for global g *)
              VH.replace v_ins v v_in;
              v_in
          in
          ChangeTo v_in
        )
        else
          SkipChildren
    end
    in
    let e' = visitCilExpr visitor e in
    let apr = AD.add_vars st.apr (List.map V.local (VH.values v_ins |> List.of_enum)) in (* add temporary g#in-s *)
    let apr' = VH.fold (fun v v_in apr ->
        if M.tracing then M.trace "apron" "read_global %a %a\n" d_varinfo v d_varinfo v_in;
        read_global ask getg {st with apr = apr} v v_in (* g#in = g; *)
      ) v_ins apr
    in
    (apr', e', v_ins)

  let read_from_globals_wrapper ask getg st e f =
    let (apr', e', _) = read_globals_to_locals ask getg st e in
    f apr' e' (* no need to remove g#in-s *)

  let assign_from_globals_wrapper ask getg st e f =
    let (apr', e', v_ins) = read_globals_to_locals ask getg st e in
    if M.tracing then M.trace "apron" "assign_from_globals_wrapper %a\n" d_exp e';
    let apr' = f apr' e' in (* x = e; *)
    let apr'' = AD.remove_vars apr' (List.map V.local (VH.values v_ins |> List.of_enum)) in (* remove temporary g#in-s *)
    apr''

  let write_global ask getg sideg st g x =
    if ThreadFlag.is_multi ask then
      Priv.write_global ask getg sideg st g x
    else (
      let apr = st.apr in
      let g_var = V.global g in
      let x_var = V.local x in
      let apr' = AD.add_vars apr [g_var] in
      let apr' = AD.assign_var apr' g_var x_var in
      {st with apr = apr'}
    )

  let rec assign_to_global_wrapper (ask:Queries.ask) getg sideg st lv f =
    match lv with
    | (Var v, NoOffset) when AD.varinfo_tracked v ->
      if not v.vglob && not (ThreadEscape.has_escaped ask v) then (
        if ask.f (Queries.IsMultiple v) then
          {st with apr = AD.join (f st v) st.apr}
        else
          {st with apr = f st v}
      )
      else (
        let v_out = Goblintutil.create_var @@ makeVarinfo false (v.vname ^ "#out") v.vtype in (* temporary local g#out for global g *)
        let st = {st with apr = AD.add_vars st.apr [V.local v_out]} in (* add temporary g#out *)
        let st' = {st with apr = f st v_out} in (* g#out = e; *)
        if M.tracing then M.trace "apron" "write_global %a %a\n" d_varinfo v d_varinfo v_out;
        let st' = write_global ask getg sideg st' v v_out in (* g = g#out; *)
        let apr'' = AD.remove_vars st'.apr [V.local v_out] in (* remove temporary g#out *)
        {st' with apr = apr''}
      )
    | (Mem v, NoOffset) ->
      (let r = ask.f (Queries.MayPointTo v) in
       match r with
       | `Top ->
         st
       | `Lifted s ->
         let lvals = Queries.LS.elements r in
         let ass' = List.map (fun lv -> assign_to_global_wrapper ask getg sideg st (Lval.CilLval.to_lval lv) f) lvals in
         List.fold_right D.join ass' (D.bot ())
      )
    (* Ignoring all other assigns *)
    | _ ->
      st

  let assert_type_bounds apr x =
    assert (AD.varinfo_tracked x);
    match Cilfacade.get_ikind x.vtype with
    | ik when not (IntDomain.should_ignore_overflow ik) -> (* don't add type bounds for signed when assume_none *)
      let (type_min, type_max) = IntDomain.Size.range ik in
      (* TODO: don't go through CIL exp? *)
      let apr = AD.assert_inv apr (BinOp (Le, Lval (Cil.var x), (Cil.kintegerCilint ik (Cilint.cilint_of_big_int type_max)), intType)) false in
      let apr = AD.assert_inv apr (BinOp (Ge, Lval (Cil.var x), (Cil.kintegerCilint ik (Cilint.cilint_of_big_int type_min)), intType)) false in
      apr
    | _
    | exception Invalid_argument _ ->
      apr


  let replace_deref_exps ask e =
    let rec inner e = match e with
      | Const x -> e
      | UnOp (unop, e, typ) -> UnOp(unop, inner e, typ)
      | BinOp (binop, e1, e2, typ) -> BinOp (binop, inner e1, inner e2, typ)
      | CastE (t,e) -> CastE (t, inner e)
      | Lval (Var v, off) -> Lval (Var v, off)
      | Lval (Mem e, NoOffset) ->
        (match ask (Queries.MayPointTo e) with
         | a when not (Queries.LS.is_top a || Queries.LS.mem (dummyFunDec.svar, `NoOffset) a) && (Queries.LS.cardinal a) = 1 ->
           let lval = Lval.CilLval.to_lval (Queries.LS.choose a) in
           Lval lval
         (* It would be possible to do better here, exploiting e.g. that the things pointed to are known to be equal *)
         (* see: https://github.com/goblint/analyzer/pull/742#discussion_r879099745 *)
         | _ -> Lval (Mem e, NoOffset))
      | e -> e (* TODO: Potentially recurse further? *)
    in
    inner e

  (* Basic transfer functions. *)

  let assign ctx (lv:lval) e =
    let st = ctx.local in
    if !GU.global_initialization && e = MyCFG.unknown_exp then
      st (* ignore extern inits because there's no body before assign, so the apron env is empty... *)
    else (
      let simplified_e = replace_deref_exps ctx.ask e in
      if M.tracing then M.traceli "apron" "assign %a = %a (simplified to %a)\n" d_lval lv  d_exp e d_exp simplified_e;
      let ask = Analyses.ask_of_ctx ctx in
      let r = assign_to_global_wrapper ask ctx.global ctx.sideg st lv (fun st v ->
          assign_from_globals_wrapper ask ctx.global st simplified_e (fun apr' e' ->
              if M.tracing then M.traceli "apron" "assign inner %a = %a (%a)\n" d_varinfo v d_exp e' d_plainexp e';
              if M.tracing then M.trace "apron" "st: %a\n" AD.pretty apr';
              let r = AD.assign_exp apr' (V.local v) e' in
              if M.tracing then M.traceu "apron" "-> %a\n" AD.pretty r;
              r
            )
        )
      in
      if M.tracing then M.traceu "apron" "-> %a\n" D.pretty r;
      r
    )

  let branch ctx e b =
    let st = ctx.local in
    let res = assign_from_globals_wrapper (Analyses.ask_of_ctx ctx) ctx.global st e (fun apr' e' ->
        (* not an assign, but must remove g#in-s still *)
        AD.assert_inv apr' e' (not b)
      )
    in
    if AD.is_bot_env res then raise Deadcode;
    {st with apr = res}


  (* Function call transfer functions. *)

  let any_local_reachable fundec reachable_from_args =
    let locals = fundec.sformals @ fundec.slocals in
    let locals_id = List.map (fun v -> v.vid) locals in
    Queries.LS.exists (fun (v',_) -> List.mem v'.vid locals_id && AD.varinfo_tracked v') reachable_from_args

  let pass_to_callee fundec any_local_reachable var =
    (* TODO: currently, we pass all locals of the caller to the callee, provided one of them is reachbale to preserve relationality *)
    (* there should be smarter ways to do this, e.g. by keeping track of which values are written etc. ... *)
    (* Also, a local *)
    let vname = Var.to_string var in
    let locals = fundec.sformals @ fundec.slocals in
    match List.find_opt (fun v -> V.local_name v = vname) locals with
    | None -> true
    | Some v -> any_local_reachable

  let enter ctx r f args =
    let fundec = Node.find_fundec ctx.node in
    let st = ctx.local in
    if M.tracing then M.tracel "combine" "apron enter f: %a\n" d_varinfo f.svar;
    if M.tracing then M.tracel "combine" "apron enter formals: %a\n" (d_list "," d_varinfo) f.sformals;
    if M.tracing then M.tracel "combine" "apron enter local: %a\n" D.pretty ctx.local;
    let arg_assigns =
      GobList.combine_short f.sformals args (* TODO: is it right to ignore missing formals/args? *)
      |> List.filter (fun (x, _) -> AD.varinfo_tracked x)
      |> List.map (Tuple2.map1 V.arg)
    in
    let reachable_from_args = List.fold (fun ls e -> Queries.LS.join ls (ctx.ask (ReachableFrom e))) (Queries.LS.empty ()) args in
    let arg_vars = List.map fst arg_assigns in
    let new_apr = AD.add_vars st.apr arg_vars in
    (* AD.assign_exp_parallel_with new_oct arg_assigns; (* doesn't need to be parallel since exps aren't arg vars directly *) *)
    (* TODO: parallel version of assign_from_globals_wrapper? *)
    let ask = Analyses.ask_of_ctx ctx in
    let new_apr = List.fold_left (fun new_apr (var, e) ->
        assign_from_globals_wrapper ask ctx.global {st with apr = new_apr} e (fun apr' e' ->
            AD.assign_exp apr' var e'
          )
      ) new_apr arg_assigns
    in
    let any_local_reachable = any_local_reachable fundec reachable_from_args in
    AD.remove_filter_with new_apr (fun var ->
        match V.find_metadata var with
        | Some Local when not (pass_to_callee fundec any_local_reachable var) -> true (* remove caller locals provided they are unreachable *)
        | Some Arg when not (List.mem_cmp Var.compare var arg_vars) -> true (* remove caller args, but keep just added args *)
        | _ -> false (* keep everything else (just added args, globals, global privs) *)
      );
    if M.tracing then M.tracel "combine" "apron enter newd: %a\n" AD.pretty new_apr;
    [st, {st with apr = new_apr}]

  let body ctx f =
    let st = ctx.local in
    let formals = List.filter AD.varinfo_tracked f.sformals in
    let locals = List.filter AD.varinfo_tracked f.slocals in
    let new_apr = AD.add_vars st.apr (List.map V.local (formals @ locals)) in
    (* TODO: do this after local_assigns? *)
    let new_apr = List.fold_left (fun new_apr x ->
        assert_type_bounds new_apr x
      ) new_apr (formals @ locals)
    in
    let local_assigns = List.map (fun x -> (V.local x, V.arg x)) formals in
    AD.assign_var_parallel_with new_apr local_assigns; (* doesn't need to be parallel since arg vars aren't local vars *)
    {st with apr = new_apr}

  let return ctx e f =
    let st = ctx.local in
    let ask = Analyses.ask_of_ctx ctx in
    let new_apr =
      if AD.type_tracked (Cilfacade.fundec_return_type f) then (
        let apr' = AD.add_vars st.apr [V.return] in
        match e with
        | Some e ->
          assign_from_globals_wrapper (Analyses.ask_of_ctx ctx) ctx.global {st with apr = apr'} e (fun apr' e' ->
              AD.assign_exp apr' V.return e'
            )
        | None ->
          apr' (* leaves V.return unconstrained *)
      )
      else
        AD.copy st.apr
    in
    let local_vars =
      f.sformals @ f.slocals
      |> List.filter AD.varinfo_tracked
      |> List.map V.local
    in

    AD.remove_vars_with new_apr local_vars;
    let st' = {st with apr = new_apr} in
    begin match ThreadId.get_current ask with
      | `Lifted tid when ThreadReturn.is_current ask ->
        Priv.thread_return ask ctx.global ctx.sideg tid st'
      | _ ->
        st'
    end

  let combine ctx r fe f args fc fun_st =
    let st = ctx.local in
    let reachable_from_args = List.fold (fun ls e -> Queries.LS.join ls (ctx.ask (ReachableFrom e))) (Queries.LS.empty ()) args in
    let fundec = Node.find_fundec ctx.node in
    if M.tracing then M.tracel "combine" "apron f: %a\n" d_varinfo f.svar;
    if M.tracing then M.tracel "combine" "apron formals: %a\n" (d_list "," d_varinfo) f.sformals;
    if M.tracing then M.tracel "combine" "apron args: %a\n" (d_list "," d_exp) args;
    let new_fun_apr = AD.add_vars fun_st.apr (AD.vars st.apr) in
    let arg_substitutes =
      GobList.combine_short f.sformals args (* TODO: is it right to ignore missing formals/args? *)
      (* Do not do replacement for actuals whose value may be modified after the call *)
      |> List.filter (fun (x, e) -> AD.varinfo_tracked x && List.for_all (fun v -> not (Queries.LS.exists (fun (v',_) -> v'.vid = v.vid) reachable_from_args)) (Basetype.CilExp.get_vars e))
      |> List.map (Tuple2.map1 V.arg)
    in
    (* AD.substitute_exp_parallel_with new_fun_oct arg_substitutes; (* doesn't need to be parallel since exps aren't arg vars directly *) *)
    (* TODO: parallel version of assign_from_globals_wrapper? *)
    let ask = Analyses.ask_of_ctx ctx in
    let new_fun_apr = List.fold_left (fun new_fun_apr (var, e) ->
        assign_from_globals_wrapper ask ctx.global {st with apr = new_fun_apr} e (fun apr' e' ->
            (* not an assign, but still works? *)
            AD.substitute_exp apr' var e'
          )
      ) new_fun_apr arg_substitutes
    in
    let any_local_reachable = any_local_reachable fundec reachable_from_args in
    let arg_vars = f.sformals |> List.filter (AD.varinfo_tracked) |> List.map V.arg in
    if M.tracing then M.tracel "combine" "apron remove vars: %a\n" (docList (fun v -> Pretty.text (Var.to_string v))) arg_vars;
    AD.remove_vars_with new_fun_apr arg_vars; (* fine to remove arg vars that also exist in caller because unify from new_apr adds them back with proper constraints *)
    let new_apr = AD.keep_filter st.apr (fun var ->
        match V.find_metadata var with
        | Some Local when not (pass_to_callee fundec any_local_reachable var) -> true (* keep caller locals, provided they were not passed to the function *)
        | Some Arg -> true (* keep caller args *)
        | _ -> false (* remove everything else (globals, global privs, reachable things from the caller) *)
      )
    in
    let unify_apr = AD.unify new_apr new_fun_apr in (* TODO: unify_with *)
    if M.tracing then M.tracel "combine" "apron unifying %a %a = %a\n" AD.pretty new_apr AD.pretty new_fun_apr AD.pretty unify_apr;
    let unify_st = {fun_st with apr = unify_apr} in
    if AD.type_tracked (Cilfacade.fundec_return_type f) then (
      let unify_st' = match r with
        | Some lv ->
          assign_to_global_wrapper (Analyses.ask_of_ctx ctx) ctx.global ctx.sideg unify_st lv (fun st v ->
              AD.assign_var st.apr (V.local v) V.return
            )
        | None ->
          unify_st
      in
      AD.remove_vars_with unify_st'.apr [V.return]; (* mutates! *)
      unify_st'
    )
    else
      unify_st


  let invalidate_one ask ctx st lv =
    assign_to_global_wrapper ask ctx.global ctx.sideg st lv (fun st v ->
        let apr' = AD.forget_vars st.apr [V.local v] in
        assert_type_bounds apr' v (* re-establish type bounds after forget *)
      )


  (* Give the set of reachables from argument. *)
  let reachables (ask: Queries.ask) es =
    let reachable e st =
      match st with
      | None -> None
      | Some st ->
        let vs = ask.f (Queries.ReachableFrom e) in
        if Queries.LS.is_top vs then
          None
        else
          Some (Queries.LS.join vs st)
    in
    List.fold_right reachable es (Some (Queries.LS.empty ()))


  let forget_reachable ctx st es =
    let ask = Analyses.ask_of_ctx ctx in
    let rs =
      match reachables ask es with
      | None ->
        (* top reachable, so try to invalidate everything *)
        let fd = Node.find_fundec ctx.node in
        AD.vars st.apr
        |> List.filter_map (V.to_cil_varinfo fd)
        |> List.map Cil.var
      | Some rs ->
        Queries.LS.elements rs
        |> List.map Lval.CilLval.to_lval
    in
    List.fold_left (fun st lval ->
        invalidate_one ask ctx st lval
      ) st rs

  let special ctx r f args =
    let ask = Analyses.ask_of_ctx ctx in
    let st = ctx.local in
    let desc = LibraryFunctions.find f in
    match desc.special args, f.vname with
    (* TODO: assert handling from https://github.com/goblint/analyzer/pull/278 *)
    | Assert expression, _ -> st
    | Unknown, "__goblint_check" -> st
    | Unknown, "__goblint_commit" -> st
    | Unknown, "__goblint_assert" -> st
    | ThreadJoin { thread = id; ret_var = retvar }, _ ->
      (
        (* Forget value that thread return is assigned to *)
        let st' = forget_reachable ctx st [retvar] in
        let st' = Priv.thread_join ask ctx.global id st' in
        match r with
        | Some lv -> invalidate_one ask ctx st' lv
        | None -> st'
      )
    | Unknown, "__goblint_assume_join" ->
      let id = List.hd args in
      Priv.thread_join ~force:true ask ctx.global id st
    | _, _ ->
      let lvallist e =
        let s = ask.f (Queries.MayPointTo e) in
        match s with
        | `Top -> []
        | `Lifted _ -> List.map (Lval.CilLval.to_lval) (Queries.LS.elements s)
      in
      let shallow_addrs = LibraryDesc.Accesses.find desc.accs { kind = Write; deep = false } args in
      let deep_addrs = LibraryDesc.Accesses.find desc.accs { kind = Write; deep = true } args in
      let deep_addrs =
        if List.mem LibraryDesc.InvalidateGlobals desc.attrs then (
          foldGlobals !Cilfacade.current_file (fun acc global ->
              match global with
              | GVar (vi, _, _) when not (BaseUtil.is_static vi) ->
                mkAddrOf (Var vi, NoOffset) :: acc
              (* TODO: what about GVarDecl? *)
              | _ -> acc
            ) deep_addrs
        )
        else
          deep_addrs
      in
      let st' = forget_reachable ctx st deep_addrs in
      let shallow_lvals = List.concat_map lvallist shallow_addrs in
      let st' = List.fold_left (invalidate_one ask ctx) st' shallow_lvals in
      (* invalidate lval if present *)
      match r with
      | Some lv -> invalidate_one ask ctx st' lv
      | None -> st'


  let query_invariant ctx context =
    let keep_local = GobConfig.get_bool "ana.apron.invariant.local" in
    let keep_global = GobConfig.get_bool "ana.apron.invariant.global" in

    let apr = ctx.local.apr in
    (* filter variables *)
    let var_filter v = match V.find_metadata v with
      | Some (Global _) -> keep_global
      | Some Local -> keep_local
      | _ -> false
    in
    let apr = AD.keep_filter apr var_filter in

    let one_var = GobConfig.get_bool "ana.apron.invariant.one-var" in
    let scope = Node.find_fundec ctx.node in

    AD.invariant ~scope apr
    |> List.enum
    |> Enum.filter_map (fun (lincons1: Lincons1.t) ->
        (* filter one-vars *)
        if one_var || Apron.Linexpr0.get_size lincons1.lincons0.linexpr0 >= 2 then
          CilOfApron.cil_exp_of_lincons1 scope lincons1
          |> Option.filter (fun exp -> not (InvariantCil.exp_contains_tmp exp) && InvariantCil.exp_is_in_scope scope exp)
        else
          None
      )
    |> Enum.fold (fun acc x -> Invariant.(acc && of_exp x)) Invariant.none

  let query ctx (type a) (q: a Queries.t): a Queries.result =
    let open Queries in
    let st = ctx.local in
    let eval_int e =
      let esimple = replace_deref_exps ctx.ask e in
      read_from_globals_wrapper
        (Analyses.ask_of_ctx ctx)
        ctx.global st esimple
        (fun apr' e' -> AD.eval_int apr' e')
    in
    match q with
    | EvalInt e ->
      if M.tracing then M.traceli "evalint" "apron query %a (%a)\n" d_exp e d_plainexp e;
      if M.tracing then M.trace "evalint" "apron st: %a\n" D.pretty ctx.local;
      let r = eval_int e in
      if M.tracing then M.traceu "evalint" "apron query %a -> %a\n" d_exp e ID.pretty r;
      r
<<<<<<< HEAD
    | Queries.MustBeEqual (exp1,exp2) ->
      let exp = (BinOp (Cil.Eq, exp1, exp2, TInt (IInt, []))) in
      let is_eq = eval_int exp in
      Option.default false (ID.to_bool is_eq)
    | Queries.MayBeEqual (exp1,exp2) ->
      let exp = (BinOp (Cil.Eq, exp1, exp2, TInt (IInt, []))) in
      let is_neq = eval_int exp in
      Option.default true (ID.to_bool is_neq)
    | Queries.MayBeLess (exp1, exp2) ->
      let exp = (BinOp (Cil.Lt, exp1, exp2, TInt (IInt, []))) in
      let is_lt = eval_int exp in
      Option.default true (ID.to_bool is_lt)
    | Queries.IterSysVars (vq, vf) ->
      let vf' x = vf (Obj.repr x) in
      Priv.iter_sys_vars ctx.global vq vf'
=======
    | Queries.Invariant context ->
      query_invariant ctx context
>>>>>>> 024aa58b
    | _ -> Result.top q


  (* Thread transfer functions. *)

  let threadenter ctx lval f args =
    let st = ctx.local in
    match Cilfacade.find_varinfo_fundec f with
    | fd ->
      (* TODO: HACK: Simulate enter_multithreaded for first entering thread to publish global inits before analyzing thread.
        Otherwise thread is analyzed with no global inits, reading globals gives bot, which turns into top, which might get published...
        sync `Thread doesn't help us here, it's not specific to entering multithreaded mode.
        EnterMultithreaded events only execute after threadenter and threadspawn. *)
      if not (ThreadFlag.is_multi (Analyses.ask_of_ctx ctx)) then
        ignore (Priv.enter_multithreaded (Analyses.ask_of_ctx ctx) ctx.global ctx.sideg st);
      let st' = Priv.threadenter (Analyses.ask_of_ctx ctx) ctx.global st in
      let arg_vars =
        fd.sformals
        |> List.filter AD.varinfo_tracked
        |> List.map V.arg
      in
      let new_apr = AD.add_vars st'.apr arg_vars in
      [{st' with apr = new_apr}]
    | exception Not_found ->
      (* Unknown functions *)
      (* TODO: do something like base? *)
      failwith "apron.threadenter: unknown function"

  let threadspawn ctx lval f args fctx =
    ctx.local

  let event ctx e octx =
    let st = ctx.local in
    match e with
    | Events.Lock (addr, _) when ThreadFlag.is_multi (Analyses.ask_of_ctx ctx) -> (* TODO: is this condition sound? *)
      Priv.lock (Analyses.ask_of_ctx ctx) ctx.global st addr
    | Events.Unlock addr when ThreadFlag.is_multi (Analyses.ask_of_ctx ctx) -> (* TODO: is this condition sound? *)
      if addr = UnknownPtr then
        M.info ~category:Unsound "Unknown mutex unlocked, apron privatization unsound"; (* TODO: something more sound *)
      Priv.unlock (Analyses.ask_of_ctx ctx) ctx.global ctx.sideg st addr
    (* No need to handle escape because escaped variables are always referenced but this analysis only considers unreferenced variables. *)
    | Events.EnterMultiThreaded ->
      Priv.enter_multithreaded (Analyses.ask_of_ctx ctx) ctx.global ctx.sideg st
    | Events.Escape escaped ->
      Priv.escape ctx.node (Analyses.ask_of_ctx ctx) ctx.global ctx.sideg st escaped
    | _ ->
      st

  let sync ctx reason =
    (* After the solver is finished, store the results (for later comparison) *)
    if !GU.postsolving then begin
      let keep_local = GobConfig.get_bool "ana.apron.invariant.local" in
      let keep_global = GobConfig.get_bool "ana.apron.invariant.global" in

      (* filter variables *)
      let var_filter v = match V.find_metadata v with
        | Some (Global _) -> keep_global
        | Some Local -> keep_local
        | _ -> false
      in
      let st = keep_filter ctx.local.apr var_filter in

      let old_value = RH.find_default results ctx.node (AD.bot ()) in
      let new_value = AD.join old_value st in
      RH.replace results ctx.node new_value;
    end;
    Priv.sync (Analyses.ask_of_ctx ctx) ctx.global ctx.sideg ctx.local (reason :> [`Normal | `Join | `Return | `Init | `Thread])

  let init marshal =
    Priv.init ()

  module OctApron = ApronPrecCompareUtil.OctagonD
  let store_data file =
    let convert (m: AD.t RH.t): OctApron.t RH.t =
      RH.map (fun _ -> AD.to_oct) m
    in
    let post_process m =
      let m = Stats.time "convert" convert m in
      RH.map (fun _ v -> OctApron.marshal v) m
    in
    let results = post_process results in
    let name = name () ^ "(domain: " ^ (AD.name ()) ^ ", privatization: " ^ (Priv.name ()) ^ (if GobConfig.get_bool "ana.apron.threshold_widening" then ", th" else "" ) ^ ")" in
    let results: ApronPrecCompareUtil.dump = {marshalled = results; name } in
    Serialize.marshal results file

  let finalize () =
    let file = GobConfig.get_string "exp.apron.prec-dump" in
    if file <> "" then begin
      Printf.printf "exp.apron.prec-dump is potentially costly (for domains other than octagons), do not use for performance data!\n";
      Stats.time "apron.prec-dump" store_data (Fpath.v file)
    end;
    Priv.finalize ()
end


let spec_module: (module MCPSpec) Lazy.t =
  lazy (
    let module Man = (val ApronDomain.get_manager ()) in
    let module AD = ApronDomain.D3 (Man) in
    let diff_box = GobConfig.get_bool "ana.apron.invariant.diff-box" in
    let module AD = (val if diff_box then (module ApronDomain.BoxProd (AD): ApronDomain.S3) else (module AD)) in
    let module Priv = (val ApronPriv.get_priv ()) in
    let module Spec = SpecFunctor (AD) (Priv) in
    (module Spec)
  )

let get_spec (): (module MCPSpec) =
  Lazy.force spec_module

let after_config () =
  let module Spec = (val get_spec ()) in
  MCP.register_analysis (module Spec : MCPSpec);
  GobConfig.set_string "ana.path_sens[+]"  (Spec.name ())

let _ =
  AfterConfig.register after_config


let () =
  Printexc.register_printer
    (function
      | Apron.Manager.Error e ->
        let () = Apron.Manager.print_exclog Format.str_formatter e in
        Some(Printf.sprintf "Apron.Manager.Error\n %s" (Format.flush_str_formatter ()))
      | _ -> None (* for other exceptions *)
    )<|MERGE_RESOLUTION|>--- conflicted
+++ resolved
@@ -502,26 +502,11 @@
       let r = eval_int e in
       if M.tracing then M.traceu "evalint" "apron query %a -> %a\n" d_exp e ID.pretty r;
       r
-<<<<<<< HEAD
-    | Queries.MustBeEqual (exp1,exp2) ->
-      let exp = (BinOp (Cil.Eq, exp1, exp2, TInt (IInt, []))) in
-      let is_eq = eval_int exp in
-      Option.default false (ID.to_bool is_eq)
-    | Queries.MayBeEqual (exp1,exp2) ->
-      let exp = (BinOp (Cil.Eq, exp1, exp2, TInt (IInt, []))) in
-      let is_neq = eval_int exp in
-      Option.default true (ID.to_bool is_neq)
-    | Queries.MayBeLess (exp1, exp2) ->
-      let exp = (BinOp (Cil.Lt, exp1, exp2, TInt (IInt, []))) in
-      let is_lt = eval_int exp in
-      Option.default true (ID.to_bool is_lt)
     | Queries.IterSysVars (vq, vf) ->
       let vf' x = vf (Obj.repr x) in
       Priv.iter_sys_vars ctx.global vq vf'
-=======
     | Queries.Invariant context ->
       query_invariant ctx context
->>>>>>> 024aa58b
     | _ -> Result.top q
 
 
