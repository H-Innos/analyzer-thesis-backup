--- conflicted
+++ resolved
@@ -508,11 +508,7 @@
             let pid' = Process, name in
             assign_id pid (get_id pid');
             add_actions (List.map (fun f -> CreateProcess Action.({ pid = pid'; f; pri; per; cap })) funs)
-<<<<<<< HEAD
-          | _ -> let f (type a) (x: a Queries.result) = Queries.Result.short 30 x in struct_fail M.debug_each (`Result (f name, f entry_point, f pri, f per, f cap)); d
-=======
-          | _ -> let f = Queries.Result.show in struct_fail M.debug_each (`Result (f name, f entry_point, f pri, f per, f cap)); d
->>>>>>> 040264ee
+          | _ -> let f (type a) (x: a Queries.result) = Queries.Result.show x in struct_fail M.debug_each (`Result (f name, f entry_point, f pri, f per, f cap)); d
         end
       | "LAP_Se_GetProcessId", [name; pid; r] ->
         assign_id_by_name Process name pid; d
