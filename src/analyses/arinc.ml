(** Tracking of arinc processes and their actions. Output to console, graphviz and promela. *)

open Prelude.Ana
open Analyses

let debug_doc doc = M.debug_each (Pretty.sprint 99 doc)

module Functions = struct
  let prefix = "LAP_Se_"
  (* ARINC functions copied from stdapi.c *)
  let with_timeout = List.map ((^) prefix) ["SuspendSelf"; "ReadBlackboard"; "WaitSemaphore"; "WaitEvent"]
  let wout_timeout = List.map ((^) prefix) ["TimedWait";"PeriodicWait";"GetTime";"ReplenishAperiodic";"CreateProcess";"SetPriority";"Suspend";"Resume";"StopSelf";"Stop";"Start";"DelayedStart";"LockPreemption";"UnlockPreemption";"GetMyId";"GetProcessId";"GetProcessStatus";"GetPartitionStatus";"SetPartitionMode";"GetPartitionStartCondition";"CreateLogBook";"ReadLogBook";"WriteLogBook";"ClearLogBook";"GetLogbookId";"GetLogBookStatus";"CreateSamplingPort";"WriteSamplingMessage";"ReadSamplingMessage";"GetSamplingPortId";"GetSamplingPortStatus";"CreateQueuingPort";"SendQueuingMessage";"ReceiveQueuingMessage";"GetQueuingPortId";"GetQueuingPortStatus";"CreateBuffer";"SendBuffer";"ReceiveBuffer";"GetBufferId";"GetBufferStatus";"CreateBlackboard";"DisplayBlackboard";"ClearBlackboard";"GetBlackboardId";"GetBlackboardStatus";"CreateSemaphore";"SignalSemaphore";"GetSemaphoreId";"GetSemaphoreStatus";"CreateEvent";"SetEvent";"ResetEvent";"GetEventId";"GetEventStatus";"CreateErrorHandler";"GetErrorStatus";"RaiseApplicationError"]
  (* functions from string.h which are implemented in the scrambled code *)
  (* this is needed since strcpy is used for some process names, which will be top otherwise *)
  let others = [
    "F59" (* strcpy *); "F60" (* strncpy *); "F63" (* memcpy *); "F1" (* memset *);
    (* "F61"; "F62" (* these are optional. add them to speed up the analysis. *) *)
  ]
  let arinc_special = with_timeout @ wout_timeout
  let special = arinc_special @ others
  open ArincUtil
  (* possible return code classes *)
  let ret_success = [NO_ERROR; NO_ACTION]
  let ret_error   = [NOT_AVAILABLE; INVALID_PARAM; INVALID_CONFIG; INVALID_MODE; TIMED_OUT]
  let ret_any     = ret_success @ ret_error
  let ret_no_timeout = List.remove ret_any TIMED_OUT
  (* abstract value for return codes *)
  let vd ret = `Int (ValueDomain.ID.(List.map (of_int % Int64.of_int % return_code_to_enum) ret |> List.fold_left join (bot ()))) (* ana.int.enums should be enabled *)
  let effects fname args =
    if not (List.mem fname arinc_special) || List.is_empty args then None
    else
      match List.last args with
      | AddrOf lv ->
        Some (fun set ->
            let ret = if GobConfig.get_bool "ana.arinc.assume_success" then ret_success else if List.mem fname with_timeout then ret_any else ret_no_timeout in
            let v = vd ret in
            debug_doc @@ Pretty.dprintf "effect of %s: set %a to %a" fname d_lval lv ValueDomain.Compound.pretty v;
            set lv v
          )
      | _ -> None
end

module Spec : Analyses.Spec =
struct
  include Analyses.DefaultSpec

  let name () = "arinc"

  let init () =
    LibraryFunctions.add_lib_funs Functions.special;
    LibraryFunctions.add_effects Functions.effects

  (* ARINC types and Hashtables for collecting CFG *)
  type id = varinfo
  type resource = ArincUtil.resource
  (* lookup/generate id from resource type and name (needed for LAP_Se_GetXId functions; specified by LAP_Se_CreateX functions during init) *)
  (* map from tuple (resource, name) to varinfo (need to be saved b/c makeGlobalVar x t <> makeGlobalVar x t) *)
  let resources = Hashtbl.create 13
  let get_id (resource,name as k:resource*string) : id =
    try Hashtbl.find resources k
    with Not_found ->
      let vname = ArincUtil.show_resource resource^":"^name in
      let v = Goblintutil.create_var (makeGlobalVar vname voidPtrType) in
      Hashtbl.replace resources k v;
      v
  let get_by_id (id:id) : (resource*string) option =
    Hashtbl.filter ((=) id) resources |> Hashtbl.keys |> Enum.get
  let get_name_by_id id = get_by_id id |> Option.get |> snd

  (* map process name to integer used in Pid domain *)
  let pnames = Hashtbl.create 13
  let _ = Hashtbl.add pnames "mainfun" 0L
  let get_by_pid pid =
    Hashtbl.filter ((=) pid) pnames |> Hashtbl.keys |> Enum.get
  let get_pid pname =
    try Hashtbl.find pnames pname
    with Not_found ->
      let ids = Hashtbl.values pnames in
      let id = if Enum.is_empty ids then 1L else Int64.succ (Enum.arg_max identity ids) in
      Hashtbl.replace pnames pname id;
      id
  let get_pid_by_id id = get_by_id id |> Option.get |> snd |> get_pid


  (* Domains *)
  include ArincDomain

  module Tasks = SetDomain.Make (Lattice.Prod (Queries.LS) (ArincDomain.D)) (* set of created tasks to spawn when going multithreaded *)
  module G = Tasks
  module C = D

  let sprint_map f xs = String.concat ", " @@ List.map (sprint f) xs

  let context d = { d with pred = Pred.bot (); ctx = Ctx.bot () }
  (* let val_of d = d *)

  (* function for creating a new intermediate node (will generate a new sid every time!) *)
  let mkDummyNode ?loc line =
    let loc = { (loc |? !Tracing.current_loc) with line = line } in
    MyCFG.Statement { (mkStmtOneInstr @@ Set (var dummyFunDec.svar, zero, loc)) with sid = new_sid () }
  (* table from sum type to negative line number for new intermediate node (-1 to -4 have special meanings) *)
  type tmpNodeUse = Branch of stmt | Combine of lval
  module NodeTbl = ArincUtil.SymTbl (struct type k = tmpNodeUse type v = MyCFG.node let getNew xs = mkDummyNode @@ -5 - (List.length (List.of_enum xs)) end)
  (* context hash to differentiate function calls *)
  module CtxTbl = ArincUtil.SymTbl (struct type k = int type v = int let getNew xs = if Enum.is_empty xs then 0 else (Enum.arg_max identity xs)+1 end) (* generative functor *)
  let fname_ctx ctx f = f.vname ^ "_" ^ (match Ctx.to_int ctx with Some i -> i |> i64_to_int |> CtxTbl.get |> string_of_int | None -> "TOP")

  let is_single ctx =
    not (ThreadFlag.is_multi ctx)
  let tasks_var = Goblintutil.create_var (makeGlobalVar "__GOBLINT_ARINC_TASKS" voidPtrType)
  let is_mainfun name = List.mem name (List.map Json.string (GobConfig.get_list "mainfun"))

  type env = { d: D.t; node: MyCFG.node; fundec: fundec; pname: string; procid: ArincUtil.id; id: ArincUtil.id }
  let get_env ctx =
    let open ArincUtil in let _ = 42 in
    let d = ctx.local in
    let node = Option.get !MyCFG.current_node in
    (* determine if we are at the root of a process or in some called function *)
    let fundec = MyCFG.getFun node in
    let curpid = match Pid.to_int d.pid with Some i -> i | None -> failwith @@ "get_env: Pid.to_int = None inside function "^fundec.svar.vname^". State: " ^ D.short 100 d in
    let pname = match get_by_pid curpid with Some s -> s | None -> failwith @@ "get_env: no processname for pid in Hashtbl!" in
    let procid = Process, pname in
    let pfuns = funs_for_process (Process,pname) in
    let id = if List.exists ((=) fundec.svar) pfuns || is_mainfun fundec.svar.vname then Process, pname else Function, fname_ctx d.ctx fundec.svar in
    { d; node; fundec; pname; procid; id }
  let add_edges ?r ?dst ?d env action =
    Pred.iter (fun node -> ArincUtil.add_edge env.id (node, action, r, MyCFG.getLoc (dst |? env.node))) (d |? env.d).pred
  let add_actions env xs =
    (* add edges for all predecessor nodes (from pred. node to env.node) *)
    List.iter (fun (action,r) -> match r with Some r -> add_edges ~r env action | None -> add_edges env action) xs;
    (* update domain by replacing the set of pred. nodes with the current node *)
    if List.is_empty xs then env.d else D.pred (const @@ Pred.of_node env.node) env.d
  (* is exp of the return code type (pointers are not considered!) *)
  let is_return_code_type exp = typeOf exp |> unrollTypeDeep |> function
    | TEnum(ei, _) when ei.ename = "T13" -> true
    | _ -> false
  let return_code_is_success = function 0L | 1L -> true | _ -> false
  let str_return_code i = if return_code_is_success i then "SUCCESS" else "ERROR"
  let str_return_dlval (v,o as dlval) =
    sprint d_lval (Lval.CilLval.to_lval dlval) ^ "_" ^ string_of_int v.vdecl.line |>
    Str.global_replace (Str.regexp "[^a-zA-Z0-9]") "_"
  let add_return_dlval env kind dlval =
    ArincUtil.add_return_var env.procid kind (str_return_dlval dlval)
  let dummy_global_dlval = { dummyFunDec.svar with vname = "Gret" }, `NoOffset
  let global_dlval dlval fname =
    if Lval.CilLval.class_tag dlval = `Global then (
      M.debug_each @@ "WARN: " ^ fname ^ ": use of global lval: " ^ str_return_dlval dlval;
      if GobConfig.get_bool "ana.arinc.merge_globals" then dummy_global_dlval else dlval
    ) else dlval
  let mayPointTo ctx exp =
    match ctx.ask (Queries.MayPointTo exp) with
    | `LvalSet a when not (Queries.LS.is_top a) && Queries.LS.cardinal a > 0 ->
      let top_elt = (dummyFunDec.svar, `NoOffset) in
      let a' = if Queries.LS.mem top_elt a then (
          M.debug_each @@ "mayPointTo: query result for " ^ sprint d_exp exp ^ " contains TOP!"; (* UNSOUND *)
          Queries.LS.remove top_elt a
        ) else a
      in
      Queries.LS.elements a'
    | `Bot -> []
    | v ->
      M.debug_each @@ "mayPointTo: query result for " ^ sprint d_exp exp ^ " is " ^ sprint Queries.Result.pretty v;
      (*failwith "mayPointTo"*)
      []
  let mustPointTo ctx exp = let xs = mayPointTo ctx exp in if List.length xs = 1 then Some (List.hd xs) else None
  let iterMayPointTo ctx exp f = mayPointTo ctx exp |> List.iter f
  let debugMayPointTo ctx exp = M.debug_each @@ sprint d_exp exp ^ " mayPointTo " ^ (String.concat ", " (List.map (sprint Lval.CilLval.pretty) (mayPointTo ctx exp)))


  (* transfer functions *)
  let assign ctx (lval:lval) (rval:exp) : D.t =
    (* if the lhs is (or points to) a return code variable, then:
        if the rhs is a constant or another return code, output an assignment edge
        else output edge that non-det. sets the lhs to a value from the range *)
    (* things to note:
       1. is_return_code_type must be checked on the result of mayPointTo and not on lval! otherwise we have problems with pointers
       2. Cil.typeOf throws an exception because the base type of a query result from goblint is not an array but is accessed with an index TODO why is this? ignored casts?
       3. mayPointTo also returns pointers if there's a top element in the set (outputs warning), so that we don't miss anything *)
    if GobConfig.get_bool "ana.arinc.assume_success" then ctx.local else
      (* OPT: this matching is just for speed up to avoid querying on every assign *)
      match lval with Var _, _ when not @@ is_return_code_type (Lval lval) -> ctx.local | _ ->
        (* TODO why is it that current_node can be None here, but not in other transfer functions? *)
        if not @@ Option.is_some !MyCFG.current_node then (M.debug_each "assign: MyCFG.current_node not set :("; ctx.local) else
        if D.is_bot1 ctx.local then ctx.local else
          let env = get_env ctx in
          let edges_added = ref false in
          let f dlval =
            (* M.debug_each @@ "assign: MayPointTo " ^ sprint d_plainlval lval ^ ": " ^ sprint d_plainexp (Lval.CilLval.to_exp dlval); *)
            let is_ret_type = try is_return_code_type @@ Lval.CilLval.to_exp dlval with _ -> M.debug_each @@ "assign: Cil.typeOf "^ sprint d_exp (Lval.CilLval.to_exp dlval) ^" threw exception Errormsg.Error \"Bug: typeOffset: Index on a non-array\". Will assume this is a return type to remain sound."; true in
            if (not is_ret_type) || Lval.CilLval.has_index dlval then () else
              let dlval = global_dlval dlval "assign" in
              edges_added := true;
              add_return_dlval env `Write dlval;
              let add_one str_rhs = add_edges env @@ ArincUtil.Assign (str_return_dlval dlval, str_rhs) in
              let add_top () = add_edges ~r:(str_return_dlval dlval) env @@ ArincUtil.Nop in
              match stripCasts rval with
              | Const CInt64(i,_,_) -> add_one @@ str_return_code i
              (*       | Lval rlval ->
                        iterMayPointTo ctx (AddrOf rlval) (fun rdlval -> add_return_dlval env `Read rdlval; add_one @@ str_return_dlval rdlval) *)
              | _ -> add_top ()
          in
          iterMayPointTo ctx (AddrOf lval) f;
          if !edges_added then D.pred (const @@ Pred.of_node env.node) env.d else env.d

  let branch ctx (exp:exp) (tv:bool) : D.t =
    (* ignore(printf "if %a = %B (line %i)\n" d_plainexp exp tv (!Tracing.current_loc).line); *)
    (* only if we don't assume success, we need to consider branching on return codes *)
    if D.is_bot1 ctx.local then ctx.local else (* TODO how can it be that everything is bot here, except pred? *)
      let env = get_env ctx in
      if GobConfig.get_bool "ana.arinc.assume_success" then ctx.local else
        let check a b tv =
          (* we are interested in a comparison between some lval lval (which has the type of the return code enum) and a value of that enum (which gets converted to an Int by CIL) *)
          match a, b with
          | Lval lval, Const CInt64(i,_,_)
          | Const CInt64(i,_,_), Lval lval when is_return_code_type (Lval lval) ->
            (* let success = return_code_is_success i = tv in (* both must be true or false *) *)
            (* ignore(printf "if %s: %a = %B (line %i)\n" (if success then "success" else "error") d_plainexp exp tv (!Tracing.current_loc).line); *)
            (match env.node with
             | MyCFG.Statement({ skind = If(e, bt, bf, loc); _ } as stmt) ->
               (* 1. write out edges to predecessors, 2. set predecessors to current node, 3. write edge to the first node of the taken branch and set it as predecessor *)
               (* the then-block always has some stmts, but the else-block might be empty! in this case we use the successors of the if instead. *)
               let then_node = NodeTbl.get @@ Branch (List.hd bt.bstmts) in
               let else_stmts = if List.is_empty bf.bstmts then stmt.succs else bf.bstmts in
               let else_node = NodeTbl.get @@ Branch (List.hd else_stmts) in
               let dst_node = if tv then then_node else else_node in
               let d_if = if List.length stmt.preds > 1 then ( (* seems like this never happens *)
                   M.debug_each @@ "WARN: branch: If has more than 1 predecessor, will insert Nop edges!";
                   add_edges env ArincUtil.Nop;
                   { ctx.local with pred = Pred.of_node env.node }
                 ) else ctx.local
               in
               (* now we have to add Pos/Neg-edges (depending on tv) for everything v may point to *)
               let f dlval =
                 if Lval.CilLval.has_index dlval then () else
                   let dlval = global_dlval dlval "branch" in
                   let str_dlval = str_return_dlval dlval in
                   let cond = str_dlval ^ " == " ^ str_return_code i in
                   let cond = if tv then cond else "!(" ^ cond ^ ")" in
                   let cond = if dlval = dummy_global_dlval || String.exists str_dlval "int___unknown" then "true" else cond in (* we don't know the index of the array -> assume that branch could always be taken *)
                   add_edges ~dst:dst_node ~d:d_if env (ArincUtil.Cond (str_dlval, cond));
                   add_return_dlval env `Read dlval
               in
               iterMayPointTo ctx (AddrOf lval) f;
               { ctx.local with pred = Pred.of_node dst_node }
             | _ -> failwith "branch: current_node is not an If") (* this should never happen since CIL transforms switch *)
          | _ -> ctx.local
        in
        match exp with
        (* TODO limit to BinOp Eq/Ne? Could also be other type of expression! *)
        | BinOp(Eq, a, b, _) -> check (stripCasts a) (stripCasts b) tv
        | BinOp(Ne, a, b, _) -> check (stripCasts a) (stripCasts b) (not tv)
        | _ -> ctx.local

  let checkPredBot d tf f xs =
    if d.pred = Pred.bot () then M.debug_each @@ tf^": mapping is BOT!!! function: "^f.vname^". "^(String.concat "\n" @@ List.map (fun (n,d) -> n ^ " = " ^ Pretty.sprint 200 (Pred.pretty () d.pred)) xs);
    d

  let body ctx (f:fundec) : D.t = (* enter is not called for spawned processes -> initialize them here *)
    (* M.debug_each @@ "BODY " ^ f.svar.vname ^" @ "^ string_of_int (!Tracing.current_loc).line; *)
    (* if not (is_single ctx || !Goblintutil.global_initialization || fst (ctx.global part_mode_var)) then raise Analyses.Deadcode; *)
    (* checkPredBot ctx.local "body" f.svar [] *)
    let base_context = Base.Main.context_cpa @@ Obj.obj @@ List.assoc "base" ctx.presub in
    let context_hash = Hashtbl.hash (base_context, ctx.local.pid) in
    { ctx.local with ctx = Ctx.of_int (Int64.of_int context_hash) }

  let return ctx (exp:exp option) (f:fundec) : D.t =
    ctx.local

  let enter ctx (lval: lval option) (f:varinfo) (args:exp list) : (D.t * D.t) list = (* on function calls (also for main); not called for spawned processes *)
    (* print_endline @@ "ENTER " ^ f.vname ^" @ "^ string_of_int (!Tracing.current_loc).line; (* somehow M.debug_each doesn't print anything here *) *)
    let d_caller = ctx.local in
    let d_callee = if D.is_bot ctx.local then ctx.local else { ctx.local with pred = Pred.of_node (MyCFG.Function f); ctx = Ctx.top () } in (* set predecessor set to start node of function *)
    [d_caller, d_callee]

  let combine ctx (lval:lval option) fexp (f:varinfo) (args:exp list) fc (au:D.t) : D.t =
    if D.is_bot1 ctx.local || D.is_bot1 au then ctx.local else
      let env = get_env ctx in
      let d_caller = ctx.local in
      let d_callee = au in
      (* check if the callee has some relevant edges, i.e. advanced from the entry point. if not, we generate no edge for the call and keep the predecessors from the caller *)
      if Pred.is_bot d_callee.pred then failwith "d_callee.pred is bot!"; (* set should never be empty *)
      if Pred.equal d_callee.pred (Pred.of_node (MyCFG.Function f)) then
        { d_callee with pred = d_caller.pred; ctx = d_caller.ctx }
      else (
        (* write out edges with call to f coming from all predecessor nodes of the caller *)
        (* if Option.is_some !last_ctx_hash && current_ctx_hash () = string_of_int (Option.get !last_ctx_hash) then *)
        if Ctx.is_int d_callee.ctx then (
          (* before doing the call we need to assign call-by-value return code parameters
             we only need to take care of them and not AddrOf args since those are found by query *)
          (* TODO optimally we would track if the caller_exp was used as a return code in an ARINC call before;
             as a first step we should check if its value is top (if it's set to some value and not invalidated by a call, then we are not interested in creating branches for it) *)
          let check (callee_var,caller_exp) = match stripCasts caller_exp with
            | Lval lval when is_return_code_type (Lval (var callee_var)) -> Some (callee_var, lval)
            | _ -> None
          in
          let rargs = List.combine (Cilfacade.getdec f).sformals args |> List.filter_map check in
          let assign pred dst_node callee_var caller_dlval =
            let caller_dlval = global_dlval caller_dlval "combine" in
            let callee_dlval = callee_var, `NoOffset in
            (* add edge to an intermediate node that assigns the caller return code to the one of the function params *)
            add_edges ~dst:dst_node ~d:{ d_caller with pred = pred } env (ArincUtil.Assign (str_return_dlval callee_dlval, str_return_dlval caller_dlval));
            (* we also need to add the callee param as a `Write lval so that we see that it is written to *)
            add_return_dlval env `Write callee_dlval;
            (* also add the caller param because it is read *)
            add_return_dlval env `Read caller_dlval;
          in
          (* we need to assign all lvals each caller arg may point to *)
          let last_pred = if GobConfig.get_bool "ana.arinc.assume_success" then d_caller.pred else List.fold_left (fun pred (callee_var,caller_lval) -> let dst_node = NodeTbl.get (Combine caller_lval) in iterMayPointTo ctx (AddrOf caller_lval) (assign pred dst_node callee_var); Pred.of_node dst_node) d_caller.pred rargs in
          add_edges ~d:{ d_caller with pred = last_pred } env (ArincUtil.Call (fname_ctx d_callee.ctx f))
        );
        (* set current node as new predecessor, since something interesting happend during the call *)
        { d_callee with pred = Pred.of_node env.node; ctx = d_caller.ctx }
      )

  (* ARINC utility functions *)
  let mode_is_init  i = match Pmo.to_int i with Some 1L | Some 2L -> true | _ -> false
  let mode_is_multi i = Pmo.to_int i = Some 3L
  let pname_ErrorHandler = "ErrorHandler"

  let special ctx (lval: lval option) (f:varinfo) (arglist:exp list) : D.t =
    let open ArincUtil in let _ = 42 in (* sublime's syntax highlighter gets confused without the second let... *)
    let d : D.t = ctx.local in
    if D.is_bot1 d then d else
      let env = get_env ctx in
      let is_arinc_fun = startsWith Functions.prefix f.vname in
      let is_creating_fun = startsWith (Functions.prefix^"Create") f.vname in
      if M.tracing && is_arinc_fun then (
        let args_str = String.concat ", " (List.map (sprint d_exp) arglist) in
        (* M.tracel "arinc" "found %s(%s)\n" f.vname args_str *)
        M.debug_each @@ "found "^f.vname^"("^args_str^") in "^env.fundec.svar.vname
      );
      let is_error_handler = env.pname = pname_ErrorHandler in
      let eval_int exp =
        match ctx.ask (Queries.EvalInt exp) with
        | `Int i -> i
        | _ -> failwith @@ "Could not evaluate int-argument "^sprint d_plainexp exp^" in "^f.vname
      in
      let eval_str exp =
        match ctx.ask (Queries.EvalStr exp) with
        | `Str s -> s
        | _ -> failwith @@ "Could not evaluate string-argument "^sprint d_plainexp exp^" in "^f.vname
      in
      let eval_id exp = mayPointTo ctx exp |> List.map (Option.get % get_by_id % fst) in
      let assign_id exp id =
        match exp with
        (* call assign for all analyses (we only need base)! *)
        | AddrOf lval -> ctx.assign ~name:"base" lval (mkAddrOf @@ var id)
        (* TODO not needed for the given code, but we could use Queries.MayPointTo exp in this case *)
        | _ -> failwith @@ "Could not assign id. Expected &id. Found "^sprint d_exp exp
      in
      let assign_id_by_name resource_type name id =
        assign_id id (get_id (resource_type, eval_str name))
      in
      let arglist = List.map (stripCasts%(constFold false)) arglist in
      (* if assume_success we set the return code and don't need to do anything else
         otherwise we need to invalidate the return code (TODO maybe not top but sth more precise) and include the return code variable for all arinc calls (so that it can be set non-deterministically in promela) *)
      let add_actions actions =
        if is_arinc_fun && not @@ List.is_empty arglist then
          let r = List.last arglist in
          if GobConfig.get_bool "ana.arinc.assume_success" then (
            add_actions env @@ List.map (fun action -> action, None) actions
          ) else (
            let xs = mayPointTo ctx r in
            (* warn about wrong type (r should always be a return code) and setting globals! *)
            let f dlval =
              let dlval = global_dlval dlval "special" in
              if not @@ is_return_code_type @@ Lval.CilLval.to_exp dlval
              then (M.debug_each @@ "WARN: last argument in arinc function may point to something other than a return code: " ^ str_return_dlval dlval; None)
              else (add_return_dlval env `Write dlval; Some (str_return_dlval dlval))
            in
            (* add actions for all lvals r may point to *)
            let rets = List.map Option.some @@ List.filter_map f xs in
            add_actions env @@ List.cartesian_product actions rets
          )
        else (* no args *)
          add_actions env @@ List.map (fun action -> action,None) actions
      in
      let add_action action = add_actions [action] in
      (*
         let assert_ptr e = match unrollType (typeOf e) with
           | TPtr _ -> ()
           | _ -> failwith @@ f.vname ^ " expects arguments to be some pointer, but got "^sprint d_exp e^" which is "^sprint d_plainexp e
         in
      *)
      let todo () = if false then failwith @@ f.vname^": Not implemented yet!" else add_action Nop in
      match f.vname, arglist with
      | _ when is_arinc_fun && is_creating_fun && not(mode_is_init d.pmo) ->
        failwith @@ f.vname^" is only allowed in partition mode COLD_START or WARM_START"
      (* Preemption *)
      | "LAP_Se_LockPreemption", [lock_level; r] when not is_error_handler ->
        add_action LockPreemption
        |> D.pre (PrE.add (PrE.of_int 1L))
      | "LAP_Se_UnlockPreemption", [lock_level; r] when not is_error_handler ->
        add_action UnlockPreemption
        |> D.pre (PrE.sub (PrE.of_int 1L))
      (* Partition *)
      | "LAP_Se_SetPartitionMode", [mode; r] -> begin
          match ctx.ask (Queries.EvalInt mode) with
          | `Int i ->
            let pm = partition_mode_of_enum @@ Int64.to_int i in
            if M.tracing then M.tracel "arinc" "setting partition mode to %Ld (%s)\n" i (show_partition_mode_opt pm);
            if mode_is_multi (Pmo.of_int i) then (
              let tasks = ctx.global tasks_var in
              ignore @@ printf "arinc: SetPartitionMode NORMAL: spawning %i processes!\n" (Tasks.cardinal tasks);
              (* TODO: remove spawning? *)
              Tasks.iter (fun (fs,f_d) -> Queries.LS.iter (fun f -> ctx.spawn None (fst f) []) fs) tasks;
            );
            add_action (SetPartitionMode pm)
            |> D.pmo (const @@ Pmo.of_int i)
          | `Bot -> failwith "DEAD"
          | _ -> D.top ()
        end
      | "LAP_Se_GetPartitionStatus", [status; r] -> todo () (* != mode *)
      | "LAP_Se_GetPartitionStartCondition", [start_condition; r] -> todo ()
      (* treat functions from string.h as extern if they are added at the end of libraryFunctions.ml *)
      (*
      | "F59", [dst; src] (* strcpy: stops at \000 in src *)
      | "F60", [dst; src; _] (* strncpy: stops at \000 in src or if len has been copied. if src ends before len, dst is padded with zeros. TODO len *)
        (* | "F61", [str1; str2] (* strcmp: compares chars until they differ or \000 is reached. returns c1 - c2  *) *)
        (* | "F62", [dst; src; len] (* strncmp *) *)
        (* | "F63", [dst; src; len] (* memcpy *) *)
        ->
        M.debug_each @@ "strcpy/"^f.vname^"("^sprint d_plainexp dst^", "^sprint d_plainexp src^")";
        (*debugMayPointTo ctx dst;*)
        assert_ptr dst; assert_ptr src;
        (* let dst_lval = mkMem ~addr:dst ~off:NoOffset in *)
        (* let src_expr = Lval (mkMem ~addr:src ~off:NoOffset) in *)
        begin match ctx.ask (Queries.MayPointTo dst) with
        | `LvalSet ls ->
            ignore @@ Pretty.printf "strcpy %a points to %a\n" d_exp dst Queries.LS.pretty ls;
            Queries.LS.iter (fun (v,o) -> ctx.assign ~name:"base" (Var v, Lval.CilLval.to_ciloffs o) src) ls
        | _ -> M.debug_each @@ "strcpy/"^f.vname^"("^sprint d_plainexp dst^", "^sprint d_plainexp src^"): dst may point to anything!";
        end;
        d
      | "F63" , [dst; src; len] (* memcpy *)
        ->
        M.debug_each @@ "memcpy/"^f.vname^"("^sprint d_plainexp dst^", "^sprint d_plainexp src^")";
        (match ctx.ask (Queries.EvalInt len) with
         | `Int i ->
           (*
             let len = i64_to_int @@ eval_int len in
             for i = 0 to len-1 do
               let dst_lval = mkMem ~addr:dst ~off:(Index (integer i, NoOffset)) in
               let src_lval = mkMem ~addr:src ~off:(Index (integer i, NoOffset)) in
               ctx.assign ~name:"base" dst_lval (Lval src_lval);
             done;
           *)
           assert_ptr dst; assert_ptr src;
           let dst_lval = mkMem ~addr:dst ~off:NoOffset in
           let src_lval = mkMem ~addr:src ~off:NoOffset in
           ctx.assign ~name:"base" dst_lval (Lval src_lval); (* this is only ok because we use ArrayDomain.Trivial per default, i.e., there's no difference between the first element or the whole array *)
         | v -> M.debug_each @@ "F63/memcpy: don't know length: " ^ sprint Queries.Result.pretty v;
           let lval = mkMem ~addr:dst ~off:NoOffset in
           ctx.assign ~name:"base" lval MyCFG.unknown_exp
        );
        M.debug_each @@ "done with memcpy/"^f.vname;
        d
      | "F1" , [dst; data; len] (* memset: write char to dst len times *)
        ->
        (match ctx.ask (Queries.EvalInt len) with
         | `Int i ->
           (*
             let len = i64_to_int @@ eval_int len in
             for i = 0 to len-1 do
               let lval = mkMem ~addr:dst ~off:(Index (integer i, NoOffset)) in
               ctx.assign ~name:"base" lval data;
             done;
           *)
           let dst_lval = mkMem ~addr:dst ~off:NoOffset in
           ctx.assign ~name:"base" dst_lval data; (* this is only ok because we use ArrayDomain.Trivial per default, i.e., there's no difference between the first element or the whole array *)
         | v -> M.debug_each @@ "F1/memset: don't know length: " ^ sprint Queries.Result.pretty v;
           let lval = mkMem ~addr:dst ~off:NoOffset in
           ctx.assign ~name:"base" lval MyCFG.unknown_exp
        );
        d
        *)
      (* Processes *)
      | "LAP_Se_CreateProcess", [AddrOf attr; pid; r] ->
        let cm = match unrollType (typeOfLval attr) with
          | TComp (c,_) -> c
          | _ -> failwith "type-error: first argument of LAP_Se_CreateProcess not a struct."
        in
        let struct_fail f x =
          f @@ "LAP_Se_CreateProcess: problem with first argument: " ^
               begin match x with
                 | `Field ofs -> "cannot access field " ^ ofs
                 | `Result (name, entry_point, pri, per, cap) ->
                   "struct PROCESS_ATTRIBUTE_TYPE needs all of the following fields (with result): NAME ("^name^"), ENTRY_POINT ("^entry_point^"), BASE_PRIORITY ("^pri^"), PERIOD ("^per^"), TIME_CAPACITY ("^cap^")"
               end ^ ". Running scrambled: "^string_of_bool Goblintutil.scrambled
        in
        let field ofs =
          try Lval (addOffsetLval (Field (getCompField cm ofs, NoOffset)) attr)
          with Not_found -> struct_fail failwith (`Field ofs)
        in
        let name = ctx.ask (Queries.EvalStr (field Goblintutil.arinc_name)) in
        let entry_point = ctx.ask (Queries.ReachableFrom (AddrOf attr)) in
        let pri  = ctx.ask (Queries.EvalInt (field Goblintutil.arinc_base_priority)) in
        let per  = ctx.ask (Queries.EvalInt (field Goblintutil.arinc_period)) in
        let cap  = ctx.ask (Queries.EvalInt (field Goblintutil.arinc_time_capacity)) in
        begin match name, entry_point, pri, per, cap with
          | `Str name, `LvalSet ls, `Int pri, `Int per, `Int cap when not (Queries.LS.is_top ls)
                                                                   && not (Queries.LS.mem (dummyFunDec.svar,`NoOffset) ls) ->
            let funs_ls = Queries.LS.filter (fun (v,o) -> let lval = Var v, Lval.CilLval.to_ciloffs o in isFunctionType (typeOfLval lval)) ls in (* do we need this? what happens if we spawn a variable that's not a function? shouldn't this check be in spawn? *)
            if M.tracing then M.tracel "arinc" "starting a thread %a with priority '%Ld' \n" Queries.LS.pretty funs_ls pri;
            let funs = funs_ls |> Queries.LS.elements |> List.map fst |> List.unique in
            let f_d = { pid = Pid.of_int (get_pid name); pri = Pri.of_int pri; per = Per.of_int per; cap = Cap.of_int cap; pmo = Pmo.of_int 3L; pre = PrE.top (); pred = Pred.of_node (MyCFG.Function f); ctx = Ctx.top () } in
            let tasks = Tasks.add (funs_ls, f_d) (ctx.global tasks_var) in
            ctx.sideg tasks_var tasks;
            let pid' = Process, name in
            assign_id pid (get_id pid');
            add_actions (List.map (fun f -> CreateProcess Action.({ pid = pid'; f; pri; per; cap })) funs)
          | _ -> let f = Queries.Result.short 30 in struct_fail M.debug_each (`Result (f name, f entry_point, f pri, f per, f cap)); d
        end
      | "LAP_Se_GetProcessId", [name; pid; r] ->
        assign_id_by_name Process name pid; d
      | "LAP_Se_GetProcessStatus", [pid; status; r] -> todo ()
      | "LAP_Se_GetMyId", [pid; r] ->
        assign_id pid (get_id env.procid); d
      | "LAP_Se_Start", [pid; r] ->
        (* at least one process should be started in main *)
        add_actions @@ List.map (fun pid -> Start pid) (eval_id pid)
      | "LAP_Se_DelayedStart", [pid; delay; r] -> todo ()
      | "LAP_Se_Stop", [pid; r] ->
        add_actions @@ List.map (fun pid -> Stop pid) (eval_id pid)
      | "LAP_Se_StopSelf", [] ->
        if mode_is_init d.pmo then failwith @@ "The behavior of " ^ f.vname ^ " is not defined in WARM_START/COLD_START!";
        add_action (Stop env.procid)
      | "LAP_Se_Suspend", [pid; r] ->
        add_actions @@ List.map (fun pid -> Suspend pid) (eval_id pid)
      | "LAP_Se_SuspendSelf", [timeout; r] ->
        let t = eval_int timeout in
        add_action (SuspendSelf (env.procid, t))
      | "LAP_Se_Resume", [pid; r] ->
        add_actions @@ List.map (fun pid -> Resume pid) (eval_id pid)
      (* Logbook - not used *)
      | "LAP_Se_CreateLogBook", [name; max_size; max_logged; max_in_progress; lbid; r] -> todo ()
      | "LAP_Se_ReadLogBook", _ -> todo ()
      | "LAP_Se_WriteLogBook", _ -> todo ()
      | "LAP_Se_ClearLogBook", _ -> todo ()
      | "LAP_Se_GetLogBookId", _ -> todo ()
      | "LAP_Se_GetLogBookStatus", _ -> todo ()
      (* SamplingPort - inter-partition *)
      | "LAP_Se_CreateSamplingPort", [name; max_size; dir; period; spid; r] -> todo ()
      | "LAP_Se_WriteSamplingMessage", _ -> todo ()
      | "LAP_Se_ReadSamplingMessage", _ -> todo ()
      | "LAP_Se_GetSamplingPortId", _ -> todo ()
      | "LAP_Se_GetSamplingPortStatus", _ -> todo ()
      (* QueuingPort - inter-partition *)
      | "LAP_Se_CreateQueuingPort", [name; max_size; max_range; dir; queuing; qpid; r] -> todo ()
      | "LAP_Se_SendQueuingMessage", _ -> todo ()
      | "LAP_Se_ReceiveQueuingMessage", _ -> todo ()
      | "LAP_Se_GetQueuingPortId", _ -> todo ()
      | "LAP_Se_GetQueuingPortStatus", _ -> todo ()
      (* Buffer - not used *)
      | "LAP_Se_CreateBuffer", [name; max_size; max_range; queuing; buid; r] -> todo ()
      | "LAP_Se_SendBuffer", _ -> todo ()
      | "LAP_Se_ReceiveBuffer", _ -> todo ()
      | "LAP_Se_GetBufferId", _ -> todo ()
      | "LAP_Se_GetBufferStatus", _ -> todo ()
      (* Blackboard *)
      | "LAP_Se_CreateBlackboard", [name; max_size; bbid; r] ->
        let bbid' = Blackboard, eval_str name in
        assign_id bbid (get_id bbid');
        add_action (CreateBlackboard bbid')
      | "LAP_Se_DisplayBlackboard", [bbid; msg_addr; len; r] ->
        add_actions @@ List.map (fun id -> DisplayBlackboard id) (eval_id bbid)
      | "LAP_Se_ReadBlackboard", [bbid; timeout; msg_addr; len; r] ->
        let t = eval_int timeout in
        add_actions @@ List.map (fun id -> ReadBlackboard (id, t)) (eval_id bbid)
      | "LAP_Se_ClearBlackboard", [bbid; r] ->
        add_actions @@ List.map (fun id -> ClearBlackboard id) (eval_id bbid)
      | "LAP_Se_GetBlackboardId", [name; bbid; r] ->
        assign_id_by_name Blackboard name bbid; d
      | "LAP_Se_GetBlackboardStatus", _ -> todo ()
      (* Semaphores *)
      | "LAP_Se_CreateSemaphore", [name; cur; max; queuing; sid; r] ->
        (* create resource for name *)
        let sid' = Semaphore, eval_str name in
        assign_id sid (get_id sid');
        add_action (CreateSemaphore Action.({ sid = sid'; cur = eval_int cur; max = eval_int max; queuing = eval_int queuing }))
      | "LAP_Se_WaitSemaphore", [sid; timeout; r] -> (* TODO timeout *)
        let t = eval_int timeout in
        add_actions @@ List.map (fun id -> WaitSemaphore (id, t)) (eval_id sid)
      | "LAP_Se_SignalSemaphore", [sid; r] ->
        add_actions @@ List.map (fun id -> SignalSemaphore id) (eval_id sid)
      | "LAP_Se_GetSemaphoreId", [name; sid; r] ->
        assign_id_by_name Semaphore name sid; d
      | "LAP_Se_GetSemaphoreStatus", [sid; status; r] -> todo ()
      (* Events (down after create/reset, up after set) *)
      | "LAP_Se_CreateEvent", [name; eid; r] ->
        let eid' = Event, eval_str name in
        assign_id eid (get_id eid');
        add_action (CreateEvent eid')
      | "LAP_Se_SetEvent", [eid; r] ->
        add_actions @@ List.map (fun id -> SetEvent id) (eval_id eid)
      | "LAP_Se_ResetEvent", [eid; r] ->
        add_actions @@ List.map (fun id -> ResetEvent id) (eval_id eid)
      | "LAP_Se_WaitEvent", [eid; timeout; r] -> (* TODO timeout *)
        let t = eval_int timeout in
        add_actions @@ List.map (fun id -> WaitEvent (id, t)) (eval_id eid)
      | "LAP_Se_GetEventId", [name; eid; r] ->
        assign_id_by_name Event name eid; d
      | "LAP_Se_GetEventStatus", [eid; status; r] -> todo ()
      (* Time *)
      | "LAP_Se_GetTime", [time; r] -> todo ()
      | "LAP_Se_TimedWait", [delay; r] ->
        add_action (TimedWait (eval_int delay))
      | "LAP_Se_PeriodicWait", [r] ->
        add_action PeriodicWait
      (* Errors *)
      | "LAP_Se_CreateErrorHandler", [entry_point; stack_size; r] ->
        begin match ctx.ask (Queries.ReachableFrom (entry_point)) with
          | `LvalSet ls when not (Queries.LS.is_top ls) && not (Queries.LS.mem (dummyFunDec.svar,`NoOffset) ls) ->
            let pid = get_pid pname_ErrorHandler in
            let funs_ls = Queries.LS.filter (fun (v,o) -> let lval = Var v, Lval.CilLval.to_ciloffs o in isFunctionType (typeOfLval lval)) ls in
            let funs = funs_ls |> Queries.LS.elements |> List.map fst |> List.unique in
            let f_d = { pid = Pid.of_int pid; pri = Pri.of_int infinity; per = Per.of_int infinity; cap = Cap.of_int infinity; pmo = Pmo.of_int 3L; pre = PrE.top (); pred = Pred.of_node (MyCFG.Function f); ctx = Ctx.top () } in
            let tasks = Tasks.add (funs_ls, f_d) (ctx.global tasks_var) in
            ctx.sideg tasks_var tasks;
            add_actions (List.map (fun f -> CreateErrorHandler ((Process, pname_ErrorHandler), f)) funs)
          | _ -> failwith @@ "CreateErrorHandler: could not find out which functions are reachable from first argument!"
        end
      | "LAP_Se_GetErrorStatus", [status; r] -> todo ()
      | "LAP_Se_RaiseApplicationError", [error_code; message_addr; length; r] -> todo ()
      (* Not allowed: change configured schedule *)
      | "LAP_Se_SetPriority", [pid; prio; r] -> todo ()
      | "LAP_Se_Replenish", [budget; r] -> todo () (* name used in docs *)
      | "LAP_Se_ReplenishAperiodic", [budget; r] -> todo () (* name used in stdapi.c *)
      | _ when is_arinc_fun -> failwith @@ "Function "^f.vname^" not handled!"
      | _ -> d

  let query ctx (q:Queries.t) : Queries.Result.t =
    let d = ctx.local in
    match q with
    | Queries.Priority _ ->
      if Pri.is_int d.pri then
        `Int (Option.get @@ Pri.to_int d.pri)
      else if Pri.is_top d.pri then `Top else `Bot
    (* | Queries.IsPublic _ -> *)
    (*   `Bool ((PrE.to_int d.pre = Some 0L || PrE.to_int d.pre = None) && (not (mode_is_init d.pmo))) *)
    | _ -> Queries.Result.top ()

  let finalize () =
    ArincUtil.print_actions ();
    if Sys.file_exists "result" then ArincUtil.marshal @@ open_out_bin @@ "result/arinc.out";
    if GobConfig.get_bool "ana.arinc.simplify" then ArincUtil.simplify ();
    if GobConfig.get_bool "ana.arinc.export" then (
      ArincUtil.save_dot_graph ();
      ArincUtil.save_promela_model ()
    );
    if GobConfig.get_bool "ana.arinc.validate" then ArincUtil.validate ()

  let startstate v = { pid = Pid.of_int 0L; pri = Pri.top (); per = Per.top (); cap = Cap.top (); pmo = Pmo.of_int 1L; pre = PrE.of_int 0L; pred = Pred.of_node (MyCFG.Function (emptyFunction "main").svar); ctx = Ctx.top () }
  let exitstate  v = D.bot ()

  let threadenter ctx lval f args =
    let d : D.t = ctx.local in
    let tasks = ctx.global tasks_var in
    (* TODO: optimize finding *)
    let tasks_f = Tasks.filter (fun (fs,f_d) ->
        Queries.LS.exists (fun (ls_f, _) -> ls_f = f) fs
      ) tasks
    in
    let f_d = snd (Tasks.choose tasks_f) in
    { f_d with pre = d.pre }

<<<<<<< HEAD
  let threadcombine ctx lval f args fctx = D.bot ()
=======
  let threadspawn ctx f args fctx = D.bot ()
>>>>>>> 93101727
end

let _ =
  MCP.register_analysis ~dep:["base"] (module Spec : Spec)<|MERGE_RESOLUTION|>--- conflicted
+++ resolved
@@ -664,11 +664,7 @@
     let f_d = snd (Tasks.choose tasks_f) in
     { f_d with pre = d.pre }
 
-<<<<<<< HEAD
-  let threadcombine ctx lval f args fctx = D.bot ()
-=======
-  let threadspawn ctx f args fctx = D.bot ()
->>>>>>> 93101727
+  let threadspawn ctx lval f args fctx = D.bot ()
 end
 
 let _ =
