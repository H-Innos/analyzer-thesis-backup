(** Value analysis.  *)

open Prelude.Ana
open Analyses
open GobConfig
open BaseUtil
open TypeDomain
module A = Analyses
module H = Hashtbl
module Q = Queries

module GU = Goblintutil
module ID = ValueDomain.ID
module IdxDom = ValueDomain.IndexDomain
module AD = ValueDomain.AD
module Addr = ValueDomain.Addr
module Offs = ValueDomain.Offs
module LF = LibraryFunctions
module CArrays = ValueDomain.CArrays
module BI = IntOps.BigIntOps

module VD     = BaseDomain.VD
module CPA    = BaseDomain.CPA
module Dep    = BaseDomain.PartDeps
module BaseComponents = BaseDomain.BaseComponents

let is_heap_var (a: Q.ask) (v: varinfo): bool = a.f (Q.IsHeapVar v)

  (* TODO: There should be is_heap_var and is_arg_var *)
let is_allocated_var (a: Q.ask) (v: varinfo): bool = a.f (Q.IsAllocatedVar v)

let is_arg_var (a: Q.ask) (v: varinfo): bool = is_heap_var a v && not (is_allocated_var a v)

let is_always_unknown (variable: varinfo) = variable.vstorage = Extern || Ciltools.is_volatile_tp variable.vtype

let is_static (v:varinfo): bool = v.vstorage == Static


module MainFunctor (Priv:BasePriv.S) (RVEval:BaseDomain.ExpEvaluator with type t = BaseComponents (Priv.D).t) =
struct
  include Analyses.DefaultSpec

  exception Top

  module Dom    = BaseDomain.DomFunctor (Priv.D) (RVEval)
  type t = Dom.t

  module G      = Priv.G
  module D      = Dom
  module C      = Dom
  module V      = Basetype.Variables

  type extra = (varinfo * Offs.t * bool) list
  type store = D.t
  type value = VD.t
  type address = AD.t
  type glob_fun  = V.t -> G.t
  type glob_diff = (V.t * G.t) list

  let name () = "base"
  let startstate v: store = { cpa = CPA.bot (); deps = Dep.bot (); priv = Priv.startstate ()}
  let otherstate v: store = { cpa = CPA.bot (); deps = Dep.bot (); priv = Priv.startstate ()}
  let exitstate  v: store = { cpa = CPA.bot (); deps = Dep.bot (); priv = Priv.startstate ()}

  (**************************************************************************
   * Helpers
   **************************************************************************)

  (* hack for char a[] = {"foo"} or {'f','o','o', '\000'} *)
  let char_array : (lval, bytes) Hashtbl.t = Hashtbl.create 500

  let hash    (x,_)             = Hashtbl.hash x
  let leq     (x1,_) (y1,_) = CPA.leq   x1 y1


  (**************************************************************************
   * Initializing my variables
   **************************************************************************)

  let return_varstore = ref dummyFunDec.svar
  let return_varinfo () = !return_varstore
  let return_var () = AD.from_var (return_varinfo ())
  let return_lval (): lval = (Var (return_varinfo ()), NoOffset)

  let heap_var ctx =
    let info = match ctx.ask Q.HeapVar with
      | `Lifted vinfo -> vinfo
      | _ -> failwith("Ran without a malloc analysis.") in
    info

  let arg_value (ask: Q.ask) (t:  typ) : Addr.t list BatMap.Int.t =
    match ask.f (Q.ArgVarTyp t) with
    | `Lifted v -> (AD.from_var v)
    | _ -> failwith "Ran without heap analysis"

  let create_val (f: varinfo) (ask: Q.ask) t : value * (address * typ * value) list =
    let map = ask.f (Q.TypeCasts f) in
    M.tracel "args" "For function %s got map %a\n" f.vname TypeCastMap.pretty map;
    VD.arg_value map (arg_value ask) t
  (* hack for char a[] = {"foo"} or {'f','o','o', '\000'} *)
  let char_array : (lval, bytes) Hashtbl.t = Hashtbl.create 500

  let init () =
    return_varstore := Goblintutil.create_var @@ makeVarinfo false "RETURN" voidType;
    Priv.init ()

  let finalize () =
    Priv.finalize ()

  (**************************************************************************
   * Abstract evaluation functions
   **************************************************************************)

  let iDtoIdx = ID.cast_to (Cilfacade.ptrdiff_ikind ())

  let unop_ID = function
    | Neg  -> ID.neg
    | BNot -> ID.bitnot
    | LNot -> ID.lognot

  (* Evaluating Cil's unary operators. *)
  let evalunop op typ = function
    | `Int v1 -> `Int (ID.cast_to (Cilfacade.get_ikind typ) (unop_ID op v1))
    | `Bot -> `Bot
    | _ -> VD.top ()

  let binop_ID (result_ik: Cil.ikind) = function
    | PlusA -> ID.add
    | MinusA -> ID.sub
    | Mult -> ID.mul
    | Div -> ID.div
    | Mod -> ID.rem
    | Lt -> ID.lt
    | Gt -> ID.gt
    | Le -> ID.le
    | Ge -> ID.ge
    | Eq -> ID.eq
    | Ne -> ID.ne
    | BAnd -> ID.bitand
    | BOr -> ID.bitor
    | BXor -> ID.bitxor
    | Shiftlt -> ID.shift_left
    | Shiftrt -> ID.shift_right
    | LAnd -> ID.logand
    | LOr -> ID.logor
    | b -> (fun x y -> (ID.top_of result_ik))

  (* Evaluate binop for two abstract values: *)
  let evalbinop (op: binop) (t1:typ) (a1:value) (t2:typ) (a2:value) (t:typ) :value =
    if M.tracing then M.tracel "eval" "evalbinop %a %a %a\n" d_binop op VD.pretty a1 VD.pretty a2;
    (* We define a conversion function for the easy cases when we can just use
     * the integer domain operations. *)
    let bool_top ik = ID.(join (of_int ik BI.zero) (of_int ik BI.one)) in
    (* An auxiliary function for ptr arithmetic on array values. *)
    let addToAddr n (addr:Addr.t) =
      let typeOffsetOpt o t =
        try
          Some (Cilfacade.typeOffset t o)
        with Cilfacade.TypeOfError _ ->
          None
      in
      (* adds n to the last offset *)
      let rec addToOffset n (t:typ option) = function
        | `Index (i, `NoOffset) ->
          (* If we have arrived at the last Offset and it is an Index, we add our integer to it *)
          `Index(IdxDom.add i (iDtoIdx n), `NoOffset)
        | `Field (f, `NoOffset) ->
          (* If we have arrived at the last Offset and it is a Field,
           * then check if we're subtracting exactly its offsetof.
           * If so, n cancels out f exactly.
           * This is to better handle container_of hacks. *)
          let n_offset = iDtoIdx n in
          begin match t with
            | Some t ->
              let (f_offset_bits, _) = bitsOffset t (Field (f, NoOffset)) in
              let f_offset = IdxDom.of_int (Cilfacade.ptrdiff_ikind ()) (BI.of_int (f_offset_bits / 8)) in
              begin match IdxDom.(to_bool (eq f_offset (neg n_offset))) with
                | Some true -> `NoOffset
                | _ -> `Field (f, `Index (n_offset, `NoOffset))
              end
            | None -> `Field (f, `Index (n_offset, `NoOffset))
          end
        | `Index (i, o) ->
          let t' = BatOption.bind t (typeOffsetOpt (Index (integer 0, NoOffset))) in (* actual index value doesn't matter for typeOffset *)
          `Index(i, addToOffset n t' o)
        | `Field (f, o) ->
          let t' = BatOption.bind t (typeOffsetOpt (Field (f, NoOffset))) in
          `Field(f, addToOffset n t' o)
        | `NoOffset -> `Index(iDtoIdx n, `NoOffset)
      in
      let default = function
        | Addr.NullPtr when GU.opt_predicate (BI.equal BI.zero) (ID.to_int n) -> Addr.NullPtr
        | Addr.SafePtr | Addr.NullPtr when get_bool "exp.ptr-arith-safe" -> Addr.SafePtr
        | _ -> Addr.UnknownPtr
      in
      match Addr.to_var_offset addr with
      | [x, o] -> Addr.from_var_offset (x, addToOffset n (Some x.vtype) o)
      | _ -> default addr
    in
    (* The main function! *)
    match a1,a2 with
    (* For the integer values, we apply the domain operator *)
    | `Int v1, `Int v2 ->
      let result_ik = Cilfacade.get_ikind t in
      `Int (ID.cast_to result_ik (binop_ID result_ik op v1 v2))
    (* For address +/- value, we try to do some elementary ptr arithmetic *)
    | `Address p, `Int n
    | `Int n, `Address p when op=Eq || op=Ne ->
      let ik = Cilfacade.get_ikind t in
      `Int (match ID.to_bool n, AD.to_bool p with
          | Some a, Some b -> ID.of_bool ik (op=Eq && a=b || op=Ne && a<>b)
          | _ -> bool_top ik)
    | `Address p, `Int n  -> begin
        match op with
        (* For array indexing e[i] and pointer addition e + i we have: *)
        | IndexPI | PlusPI ->
          `Address (AD.map (addToAddr n) p)
        (* Pointer subtracted by a value (e-i) is very similar *)
        (* Cast n to the (signed) ptrdiff_ikind, then add the its negated value. *)
        | MinusPI ->
          let n = ID.neg (ID.cast_to (Cilfacade.ptrdiff_ikind ()) n) in
          `Address (AD.map (addToAddr n) p)
        | Mod -> `Int (ID.top_of (Cilfacade.ptrdiff_ikind ())) (* we assume that address is actually casted to int first*)
        | _ -> `Address AD.top_ptr
      end
    (* If both are pointer values, we can subtract them and well, we don't
     * bother to find the result in most cases, but it's an integer. *)
    | `Address p1, `Address p2 -> begin
        let ik = Cilfacade.get_ikind t in
        let eq x y = if AD.is_definite x && AD.is_definite y then Some (AD.Addr.equal (AD.choose x) (AD.choose y)) else None in
        match op with
        (* TODO use ID.of_incl_list [0; 1] for all comparisons *)
        | MinusPP ->
          (* when subtracting pointers to arrays, per 6.5.6 of C-standard if we subtract two pointers to the same array, the difference *)
          (* between them is the difference in subscript *)
          begin
            let rec calculateDiffFromOffset x y =
              match x, y with
              | `Field ((xf:Cil.fieldinfo), xo), `Field((yf:Cil.fieldinfo), yo)
                when CilType.Fieldinfo.equal xf yf ->
                calculateDiffFromOffset xo yo
              | `Index (i, `NoOffset), `Index(j, `NoOffset) ->
                begin
                  let diff = ValueDomain.IndexDomain.sub i j in
                  match ValueDomain.IndexDomain.to_int diff with
                  | Some z -> `Int(ID.of_int ik z)
                  | _ -> `Int (ID.top_of ik)
                end
              | `Index (xi, xo), `Index(yi, yo) when xi = yi -> (* TODO: ID.equal? *)
                calculateDiffFromOffset xo yo
              | _ -> `Int (ID.top_of ik)
            in
            if AD.is_definite p1 && AD.is_definite p2 then
              match Addr.to_var_offset (AD.choose p1), Addr.to_var_offset (AD.choose p2) with
              | [x, xo], [y, yo] when CilType.Varinfo.equal x y ->
                calculateDiffFromOffset xo yo
              | _ ->
                `Int (ID.top_of ik)
            else
              `Int (ID.top_of ik)
          end
        | Eq ->
          `Int (if AD.is_bot (AD.meet p1 p2) then ID.of_int ik BI.zero else match eq p1 p2 with Some x when x -> ID.of_int ik BI.one | _ -> bool_top ik)
        | Ne ->
          `Int (if AD.is_bot (AD.meet p1 p2) then ID.of_int ik BI.one else match eq p1 p2 with Some x when x -> ID.of_int ik BI.zero | _ -> bool_top ik)
        | _ -> VD.top ()
      end
    (* For other values, we just give up! *)
    | `Bot, _ -> `Bot
    | _, `Bot -> `Bot
    | _ -> VD.top ()

  (* Auxiliary function to append an additional offset to a given offset. *)
  let rec add_offset ofs add =
    match ofs with
    | `NoOffset -> add
    | `Field (fld, `NoOffset) -> `Field (fld, add)
    | `Field (fld, ofs) -> `Field (fld, add_offset ofs add)
    | `Index (exp, `NoOffset) -> `Index (exp, add)
    | `Index (exp, ofs) -> `Index (exp, add_offset ofs add)

  (* We need the previous function with the varinfo carried along, so we can
   * map it on the address sets. *)
  let add_offset_varinfo add ad =
    match Addr.to_var_offset ad with
    | [x,ofs] -> Addr.from_var_offset (x, add_offset ofs add)
    | _ -> ad

<<<<<<< HEAD
  (* evaluate value using our "query functions" *)
  let eval_rv_pre (ask: Q.ask) exp _ =
    let binop op e1 e2 =
      let equality () =
        (* TODO: just return bool? *)
        if ask.f (Q.MustBeEqual (e1,e2)) then (
          if M.tracing then M.tracel "query" "MustBeEqual (%a, %a) = %b\n" d_exp e1 d_exp e2 true;
          Some true
        )
        else
          None
      in
      let ptrdiff_ikind = match !ptrdiffType with TInt (ik,_) -> ik | _ -> assert false in
      match op with
      | MinusA when equality () = Some true ->
        let ik = Cilfacade.get_ikind (Cil.typeOf exp) in
        Some (`Int (ID.of_int ik BI.zero))
      | MinusPI
      | MinusPP when equality () = Some true -> Some (`Int (ID.of_int ptrdiff_ikind BI.zero))
      | MinusPI
      | MinusPP when equality () = Some false -> Some (`Int (ID.of_excl_list ptrdiff_ikind [BI.zero]))
      | Le
      | Ge when equality () = Some true ->
        let ik = Cilfacade.get_ikind (Cil.typeOf exp) in
        Some (`Int (ID.of_bool ik true))
      | Lt
      | Gt when equality () = Some true ->
          let ik = Cilfacade.get_ikind (Cil.typeOf exp) in
          Some (`Int (ID.of_bool ik false))
      | Eq -> (match equality () with Some tv ->
          let ik = Cilfacade.get_ikind (Cil.typeOf exp) in
          Some (`Int (ID.of_bool ik tv)) | None -> None)
      | Ne -> (match equality () with Some tv ->
          let ik = Cilfacade.get_ikind (Cil.typeOf exp) in
          Some (`Int (ID.of_bool ik (not tv))) | None -> None)
      | _ -> None
    in
    match exp with
    | BinOp (op,arg1,arg2,_) -> binop op arg1 arg2
    | _ -> None

=======
>>>>>>> d9c4818a

  (**************************************************************************
   * State functions
   **************************************************************************)

  let sync' reason ctx: D.t =
    let multi =
      match reason with
      | `Init
      | `Thread ->
        true
      | _ ->
        ThreadFlag.is_multi (Analyses.ask_of_ctx ctx)
    in
    if M.tracing then M.tracel "sync" "sync multi=%B earlyglobs=%B\n" multi !GU.earlyglobs;
    if !GU.earlyglobs || multi then Priv.sync (Analyses.ask_of_ctx ctx) ctx.global ctx.sideg ctx.local reason else ctx.local

  let sync ctx reason = sync' (reason :> [`Normal | `Join | `Return | `Init | `Thread]) ctx

  let publish_all ctx reason =
    ignore (sync' reason ctx)

  let get_var (a: Q.ask) (gs: glob_fun) (st: store) (x: varinfo): value =
    if (!GU.earlyglobs || ThreadFlag.is_multi a) && is_global a x then
      Priv.read_global a gs st x
    else begin
      if M.tracing then M.tracec "get" "Singlethreaded mode.\n";
      CPA.find x st.cpa
    end

  (** [get st addr] returns the value corresponding to [addr] in [st]
   *  adding proper dependencies.
   *  For the exp argument it is always ok to put None. This means not using precise information about
   *  which part of an array is involved.  *)
  let rec get ?(full=false) a (gs: glob_fun) (st: store) (addrs:address) (exp:exp option): value =
    let at = AD.get_type addrs in
    let firstvar = if M.tracing then try (List.hd (AD.to_var_may addrs)).vname with _ -> "" else "" in
    if M.tracing then M.traceli "get" ~var:firstvar "Address: %a\nState: %a\n" AD.pretty addrs CPA.pretty st.cpa;
    (* Finding a single varinfo*offset pair *)
    let res =
      let f_addr (x, offs) =
        (* get hold of the variable value, either from local or global state *)
        let var = get_var a gs st x in
        let v = VD.eval_offset a (fun x -> get a gs st x exp) var offs exp (Some (Var x, Offs.to_cil_offset offs)) x.vtype in
        if M.tracing then M.tracec "get" "var = %a, %a = %a\n" VD.pretty var AD.pretty (AD.from_var_offset (x, offs)) VD.pretty v;
        if full then v else match v with
          | `Blob (c,s,_) -> c
          | x -> x
      in
      let f x =
        match Addr.to_var_offset x with
        | [x] -> f_addr x                    (* normal reference *)
        | _ when x = Addr.NullPtr -> VD.bot () (* null pointer *)
        | _ -> `Int (ID.top_of IChar)       (* string pointer *)
      in
      (* We form the collecting function by joining *)
      let c x = match x with (* If address type is arithmetic, and our value is an int, we cast to the correct ik *)
        | `Int _ when Cil.isArithmeticType at -> VD.cast at x
        | _ -> x
      in
      let f x a = VD.join (c @@ f x) a in      (* Finally we join over all the addresses in the set. If any of the
       * addresses is a topped value, joining will fail. *)
      try AD.fold f addrs (VD.bot ()) with SetDomain.Unsupported _ -> VD.top ()
    in
    if M.tracing then M.traceu "get" "Result: %a\n" VD.pretty res;
    res

  (**************************************************************************
   * Auxiliary functions for function calls
   **************************************************************************)

  (* From a list of values, presumably arguments to a function, simply extract
   * the pointer arguments. *)
  let get_ptrs (vals: value list): address list =
    let f x acc = match x with
      | `Address adrs when AD.is_top adrs ->
        M.warn_each "Unknown address given as function argument"; acc
      | `Address adrs when AD.to_var_may adrs = [] -> acc
      | `Address adrs ->
        let typ = AD.get_type adrs in
        if isFunctionType typ then acc else adrs :: acc
      | `Top -> M.warn_each "Unknown value type given as function argument"; acc
      | _ -> acc
    in
    List.fold_right f vals []

  let rec reachable_from_value (ask: Q.ask) (gs:glob_fun) st (value: value) (t: typ) (description: string)  =
    let empty = AD.empty () in
    if M.tracing then M.trace "reachability" "Checking value %a\n" VD.pretty value;
    match value with
    | `Top ->
      let warning = "Unknown value in " ^ description ^ " could be an escaped pointer address!" in
      if VD.is_immediate_type t then () else M.warn_each warning; empty
    | `Bot -> (*M.debug "A bottom value when computing reachable addresses!";*) empty
    | `Address adrs when AD.is_top adrs ->
      let warning = "Unknown address in " ^ description ^ " has escaped." in
      M.warn_each warning; AD.remove Addr.NullPtr adrs (* return known addresses still to be a bit more sane (but still unsound) *)
    (* The main thing is to track where pointers go: *)
    | `Address adrs -> AD.remove Addr.NullPtr adrs
    (* Unions are easy, I just ingore the type info. *)
    | `Union (f,e) -> reachable_from_value ask gs st e t description
    (* For arrays, we ask to read from an unknown index, this will cause it
     * join all its values. *)
    | `Array a -> reachable_from_value ask gs st (ValueDomain.CArrays.get ask a (ExpDomain.top (), ValueDomain.ArrIdxDomain.top ())) t description
    | `Blob (e,_,_) -> reachable_from_value ask gs st e t description
    | `List e -> reachable_from_value ask gs st (`Address (ValueDomain.Lists.entry_rand e)) t description
    | `Struct s -> ValueDomain.Structs.fold (fun k v acc -> AD.join (reachable_from_value ask gs st v t description) acc) s empty
    | `Int _ -> empty

  (* Get the list of addresses accessable immediately from a given address, thus
   * all pointers within a structure should be considered, but we don't follow
   * pointers. We return a flattend representation, thus simply an address (set). *)
  let reachable_from_address (ask: Q.ask) (gs:glob_fun) st (adr: address): address =
    if M.tracing then M.tracei "reachability" "Checking for %a\n" AD.pretty adr;
    let res = reachable_from_value ask gs st (get ask gs st adr None) (AD.get_type adr) (AD.show adr) in
    if M.tracing then M.traceu "reachability" "Reachable addresses: %a\n" AD.pretty res;
    res

  (* The code for getting the variables reachable from the list of parameters.
   * This section is very confusing, because I use the same construct, a set of
   * addresses, as both AD elements abstracting individual (ambiguous) addresses
   * and the workset of visited addresses. *)
  let reachable_vars (ask: Q.ask) (args: address list) (gs:glob_fun) (st: store): address list =
    if M.tracing then M.traceli "reachability" "Checking reachable arguments from [%a]!\n" (d_list ", " AD.pretty) args;
    let empty = AD.empty () in
    (* We begin looking at the parameters: *)
    let argset = List.fold_right (AD.join) args empty in
    let workset = ref argset in
    (* And we keep a set of already visited variables *)
    let visited = ref empty in
    while not (AD.is_empty !workset) do
      visited := AD.union !visited !workset;
      (* ok, let's visit all the variables in the workset and collect the new variables *)
      let visit_and_collect var (acc: address): address =
        let var = AD.singleton var in (* Very bad hack! Pathetic really! *)
        let reachable_from_ad = Stats.time "reachable_from_address" (reachable_from_address ask gs st) var in
        Stats.time "AD.union" (AD.union (reachable_from_ad)) acc in
      let collected = Stats.time "fold visit" (fun () -> AD.fold visit_and_collect !workset empty) () in
      (* And here we remove the already visited variables *)
      workset := AD.diff collected !visited
    done;
    (* Return the list of elements that have been visited. *)
    if M.tracing then M.traceu "reachability" "All reachable vars: %a\n" AD.pretty !visited;
    List.map AD.singleton (AD.elements !visited)

  let reachable_vars (ask: Q.ask) (args: address list) (gs:glob_fun) (st: store): address list =
    Stats.time "reachable_vars" (reachable_vars ask args gs) st

  let get_concretes (symb, offset: varinfo * Offs.t) (st: store) (reachable_vars: Addr.t list BatMap.Int.t list) =
    let sa = Addr.Addr (symb, offset) in
    M.tracel "concretes" "Concrete value for symbolic address %a \n" Addr.pretty sa;
    List.iter (fun a -> M.tracel "concretes" "Selecting from reachable values %a" AD.pretty a) reachable_vars;
    let ts = typeSig (Addr.get_type sa) in
    let concretes = List.filter (fun a -> ts = (typeSig (AD.get_type a))) reachable_vars in
    (* Passing the address sets with smaller cardinality as the first parameter to join significantly improves performance *)
    Stats.time "fold AD.join" (List.fold (fun acc a -> AD.join a acc) (AD.bot ())) concretes

  let symb_address_set_to_concretes (a: Q.ask) (g: glob_fun) (symb: address) (st: store) (fun_st: store) (addr: AD.t) (reachable_vars: Addr.t list BatMap.Int.t list) =
    let sym_address_to_conretes (addr: Addr.t) = (* Returns a list of concrete addresses and a list of addresses of memory blocks that are added to the heap *)
      match addr with
      | Addr  (v, _) ->
        if is_allocated_var a v then (* Address has been allocated within the function, we add it to our heap *)
          [addr], Some addr
        else if is_heap_var a v then
          let concretes = AD.elements (Stats.time "get_concretes" (get_concretes (v, `NoOffset) st) reachable_vars) in
          concretes, None
        else
          [addr],None
      | StrPtr _
      | NullPtr
      | SafePtr
      | UnknownPtr -> [addr],None
    in
    let concrete_and_new_addresses = List.map sym_address_to_conretes (AD.elements addr) in
    let concrete_addrs = AD.of_list @@ List.flatten @@ List.map Tuple2.first concrete_and_new_addresses in
    let new_addrs = List.filter_map Tuple2.second concrete_and_new_addresses in
    (concrete_addrs, new_addrs)

  let get_concrete_value_and_new_blocks (a: Q.ask) (g: glob_fun) (symb: address) (st: store) (fun_st: store) (reachable_vars: AD.t list) =
    let rec get_concrete_value_and_new_blocks_from_value symb_value = match symb_value with
      | `Address addr ->
        let (concrete_addrs, new_addrs) = Stats.time "symb_address_set_to_concretes" (symb_address_set_to_concretes a g symb st fun_st addr) reachable_vars in
        (`Address concrete_addrs, new_addrs)
      | `Struct s ->
        let (s', na) = ValueDomain.Structs.fold (fun field field_val (s', naddrs) ->
          let concrete_val, new_adresses = Stats.time "get_concrete_value_and_new_blocks_from_value" get_concrete_value_and_new_blocks_from_value field_val in
          ValueDomain.Structs.replace s' field concrete_val,  new_adresses::naddrs) s (s, []) in
          `Struct s', List.flatten na
      | `Blob _
      | `Top
      | `Union _
      | `Int _
      | `Array _
      | `List _
      | `Bot ->
        symb_value, []
    in
    let symb_value = get a g fun_st symb None in
    let (r, n) = get_concrete_value_and_new_blocks_from_value symb_value in
    (* Going from bot to top is here for the case that we did not create an symbolic abstraction, and therefore did not gather potential writes. If we always generate such a symbolic representation, in particular for the cases of casts, this should not be a problem. *)
    (* let r = if VD.is_bot r then `Top else r in *)
    M.tracel "concretes" "Got concrete value %a for address %a \n" VD.pretty r AD.pretty symb;
    (r, n)

  let get_symbolic_address (a: Q.ask) (g: glob_fun) (concrete: Addr.t) (fun_st: store): address =
    match Addr.to_var_may concrete with
    | [base_var] ->
      begin
        let base_addr_var = base_var in
        if base_addr_var.vglob && not (is_heap_var a base_addr_var) then
          AD.singleton concrete
        else begin
          if M.tracing then M.tracel "concretes" "concrete address: %a\n" Addr.pretty concrete;
          let offset_concrete = Tuple2.second @@ List.hd (Addr.to_var_offset concrete) in
          let ts = typeSig @@ base_addr_var.vtype in
          let cpa_symb_vars_of_right_type = CPA.filter (fun k v ->  is_heap_var a k && ts = (typeSig k.vtype)) fun_st.cpa in
          let base_symb_addr = CPA.fold (fun k v acc -> AD.join acc (AD.from_var k)) cpa_symb_vars_of_right_type (AD.bot ()) in
          if M.tracing then M.trace "concretes" "Getting symbolic address %a for concrete %a with typesig %a in state %a \n" AD.pretty base_symb_addr Addr.pretty concrete Cil.d_typsig ts D.pretty fun_st;
          let symb_addr = AD.map (add_offset_varinfo offset_concrete) base_symb_addr in
          symb_addr
        end
      end
    | _ -> M.warn @@ "Could not get varinfo for address " ^ Addr.show concrete; AD.unknown_ptr

  let drop_non_ptrs (st:CPA.t) : CPA.t =
    if CPA.is_top st then st else
      let rec replace_val = function
        | `Address _ as v -> v
        | `Blob (v,s,o) ->
          begin match replace_val v with
            | `Blob (`Top,_,_)
            | `Top -> `Top
            | t -> `Blob (t,s,o)
          end
        | `Struct s ->
          let one_field fl vl st =
            match replace_val vl with
            | `Top -> st
            | v    -> ValueDomain.Structs.replace st fl v
          in
          `Struct (ValueDomain.Structs.fold one_field (ValueDomain.Structs.top ()) s)
        | _ -> `Top
      in
      CPA.map replace_val st

  let drop_ints (st:CPA.t) : CPA.t =
    if CPA.is_top st then st else
      let rec replace_val = function
        | `Int _       -> `Top
        | `Array n     -> `Array (ValueDomain.CArrays.map replace_val n)
        | `Struct n    -> `Struct (ValueDomain.Structs.map replace_val n)
        | `Union (f,v) -> `Union (f,replace_val v)
        | `Blob (n,s,o)  -> `Blob (replace_val n,s,o)
        | `Address x -> `Address (ValueDomain.AD.map ValueDomain.Addr.drop_ints x)
        | x -> x
      in
      CPA.map replace_val st

  let drop_interval = CPA.map (function `Int x -> `Int (ID.no_interval x) | x -> x)

  let context (st: store): store =
    let f t f (st: store) = if t then { st with cpa = f st.cpa} else st in
    st |>
    f !GU.earlyglobs (CPA.filter (fun k v -> not (V.is_global k) || is_precious_glob k))
    %> f (get_bool "exp.addr-context") drop_non_ptrs
    %> f (get_bool "exp.no-int-context") drop_ints
    %> f (get_bool "exp.no-interval-context") drop_interval

  let context_cpa (st: store) = (context st).cpa

  let convertToQueryLval x =
    let rec offsNormal o =
      let toInt i =
        match IdxDom.to_int i with
        | Some x ->
          (* TODO: Handle values outside of int64 *)
          let x = BI.to_int64 x in
          Const (CInt64 (x,IInt, None))
        | _ -> mkCast (Const (CStr "unknown")) intType

      in
      match o with
      | `NoOffset -> `NoOffset
      | `Field (f,o) -> `Field (f,offsNormal o)
      | `Index (i,o) -> `Index (toInt i,offsNormal o)
    in
    match x with
    | ValueDomain.AD.Addr.Addr (v,o) ->[v,offsNormal o]
    | _ -> []

  let addrToLvalSet a =
    let add x y = Q.LS.add y x in
    try
      AD.fold (fun e c -> List.fold_left add c (convertToQueryLval e)) a (Q.LS.empty ())
    with SetDomain.Unsupported _ -> Q.LS.top ()

  let reachable_top_pointers_types ctx (ps: AD.t) : Queries.TS.t =
    let module TS = Queries.TS in
    let empty = AD.empty () in
    let reachable_from_address (adr: address) =
      let with_type t = function
        | (ad,ts,true) ->
          begin match unrollType t with
            | TPtr (p,_) ->
              (ad, TS.add (unrollType p) ts, false)
            | _ ->
              (ad, ts, false)
          end
        | x -> x
      in
      let with_field (a,t,b) = function
        | `Top -> (AD.empty (), TS.top (), false)
        | `Bot -> (a,t,false)
        | `Lifted f -> with_type f.ftype (a,t,b)
      in
      let rec reachable_from_value (value: value) =
        match value with
        | `Top -> (empty, TS.top (), true)
        | `Bot -> (empty, TS.bot (), false)
        | `Address adrs when AD.is_top adrs -> (empty,TS.bot (), true)
        | `Address adrs -> (adrs,TS.bot (), AD.has_unknown adrs)
        | `Union (t,e) -> with_field (reachable_from_value e) t
        | `Array a -> reachable_from_value (ValueDomain.CArrays.get (Analyses.ask_of_ctx ctx) a (ExpDomain.top(), ValueDomain.ArrIdxDomain.top ()))
        | `Blob (e,_,_) -> reachable_from_value e
        | `List e -> reachable_from_value (`Address (ValueDomain.Lists.entry_rand e))
        | `Struct s ->
          let join_tr (a1,t1,_) (a2,t2,_) = AD.join a1 a2, TS.join t1 t2, false in
          let f k v =
            join_tr (with_type k.ftype (reachable_from_value v))
          in
          ValueDomain.Structs.fold f s (empty, TS.bot (), false)
        | `Int _ -> (empty, TS.bot (), false)
      in
      reachable_from_value (get (Analyses.ask_of_ctx ctx) ctx.global ctx.local adr None)
    in
    let visited = ref empty in
    let work = ref ps in
    let collected = ref (TS.empty ()) in
    while not (AD.is_empty !work) do
      let next = ref empty in
      let do_one a =
        let (x,y,_) = reachable_from_address (AD.singleton a) in
        collected := TS.union !collected y;
        next := AD.union !next x
      in
      if not (AD.is_top !work) then
        AD.iter do_one !work;
      visited := AD.union !visited !work;
      work := AD.diff !next !visited
    done;
    !collected

  (* The evaluation function as mutually recursive eval_lv & eval_rv *)
  let rec eval_rv (a: Q.ask) (gs:glob_fun) (st: store) (exp:exp): value =
    if M.tracing then M.traceli "evalint" "base eval_rv %a\n" d_exp exp;
    let r =
      (* we have a special expression that should evaluate to top ... *)
      if exp = MyCFG.unknown_exp then
        VD.top ()
      else
        eval_rv_ask_evalint a gs st exp
    in
    if M.tracing then M.traceu "evalint" "base eval_rv %a -> %a\n" d_exp exp VD.pretty r;
    r

  (** Evaluate expression using EvalInt query.
      Base itself also answers EvalInt, so recursion goes indirectly through queries.
      This allows every subexpression to also meet more precise value from other analyses.
      Non-integer expression just delegate to next eval_rv function. *)
  and eval_rv_ask_evalint a gs st exp =
    let eval_next () = eval_rv_no_ask_evalint a gs st exp in
    if M.tracing then M.traceli "evalint" "base eval_rv_ask_evalint %a\n" d_exp exp;
    let r =
      match Cilfacade.typeOf exp with
      | typ when Cil.isIntegralType typ && not (Cil.isConstant exp) -> (* don't EvalInt integer constants, base can do them precisely itself *)
        if M.tracing then M.traceli "evalint" "base ask EvalInt %a\n" d_exp exp;
        let a = a.f (Q.EvalInt exp) in (* through queries includes eval_next, so no (exponential) branching is necessary *)
        if M.tracing then M.traceu "evalint" "base ask EvalInt %a -> %a\n" d_exp exp Queries.ID.pretty a;
        begin match a with
          | x when Queries.ID.is_bot x -> eval_next () (* Base EvalInt returns bot on incorrect type (e.g. pthread_t); ignore and continue. *)
          (* | x -> Some (`Int x) *)
          | x -> `Int x (* cast should be unnecessary, EvalInt should guarantee right ikind already *)
        end
      | exception Cilfacade.TypeOfError _ (* Bug: typeOffset: Field on a non-compound *)
      | _ -> eval_next ()
    in
    if M.tracing then M.traceu "evalint" "base eval_rv_ask_evalint %a -> %a\n" d_exp exp VD.pretty r;
    r

  (** Evaluate expression without EvalInt query on outermost expression.
      This is used by base responding to EvalInt to immediately directly avoid EvalInt query cycle, which would return top.
      Recursive [eval_rv] calls on subexpressions still go through [eval_rv_ask_evalint]. *)
  and eval_rv_no_ask_evalint a gs st exp =
    eval_rv_ask_mustbeequal a gs st exp (* just as alias, so query doesn't weirdly have to call eval_rv_ask_mustbeequal *)

  (** Evaluate expression using MustBeEqual query.
      Otherwise just delegate to next eval_rv function. *)
  and eval_rv_ask_mustbeequal a gs st exp =
    let eval_next () = eval_rv_base a gs st exp in
    if M.tracing then M.traceli "evalint" "base eval_rv_ask_mustbeequal %a\n" d_exp exp;
    let binop op e1 e2 =
      let must_be_equal () =
        let r = a.f (Q.MustBeEqual (e1, e2)) in
        if M.tracing then M.tracel "query" "MustBeEqual (%a, %a) = %b\n" d_exp e1 d_exp e2 r;
        r
      in
      match op with
      | MinusA when must_be_equal () ->
        let ik = Cilfacade.get_ikind_exp exp in
        `Int (ID.of_int ik BI.zero)
      | MinusPI
      | MinusPP when must_be_equal () ->
        let ik = match !ptrdiffType with TInt (ik,_) -> ik | _ -> assert false in
        `Int (ID.of_int ik BI.zero)
      | Eq
      | Le
      | Ge when must_be_equal () ->
        let ik = Cilfacade.get_ikind_exp exp in
        `Int (ID.of_bool ik true)
      | Ne
      | Lt
      | Gt when must_be_equal () ->
        let ik = Cilfacade.get_ikind_exp exp in
        `Int (ID.of_bool ik false)
      | _ -> eval_next ()
    in
    let r =
    match exp with
    | BinOp (op,arg1,arg2,_) -> binop op arg1 arg2
    | _ -> eval_next ()
    in
    if M.tracing then M.traceu "evalint" "base eval_rv_ask_mustbeequal %a -> %a\n" d_exp exp VD.pretty r;
    r

  (** Evaluate expression structurally by base.
      This handles constants directly and variables using CPA.
      Subexpressions delegate to [eval_rv], which may use queries on them. *)
  and eval_rv_base (a: Q.ask) (gs:glob_fun) (st: store) (exp:exp): value =
    if M.tracing then M.traceli "evalint" "base eval_rv_base %a\n" d_exp exp;
    let rec do_offs def = function (* for types that only have one value *)
      | Field (fd, offs) -> begin
          match Goblintutil.is_blessed (TComp (fd.fcomp, [])) with
          | Some v -> do_offs (`Address (AD.singleton (Addr.from_var_offset (v,convert_offset a gs st (Field (fd, offs)))))) offs
          | None -> do_offs def offs
        end
      | Index (_, offs) -> do_offs def offs
      | NoOffset -> def
    in
    let r =
      (* query functions were no help ... now try with values*)
      match (if get_bool "exp.lower-constants" then constFold true exp else exp) with
      (* Integer literals *)
      (* seems like constFold already converts CChr to CInt64 *)
      | Const (CChr x) -> eval_rv a gs st (Const (charConstToInt x)) (* char becomes int, see Cil doc/ISO C 6.4.4.4.10 *)
      | Const (CInt64 (num,ikind,str)) ->
        (match str with Some x -> M.tracel "casto" "CInt64 (%s, %a, %s)\n" (Int64.to_string num) d_ikind ikind x | None -> ());
        `Int (ID.cast_to ikind (IntDomain.of_const (num,ikind,str)))
      (* String literals *)
      | Const (CStr x) -> `Address (AD.from_string x) (* normal 8-bit strings, type: char* *)
      | Const (CWStr xs as c) -> (* wide character strings, type: wchar_t* *)
        let x = Pretty.sprint 80 (d_const () c) in (* escapes, see impl. of d_const in cil.ml *)
        let x = String.sub x 2 (String.length x - 3) in (* remove surrounding quotes: L"foo" -> foo *)
        `Address (AD.from_string x) (* `Address (AD.str_ptr ()) *)
      (* Variables and address expressions *)
      | Lval (Var v, ofs) -> do_offs (get a gs st (eval_lv a gs st (Var v, ofs)) (Some exp)) ofs
      (*| Lval (Mem e, ofs) -> do_offs (get a gs st (eval_lv a gs st (Mem e, ofs))) ofs*)
      | Lval (Mem e, ofs) ->
        (*M.tracel "cast" "Deref: lval: %a\n" d_plainlval lv;*)
        let rec contains_vla (t:typ) = match t with
          | TPtr (t, _) -> contains_vla t
          | TArray(t, None, args) -> true
          | TArray(t, Some exp, args) when isConstant exp -> contains_vla t
          | TArray(t, Some exp, args) -> true
          | _ -> false
        in
        let b = Mem e, NoOffset in (* base pointer *)
        let t = Cilfacade.typeOfLval b in (* static type of base *)
        let p = eval_lv a gs st b in (* abstract base addresses *)
        let v = (* abstract base value *)
          let open Addr in
          (* pre VLA: *)
          (* let cast_ok = function Addr a -> sizeOf t <= sizeOf (get_type_addr a) | _ -> false in *)
          let cast_ok = function
            | Addr a ->
              begin
                match Cil.isInteger (sizeOf t), Cil.isInteger (sizeOf (get_type_addr a)) with
                | Some i1, Some i2 -> Int64.compare i1 i2 <= 0
                | _ ->
                  if contains_vla t || contains_vla (get_type_addr a) then
                    begin
                      (* TODO: Is this ok? *)
                      M.warn "Casting involving a VLA is assumed to work";
                      true
                    end
                  else
                    false
              end
            | _ -> false
          in
<<<<<<< HEAD
          let b = Mem e, NoOffset in (* base pointer *)
          let t = typeOfLval b in (* static type of base *)
          let p = eval_lv a gs st b in (* abstract base addresses *)
          let v = (* abstract base value *)
            let open Addr in
            (* check whether dereferencing one address casted to the type t might yield something better than top *)
            let cast_ok = function
              | Addr a ->
                begin
                  let addrType = get_type_addr a in
                  (* If the types are the same, the cast is fine *)
                  if typeSig t = typeSig addrType then
                    true
                  else
                    let is_integer_or_ptr t = Cil.isIntegralType t || Cil.isPointerType t in
                    if is_integer_or_ptr t && is_integer_or_ptr addrType then
                      match Cil.isInteger (sizeOf t), Cil.isInteger (sizeOf addrType) with
                      | Some i1, Some i2 -> Int64.compare i1 i2 <= 0 (* Check that the type t we read with is not larger than the object type -- this ensures that we don't read garbage values *)
                      | _ -> false
                    else if contains_vla t || contains_vla addrType then (* TODO: This check seems insufficient? *)
                      begin
                        (* TODO: Is this ok? *)
                        M.warn "Casting involving a VLA is assumed to work";
                        true
                      end
                    else
                      false
                end
              | NullPtr -> M.warn_each @@ "Possible NULL-pointer dereference in expression " ^ (Pretty.sprint ~width:200 (Cil.d_exp () exp)) ^
                                          ". Program might crash! Following states assume only addresses different from NULL have been dereferenced."; true
              | v -> false
            in
            if AD.for_all cast_ok p then
              get a gs st p (Some exp)  (* downcasts are safe *)
            else
              let ok_addrs = AD.filter cast_ok p in
              let base = get a gs st ok_addrs (Some exp) in
              (* upcasts not! -- check whether we want to treat them in an optimistic manner. *)
              if GobConfig.get_bool "ana.assume-casts-ok" then
                base
              else
                VD.join base (VD.top_value t) (* By joining the top_value with the base value, we retain some information on pointer values *)
          in
          let v' = VD.cast t v in (* cast to the expected type (the abstract type might be something other than t since we don't change addresses upon casts!) *)
          M.tracel "cast" "Ptr-Deref: cast %a to %a = %a!\n" VD.pretty v d_type t VD.pretty v';
          let v' = VD.eval_offset a (fun x -> get a gs st x (Some exp)) v' (convert_offset a gs st ofs) (Some exp) None t in (* handle offset *)
          let v' = do_offs v' ofs in (* handle blessed fields? *)
          v'
        (* Binary operators *)
        (* Eq/Ne when both values are equal and casted to the same type *)
        | BinOp (op, (CastE (t1, e1) as c1), (CastE (t2, e2) as c2), typ) when typeSig t1 = typeSig t2 && (op = Eq || op = Ne) ->
          let a1 = eval_rv a gs st e1 in
          let a2 = eval_rv a gs st e2 in
          let both_arith_type = isArithmeticType (typeOf e1) && isArithmeticType (typeOf e2) in
          let is_safe = (VD.equal a1 a2 || VD.is_safe_cast t1 (typeOf e1) && VD.is_safe_cast t2 (typeOf e2)) && not both_arith_type in
          M.tracel "cast" "remove cast on both sides for %a? -> %b\n" d_exp exp is_safe;
          if is_safe then ( (* we can ignore the casts if the values are equal anyway, or if the casts can't change the value *)
            let e1 = if isArithmeticType (typeOf e1) then c1 else e1 in
            let e2 = if isArithmeticType (typeOf e2) then c2 else e2 in
            eval_rv a gs st (BinOp (op, e1, e2, typ))
          )
=======
          if AD.for_all cast_ok p then
            get a gs st p (Some exp)  (* downcasts are safe *)
>>>>>>> d9c4818a
          else
            VD.top () (* upcasts not! *)
        in
        let v' = VD.cast t v in (* cast to the expected type (the abstract type might be something other than t since we don't change addresses upon casts!) *)
        M.tracel "cast" "Ptr-Deref: cast %a to %a = %a!\n" VD.pretty v d_type t VD.pretty v';
        let v' = VD.eval_offset a (fun x -> get a gs st x (Some exp)) v' (convert_offset a gs st ofs) (Some exp) None t in (* handle offset *)
        let v' = do_offs v' ofs in (* handle blessed fields? *)
        v'
      (* Binary operators *)
      (* Eq/Ne when both values are equal and casted to the same type *)
      | BinOp (op, (CastE (t1, e1) as c1), (CastE (t2, e2) as c2), typ) when typeSig t1 = typeSig t2 && (op = Eq || op = Ne) ->
        let a1 = eval_rv a gs st e1 in
        let a2 = eval_rv a gs st e2 in
        let te1 = Cilfacade.typeOf e1 in
        let te2 = Cilfacade.typeOf e2 in
        let both_arith_type = isArithmeticType te1 && isArithmeticType te2 in
        let is_safe = (VD.equal a1 a2 || VD.is_safe_cast t1 te1 && VD.is_safe_cast t2 te2) && not both_arith_type in
        M.tracel "cast" "remove cast on both sides for %a? -> %b\n" d_exp exp is_safe;
        if is_safe then ( (* we can ignore the casts if the values are equal anyway, or if the casts can't change the value *)
          let e1 = if isArithmeticType te1 then c1 else e1 in
          let e2 = if isArithmeticType te2 then c2 else e2 in
          eval_rv a gs st (BinOp (op, e1, e2, typ))
        )
        else
          let a1 = eval_rv a gs st c1 in
          let a2 = eval_rv a gs st c2 in
          evalbinop op t1 a1 t2 a2 typ
<<<<<<< HEAD
        (* Unary operators *)
        | UnOp (op,arg1,typ) ->
          let a1 = eval_rv a gs st arg1 in
          evalunop op typ a1
        (* The &-operator: we create the address abstract element *)
        | AddrOf lval ->
          let adrs = eval_lv a gs st lval in
          `Address adrs
        (* CIL's very nice implicit conversion of an array name [a] to a pointer
         * to its first element [&a[0]]. *)
        | StartOf lval ->
          let array_ofs = `Index (IdxDom.of_int (Cilfacade.ptrdiff_ikind ()) BI.zero, `NoOffset) in
          let array_start ad =
            match Addr.to_var_offset ad with
            | [x, offs] -> Addr.from_var_offset (x, add_offset offs array_ofs)
            | _ -> ad
          in
          `Address (AD.map array_start (eval_lv a gs st lval))
        | CastE (t, Const (CStr x)) -> (* VD.top () *) eval_rv a gs st (Const (CStr x)) (* TODO safe? *)
        | CastE  (t, exp) ->
          let v = eval_rv a gs st exp in
          let cast = VD.cast ~torg:(typeOf exp) t v in
          if GobConfig.get_bool "ana.library.enabled" then
            begin
              match v, t with
              | `Address adrs, TPtr (pointed_to_t,_) ->
                begin
                  (* if we cast an address of some symbolic argument value to some type t, we add an abstraction of this type t to the result
                   We do not handle allocated symbolic values here, because we assume that they are always directly cast to the right type. *)
                  let vars = List.filter (is_arg_var a) (AD.to_var_may adrs) in
                  let type_based_adresses = List.map
                    (fun v -> match (arg_value a pointed_to_t) with v -> Some v | exception Failure _ -> None) vars in
                  (* Join type based adresses into abstract value *)
                  `Address (List.fold (fun acc a -> match a with Some a -> AD.union acc a | _ -> acc) adrs type_based_adresses)
                end
              | _ -> cast
            end
          else
            cast
        | _ -> VD.top ()
=======
      | BinOp (op,arg1,arg2,typ) ->
        let a1 = eval_rv a gs st arg1 in
        let a2 = eval_rv a gs st arg2 in
        let t1 = Cilfacade.typeOf arg1 in
        let t2 = Cilfacade.typeOf arg2 in
        evalbinop op t1 a1 t2 a2 typ
      (* Unary operators *)
      | UnOp (op,arg1,typ) ->
        let a1 = eval_rv a gs st arg1 in
        evalunop op typ a1
      (* The &-operator: we create the address abstract element *)
      | AddrOf lval -> `Address (eval_lv a gs st lval)
      (* CIL's very nice implicit conversion of an array name [a] to a pointer
        * to its first element [&a[0]]. *)
      | StartOf lval ->
        let array_ofs = `Index (IdxDom.of_int (Cilfacade.ptrdiff_ikind ()) BI.zero, `NoOffset) in
        let array_start ad =
          match Addr.to_var_offset ad with
          | [x, offs] -> Addr.from_var_offset (x, add_offset offs array_ofs)
          | _ -> ad
        in
        `Address (AD.map array_start (eval_lv a gs st lval))
      | CastE (t, Const (CStr x)) -> (* VD.top () *) eval_rv a gs st (Const (CStr x)) (* TODO safe? *)
      | CastE  (t, exp) ->
        let v = eval_rv a gs st exp in
        VD.cast ~torg:(Cilfacade.typeOf exp) t v
      | _ -> VD.top ()
    in
    if M.tracing then M.traceu "evalint" "base eval_rv_base %a -> %a\n" d_exp exp VD.pretty r;
    r
>>>>>>> d9c4818a
  (* A hackish evaluation of expressions that should immediately yield an
   * address, e.g. when calling functions. *)
  and eval_fv a (gs:glob_fun) st (exp:exp): AD.t =
    match exp with
    | Lval lval -> eval_lv a gs st lval
    | _ -> eval_tv a gs st exp
  (* Used also for thread creation: *)
  and eval_tv a (gs:glob_fun) st (exp:exp): AD.t =
    match (eval_rv a gs st exp) with
    | `Address x -> x
    | _          -> M.bailwith "Problems evaluating expression to function calls!"
  and eval_int a gs st exp =
    match eval_rv a gs st exp with
    | `Int x -> x
    | _ -> ID.top_of (Cilfacade.get_ikind_exp exp)
  (* A function to convert the offset to our abstract representation of
   * offsets, i.e.  evaluate the index expression to the integer domain. *)
  and convert_offset a (gs:glob_fun) (st: store) (ofs: offset) =
    match ofs with
    | NoOffset -> `NoOffset
    | Field (fld, ofs) -> `Field (fld, convert_offset a gs st ofs)
    | Index (exp, ofs) ->
      let exp_rv = eval_rv a gs st exp in
      match exp_rv with
      | `Int i -> `Index (iDtoIdx i, convert_offset a gs st ofs)
      | `Top   -> `Index (IdxDom.top (), convert_offset a gs st ofs)
      | `Bot -> `Index (IdxDom.bot (), convert_offset a gs st ofs)
      | _ -> M.bailwith "Index not an integer value"
  (* Evaluation of lvalues to our abstract address domain. *)
  and eval_lv (a: Q.ask) (gs:glob_fun) st (lval:lval): AD.t =
    let rec do_offs def = function
      | Field (fd, offs) -> begin
          match Goblintutil.is_blessed (TComp (fd.fcomp, [])) with
          | Some v -> do_offs (AD.singleton (Addr.from_var_offset (v,convert_offset a gs st (Field (fd, offs))))) offs
          | None -> do_offs def offs
        end
      | Index (_, offs) -> do_offs def offs
      | NoOffset -> def
    in
    match lval with
    | Var x, NoOffset when (not x.vglob) && Goblintutil.is_blessed x.vtype<> None ->
      begin match Goblintutil.is_blessed x.vtype with
        | Some v -> AD.singleton (Addr.from_var v)
        | _ ->  AD.singleton (Addr.from_var_offset (x, convert_offset a gs st NoOffset))
      end
    (* The simpler case with an explicit variable, e.g. for [x.field] we just
     * create the address { (x,field) } *)
    | Var x, ofs ->
      if x.vglob
      then AD.singleton (Addr.from_var_offset (x, convert_offset a gs st ofs))
      else do_offs (AD.singleton (Addr.from_var_offset (x, convert_offset a gs st ofs))) ofs
    (* The more complicated case when [exp = & x.field] and we are asked to
     * evaluate [(\*exp).subfield]. We first evaluate [exp] to { (x,field) }
     * and then add the subfield to it: { (x,field.subfield) }. *)
    | Mem n, ofs -> begin
        match (eval_rv a gs st n) with
        | `Address adr -> do_offs (AD.map (add_offset_varinfo (convert_offset a gs st ofs)) adr) ofs
        | `Bot -> AD.bot ()
        | _ ->  let str = Pretty.sprint ~width:80 (Pretty.dprintf "%a " d_lval lval) in
          M.debug ("Failed evaluating "^str^" to lvalue"); do_offs AD.unknown_ptr ofs
      end

  (* run eval_rv from above and keep a result that is bottom *)
  (* this is needed for global variables *)
  let eval_rv_keep_bot = eval_rv

  (* run eval_rv from above, but change bot to top to be sound for programs with undefined behavior. *)
  (* Previously we only gave sound results for programs without undefined behavior, so yielding bot for accessing an uninitialized array was considered ok. Now only [invariant] can yield bot/Deadcode if the condition is known to be false but evaluating an expression should not be bot. *)
  let eval_rv (a: Q.ask) (gs:glob_fun) (st: store) (exp:exp): value =
    try
      let r = eval_rv a gs st exp in
      if M.tracing then M.tracel "eval" "eval_rv %a = %a\n" d_exp exp VD.pretty r;
      if VD.is_bot r then VD.top_value (Cilfacade.typeOf exp) else r
    with IntDomain.ArithmeticOnIntegerBot _ ->
    ValueDomain.Compound.top_value (Cilfacade.typeOf exp)

  let query_evalint ask gs st e =
    if M.tracing then M.traceli "evalint" "base query_evalint %a\n" d_exp e;
    let r = match eval_rv_no_ask_evalint ask gs st e with
    | `Int i -> i (* cast should be unnecessary, eval_rv should guarantee right ikind already *)
    | `Bot   -> Queries.ID.bot () (* TODO: remove? *)
    (* | v      -> M.warn ("Query function answered " ^ (VD.show v)); Queries.Result.top q *)
    | v      -> M.warn ("Query function answered " ^ (VD.show v)); Queries.ID.bot ()
    in
    if M.tracing then M.traceu "evalint" "base query_evalint %a -> %a\n" d_exp e Queries.ID.pretty r;
    r

  (* Evaluate an expression containing only locals. This is needed for smart joining the partitioned arrays where ctx is not accessible. *)
  (* This will yield `Top for expressions containing any access to globals, and does not make use of the query system. *)
  (* Wherever possible, don't use this but the query system or normal eval_rv instead. *)
  let eval_exp st (exp:exp) =
    (* Since ctx is not available here, we need to make some adjustments *)
    let rec query: type a. a Queries.t -> a Queries.result = fun q ->
      match q with
      | EvalInt e -> query_evalint ask gs st e (* mimic EvalInt query since eval_rv needs it *)
      | _ -> Queries.Result.top q
    and ask = { Queries.f = fun (type a) (q: a Queries.t) -> query q } (* our version of ask *)
    and gs = fun _ -> G.top () in (* the expression is guaranteed to not contain globals *)
    match (eval_rv ask gs st exp) with
    | `Int x -> ValueDomain.ID.to_int x
    | _ -> None

  let eval_funvar ctx fval: varinfo list =
    try
      let fp = eval_fv (Analyses.ask_of_ctx ctx) ctx.global ctx.local fval in
      if AD.mem Addr.UnknownPtr fp then begin
        M.warn_each ("Function pointer " ^ sprint d_exp fval ^ " may contain unknown functions.");
        dummyFunDec.svar :: AD.to_var_may fp
      end else
        AD.to_var_may fp
    with SetDomain.Unsupported _ ->
      M.warn_each ("Unknown call to function " ^ sprint d_exp fval ^ ".");
      [dummyFunDec.svar]

  (* interpreter end *)

  let query ctx (type a) (q: a Q.t): a Q.result =
    match q with
    | Q.EvalFunvar e ->
      begin
        let fs = eval_funvar ctx e in
        (*          Messages.report ("Base: I should know it! "^string_of_int (List.length fs));*)
        List.fold_left (fun xs v -> Q.LS.add (v,`NoOffset) xs) (Q.LS.empty ()) fs
      end
    | Q.EvalInt e ->
      query_evalint (Analyses.ask_of_ctx ctx) ctx.global ctx.local e
    | Q.EvalLength e -> begin
        match eval_rv (Analyses.ask_of_ctx ctx) ctx.global ctx.local e with
        | `Address a ->
          let slen = List.map String.length (AD.to_string a) in
          let lenOf = function
            | TArray (_, l, _) -> (try Some (lenOfArray l) with _ -> None)
            | _ -> None
          in
          let alen = List.filter_map (fun v -> lenOf v.vtype) (AD.to_var_may a) in
          let d = List.fold_left ID.join (ID.bot_of (Cilfacade.ptrdiff_ikind ())) (List.map (ID.of_int (Cilfacade.ptrdiff_ikind ()) %BI.of_int) (slen @ alen)) in
          (* ignore @@ printf "EvalLength %a = %a\n" d_exp e ID.pretty d; *)
          d
        | `Bot -> Queries.Result.bot q (* TODO: remove *)
        | _ -> Queries.Result.top q
      end
    | Q.BlobSize e -> begin
        let p = eval_rv (Analyses.ask_of_ctx ctx) ctx.global ctx.local e in
        (* ignore @@ printf "BlobSize %a MayPointTo %a\n" d_plainexp e VD.pretty p; *)
        match p with
        | `Address a ->
          let r = get ~full:true (Analyses.ask_of_ctx ctx) ctx.global ctx.local a  None in
          (* ignore @@ printf "BlobSize %a = %a\n" d_plainexp e VD.pretty r; *)
          (match r with
           | `Blob (_,s,_) -> s
           | _ -> Queries.Result.top q)
        | _ -> Queries.Result.top q
      end
    | Q.MayPointTo e -> begin
        match eval_rv (Analyses.ask_of_ctx ctx) ctx.global ctx.local e with
        | `Address a ->
          let s = addrToLvalSet a in
          if AD.mem Addr.UnknownPtr a
          then Q.LS.add (dummyFunDec.svar, `NoOffset) s
          else s
        | `Bot -> Queries.Result.bot q (* TODO: remove *)
        | _ -> Queries.Result.top q
      end
    | Q.ReachableFrom e -> begin
        match eval_rv (Analyses.ask_of_ctx ctx) ctx.global ctx.local e with
        | `Top -> Queries.Result.top q
        | `Bot -> Queries.Result.bot q (* TODO: remove *)
        | `Address a when AD.is_top a || AD.mem Addr.UnknownPtr a ->
          Q.LS.top ()
        | `Address a ->
          let xs = List.map addrToLvalSet (reachable_vars (Analyses.ask_of_ctx ctx) [a] ctx.global ctx.local) in
          let addrs = List.fold_left (Q.LS.join) (Q.LS.empty ()) xs in
          addrs
        | _ -> Q.LS.empty ()
      end
    | Q.ReachableUkTypes e -> begin
        match eval_rv (Analyses.ask_of_ctx ctx) ctx.global ctx.local e with
        | `Top -> Queries.Result.top q
        | `Bot -> Queries.Result.bot q (* TODO: remove *)
        | `Address a when AD.is_top a || AD.mem Addr.UnknownPtr a ->
          Q.TS.top ()
        | `Address a ->
          reachable_top_pointers_types ctx a
        | _ -> Q.TS.empty ()
      end
    | Q.EvalStr e -> begin
        match eval_rv (Analyses.ask_of_ctx ctx) ctx.global ctx.local e with
        (* exactly one string in the set (works for assignments of string constants) *)
        | `Address a when List.length (AD.to_string a) = 1 -> (* exactly one string *)
          `Lifted (List.hd (AD.to_string a))
        (* check if we have an array of chars that form a string *)
        (* TODO return may-points-to-set of strings *)
        | `Address a when List.length (AD.to_string a) > 1 -> (* oh oh *)
          M.debug_each @@ "EvalStr (" ^ sprint d_exp e ^ ") returned " ^ AD.show a;
          Queries.Result.top q
        | `Address a when List.length (AD.to_var_may a) = 1 -> (* some other address *)
          (* Cil.varinfo * (AD.Addr.field, AD.Addr.idx) Lval.offs *)
          (* ignore @@ printf "EvalStr `Address: %a -> %s (must %i, may %i)\n" d_plainexp e (VD.short 80 (`Address a)) (List.length @@ AD.to_var_must a) (List.length @@ AD.to_var_may a); *)
          begin match unrollType (Cilfacade.typeOf e) with
            | TPtr(TInt(IChar, _), _) ->
              let v, offs = Q.LS.choose @@ addrToLvalSet a in
              let ciloffs = Lval.CilLval.to_ciloffs offs in
              let lval = Var v, ciloffs in
              (try `Lifted (Bytes.to_string (Hashtbl.find char_array lval))
               with Not_found -> Queries.Result.top q)
            | _ -> (* what about ISChar and IUChar? *)
              (* ignore @@ printf "Type %a\n" d_plaintype t; *)
              Queries.Result.top q
          end
        | x ->
          (* ignore @@ printf "EvalStr Unknown: %a -> %s\n" d_plainexp e (VD.short 80 x); *)
          Queries.Result.top q
      end
    | Q.MustBeEqual (e1, e2) -> begin
        let e1_val = eval_rv (Analyses.ask_of_ctx ctx) ctx.global ctx.local e1 in
        let e2_val = eval_rv (Analyses.ask_of_ctx ctx) ctx.global ctx.local e2 in
        match e1_val, e2_val with
        | `Int i1, `Int i2 -> begin
            match ID.to_int i1, ID.to_int i2 with
            | Some i1', Some i2' when i1' = i2' -> true
            | _ -> false
            end
        | _ -> false
      end
    | Q.MayBeEqual (e1, e2) -> begin
        (* Printf.printf "---------------------->  may equality check for %s and %s \n" (ExpDomain.short 20 (`Lifted e1)) (ExpDomain.short 20 (`Lifted e2)); *)
        let e1_val = eval_rv (Analyses.ask_of_ctx ctx) ctx.global ctx.local e1 in
        let e2_val = eval_rv (Analyses.ask_of_ctx ctx) ctx.global ctx.local e2 in
        match e1_val, e2_val with
        | `Int i1, `Int i2 -> begin
            (* This should behave like == and also work on different int types, hence the cast (just like with == in C) *)
            let e1_ik = Cilfacade.get_ikind_exp e1 in
            let e2_ik = Cilfacade.get_ikind_exp e2 in
            let ik= Cil.commonIntKind e1_ik e2_ik in
            if ID.is_bot (ID.meet (ID.cast_to ik i1) (ID.cast_to ik i2)) then
              begin
                (* Printf.printf "----------------------> NOPE may equality check for %s and %s \n" (ExpDomain.short 20 (`Lifted e1)) (ExpDomain.short 20 (`Lifted e2)); *)
                false
              end
            else true
          end
        | _ -> true
      end
    | Q.MayBeLess (e1, e2) -> begin
        (* Printf.printf "----------------------> may check for %s < %s \n" (ExpDomain.short 20 (`Lifted e1)) (ExpDomain.short 20 (`Lifted e2)); *)
        let e1_val = eval_rv (Analyses.ask_of_ctx ctx) ctx.global ctx.local e1 in
        let e2_val = eval_rv (Analyses.ask_of_ctx ctx) ctx.global ctx.local e2 in
        match e1_val, e2_val with
        | `Int i1, `Int i2 -> begin
            match (ID.minimal i1), (ID.maximal i2) with
            | Some i1', Some i2' ->
              if i1' >= i2' then
                begin
                  (* Printf.printf "----------------------> NOPE may check for %s < %s \n" (ExpDomain.short 20 (`Lifted e1)) (ExpDomain.short 20 (`Lifted e2)); *)
                  false
                end
              else true
            | _ -> true
          end
        | _ -> true
      end
    | _ -> Q.Result.top q

  let update_variable ?(force_update=false) (a: Q.ask) variable typ value cpa  =
    if get_bool "exp.volatiles_are_top" && is_always_unknown variable && not force_update then
      CPA.add variable (VD.top_value typ) cpa
    else
      CPA.add variable value cpa

  (** Add dependencies between a value and the expression it (or any of its contents) are partitioned by *)
  let add_partitioning_dependencies (x:varinfo) (value:VD.t) (st:store):store =
    let add_one_dep (array:varinfo) (var:varinfo) dep =
      let vMap = Dep.find_opt var dep |? Dep.VarSet.empty () in
      let vMapNew = Dep.VarSet.add array vMap in
      Dep.add var vMapNew dep
    in
    match value with
    | `Array _
    | `Struct _
    | `Union _ ->
      begin
        let vars_in_paritioning = VD.affecting_vars value in
        let dep_new = List.fold_left (fun dep var -> add_one_dep x var dep) st.deps vars_in_paritioning in
        { st with deps = dep_new }
      end
    (* `List and `Blob cannot contain arrays *)
    | _ ->  st


  (** [set st addr val] returns a state where [addr] is set to [val]
  * it is always ok to put None for lval_raw and rval_raw, this amounts to not using/maintaining
  * precise information about arrays. *)
<<<<<<< HEAD
  let set (a: Q.ask) ?(ctx=None) ?(effect=true) ?(change_array=true) ?(force_update=false)?lval_raw ?rval_raw ?t_override (gs:glob_fun) (st: store) (lval: AD.t) (lval_type: Cil.typ) (value: value) : store =
=======
  let set (a: Q.ask) ?(ctx=None) ?(invariant=false) ?lval_raw ?rval_raw ?t_override (gs:glob_fun) (st: store) (lval: AD.t) (lval_type: Cil.typ) (value: value) : store =
>>>>>>> d9c4818a
    let update_variable x t y z =
      if M.tracing then M.tracel "setosek" ~var:x.vname "update_variable: start '%s' '%a'\nto\n%a\n\n" x.vname VD.pretty y CPA.pretty z;
      let r = update_variable ~force_update a x t y z  in (* refers to defintion that is outside of set *)
      if M.tracing then M.tracel "setosek" ~var:x.vname "update_variable: start '%s' '%a'\nto\n%a\nresults in\n%a\n" x.vname VD.pretty y CPA.pretty z CPA.pretty r;
      r
    in
    let firstvar = if M.tracing then try (List.hd (AD.to_var_may lval)).vname with _ -> "" else "" in
    let lval_raw = (Option.map (fun x -> Lval x) lval_raw) in
    if M.tracing then M.tracel "set" ~var:firstvar "lval: %a\nvalue: %a\nstate: %a\n" AD.pretty lval VD.pretty value CPA.pretty st.cpa;
    (* Updating a single varinfo*offset pair. NB! This function's type does
     * not include the flag. *)
    let update_one_addr (x, offs) (st: store): store =
      let cil_offset = Offs.to_cil_offset offs in
      let t = match t_override with
        | Some t -> t
        | None ->
          if is_heap_var a x then
            (* the vtype of heap vars will be TVoid, so we need to trust the pointer we got to this to be of the right type *)
            (* i.e. use the static type of the pointer here *)
            lval_type
          else
            try
              Cilfacade.typeOfLval (Var x, cil_offset)
            with Cilfacade.TypeOfError _ ->
              (* If we cannot determine the correct type here, we go with the one of the LVal *)
              (* This will usually lead to a type mismatch in the ValueDomain (and hence supertop) *)
              M.warn ("Cilfacade.typeOfLval failed Could not obtain the type of "^ sprint d_lval (Var x, cil_offset));
              lval_type
      in
      let update_offset old_value =
        let new_value = VD.update_offset a old_value offs value lval_raw ((Var x), cil_offset) t in
        if invariant then
          (* without this, invariant for ambiguous pointer might worsen precision for each individual address to their join *)
          VD.meet old_value new_value
        else
          new_value
      in
      if M.tracing then M.tracel "setosek" ~var:firstvar "update_one_addr: start with '%a' (type '%a') \nstate:%a\n\n" AD.pretty (AD.from_var_offset (x,offs)) d_type x.vtype D.pretty st;
      if isFunctionType x.vtype then begin
        if M.tracing then M.tracel "setosek" ~var:firstvar "update_one_addr: returning: '%a' is a function type \n" d_type x.vtype;
        st
      end else
      if get_bool "exp.globs_are_top" then begin
        if M.tracing then M.tracel "setosek" ~var:firstvar "update_one_addr: BAD? exp.globs_are_top is set \n";
        { st with cpa = CPA.add x `Top st.cpa }
      end else
        (* Check if we need to side-effect this one. We no longer generate
         * side-effects here, but the code still distinguishes these cases. *)
      if (!GU.earlyglobs || ThreadFlag.is_multi a) && is_global a x then begin
        if M.tracing then M.tracel "setosek" ~var:x.vname "update_one_addr: update a global var '%s' ...\n" x.vname;
        let new_value = update_offset (Priv.read_global a gs st x) in
        let r = Priv.write_global ~invariant a gs (Option.get ctx).sideg st x new_value in
        if M.tracing then M.tracel "setosek" ~var:x.vname "update_one_addr: updated a global var '%s' \nstate:%a\n\n" x.vname D.pretty r;
        r
      end else begin
        if M.tracing then M.tracel "setosek" ~var:x.vname "update_one_addr: update a local var '%s' ...\n" x.vname;
        (* If we do library analysis, we always have to do non-destructive updates for globals, so join with value here. *)
        let value = if get_bool "ana.library.enabled" && x.vglob && not force_update then VD.join value @@ get a gs st lval None else value in
        (* Normal update of the local state *)
        let new_value = update_offset (CPA.find x st.cpa) in
        (* what effect does changing this local variable have on arrays -
           we only need to do this here since globals are not allowed in the
           expressions for partitioning *)
        let effect_on_arrays (a: Q.ask) (st: store) =
          let affected_arrays =
            let set = Dep.find_opt x st.deps |? Dep.VarSet.empty () in
            Dep.VarSet.elements set
          in
          let movement_for_expr l' r' currentE' =
            let are_equal e1 e2 = a.f (Q.MustBeEqual (e1, e2)) in
            let t = Cilfacade.typeOf currentE' in
            let ik = Cilfacade.get_ikind t in
            let newE = Basetype.CilExp.replace l' r' currentE' in
            let currentEPlusOne = BinOp (PlusA, currentE', Cil.kinteger ik 1, t) in
            if are_equal newE currentEPlusOne then
              Some 1
            else
              let currentEMinusOne = BinOp (MinusA, currentE', Cil.kinteger ik 1, t) in
              if are_equal newE currentEMinusOne then
                Some (-1)
              else
                None
          in
          let effect_on_array actually_moved arr (st: store):store =
            let v = CPA.find arr st.cpa in
            let nval =
              if actually_moved then
                match lval_raw, rval_raw with
                | Some (Lval(Var l',NoOffset)), Some r' ->
                  begin
                    let moved_by = movement_for_expr l' r' in
                    VD.affect_move a v x moved_by
                  end
                | _  ->
                  VD.affect_move a v x (fun x -> None)
              else
                let patched_ask =
                match ctx with
                | Some ctx ->
                  (* The usual recursion trick for ctx. *)
                  (* Must change ctx used by ask to also use new st (not ctx.local), otherwise recursive EvalInt queries use outdated state. *)
                  (* Note: query is just called on base, but not any other analyses. Potentially imprecise, but seems to be sufficient for now. *)
                  let rec ctx' =
                    { ctx with
                      ask = (fun (type a) (q: a Queries.t) -> query ctx' q)
                    ; local = st
                    }
                  in
                  Analyses.ask_of_ctx ctx'
                | _ ->
                  a
                in
                let moved_by = fun x -> Some 0 in (* this is ok, the information is not provided if it *)
                VD.affect_move patched_ask v x moved_by     (* was a set call caused e.g. by a guard *)
            in
            { st with cpa = update_variable arr arr.vtype nval st.cpa }
          in
          (* within invariant, a change to the way arrays are partitioned is not necessary *)
          List.fold_left (fun x y -> effect_on_array (not invariant) y x) st affected_arrays
        in
        let x_updated = update_variable x t new_value st.cpa in
        let with_dep = add_partitioning_dependencies x new_value {st with cpa = x_updated } in
        effect_on_arrays a with_dep
      end
    in
    let update_one x store =
      match Addr.to_var_offset x with
      | [x] -> update_one_addr x store
      | _ -> store
    in try
      (* We start from the current state and an empty list of global deltas,
       * and we assign to all the the different possible places: *)
      let nst = AD.fold update_one lval st in
      (* if M.tracing then M.tracel "setosek" ~var:firstvar "new state1 %a\n" CPA.pretty nst; *)
      (* If the address was definite, then we just return it. If the address
       * was ambiguous, we have to join it with the initial state. *)
      let nst = if AD.cardinal lval > 1 then { nst with cpa = CPA.join st.cpa nst.cpa } else nst in
      (* if M.tracing then M.tracel "setosek" ~var:firstvar "new state2 %a\n" CPA.pretty nst; *)
      nst
    with
    (* If any of the addresses are unknown, we ignore it!?! *)
    | SetDomain.Unsupported x ->
      (* if M.tracing then M.tracel "setosek" ~var:firstvar "set got an exception '%s'\n" x; *)
      M.warn_each "Assignment to unknown address"; st

  let set_many ?(force_update=false) ?ctx a (gs:glob_fun) (st: store) lval_value_list: store =
    (* Maybe this can be done with a simple fold *)
    let f (acc: store) ((lval:AD.t),(typ:Cil.typ),(value:value)): store =
      set ~ctx ~force_update a gs acc lval typ value
    in
    (* And fold over the list starting from the store turned wstore: *)
    List.fold_left f st lval_value_list


  (* Given a state st of the current function and the return state fun_st of another function, the reachable vars of this function for the called function,
     and a list of new addresses that the called function generated, compute a closure that integrates new addresses into the state st *)
  let integrate_new_addresses ask gs st fun_st reachable_vars new_addresses =
    let empty = AD.empty () in
    let visited = ref empty in
    let workset = ref (AD.of_list (List.flatten new_addresses)) in
    let st = ref st in
    while not (AD.is_empty !workset) do
      visited := AD.union !visited !workset;
      (* visit a memory block and at the newly created memory blocks it references to the collected set  *)
      let visit_and_collect var (acc, st) =
        let sa = AD.singleton var in
        let (concrete_value, new_addresses) = get_concrete_value_and_new_blocks ask gs sa st fun_st reachable_vars in
        if M.tracing then M.tracel "library" "Updating new address %a to value %a\n" AD.pretty sa VD.pretty concrete_value;
        let st = set ask gs st sa (AD.get_type sa) concrete_value in
        let addrs = AD.union (AD.of_list new_addresses) acc in
        (addrs, st)
      in
      let collected, state = AD.fold visit_and_collect !workset (empty, !st) in
      (* Update workset with not yet visited addresses *)
      workset := AD.diff collected !visited;
      st := state;
    done;
    !st

  (* Update the state st by adding the state fun_st  *)
  let update_reachable_written_vars (ask: Q.ask) (reachable_vars: address list) (gs:glob_fun) (st: store) (fun_st: store) (written_lvals: Q.LS.t): store =
    let reachable_written_vars = (match written_lvals with
      | `Top -> reachable_vars
      | `Lifted s ->
        let written_lvals = List.map (fun lv -> Lval.CilLval.to_lval lv) (Q.LS.elements written_lvals) in
        let written_type_sigs = Set.of_list @@ List.map (fun (lhost, offset) -> match lhost with Var v -> (typeSig v.vtype, offset) | _ -> failwith "Should never happen!") written_lvals in
        let get_addrs_with_offs addrs =
          let addr_ts = typeSig (AD.get_type addrs) in
          (* For one concrete address, get the set of written (typesigs, offset) pairs, where the typesig fits with the address. *)
          let matches = Set.filter (fun (ts, offset) -> ts = addr_ts) written_type_sigs in
          if M.tracing then M.tracel "update" "Found %i matches for type %a. \n" (Set.cardinal matches) Cil.d_typsig addr_ts;
          let address_with_offs = Set.map (fun (_,offset) -> AD.map (fun a -> add_offset_varinfo (Offs.from_cil_offset offset) a) addrs)
          matches |> Set.to_list in
          List.fold (fun acc a -> AD.join a acc) (AD.bot ()) address_with_offs
        in
        let addrs_with_offs = Stats.time "get_addrs_with_offs" (List.map get_addrs_with_offs) reachable_vars in
        let addrs_with_offs = List.filter_map (fun ad -> if AD.is_bot ad then None else Some ad) addrs_with_offs in
        addrs_with_offs
    ) in
    let reachable_written_vars = Stats.time "concat reachable_written_vars" List.concat (Stats.time "reachable_written_vars" (List.map AD.elements) reachable_written_vars) in
    let update_written_address (st, addr_list) (addr: Addr.t) =
      let sa = Stats.time "get_symbolic_address" (get_symbolic_address ask gs addr) fun_st in
      let typ = Addr.get_type addr in
      let (concrete_value, new_addresses) = Stats.time "get_concrete_value_and_new_blocks" (get_concrete_value_and_new_blocks ask gs sa st fun_st) reachable_vars in
      (* For the existing memory blocks, we have to join the old and the new value *)
      let old_value = get ask gs st (AD.singleton addr) None in
      let value = VD.join old_value concrete_value in
      set ask gs st (AD.singleton addr) typ value, new_addresses::addr_list
    in
    let (st, new_addresses) = Stats.time "update_written_address" (List.fold update_written_address (st, [])) reachable_written_vars in
    Stats.time "integrate_new_addresses" (integrate_new_addresses  ask gs st fun_st reachable_vars) new_addresses

  let rem_many a (st: store) (v_list: varinfo list): store =
    let f acc v = CPA.remove v acc in
    let g dep v = Dep.remove v dep in
    { st with cpa = List.fold_left f st.cpa v_list; deps = List.fold_left g st.deps v_list }

  (* Removes all partitionings done according to this variable *)
  let rem_many_paritioning a (st:store) (v_list: varinfo list):store =
    (* Removes the partitioning information from all affected arrays, call before removing locals *)
    let rem_partitioning a (st:store) (x:varinfo):store =
      let affected_arrays =
        let set = Dep.find_opt x st.deps |? Dep.VarSet.empty () in
        Dep.VarSet.elements set
      in
      let effect_on_array arr st =
        let v = CPA.find arr st in
        let nval = VD.affect_move ~replace_with_const:(get_bool ("exp.partition-arrays.partition-by-const-on-return")) a v x (fun _ -> None) in (* Having the function for movement return None here is equivalent to forcing the partitioning to be dropped *)
        update_variable a arr arr.vtype nval st
      in
      { st with cpa = List.fold_left (fun x y -> effect_on_array y x) st.cpa affected_arrays }
    in
    let f s v = rem_partitioning a s v in
    List.fold_left f st v_list

 (**************************************************************************
   * Auxillary functions
   **************************************************************************)

  let is_some_bot x =
    match x with
    | `Int n ->  ID.is_bot n
    | `Address n ->  AD.is_bot n
    | `Struct n ->  ValueDomain.Structs.is_bot n
    | `Union n ->  ValueDomain.Unions.is_bot n
    | `Array n ->  ValueDomain.CArrays.is_bot n
    | `Blob n ->  ValueDomain.Blobs.is_bot n
    | `List n ->  ValueDomain.Lists.is_bot n
    | `Bot -> false (* HACK: bot is here due to typing conflict (we do not cast appropriately) *)
    | `Top -> false

  let invariant ctx a (gs:glob_fun) st exp tv =
    (* We use a recursive helper function so that x != 0 is false can be handled
     * as x == 0 is true etc *)
    let rec helper (op: binop) (lval: lval) (value: value) (tv: bool) =
      match (op, lval, value, tv) with
      (* The true-branch where x == value: *)
      | Eq, x, value, true ->
        if M.tracing then M.tracec "invariant" "Yes, %a equals %a\n" d_lval x VD.pretty value;
        (match value with
        | `Int n ->
          let ikind = Cilfacade.get_ikind_exp (Lval lval) in
          Some (x, `Int (ID.cast_to ikind n))
        | _ -> Some(x, value))
      (* The false-branch for x == value: *)
      | Eq, x, value, false -> begin
          match value with
          | `Int n -> begin
              match ID.to_int n with
              | Some n ->
                (* When x != n, we can return a singleton exclusion set *)
                if M.tracing then M.tracec "invariant" "Yes, %a is not %s\n" d_lval x (BI.to_string n);
                let ikind = Cilfacade.get_ikind_exp (Lval lval) in
                Some (x, `Int (ID.of_excl_list ikind [n]))
              | None -> None
            end
          | `Address n -> begin
              if M.tracing then M.tracec "invariant" "Yes, %a is not %a\n" d_lval x AD.pretty n;
              match eval_rv a gs st (Lval x) with
              | `Address a when AD.is_definite n ->
                Some (x, `Address (AD.diff a n))
              | `Top when AD.is_null n ->
                Some (x, `Address AD.not_null)
              | v ->
                if M.tracing then M.tracec "invariant" "No address invariant for: %a != %a\n" VD.pretty v AD.pretty n;
                None
            end
          (* | `Address a -> Some (x, value) *)
          | _ ->
            (* We can't say anything else, exclusion sets are finite, so not
             * being in one means an infinite number of values *)
            if M.tracing then M.tracec "invariant" "Failed! (not a definite value)\n";
            None
        end
      | Ne, x, value, _ -> helper Eq x value (not tv)
      | Lt, x, value, _ -> begin
          match value with
          | `Int n -> begin
            let ikind = Cilfacade.get_ikind_exp (Lval lval) in
            let n = ID.cast_to ikind n in
            let range_from x = if tv then ID.ending ikind (BI.sub x BI.one) else ID.starting ikind x in
            let limit_from = if tv then ID.maximal else ID.minimal in
            match limit_from n with
            | Some n ->
              if M.tracing then M.tracec "invariant" "Yes, success! %a is not %s\n\n" d_lval x (BI.to_string n);
              Some (x, `Int (range_from n))
            | None -> None
            end
          | _ -> None
        end
      | Le, x, value, _ -> begin
          match value with
          | `Int n -> begin
            let ikind = Cilfacade.get_ikind_exp (Lval lval) in
            let n = ID.cast_to ikind n in
            let range_from x = if tv then ID.ending ikind x else ID.starting ikind (BI.add x BI.one) in
            let limit_from = if tv then ID.maximal else ID.minimal in
              match limit_from n with
              | Some n ->
                if M.tracing then M.tracec "invariant" "Yes, success! %a is not %s\n\n" d_lval x (BI.to_string n);
                Some (x, `Int (range_from n))
              | None -> None
            end
          | _ -> None
        end
      | Gt, x, value, _ -> helper Le x value (not tv)
      | Ge, x, value, _ -> helper Lt x value (not tv)
      | _ ->
        if M.tracing then M.trace "invariant" "Failed! (operation not supported)\n\n";
        None
    in
    if M.tracing then M.traceli "invariant" "assume expression %a is %B\n" d_exp exp tv;
    let null_val typ =
      match Cil.unrollType typ with
      | TPtr _                    -> `Address AD.null_ptr
      | TEnum({ekind=_;_},_)
      | _                         -> `Int (ID.of_int (Cilfacade.get_ikind typ) BI.zero)
    in
    let rec derived_invariant exp tv =
      let switchedOp = function Lt -> Gt | Gt -> Lt | Le -> Ge | Ge -> Le | x -> x in (* a op b <=> b (switchedOp op) b *)
      match exp with
      (* Since we handle not only equalities, the order is important *)
      | BinOp(op, Lval x, rval, typ) -> helper op x (VD.cast (Cilfacade.typeOfLval x) (eval_rv a gs st rval)) tv
      | BinOp(op, rval, Lval x, typ) -> derived_invariant (BinOp(switchedOp op, Lval x, rval, typ)) tv
      | BinOp(op, CastE (t1, c1), CastE (t2, c2), t) when (op = Eq || op = Ne) && typeSig t1 = typeSig t2 && VD.is_safe_cast t1 (Cilfacade.typeOf c1) && VD.is_safe_cast t2 (Cilfacade.typeOf c2)
        -> derived_invariant (BinOp (op, c1, c2, t)) tv
      | BinOp(op, CastE (TInt (ik, _) as t1, Lval x), rval, typ) ->
        (match eval_rv a gs st (Lval x) with
        | `Int v ->
          (* This is tricky: It it is not sufficient to check that ID.cast_to_ik v = v
           * If there is one domain that knows this to be true and the other does not, we
           * should still impose the invariant. E.g. i -> ([1,5]; Not {0}[byte]) *)
          if VD.is_safe_cast t1 (Cilfacade.typeOfLval x) then
            derived_invariant (BinOp (op, Lval x, rval, typ)) tv
          else
            None
        | _ -> None)
      | BinOp(op, rval, CastE (TInt (_, _) as ti, Lval x), typ) ->
        derived_invariant (BinOp (switchedOp op, CastE(ti, Lval x), rval, typ)) tv
      (* Cases like if (x) are treated like if (x != 0) *)
      | Lval x ->
        (* There are two correct ways of doing it: "if ((int)x != 0)" or "if (x != (typeof(x))0))"
         * Because we try to avoid casts (and use a more precise address domain) we use the latter *)
        helper Ne x (null_val (Cilfacade.typeOf exp)) tv
      | UnOp (LNot,uexp,typ) -> derived_invariant uexp (not tv)
      | _ ->
        if M.tracing then M.tracec "invariant" "Failed! (expression %a not understood)\n\n" d_plainexp exp;
        None
    in
    let apply_invariant oldv newv =
      match oldv, newv with
      (* | `Address o, `Address n when AD.mem (Addr.unknown_ptr ()) o && AD.mem (Addr.unknown_ptr ()) n -> *)
      (*   `Address (AD.join o n) *)
      (* | `Address o, `Address n when AD.mem (Addr.unknown_ptr ()) o -> `Address n *)
      (* | `Address o, `Address n when AD.mem (Addr.unknown_ptr ()) n -> `Address o *)
      | _ -> VD.meet oldv newv
    in
    match derived_invariant exp tv with
    | Some (lval, value) ->
      if M.tracing then M.tracec "invariant" "Restricting %a with %a\n" d_lval lval VD.pretty value;
      let addr = eval_lv a gs st lval in
      if (AD.is_top addr) then st
      else
        let oldval = get a gs st addr None in (* None is ok here, we could try to get more precise, but this is ok (reading at unknown position in array) *)
        let oldval = if is_some_bot oldval then (M.tracec "invariant" "%a is bot! This should not happen. Will continue with top!" d_lval lval; VD.top ()) else oldval in
        let t_lval = Cilfacade.typeOfLval lval in
        let state_with_excluded = set a gs st addr t_lval value ~invariant:true ~ctx:(Some ctx) in
        let value =  get a gs state_with_excluded addr None in
        let new_val = apply_invariant oldval value in
        if M.tracing then M.traceu "invariant" "New value is %a\n" VD.pretty new_val;
        (* make that address meet the invariant, i.e exclusion sets will be joined *)
        if is_some_bot new_val then (
          if M.tracing then M.tracel "branchosek" "C The branch %B is dead!\n" tv;
          raise Analyses.Deadcode
        )
        else if VD.is_bot new_val
        then set a gs st addr t_lval value ~invariant:true ~ctx:(Some ctx) (* no *_raw because this is not a real assignment *)
        else set a gs st addr t_lval new_val ~invariant:true ~ctx:(Some ctx) (* no *_raw because this is not a real assignment *)
    | None ->
      if M.tracing then M.traceu "invariant" "Doing nothing.\n";
      M.warn_each ("Invariant failed: expression \"" ^ sprint d_plainexp exp ^ "\" not understood.");
      st

  let invariant ctx a gs st exp tv: store =
    let fallback reason st =
      if M.tracing then M.tracel "inv" "Can't handle %a.\n%s\n" d_plainexp exp reason;
      invariant ctx a gs st exp tv
    in
    (* inverse values for binary operation a `op` b == c *)
    (* ikind is the type of a for limiting ranges of the operands a, b. The only binops which can have different types for a, b are Shiftlt, Shiftrt (not handled below; don't use ikind to limit b there). *)
    let inv_bin_int (a, b) ikind c op =
      let warn_and_top_on_zero x =
        if GU.opt_predicate (BI.equal BI.zero) (ID.to_int x) then
          (M.warn "Must Undefined Behavior: Second argument of div or mod is 0, continuing with top";
          ID.top_of ikind)
        else
          x
      in
      let meet_bin a' b'  = ID.meet a a', ID.meet b b' in
      let meet_com oi = (* commutative *)
        try
          meet_bin (oi c b) (oi c a)
        with
          IntDomain.ArithmeticOnIntegerBot _ -> raise Deadcode in
      let meet_non oi oo = (* non-commutative *)
        try
          meet_bin (oi c b) (oo a c)
        with IntDomain.ArithmeticOnIntegerBot _ -> raise Deadcode in
      match op with
      | PlusA  -> meet_com ID.sub
      | Mult   ->
        (* Only multiplication with odd numbers is an invertible operation in (mod 2^n) *)
        (* refine x by information about y, using x * y == c *)
        let refine_by x y = (match ID.to_int y with
          | None -> x
          | Some v when BI.equal (BI.rem v (BI.of_int 2)) BI.zero (* v % 2 = 0 *) -> x (* A refinement would still be possible here, but has to take non-injectivity into account. *)
          | Some v (* when Int64.rem v 2L = 1L *) -> ID.meet x (ID.div c y)) (* Div is ok here, c must be divisible by a and b *)
        in
        (refine_by a b, refine_by b a)
      | MinusA -> meet_non ID.add ID.sub
      | Div    ->
        (* If b must be zero, we have must UB *)
        let b = warn_and_top_on_zero b in
        (* Integer division means we need to add the remainder, so instead of just `a = c*b` we have `a = c*b + a%b`.
         * However, a%b will give [-b+1, b-1] for a=top, but we only want the positive/negative side depending on the sign of c*b.
         * If c*b = 0 or it can be positive or negative, we need the full range for the remainder. *)
        let rem =
          let is_pos = ID.to_bool @@ ID.gt (ID.mul b c) (ID.of_int ikind BI.zero) = Some true in
          let is_neg = ID.to_bool @@ ID.lt (ID.mul b c) (ID.of_int ikind BI.zero) = Some true in
          let full = ID.rem a b in
          if is_pos then ID.meet (ID.starting ikind BI.zero) full
          else if is_neg then ID.meet (ID.ending ikind BI.zero) full
          else full
        in
        meet_bin (ID.add (ID.mul b c) rem) (ID.div (ID.sub a rem) c)
      | Mod    -> (* a % b == c *)
        (* If b must be zero, we have must UB *)
        let b = warn_and_top_on_zero b in
        (* a' = a/b*b + c and derived from it b' = (a-c)/(a/b)
         * The idea is to formulate a' as quotient * divisor + remainder. *)
        let a' = ID.add (ID.mul (ID.div a b) b) c in
        let b' = ID.div (ID.sub a c) (ID.div a b) in
        (* However, for [2,4]%2 == 1 this only gives [3,4].
         * If the upper bound of a is divisible by b, we can also meet with the result of a/b*b - c to get the precise [3,3].
         * If b is negative we have to look at the lower bound. *)
        let is_divisible bound =
          try ID.rem (bound a |> Option.get |> ID.of_int ikind) b |> ID.to_int = Some BI.zero with _ -> false
        in
        let max_pos = match ID.maximal b with None -> true | Some x -> BI.compare x BI.zero >= 0 in
        let min_neg = match ID.minimal b with None -> true | Some x -> BI.compare x BI.zero < 0 in
        let implies a b = not a || b in
        let a'' =
          if implies max_pos (is_divisible ID.maximal) && implies min_neg (is_divisible ID.minimal) then
            ID.meet a' (ID.sub (ID.mul (ID.div a b) b) c)
          else a'
        in
        let a''' =
          (* if both b and c are definite, we can get a precise value in the congruence domain *)
          if ID.is_int b && ID.is_int c then
            (* a%b == c  -> a: c+bℤ *)
            let t = ID.of_congruence ikind ((BatOption.get @@ ID.to_int c), (BatOption.get @@ ID.to_int b)) in
            ID.meet a'' t
          else a''
        in
        meet_bin a''' b'
      | Eq | Ne as op ->
        let both x = x, x in
        let m = ID.meet a b in
        (match op, ID.to_bool c with
        | Eq, Some true
        | Ne, Some false -> both m (* def. equal: if they compare equal, both values must be from the meet *)
        | Eq, Some false
        | Ne, Some true -> (* def. unequal *)
          (* Both values can not be in the meet together, but it's not sound to exclude the meet from both.
           * e.g. a=[0,1], b=[1,2], meet a b = [1,1], but (a != b) does not imply a=[0,0], b=[2,2] since others are possible: a=[1,1], b=[2,2]
           * Only if a is a definite value, we can exclude it from b: *)
          let excl a b = match ID.to_int a with Some x -> ID.of_excl_list ikind [x] | None -> b in
          let a' = excl b a in
          let b' = excl a b in
          if M.tracing then M.tracel "inv" "inv_bin_int: unequal: %a and %a; ikind: %a; a': %a, b': %a\n" ID.pretty a ID.pretty b d_ikind ikind ID.pretty a' ID.pretty b';
          meet_bin a' b'
        | _, _ -> a, b
        )
      | Lt | Le | Ge | Gt as op ->
        let pred x = BI.sub x BI.one in
        let succ x = BI.add x BI.one in
        (match ID.minimal a, ID.maximal a, ID.minimal b, ID.maximal b with
        | Some l1, Some u1, Some l2, Some u2 ->
          (* if M.tracing then M.tracel "inv" "Op: %s, l1: %Ld, u1: %Ld, l2: %Ld, u2: %Ld\n" (show_binop op) l1 u1 l2 u2; *)
          (match op, ID.to_bool c with
          | Le, Some true
          | Gt, Some false -> meet_bin (ID.ending ikind u2) (ID.starting ikind l1)
          | Ge, Some true
          | Lt, Some false -> meet_bin (ID.starting ikind l2) (ID.ending ikind u1)
          | Lt, Some true
          | Ge, Some false -> meet_bin (ID.ending ikind (pred u2)) (ID.starting ikind (succ l1))
          | Gt, Some true
          | Le, Some false -> meet_bin (ID.starting ikind (succ l2)) (ID.ending ikind (pred u1))
          | _, _ -> a, b)
        | _ -> a, b)
      | BOr | BXor as op->
        if M.tracing then M.tracel "inv" "Unhandled operator %a\n" d_binop op;
        (* Be careful: inv_exp performs a meet on both arguments of the BOr / BXor. *)
        a, b
      | op ->
        if M.tracing then M.tracel "inv" "Unhandled operator %a\n" d_binop op;
        a, b
    in
    let eval e st = eval_rv a gs st e in
    let eval_bool e st = match eval e st with `Int i -> ID.to_bool i | _ -> None in
    let set' lval v st = set a gs st (eval_lv a gs st lval) (Cilfacade.typeOfLval lval) v ~invariant:true ~ctx:(Some ctx) in
    let rec inv_exp c exp (st:store): store =
      (* trying to improve variables in an expression so it is bottom means dead code *)
      if ID.is_bot c then raise Deadcode;
      match exp with
      | UnOp (LNot, e, _) ->
        let ikind = Cilfacade.get_ikind_exp e in
        let c' =
          match ID.to_bool (unop_ID LNot c) with
          | Some true ->
            (* i.e. e should evaluate to [1,1] *)
            (* LNot x is 0 for any x != 0 *)
            ID.of_excl_list ikind [BI.zero]
          | Some false -> ID.of_bool ikind false
          | _ -> ID.top_of ikind
        in
        inv_exp c' e st
      | UnOp ((BNot|Neg) as op, e, _) -> inv_exp (unop_ID op c) e st
      | BinOp(op, CastE (t1, c1), CastE (t2, c2), t) when (op = Eq || op = Ne) && typeSig (Cilfacade.typeOf c1) = typeSig (Cilfacade.typeOf c2) && VD.is_safe_cast t1 (Cilfacade.typeOf c1) && VD.is_safe_cast t2 (Cilfacade.typeOf c2) ->
        inv_exp c (BinOp (op, c1, c2, t)) st
      | BinOp (op, e1, e2, _) as e ->
        if M.tracing then M.tracel "inv" "binop %a with %a %a %a == %a\n" d_exp e VD.pretty (eval e1 st) d_binop op VD.pretty (eval e2 st) ID.pretty c;
        (match eval e1 st, eval e2 st with
        | `Int a, `Int b ->
          let ikind = Cilfacade.get_ikind_exp e1 in (* both operands have the same type (except for Shiftlt, Shiftrt)! *)
          let a', b' = inv_bin_int (a, b) ikind c op in
          if M.tracing then M.tracel "inv" "binop: %a, a': %a, b': %a\n" d_exp e ID.pretty a' ID.pretty b';
          let st' = inv_exp a' e1 st in
          let st'' = inv_exp b' e2 st' in
          st''
        (* | `Address a, `Address b -> ... *)
        | a1, a2 -> fallback ("binop: got abstract values that are not `Int: " ^ sprint VD.pretty a1 ^ " and " ^ sprint VD.pretty a2) st)
      | Lval x -> (* meet x with c *)
        let t = Cil.unrollType (Cilfacade.typeOfLval x) in  (* unroll type to deal with TNamed *)
        let c' = match t with
          | TPtr _ -> `Address (AD.of_int (module ID) c)
          | TInt (ik, _)
          | TEnum ({ekind = ik; _}, _) -> `Int (ID.cast_to ik c )
          | _ -> `Int c
        in
        let oldv = eval (Lval x) st in
        let v = VD.meet oldv c' in
        if is_some_bot v then raise Deadcode
        else (
          if M.tracing then M.tracel "inv" "improve lval %a from %a to %a (c = %a, c' = %a)\n" d_lval x VD.pretty oldv VD.pretty v ID.pretty c VD.pretty c';
          set' x v st
        )
      | Const _ -> st (* nothing to do *)
      | CastE ((TInt (ik, _)) as t, e)
      | CastE ((TEnum ({ekind = ik; _ }, _)) as t, e) -> (* Can only meet the t part of an Lval in e with c (unless we meet with all overflow possibilities)! Since there is no good way to do this, we only continue if e has no values outside of t. *)
        (match eval e st with
        | `Int i ->
          if ID.leq i (ID.cast_to ik i) then
             match Cilfacade.typeOf e with
              | TInt(ik_e, _)
              | TEnum ({ekind = ik_e; _ }, _) ->
                let c' = ID.cast_to ik_e c in
                if M.tracing then M.tracel "inv" "cast: %a from %a to %a: i = %a; cast c = %a to %a = %a\n" d_exp e d_ikind ik_e d_ikind ik ID.pretty i ID.pretty c d_ikind ik_e ID.pretty c';
                inv_exp c' e st
              | x -> fallback ("CastE: e did evaluate to `Int, but the type did not match" ^ sprint d_type t) st
          else
            fallback ("CastE: " ^ sprint d_plainexp e ^ " evaluates to " ^ sprint ID.pretty i ^ " which is bigger than the type it is cast to which is " ^ sprint d_type t) st
        | v -> fallback ("CastE: e did not evaluate to `Int, but " ^ sprint VD.pretty v) st)
      | e -> fallback (sprint d_plainexp e ^ " not implemented") st
    in
    if eval_bool exp st = Some (not tv) then raise Deadcode (* we already know that the branch is dead *)
    else
      let is_cmp = function
        | BinOp ((Lt | Gt | Le | Ge | Eq | Ne), _, _, t) -> true
        | _ -> false
      in
      let itv = (* int abstraction for tv *)
        let ik = Cilfacade.get_ikind_exp exp in
        if not tv || is_cmp exp then (* false is 0, but true can be anything that is not 0, except for comparisons which yield 1 *)
          ID.of_bool ik tv (* this will give 1 for true which is only ok for comparisons *)
        else
          ID.of_excl_list ik [BI.zero] (* Lvals, Casts, arithmetic operations etc. should work with true = non_zero *)
      in
      inv_exp itv exp st

  let set_savetop ?ctx ?lval_raw ?rval_raw ask (gs:glob_fun) st adr lval_t v : store =
    if M.tracing then M.tracel "set" "savetop %a %a %a\n" AD.pretty adr d_type lval_t VD.pretty v;
    match v with
    | `Top -> set ~ctx ask gs st adr lval_t (VD.top_value (AD.get_type adr)) ?lval_raw ?rval_raw
    | v -> set ~ctx ask gs st adr lval_t v ?lval_raw ?rval_raw


  (**************************************************************************
   * Simple defs for the transfer functions
   **************************************************************************)
  let assign ctx (lval:lval) (rval:exp):store  =
    let lval_t = Cilfacade.typeOf rval in
    let char_array_hack () =
      let rec split_offset = function
        | Index(Const(CInt64(i, _, _)), NoOffset) -> (* ...[i] *)
          Index(zero, NoOffset), Some i (* all i point to StartOf(string) *)
        | NoOffset -> NoOffset, None
        | Index(exp, offs) ->
          let offs', r = split_offset offs in
          Index(exp, offs'), r
        | Field(fi, offs) ->
          let offs', r = split_offset offs in
          Field(fi, offs'), r
      in
      let last_index (lhost, offs) =
        match split_offset offs with
        | offs', Some i -> Some ((lhost, offs'), i)
        | _ -> None
      in
      match last_index lval, stripCasts rval with
      | Some (lv, i), Const(CChr c) when c<>'\000' -> (* "abc" <> "abc\000" in OCaml! *)
        let i = i64_to_int i in
        (* ignore @@ printf "%a[%i] = %c\n" d_lval lv i c; *)
        let s = try Hashtbl.find char_array lv with Not_found -> Bytes.empty in (* current string for lv or empty string *)
        if i >= Bytes.length s then ((* optimized b/c Out_of_memory *)
          let dst = Bytes.make (i+1) '\000' in
          Bytes.blit s 0 dst 0 (Bytes.length s); (* dst[0:len(s)] = s *)
          Bytes.set dst i c; (* set character i to c inplace *)
          Hashtbl.replace char_array lv dst
        ) else (
          Bytes.set s i c; (* set character i to c inplace *)
          Hashtbl.replace char_array lv s
        )
      (*BatHashtbl.modify_def "" lv (fun s -> Bytes.set s i c) char_array*)
      | _ -> ()
    in
    char_array_hack ();
    let is_list_init () =
      match lval, rval with
      | (Var a, Field (fi,NoOffset)), AddrOf((Var b, NoOffset))
        when !GU.global_initialization && CilType.Varinfo.equal a b
             && fi.fcomp.cname = "list_head"
             && (fi.fname = "prev" || fi.fname = "next") -> Some a
      | _ -> None
    in
    match is_list_init () with
    | Some a when (get_bool "exp.list-type") ->
        set ~ctx:(Some ctx) (Analyses.ask_of_ctx ctx) ctx.global ctx.local (AD.singleton (Addr.from_var a)) lval_t (`List (ValueDomain.Lists.bot ()))
    | _ ->
      let rval_val = eval_rv (Analyses.ask_of_ctx ctx) ctx.global ctx.local rval in
      let lval_val = eval_lv (Analyses.ask_of_ctx ctx) ctx.global ctx.local lval in
      (* let sofa = AD.short 80 lval_val^" = "^VD.short 80 rval_val in *)
      (* M.debug @@ sprint ~width:80 @@ dprintf "%a = %a\n%s" d_plainlval lval d_plainexp rval sofa; *)
      let not_local xs =
        let not_local x =
          match Addr.to_var_may x with
          | [x] -> is_global (Analyses.ask_of_ctx ctx) x
          | _ -> x = Addr.UnknownPtr
        in
        AD.is_top xs || AD.exists not_local xs
      in
      (match rval_val, lval_val with
      | `Address adrs, lval
        when (not !GU.global_initialization) && get_bool "kernel" && not_local lval && not (AD.is_top adrs) ->
        let find_fps e xs = Addr.to_var_must e @ xs in
        let vars = AD.fold find_fps adrs [] in
        let funs = List.filter (fun x -> isFunctionType x.vtype) vars in
        List.iter (fun x -> ctx.spawn None x []) funs
      | _ -> ()
      );
      match lval with (* this section ensure global variables contain bottom values of the proper type before setting them  *)
      | (Var v, _) when AD.is_definite lval_val && v.vglob ->
        let current_val = eval_rv_keep_bot (Analyses.ask_of_ctx ctx) ctx.global ctx.local (Lval (Var v, NoOffset)) in
        (match current_val with
        | `Bot -> (* current value is VD `Bot *)
          (match Addr.to_var_offset (AD.choose lval_val) with
          | [(x,offs)] ->
            let t = v.vtype in
            let iv = VD.bot_value t in (* correct bottom value for top level variable *)
            let nv = VD.update_offset (Analyses.ask_of_ctx ctx) iv offs rval_val (Some  (Lval lval)) lval t in (* do desired update to value *)
            set_savetop ~ctx (Analyses.ask_of_ctx ctx) ctx.global ctx.local (AD.from_var v) lval_t nv (* set top-level variable to updated value *)
          | _ ->
            set_savetop ~ctx (Analyses.ask_of_ctx ctx) ctx.global ctx.local lval_val lval_t rval_val ~lval_raw:lval ~rval_raw:rval
          )
        | _ ->
          set_savetop ~ctx (Analyses.ask_of_ctx ctx) ctx.global ctx.local lval_val lval_t rval_val ~lval_raw:lval ~rval_raw:rval
        )
      | _ ->
        set_savetop ~ctx (Analyses.ask_of_ctx ctx) ctx.global ctx.local lval_val lval_t rval_val ~lval_raw:lval ~rval_raw:rval


  module Locmap = Deadcode.Locmap

  let dead_branches = function true -> Deadcode.dead_branches_then | false -> Deadcode.dead_branches_else

  let locmap_modify_def d k f h =
    if Locmap.mem h k then
      Locmap.replace h k (f (Locmap.find h k))
    else
      Locmap.add h k d

  let branch ctx (exp:exp) (tv:bool) : store =
    Locmap.replace Deadcode.dead_branches_cond !Tracing.next_loc exp;
    let valu = eval_rv (Analyses.ask_of_ctx ctx) ctx.global ctx.local exp in
    let refine () =
      let res = invariant ctx (Analyses.ask_of_ctx ctx) ctx.global ctx.local exp tv in
      if M.tracing then M.tracec "branch" "EqualSet result for expression %a is %a\n" d_exp exp Queries.ES.pretty (ctx.ask (Queries.EqualSet exp));
      if M.tracing then M.tracec "branch" "CondVars result for expression %a is %a\n" d_exp exp Queries.ES.pretty (ctx.ask (Queries.CondVars exp));
      if M.tracing then M.traceu "branch" "Invariant enforced!\n";
      match ctx.ask (Queries.CondVars exp) with
      | s when Queries.ES.cardinal s = 1 ->
        let e = Queries.ES.choose s in
        M.debug_each @@ "CondVars result for expression " ^ sprint d_exp exp ^ " is " ^ sprint d_exp e;
        invariant ctx (Analyses.ask_of_ctx ctx) ctx.global res e tv
      | _ -> res
    in
    if M.tracing then M.traceli "branch" ~subsys:["invariant"] "Evaluating branch for expression %a with value %a\n" d_exp exp VD.pretty valu;
    if M.tracing then M.tracel "branchosek" "Evaluating branch for expression %a with value %a\n" d_exp exp VD.pretty valu;
    (* First we want to see, if we can determine a dead branch: *)
    match valu with
    (* For a boolean value: *)
    | `Int value when (ID.is_bool value) ->
      if M.tracing then M.traceu "branch" "Expression %a evaluated to %a\n" d_exp exp ID.pretty value;
      (* to suppress pattern matching warnings: *)
      let fromJust x = match x with Some x -> x | None -> assert false in
      let v = fromJust (ID.to_bool value) in
      if !GU.in_verifying_stage && get_bool "dbg.print_dead_code" then begin
        if v=tv then
          Locmap.replace (dead_branches tv) !Tracing.next_loc false
        else
          locmap_modify_def true !Tracing.next_loc (fun x -> x) (dead_branches tv)
      end;
      (* Eliminate the dead branch and just propagate to the true branch *)
      if v = tv then refine () else begin
        if M.tracing then M.tracel "branchosek" "A The branch %B is dead!\n" tv;
        raise Deadcode
      end
    | `Bot ->
      if M.tracing then M.traceu "branch" "The branch %B is dead!\n" tv;
      if M.tracing then M.tracel "branchosek" "B The branch %B is dead!\n" tv;
      if !GU.in_verifying_stage && get_bool "dbg.print_dead_code" then begin
        locmap_modify_def true !Tracing.next_loc (fun x -> x) (dead_branches tv)
      end;
      raise Deadcode
    (* Otherwise we try to impose an invariant: *)
    | _ ->
      if !GU.in_verifying_stage then
        Locmap.replace (dead_branches tv) !Tracing.next_loc false;
      refine ()

  (** Library analysis: Initialization of a address with a symbolic memory block representation for the given type
      If addr is None, the heap objects will still be created, but no addr is set to point to them. *)
  let init_address_with_symbolic_value ctx (f: (* varinfo of function we analyze *) varinfo) global local (addr: address option) (t: typ) : store =
    (* let t = unrollType v.vtype in *)
    let ask = Analyses.ask_of_ctx ctx in
    let value = create_val f ask t in
    let st = match addr with
      | Some addr -> set ask ~force_update:true global local addr t (fst value)
      | None -> local
    in
    List.fold (fun st (a, t, v) -> set ask ~force_update:true global st a t v) st (snd value)

  let init_vars_with_symbolic_values ctx (f: varinfo) globals local (vs: (varinfo option * typ) list) : store =
    List.fold (fun st (v,t) -> init_address_with_symbolic_value ctx f globals st v t) local (List.map (fun (v,t) -> BatOption.map AD.from_var v, t) vs)

  (* Creates the abstract heap objects for a list of types and inserts them into the store *)
  let init_types_with_symbolic_values ctx (f: varinfo) globals local (ts: typ list) : store =
    let ts = List.map (fun t -> None, t) ts in
    init_vars_with_symbolic_values ctx f globals local ts

  (* Creates the abstract heap objects for a list of varinfos, and maps the varinfos to those heap objects *)
  let init_vars_with_symbolic_values ctx (f: varinfo) globals local (vs: varinfo list) : store =
    let vars_with_types = List.map (fun v -> Some v, unrollType (v.vtype)) vs in
    init_vars_with_symbolic_values ctx f globals local vars_with_types

  (** Module for maps with typesigs as keys  *)
  module TM = Map.Make(struct type t = Cil.typsig let compare = Stdlib.compare end)

  let extract_type_to_address_map_from_state (st: D.t): AD.t TM.t =
    let add_to_map k (v: Addr.t) m =
      let v = match TM.find_opt k m with
      | Some addr -> AD.join (AD.singleton v) addr
      | None -> AD.singleton v
      in
      TM.add k v m
    in
    (* recursive for structs, but does not need to follow pointers! *)
    let rec extract_type_to_addr_map_from_addr  (m: AD.t TM.t) (x: Addr.t): AD.t TM.t =
      match unrollType (Addr.get_type x) with
      | TVoid _ -> m
      | TInt (ik, _) -> add_to_map (typeSig (TInt (ik, []))) x m
      | TFloat (fk, _) -> add_to_map (typeSig (TFloat (fk, []))) x m
      | TPtr (t, _) -> add_to_map (typeSig (TPtr (t, []))) x m
      | TFun (t, args, b, _) -> add_to_map (typeSig (TFun (t, args, b, []))) x m
      | TComp (c, _) ->
        let m = add_to_map (typeSig (TComp (c, []))) x m in
        let addrs = List.map (fun field -> add_offset_varinfo (`Field (field, `NoOffset)) x) c.cfields in
        List.fold extract_type_to_addr_map_from_addr m addrs
      | TArray (t, _, _) ->
        let m = add_to_map (typeSig (TArray (t, None, []))) x m in
        let addrs = add_offset_varinfo (`Index (ID.top_of (Cilfacade.ptrdiff_ikind ()), `NoOffset)) x in
        extract_type_to_addr_map_from_addr m addrs
      | TEnum (t, _) -> add_to_map (typeSig (TEnum (t, []))) x m
      | TBuiltin_va_list _ -> M.warn "Analyzing a function that has a unhandled builtin_va_list as parameter!"; m
      | t ->
        M.trace "entry" "type %a not handled\n" Cil.d_type t;
        failwith "unimplemented extract"
    in
    let extract_type_to_addr_from_varinfo (x: varinfo) (v: value) (m: AD.t TM.t) : AD.t TM.t =
      extract_type_to_addr_map_from_addr m (Addr.from_var x)
    in
    let m : AD.t TM.t = TM.empty in
    CPA.fold extract_type_to_addr_from_varinfo st.cpa m

  let find_pointers (st: D.t) : Addr.t list =
    let rec extract_pointers_from_addr (l: Addr.t list) (x: Addr.t) : Addr.t list =
      let res = match unrollType (Addr.get_type x) with
      | TPtr (t, _) -> [x]
      | TComp (c, _) when c.cstruct ->
        let addrs = List.map (fun field -> add_offset_varinfo (`Field (field, `NoOffset)) x) c.cfields in
        List.fold extract_pointers_from_addr ([]: Addr.t list) addrs
      | _ -> []
      in
      List.append res l
    in
    let extract_pointers_from_varinfo (x: varinfo) (v: value) (l: Addr.t list)=
      extract_pointers_from_addr l (Addr.from_var x)
    in
    CPA.fold extract_pointers_from_varinfo st.cpa []

  let update_pointer (a: Q.ask) (gs: glob_fun) (m: AD.t TM.t) (st: D.t) (p: Addr.t) : D.t =
    match unrollType (Addr.get_type p) with
      | TPtr (pointed_to_t, _) as t ->
        let ts = typeSig pointed_to_t in
        if TM.mem ts m then
          let addr = AD.singleton p in
          let old_value = get a gs st addr None in
          let new_value = VD.join old_value (`Address (TM.find ts m)) in
          set a gs st addr t new_value
        else st
      | _ -> st

  let body_library (ctx:(D.t, G.t, C.t) Analyses.ctx) fn args: D.t =
    match Cilfacade.getdec fn with
    | fundec ->
      (* Get the types of varargs and create heap obects for them *)
      let varargs = TypeSetTopped.elements @@ ctx.ask (Q.VarArgSet fn) in
      let st = init_types_with_symbolic_values ctx fn ctx.global (D.bot ()) varargs in
      M.tracel "body_library" "Updated state with varargs to %a\n" D.pretty st;
      (* Initialize arguments with symbolic values *)
      let st = init_vars_with_symbolic_values ctx fn ctx.global st fundec.sformals in
      (* Inititalize globals with symbolic values *)
      let globals = (List.filter_map (fun g -> match g with GVar (v,_,_) -> if not (isFunctionType v.vtype) then Some v else None | _ -> None)) (!Cilfacade.current_file).globals in
      let st = init_vars_with_symbolic_values ctx fn ctx.global st globals in
      let map = extract_type_to_address_map_from_state st in
      TM.iter (fun t a -> M.tracel "entry" "typesig %a has possible address: %a \n" Cil.d_typsig t AD.pretty a) map;
      let pointers = find_pointers st in
      List.iter (fun a -> M.tracel "entry" "found pointer %a. \n" Addr.pretty a) pointers;
      List.fold (update_pointer (Analyses.ask_of_ctx ctx) ctx.global map) st pointers
    | exception Not_found -> M.warn @@ "Did not find defintion of function " ^ fn.vname; D.bot () (* TODO: is this ok? *)

  let body ctx (f: fundec) =
    let args = List.map (fun v -> Lval (var v)) f.sformals in
    let st = if GobConfig.get_bool "ana.library.enabled" then body_library ctx f.svar args else ctx.local in
    let ctx = {ctx with local = st} in
    (* First we create a variable-initvalue pair for each variable *)
    let init_var v = (AD.from_var v, v.vtype, VD.init_value v.vtype) in
    (* Apply it to all the locals and then assign them all *)
    let inits = List.map init_var f.slocals in
    set_many ~ctx (Analyses.ask_of_ctx ctx) ctx.global ctx.local inits

  let return ctx exp fundec: store =
    let st: store = ctx.local in
    match fundec.svar.vname with
    | "__goblint_dummy_init"
    | "StartupHook" ->
      if M.tracing then M.trace "init" "dummy init: %a\n" D.pretty st;
      publish_all ctx `Init;
      (* otherfun uses __goblint_dummy_init, where we can properly side effect global initialization *)
      (* TODO: move into sync `Init *)
      Priv.enter_multithreaded (Analyses.ask_of_ctx ctx) ctx.global ctx.sideg st
    | _ ->
      let locals = (fundec.sformals @ fundec.slocals) in
      let nst_part = rem_many_paritioning (Analyses.ask_of_ctx ctx) ctx.local locals in
      let nst: store = rem_many (Analyses.ask_of_ctx ctx) nst_part locals in
      match exp with
      | None -> nst
      | Some exp ->
        let t_override = match Cilfacade.fundec_return_type fundec with
          | TVoid _ -> M.warn "Returning a value from a void function"; assert false
          | ret -> ret
        in
        (* Evaluate exp and cast the resulting value to the void-pointer-type.
        Casting to the right type here avoids precision loss on joins. *)
        let rv = eval_rv (Analyses.ask_of_ctx ctx) ctx.global ctx.local exp |> VD.cast ~torg:(Cilfacade.typeOf exp) Cil.voidPtrType in
        let nst: store =
          match ThreadId.get_current (Analyses.ask_of_ctx ctx) with
          | `Lifted tid when ThreadReturn.is_current (Analyses.ask_of_ctx ctx) -> { nst with cpa = CPA.add tid rv nst.cpa}
          | _ -> nst
        in
        set ~ctx:(Some ctx) ~t_override (Analyses.ask_of_ctx ctx) ctx.global nst (return_var ()) t_override rv
        (* lval_raw:None, and rval_raw:None is correct here *)

  let vdecl ctx (v:varinfo) =
    if not (Cil.isArrayType v.vtype) then
      ctx.local
    else
      let lval = eval_lv (Analyses.ask_of_ctx ctx) ctx.global ctx.local (Var v, NoOffset) in
      let current_value = eval_rv (Analyses.ask_of_ctx ctx) ctx.global ctx.local (Lval (Var v, NoOffset)) in
      let new_value = VD.update_array_lengths (eval_rv (Analyses.ask_of_ctx ctx) ctx.global ctx.local) current_value v.vtype in
      set ~ctx:(Some ctx) (Analyses.ask_of_ctx ctx) ctx.global ctx.local lval v.vtype new_value

  (**************************************************************************
   * Function calls
   **************************************************************************)

  (** From a list of expressions, collect a list of addresses that they might point to, or contain pointers to. *)
  let collect_funargs ask ?(warn=false) (gs:glob_fun) (st:store) (exps: exp list) =
<<<<<<< HEAD
    let immediately_reachable_from e =
      reachable_from_value ask gs st (eval_rv ask gs st e) (Cil.typeOf e) (Pretty.sprint ~width:100 (Cil.d_exp () e))
=======
    let do_exp e =
      let immediately_reachable = reachable_from_value ask gs st (eval_rv ask gs st e) (Cilfacade.typeOf e) (Pretty.sprint ~width:100 (Cil.d_exp () e)) in
      reachable_vars ask [immediately_reachable] gs st
>>>>>>> d9c4818a
    in
    let immediately_reachable = List.map immediately_reachable_from exps in
    reachable_vars ask immediately_reachable gs st

  let invalidate ?ctx ask (gs:glob_fun) (st:store) (exps: exp list): store =
    if M.tracing && exps <> [] then M.tracel "invalidate" "Will invalidate expressions [%a]\n" (d_list ", " d_plainexp) exps;
    if exps <> [] then M.warn_each ("Invalidating expressions: " ^ sprint (d_list ", " d_plainexp) exps);
    (* To invalidate a single address, we create a pair with its corresponding
     * top value. *)
    let invalidate_address st a =
      let t = AD.get_type a in
      let v = get ask gs st a None in (* None here is ok, just causes us to be a bit less precise *)
      let nv =  VD.invalidate_value ask t v in
      (a, t, nv)
    in
    (* We define the function that invalidates all the values that an address
     * expression e may point to *)
    let invalidate_exp exps =
      let args = collect_funargs ~warn:true ask gs st exps in
      List.map (invalidate_address st) args
    in
    let invalids = invalidate_exp exps in
    let is_fav_addr x =
      List.exists BaseUtil.is_precious_glob (AD.to_var_may x)
    in
    let invalids' = List.filter (fun (x,_,_) -> not (is_fav_addr x)) invalids in
    if M.tracing && exps <> [] then (
      let addrs = List.map (Tuple3.first) invalids' in
      let vs = List.map (Tuple3.third) invalids' in
      M.tracel "invalidate" "Setting addresses [%a] to values [%a]\n" (d_list ", " AD.pretty) addrs (d_list ", " VD.pretty) vs
    );
    set_many ?ctx ask gs st invalids'


  let make_entry ?(thread=false) (ctx:(D.t, G.t, C.t) Analyses.ctx) fundec args: D.t =
    let st: store = ctx.local in
    (* Evaluate the arguments. *)
    let vals = List.map (eval_rv (Analyses.ask_of_ctx ctx) ctx.global st) args in
    (* generate the entry states *)
    (* If we need the globals, add them *)
    (* TODO: make this is_private PrivParam dependent? PerMutexOplusPriv should keep *)
    let st' =
      if thread then (
        (* TODO: HACK: Simulate enter_multithreaded for first entering thread to publish global inits before analyzing thread.
           Otherwise thread is analyzed with no global inits, reading globals gives bot, which turns into top, which might get published...
           sync `Thread doesn't help us here, it's not specific to entering multithreaded mode.
           EnterMultithreaded events only execute after threadenter and threadspawn. *)
        if not (ThreadFlag.is_multi (Analyses.ask_of_ctx ctx)) then
          ignore (Priv.enter_multithreaded (Analyses.ask_of_ctx ctx) ctx.global ctx.sideg st);
        Priv.threadenter (Analyses.ask_of_ctx ctx) st
      ) else
        let globals = CPA.filter (fun k v -> V.is_global k) st.cpa in
        (* let new_cpa = if !GU.earlyglobs || ThreadFlag.is_multi ctx.ask then CPA.filter (fun k v -> is_private ctx.ask ctx.local k) globals else globals in *)
        let new_cpa = globals in
        {st with cpa = new_cpa}
    in
    (* Assign parameters to arguments *)
    let pa = GU.zip fundec.sformals vals in
    let new_cpa = CPA.add_list pa st'.cpa in
    (* List of reachable variables *)
    let reachable = List.concat (List.map AD.to_var_may (reachable_vars (Analyses.ask_of_ctx ctx) (get_ptrs vals) ctx.global st)) in
    let reachable = List.filter (fun v -> CPA.mem v st.cpa) reachable in
    let new_cpa = CPA.add_list_fun reachable (fun v -> CPA.find v st.cpa) new_cpa in
    {st' with cpa = new_cpa}

  let enter ctx lval fn args : (D.t * D.t) list =
    (* make_entry has special treatment for args that are equal to MyCFG.unknown_exp *)
    let callee_st = if GobConfig.get_bool "ana.library.enabled" then D.bot () else make_entry ctx fn args in
    [ctx.local, callee_st]

  let forkfun (ctx:(D.t, G.t, C.t) Analyses.ctx) (lv: lval option) (f: varinfo) (args: exp list) : (lval option * varinfo * exp list) list =
    let create_thread lval arg v =
      try
        (* try to get function declaration *)
        let fd = Cilfacade.find_varinfo_fundec v in
        let args =
          match arg with
          | Some x -> [x]
          | None -> List.map (fun x -> MyCFG.unknown_exp) fd.sformals
        in
        Some (lval, v, args)
      with Not_found ->
        if LF.use_special f.vname then None (* we handle this function *)
        else if isFunctionType v.vtype then
          (* FromSpec warns about unknown thread creation, so we don't do it here any more *)
          let args = match arg with
            | Some x -> [x]
            | None -> []
          in
          Some (lval, v, args)
        else (
          M.warn_each ("Not creating a thread from " ^ v.vname ^ " because its type is " ^ sprint d_type v.vtype);
          None
        )
    in
    match LF.classify f.vname args with
    (* handling thread creations *)
    | `ThreadCreate (id,start,ptc_arg) -> begin
        (* extra sync so that we do not analyze new threads with bottom global invariant *)
        publish_all ctx `Thread;
        (* Collect the threads. *)
        let start_addr = eval_tv (Analyses.ask_of_ctx ctx) ctx.global ctx.local start in
        let start_funvars = AD.to_var_may start_addr in
        let start_funvars_with_unknown =
          if AD.mem Addr.UnknownPtr start_addr then
            dummyFunDec.svar :: start_funvars
          else
            start_funvars
        in
        List.filter_map (create_thread (Some (Mem id, NoOffset)) (Some ptc_arg)) start_funvars_with_unknown
      end
    | `Unknown "free" -> []
    | `Unknown _ when get_bool "sem.unknown_function.spawn" -> begin
        let args =
          match LF.get_invalidate_action f.vname with
          | Some fnc -> fnc `Write  args (* why do we only spawn arguments that are written?? *)
          | None -> args
        in
        let flist = collect_funargs (Analyses.ask_of_ctx ctx) ctx.global ctx.local args in
        let addrs = List.concat (List.map AD.to_var_may flist) in
        if addrs <> [] then M.warn_each ("Spawning functions from unknown function: " ^ sprint (d_list ", " d_varinfo) addrs);
        List.filter_map (create_thread None None) addrs
      end
    | _ ->  []

  let assert_fn ctx e should_warn change =

    let check_assert e st =
      match eval_rv (Analyses.ask_of_ctx ctx) ctx.global st e with
      | `Int v when ID.is_bool v ->
        begin match ID.to_bool v with
          | Some false ->  `Lifted false
          | Some true  ->  `Lifted true
          | _ -> `Top
        end
      | `Bot -> `Bot
      | _ -> `Top
    in
    let expr = sprint d_exp e in
    let warn ?annot msg = if should_warn then
        if get_bool "dbg.regression" then ( (* This only prints unexpected results (with the difference) as indicated by the comment behind the assert (same as used by the regression test script). *)
          let loc = !M.current_loc in
          let line = List.at (List.of_enum @@ File.lines_of loc.file) (loc.line-1) in
          let open Str in
          let expected = if string_match (regexp ".+//.*\\(FAIL\\|UNKNOWN\\).*") line 0 then Some (matched_group 1 line) else None in
          if expected <> annot then (
            let result = if annot = None && (expected = Some ("NOWARN") || (expected = Some ("UNKNOWN") && not (String.exists line "UNKNOWN!"))) then "improved" else "failed" in
            (* Expressions with logical connectives like a && b are calculated in temporary variables by CIL. Instead of the original expression, we then see something like tmp___0. So we replace expr in msg by the original source if this is the case. *)
            let assert_expr = if string_match (regexp ".*assert(\\(.+\\));.*") line 0 then matched_group 1 line else expr in
            let msg = if expr <> assert_expr then String.nreplace msg expr assert_expr else msg in
            M.warn_each ~ctx:ctx.control_context (msg ^ " Expected: " ^ (expected |? "SUCCESS") ^ " -> " ^ result)
          )
        ) else
          M.warn_each ~ctx:ctx.control_context msg
    in
    match check_assert e ctx.local with
    | `Lifted false ->
      warn ~annot:"FAIL" ("{red}Assertion \"" ^ expr ^ "\" will fail.");
      if change then raise Analyses.Deadcode else ctx.local
    | `Lifted true ->
      warn ("{green}Assertion \"" ^ expr ^ "\" will succeed");
      ctx.local
    | `Bot ->
      M.warn_each ~ctx:ctx.control_context ("{red}Assertion \"" ^ expr ^ "\" produces a bottom. What does that mean? (currently uninitialized arrays' content is bottom)");
      ctx.local
    | `Top ->
      warn ~annot:"UNKNOWN" ("{yellow}Assertion \"" ^ expr ^ "\" is unknown.");
      (* make the state meet the assertion in the rest of the code *)
      if not change then ctx.local else begin
        let newst = invariant ctx (Analyses.ask_of_ctx ctx) ctx.global ctx.local e true in
        (* if check_assert e newst <> `Lifted true then
            M.warn_each ("Invariant \"" ^ expr ^ "\" does not stick."); *)
        newst
      end

<<<<<<< HEAD
  (* when the value is definitely a non-symbolic one, return true. Might return false in some cases even if the value is "concrete" *)
  let is_non_symbolic (v: VD.t): bool =
    match v with
    | `Int _ | `Bot | `Top -> true
    | _ -> false

  let combine ctx (lval: lval option) fexp (f: varinfo) (args: exp list) fc (after: D.t) : D.t =
    let combine_one (st: D.t) (fun_st: D.t) =
      if M.tracing then M.tracel "combine" "%a\n%a\n" CPA.pretty st.cpa CPA.pretty fun_st.cpa;
      let update_lvals (ask: Q.ask) (st: D.t) (fun_st: D.t) (globs: glob_fun) (exps: exp list) =
        let writtenLvals = ask.f (Q.WrittenLvals f) in
        if Q.LS.is_bot writtenLvals
          then
            (* No need to update if the called function did not write anything *)
            st
          else
            let addresses = Stats.time "collect_funargs" (collect_funargs ask globs st) exps in
            Stats.time "update_reachable_written_vars" (update_reachable_written_vars ask addresses globs st fun_st) writtenLvals
      in
      let globals = CPA.fold (fun k v acc -> if k.vglob then (Cil.AddrOf (Cil.var k))::acc else acc) st.cpa [] in
      (* This function does miscellaneous things, but the main task was to give the
       * handle to the global state to the state return from the function, but now
       * the function tries to add all the context variables back to the callee.
       * Note that, the function return above has to remove all the local
       * variables of the called function from cpa_s. *)
      let add_globals (st: store) (fun_st: store) =
          (* Remove the return value as this is dealt with separately. *)
          let cpa_noreturn = CPA.remove (return_varinfo ()) fun_st.cpa in
          let cpa_local = CPA.filter (fun x _ -> not (is_global (Analyses.ask_of_ctx ctx) x)) st.cpa in
          let cpa' = CPA.fold CPA.add cpa_noreturn cpa_local in (* add cpa_noreturn to cpa_local *)
          { fun_st with cpa = cpa' }
      in
      let return_var = return_var () in
      let st = if get_bool "ana.library.enabled"
        then Stats.time "update_lvals" (update_lvals (Analyses.ask_of_ctx ctx) st after ctx.global) (args@globals) (* Update locations that are pointed to by arguments and were possibly written by the called function *)
        else add_globals st fun_st
      in
      match lval with
      | None      -> st
      | Some lval ->
        begin
          let add_return_val r st =
            set_savetop ~ctx (Analyses.ask_of_ctx ctx) ctx.global st (eval_lv (Analyses.ask_of_ctx ctx) ctx.global st lval) (Cil.typeOfLval lval) r
          in
          if CPA.mem (return_varinfo ()) fun_st.cpa
          then
            let return_val = get (Analyses.ask_of_ctx ctx) ctx.global fun_st return_var None in
            if GobConfig.get_bool "ana.library.enabled" then
              if is_non_symbolic return_val then
                add_return_val return_val st
              else
                let ask = Analyses.ask_of_ctx ctx in
                let reachable_addresses = collect_funargs ask ctx.global st args in
                let reachable_addresses = (collect_funargs ask ctx.global st globals)@reachable_addresses in
                let (value, new_addresses) = get_concrete_value_and_new_blocks ask ctx.global  return_var st fun_st reachable_addresses in
                let st = add_return_val value st in
                integrate_new_addresses ask ctx.global st fun_st reachable_addresses [new_addresses]
            else
              add_return_val return_val st
          else add_return_val (VD.top ()) st
        end
    in
    Stats.time "Base.combine" (combine_one ctx.local) after
=======
  let special_unknown_invalidate ctx ask gs st f args =
    (if not (CilType.Varinfo.equal f dummyFunDec.svar) && not (LF.use_special f.vname) then M.warn_each ("Function definition missing for " ^ f.vname));
    (if CilType.Varinfo.equal f dummyFunDec.svar then M.warn_each ("Unknown function ptr called"));
    let addrs =
      if get_bool "sem.unknown_function.invalidate.globals" then (
        M.warn_each "INVALIDATING ALL GLOBALS!";
        foldGlobals !Cilfacade.current_file (fun acc global ->
            match global with
            | GVar (vi, _, _) when not (is_static vi) ->
              mkAddrOf (Var vi, NoOffset) :: acc
            (* TODO: what about GVarDecl? *)
            | _ -> acc
          ) args
      )
      else
        args
    in
    (* TODO: what about escaped local variables? *)
    (* invalidate arguments and non-static globals for unknown functions *)
    invalidate ~ctx (Analyses.ask_of_ctx ctx) gs st addrs
>>>>>>> d9c4818a

  let special ctx (lv:lval option) (f: varinfo) (args: exp list) =
    (*    let heap_var = heap_var !Tracing.current_loc in*)
    let forks = forkfun ctx lv f args in
    if M.tracing then if not (List.is_empty forks) then M.tracel "spawn" "Base.special %s: spawning functions %a\n" f.vname (d_list "," d_varinfo) (List.map BatTuple.Tuple3.second forks);
    let st: store = if GobConfig.get_bool "ana.library.enabled" && not (List.is_empty forks) then
      begin
        let enter_combine st (_, forked_fun, args) =
          try
            let ctx = {ctx with local = st} in
            (* As we defer the initialization to body for the library analysis, we use body instead of enter *)
            let forked_fun_dec = Cilfacade.getdec forked_fun in
            let entered = body ctx forked_fun_dec in
            (* TODO: This is not really the right thing to do, because we don't obtain the state of the function at the return.
              To do something somewhat more reasonable, one could e.g. store the analysis results for the return node in some global. *)
            combine ctx lv () forked_fun args () entered
          with Not_found ->
            M.warn "Spawning of thread with unknown function!";
            st
        in
        M.warn "Thread creation is treated as function call!";
        List.fold enter_combine ctx.local forks
      end
    else
      begin
        List.iter (BatTuple.Tuple3.uncurry ctx.spawn) forks;
        ctx.local
      end
    in
    let gs = ctx.global in
    match LF.classify f.vname args with
    | `Unknown "F59" (* strcpy *)
    | `Unknown "F60" (* strncpy *)
    | `Unknown "F63" (* memcpy *)
      ->
      begin match args with
        | [dst; src]
        | [dst; src; _] ->
          (* let dst_val = eval_rv ctx.ask ctx.global ctx.local dst in *)
          (* let src_val = eval_rv ctx.ask ctx.global ctx.local src in *)
          (* begin match dst_val with *)
          (* | `Address ls -> set_savetop ctx.ask ctx.global ctx.local ls src_val *)
          (* | _ -> ignore @@ Pretty.printf "strcpy: dst %a may point to anything!\n" d_exp dst; *)
          (*     ctx.local *)
          (* end *)
          let rec get_lval exp = match stripCasts exp with
            | Lval x | AddrOf x | StartOf x -> x
            | BinOp (PlusPI, e, i, _)
            | BinOp (MinusPI, e, i, _) -> get_lval e
            | x ->
              ignore @@ Pretty.printf "strcpy: dst is %a!\n" d_plainexp dst;
              failwith "strcpy: expecting first argument to be a pointer!"
          in
          assign ctx (get_lval dst) src
        | _ -> M.bailwith "strcpy arguments are strange/complicated."
      end
    | `Unknown "F1" ->
      begin match args with
        | [dst; data; len] -> (* memset: write char to dst len times *)
          let dst_lval = mkMem ~addr:dst ~off:NoOffset in
          assign ctx dst_lval data (* this is only ok because we use ArrayDomain.Trivial per default, i.e., there's no difference between the first element or the whole array *)
        | _ -> M.bailwith "memset arguments are strange/complicated."
      end
    | `Unknown "list_add" when (get_bool "exp.list-type") ->
      begin match args with
        | [ AddrOf (Var elm,next);(AddrOf (Var lst,NoOffset))] ->
          begin
            let ladr = AD.singleton (Addr.from_var lst) in
            match get (Analyses.ask_of_ctx ctx) ctx.global ctx.local ladr  None with
            | `List ld ->
              let eadr = AD.singleton (Addr.from_var elm) in
              let eitemadr = AD.singleton (Addr.from_var_offset (elm, convert_offset (Analyses.ask_of_ctx ctx) ctx.global ctx.local next)) in
              let new_list = `List (ValueDomain.Lists.add eadr ld) in
              let s1 = set ~ctx:(Some ctx) (Analyses.ask_of_ctx ctx) ctx.global ctx.local ladr lst.vtype new_list in
              let s2 = set ~ctx:(Some ctx) (Analyses.ask_of_ctx ctx) ctx.global s1 eitemadr (AD.get_type eitemadr) (`Address (AD.singleton (Addr.from_var lst))) in
              s2
            | _ -> set ~ctx:(Some ctx) (Analyses.ask_of_ctx ctx) ctx.global ctx.local ladr lst.vtype `Top
          end
        | _ -> M.bailwith "List function arguments are strange/complicated."
      end
    | `Unknown "list_del" when (get_bool "exp.list-type") ->
      begin match args with
        | [ AddrOf (Var elm,next) ] ->
          begin
            let eadr = AD.singleton (Addr.from_var elm) in
            let lptr = AD.singleton (Addr.from_var_offset (elm, convert_offset (Analyses.ask_of_ctx ctx) ctx.global ctx.local next)) in
            let lprt_val = get (Analyses.ask_of_ctx ctx) ctx.global ctx.local lptr None in
            let lst_poison = `Address (AD.singleton (Addr.from_var ListDomain.list_poison)) in
            let s1 = set ~ctx:(Some ctx) (Analyses.ask_of_ctx ctx) ctx.global ctx.local lptr (AD.get_type lptr) (VD.join lprt_val lst_poison) in
            match get (Analyses.ask_of_ctx ctx) ctx.global ctx.local lptr None with
            | `Address ladr -> begin
                match get (Analyses.ask_of_ctx ctx) ctx.global ctx.local ladr None with
                | `List ld ->
                  let del_ls = ValueDomain.Lists.del eadr ld in
                  let s2 = set ~ctx:(Some ctx) (Analyses.ask_of_ctx ctx) ctx.global s1 ladr (AD.get_type ladr) (`List del_ls) in
                  s2
                | _ -> s1
              end
            | _ -> s1
          end
        | _ -> M.bailwith "List function arguments are strange/complicated."
      end
    | `Unknown "__builtin" ->
      begin match args with
        | Const (CStr "invariant") :: args when List.length args > 0 ->
          List.fold_left (fun d e -> invariant ctx (Analyses.ask_of_ctx ctx) ctx.global d e true) ctx.local args
        | _ -> failwith "Unknown __builtin."
      end
    | `Unknown "exit" ->  raise Deadcode
    | `Unknown "abort" -> raise Deadcode
    | `Unknown "__builtin_unreachable" when get_bool "sem.builtin_unreachable.dead_code" -> raise Deadcode (* https://github.com/sosy-lab/sv-benchmarks/issues/1296 *)
    | `Unknown "pthread_exit" ->
      begin match args with
        | [exp] ->
          begin match ThreadId.get_current (Analyses.ask_of_ctx ctx) with
            | `Lifted tid ->
              let rv = eval_rv (Analyses.ask_of_ctx ctx) ctx.global ctx.local exp in
              let nst = {st with cpa=CPA.add tid rv st.cpa} in
              (* TODO: emit thread return event so other analyses are aware? *)
              publish_all {ctx with local=nst} `Return (* like normal return *)
            | _ -> ()
          end;
          raise Deadcode
        | _ -> failwith "Unknown pthread_exit."
      end
    | `Unknown "__builtin_expect" ->
      begin match lv with
        | Some v -> assign ctx v (List.hd args)
        | None -> ctx.local (* just calling __builtin_expect(...) without assigning is a nop, since the arguments are CIl exp and therefore have no side-effects *)
      end
    | `Unknown "spinlock_check" ->
      begin match lv with
        | Some x -> assign ctx x (List.hd args)
        | None -> ctx.local
      end
    (* handling thread creations *)
    | `ThreadCreate _ ->
      st (* actual results joined via threadspawn *)
    (* handling thread joins... sort of *)
    | `ThreadJoin (id,ret_var) ->
      begin match (eval_rv (Analyses.ask_of_ctx ctx) gs st ret_var) with
        | `Int n when GU.opt_predicate (BI.equal BI.zero) (ID.to_int n) -> st
        | `Address ret_a ->
          begin match eval_rv (Analyses.ask_of_ctx ctx) gs st id with
            | `Address a ->
              (* TODO: is this type right? *)
              set ~ctx:(Some ctx) (Analyses.ask_of_ctx ctx) gs st ret_a (Cilfacade.typeOf ret_var) (get (Analyses.ask_of_ctx ctx) gs st a None)
            | _      -> invalidate ~ctx (Analyses.ask_of_ctx ctx) gs st [ret_var]
          end
        | _      -> invalidate ~ctx (Analyses.ask_of_ctx ctx) gs st [ret_var]
      end
    | `Malloc size -> begin
        match lv with
        | Some lv ->
          let heap_var =
            if (get_bool "exp.malloc.fail")
            then AD.join (AD.from_var (heap_var ctx)) AD.null_ptr
            else AD.from_var (heap_var ctx)
          in
<<<<<<< HEAD
          if get_bool "ana.library.enabled" then
            let typ = AD.get_type heap_var in
            set_many ~ctx (Analyses.ask_of_ctx ctx) gs st [(heap_var, typ, `Blob (VD.bot_value typ, eval_int (Analyses.ask_of_ctx ctx) gs st size, true));
                                    (eval_lv (Analyses.ask_of_ctx ctx) gs st lv, (Cil.typeOfLval lv), `Address heap_var)]
          else
            (* ignore @@ printf "malloc will allocate %a bytes\n" ID.pretty (eval_int ctx.ask gs st size); *)
            set_many ~ctx (Analyses.ask_of_ctx ctx) gs st [(heap_var, TVoid [], `Blob (VD.bot (), eval_int (Analyses.ask_of_ctx ctx) gs st size, true));
                                  (eval_lv (Analyses.ask_of_ctx ctx) gs st lv, (Cil.typeOfLval lv), `Address heap_var)]
=======
          (* ignore @@ printf "malloc will allocate %a bytes\n" ID.pretty (eval_int ctx.ask gs st size); *)
          set_many ~ctx (Analyses.ask_of_ctx ctx) gs st [(heap_var, TVoid [], `Blob (VD.bot (), eval_int (Analyses.ask_of_ctx ctx) gs st size, true));
                                  (eval_lv (Analyses.ask_of_ctx ctx) gs st lv, (Cilfacade.typeOfLval lv), `Address heap_var)]
>>>>>>> d9c4818a
        | _ -> st
      end
    | `Calloc (n, size) ->
      begin match lv with
        | Some lv -> (* array length is set to one, as num*size is done when turning into `Calloc *)
          let heap_var = heap_var ctx in
          let add_null addr =
            if get_bool "exp.malloc.fail"
            then AD.join addr AD.null_ptr (* calloc can fail and return NULL *)
            else addr in
          (* the memory that was allocated by calloc is set to bottom, but we keep track that it originated from calloc, so when bottom is read from memory allocated by calloc it is turned to zero *)
          set_many ~ctx (Analyses.ask_of_ctx ctx) gs st [(add_null (AD.from_var heap_var), TVoid [], `Array (CArrays.make (IdxDom.of_int (Cilfacade.ptrdiff_ikind ()) BI.one) (`Blob (VD.bot (), eval_int (Analyses.ask_of_ctx ctx) gs st size, false))));
                                  (eval_lv (Analyses.ask_of_ctx ctx) gs st lv, (Cilfacade.typeOfLval lv), `Address (add_null (AD.from_var_offset (heap_var, `Index (IdxDom.of_int  (Cilfacade.ptrdiff_ikind ()) BI.zero, `NoOffset)))))]
        | _ -> st
      end
    | `Unknown "__goblint_unknown" ->
      begin match args with
        | [Lval lv] | [CastE (_,AddrOf lv)] ->
          let st = set ~ctx:(Some ctx) (Analyses.ask_of_ctx ctx) ctx.global ctx.local (eval_lv (Analyses.ask_of_ctx ctx) ctx.global st lv) (Cilfacade.typeOfLval lv)  `Top in
          st
        | _ ->
          M.bailwith "Function __goblint_unknown expected one address-of argument."
      end
    (* Handling the assertions *)
    | `Unknown "__assert_rtn" -> raise Deadcode (* gcc's built-in assert *)
    | `Unknown "__goblint_check" -> assert_fn ctx (List.hd args) true false
    | `Unknown "__goblint_commit" -> assert_fn ctx (List.hd args) false true
    | `Unknown "__goblint_assert" -> assert_fn ctx (List.hd args) true true
    | `Assert e -> assert_fn ctx e (get_bool "dbg.debug") (not (get_bool "dbg.debug"))
    | `Unknown "__builtin_va_arg" when GobConfig.get_bool "ana.library.enabled" ->
      if List.length args <> 3 then
        begin
          M.warn "Unexpected number of arguments passed to __builtin_va_arg.";
          st
        end
      else
        begin
          match List.nth args 1, List.nth args 2 with
          | SizeOf t, target ->
            begin
              match eval_rv (Analyses.ask_of_ctx ctx) ctx.global ctx.local target with
              | `Address addr ->
                begin
                  let current_fun = MyCFG.getFun ctx.node in
                  let st = init_address_with_symbolic_value ctx current_fun.svar ctx.global st (Some addr) (unrollType t) in
                  M.tracel "var_args" "Set state to %a \n" D.pretty st;
                  st
                end
              | v -> (M.warn @@ "Expected an address to which the result of __builtin_va_arg is written, but got " ^ (VD.show v); st)
            end
          | e, _ -> begin
              M.warn @@ "Unexpected second argument to __builtin_va_arg, was " ^ (Pretty.sprint ~width:80 (Cil.d_exp () e));
              st
            end
        end

    | _ -> begin
        let st =
          match LF.get_invalidate_action f.vname with
          | Some fnc -> invalidate ~ctx (Analyses.ask_of_ctx ctx) gs st (fnc `Write  args)
          | None ->
            special_unknown_invalidate ctx (Analyses.ask_of_ctx ctx) gs st f args
            (*
             *  TODO: invalidate vars reachable via args
             *  publish globals
             *  if single-threaded: *call f*, privatize globals
             *  else: spawn f
             *)
        in
        (* invalidate lhs in case of assign *)
        let st = match lv with
          | None -> st
          | Some x ->
            if M.tracing then M.tracel "invalidate" "Invalidating lhs %a for unknown function call %s\n" d_plainlval x f.vname;
            invalidate ~ctx (Analyses.ask_of_ctx ctx) gs st [mkAddrOrStartOf x]
        in
        (* apply all registered abstract effects from other analysis on the base value domain *)
        LF.effects_for f.vname args
        |> List.map (fun sets ->
            List.fold_left (fun acc (lv, x) ->
                set ~ctx:(Some ctx) (Analyses.ask_of_ctx ctx) ctx.global acc (eval_lv (Analyses.ask_of_ctx ctx) ctx.global acc lv) (Cilfacade.typeOfLval lv) x
              ) st sets
          )
        |> BatList.fold_left D.meet st

        (* List.map (fun f -> f (fun lv -> (fun x -> set ~ctx:(Some ctx) ctx.ask ctx.global st (eval_lv ctx.ask ctx.global st lv) (Cilfacade.typeOfLval lv) x))) (LF.effects_for f.vname args) |> BatList.fold_left D.meet st *)
      end

<<<<<<< HEAD
=======
  let combine ctx (lval: lval option) fexp (f: fundec) (args: exp list) fc (after: D.t) : D.t =
    let combine_one (st: D.t) (fun_st: D.t) =
      if M.tracing then M.tracel "combine" "%a\n%a\n" CPA.pretty st.cpa CPA.pretty fun_st.cpa;
      (* This function does miscellaneous things, but the main task was to give the
       * handle to the global state to the state return from the function, but now
       * the function tries to add all the context variables back to the callee.
       * Note that, the function return above has to remove all the local
       * variables of the called function from cpa_s. *)
      let add_globals (st: store) (fun_st: store) =
        (* Remove the return value as this is dealt with separately. *)
        let cpa_noreturn = CPA.remove (return_varinfo ()) fun_st.cpa in
        let cpa_local = CPA.filter (fun x _ -> not (is_global (Analyses.ask_of_ctx ctx) x)) st.cpa in
        let cpa' = CPA.fold CPA.add cpa_noreturn cpa_local in (* add cpa_noreturn to cpa_local *)
        { fun_st with cpa = cpa' }
      in
      let return_var = return_var () in
      let return_val =
        if CPA.mem (return_varinfo ()) fun_st.cpa
        then get (Analyses.ask_of_ctx ctx) ctx.global fun_st return_var None
        else VD.top ()
      in
      let st = add_globals st fun_st in
      match lval with
      | None      -> st
      | Some lval -> set_savetop ~ctx (Analyses.ask_of_ctx ctx) ctx.global st (eval_lv (Analyses.ask_of_ctx ctx) ctx.global st lval) (Cilfacade.typeOfLval lval) return_val
    in
    combine_one ctx.local after

>>>>>>> d9c4818a
  let call_descr f (st: store) =
    let short_fun x =
      match x.vtype, CPA.find x st.cpa with
      | TPtr (t, attr), `Address a
        when (not (AD.is_top a))
          && List.length (AD.to_var_may a) = 1
          && not (VD.is_immediate_type t)
        ->
        let cv = List.hd (AD.to_var_may a) in
        "ref " ^ VD.show (CPA.find cv st.cpa)
      | _, v -> VD.show v
    in
    let args_short = List.map short_fun f.sformals in
    Printable.get_short_list (GU.demangle f.svar.vname ^ "(") ")" args_short

  let threadenter ctx (lval: lval option) (f: varinfo) (args: exp list): D.t list =
    match Cilfacade.find_varinfo_fundec f with
    | fd ->
      [make_entry ~thread:true ctx fd args]
    | exception Not_found ->
      (* Unknown functions *)
      let st = ctx.local in
      let st = special_unknown_invalidate ctx (Analyses.ask_of_ctx ctx) ctx.global st f args in
      [st]

  let threadspawn ctx (lval: lval option) (f: varinfo) (args: exp list) fctx: D.t =
    begin match lval with
      | Some lval ->
        begin match ThreadId.get_current (Analyses.ask_of_ctx fctx) with
          | `Lifted tid ->
            (* Cannot set here, because ctx isn't in multithreaded mode and set wouldn't side-effect if lval is global. *)
            ctx.emit (Events.AssignSpawnedThread (lval, tid))
          | _ -> ()
        end
      | None -> ()
    end;
    (* D.join ctx.local @@ *)
    ctx.local

  let event ctx e octx =
    let st: store = ctx.local in
    match e with
    | Events.Lock addr when ThreadFlag.is_multi (Analyses.ask_of_ctx ctx) -> (* TODO: is this condition sound? *)
      if M.tracing then M.tracel "priv" "LOCK EVENT %a\n" LockDomain.Addr.pretty addr;
      Priv.lock (Analyses.ask_of_ctx octx) octx.global st addr
    | Events.Unlock addr when ThreadFlag.is_multi (Analyses.ask_of_ctx ctx) -> (* TODO: is this condition sound? *)
      Priv.unlock (Analyses.ask_of_ctx octx) octx.global octx.sideg st addr
    | Events.Escape escaped ->
      Priv.escape (Analyses.ask_of_ctx octx) octx.global octx.sideg st escaped
    | Events.EnterMultiThreaded ->
      Priv.enter_multithreaded (Analyses.ask_of_ctx octx) octx.global octx.sideg st
    | Events.AssignSpawnedThread (lval, tid) ->
      (* TODO: is this type right? *)
      set ~ctx:(Some ctx) (Analyses.ask_of_ctx ctx) ctx.global ctx.local (eval_lv (Analyses.ask_of_ctx ctx) ctx.global ctx.local lval) (Cilfacade.typeOfLval lval) (`Address (AD.from_var tid))
    | _ ->
      ctx.local
end

module type MainSpec = sig
  include MCPSpec
  include BaseDomain.ExpEvaluator
  val return_lval: unit -> Cil.lval
  val return_varinfo: unit -> Cil.varinfo
  type extra = (varinfo * Offs.t * bool) list
  val context_cpa: D.t -> BaseDomain.CPA.t
end

let main_module: (module MainSpec) Lazy.t =
  lazy (
    let module Priv = (val BasePriv.get_priv ()) in
    let module Main =
    struct
      (* Only way to locally define a recursive module. *)
      module rec Main:MainSpec with type t = BaseComponents (Priv.D).t = MainFunctor (Priv) (Main)
      include Main
    end
    in
    (module Main)
  )

let get_main (): (module MainSpec) =
  Lazy.force main_module

let after_config () =
  let module Main = (val get_main ()) in
  (* add ~dep:["expRelation"] after modifying test cases accordingly *)
  MCP.register_analysis (module Main : MCPSpec)

let _ =
  AfterConfig.register after_config<|MERGE_RESOLUTION|>--- conflicted
+++ resolved
@@ -286,50 +286,6 @@
     | [x,ofs] -> Addr.from_var_offset (x, add_offset ofs add)
     | _ -> ad
 
-<<<<<<< HEAD
-  (* evaluate value using our "query functions" *)
-  let eval_rv_pre (ask: Q.ask) exp _ =
-    let binop op e1 e2 =
-      let equality () =
-        (* TODO: just return bool? *)
-        if ask.f (Q.MustBeEqual (e1,e2)) then (
-          if M.tracing then M.tracel "query" "MustBeEqual (%a, %a) = %b\n" d_exp e1 d_exp e2 true;
-          Some true
-        )
-        else
-          None
-      in
-      let ptrdiff_ikind = match !ptrdiffType with TInt (ik,_) -> ik | _ -> assert false in
-      match op with
-      | MinusA when equality () = Some true ->
-        let ik = Cilfacade.get_ikind (Cil.typeOf exp) in
-        Some (`Int (ID.of_int ik BI.zero))
-      | MinusPI
-      | MinusPP when equality () = Some true -> Some (`Int (ID.of_int ptrdiff_ikind BI.zero))
-      | MinusPI
-      | MinusPP when equality () = Some false -> Some (`Int (ID.of_excl_list ptrdiff_ikind [BI.zero]))
-      | Le
-      | Ge when equality () = Some true ->
-        let ik = Cilfacade.get_ikind (Cil.typeOf exp) in
-        Some (`Int (ID.of_bool ik true))
-      | Lt
-      | Gt when equality () = Some true ->
-          let ik = Cilfacade.get_ikind (Cil.typeOf exp) in
-          Some (`Int (ID.of_bool ik false))
-      | Eq -> (match equality () with Some tv ->
-          let ik = Cilfacade.get_ikind (Cil.typeOf exp) in
-          Some (`Int (ID.of_bool ik tv)) | None -> None)
-      | Ne -> (match equality () with Some tv ->
-          let ik = Cilfacade.get_ikind (Cil.typeOf exp) in
-          Some (`Int (ID.of_bool ik (not tv))) | None -> None)
-      | _ -> None
-    in
-    match exp with
-    | BinOp (op,arg1,arg2,_) -> binop op arg1 arg2
-    | _ -> None
-
-=======
->>>>>>> d9c4818a
 
   (**************************************************************************
    * State functions
@@ -806,19 +762,25 @@
           | _ -> false
         in
         let b = Mem e, NoOffset in (* base pointer *)
-        let t = Cilfacade.typeOfLval b in (* static type of base *)
+        let t = typeOfLval b in (* static type of base *)
         let p = eval_lv a gs st b in (* abstract base addresses *)
         let v = (* abstract base value *)
           let open Addr in
-          (* pre VLA: *)
-          (* let cast_ok = function Addr a -> sizeOf t <= sizeOf (get_type_addr a) | _ -> false in *)
+          (* check whether dereferencing one address casted to the type t might yield something better than top *)
           let cast_ok = function
             | Addr a ->
               begin
-                match Cil.isInteger (sizeOf t), Cil.isInteger (sizeOf (get_type_addr a)) with
-                | Some i1, Some i2 -> Int64.compare i1 i2 <= 0
-                | _ ->
-                  if contains_vla t || contains_vla (get_type_addr a) then
+                let addrType = get_type_addr a in
+                (* If the types are the same, the cast is fine *)
+                if typeSig t = typeSig addrType then
+                  true
+                else
+                  let is_integer_or_ptr t = Cil.isIntegralType t || Cil.isPointerType t in
+                  if is_integer_or_ptr t && is_integer_or_ptr addrType then
+                    match Cil.isInteger (sizeOf t), Cil.isInteger (sizeOf addrType) with
+                    | Some i1, Some i2 -> Int64.compare i1 i2 <= 0 (* Check that the type t we read with is not larger than the object type -- this ensures that we don't read garbage values *)
+                    | _ -> false
+                  else if contains_vla t || contains_vla addrType then (* TODO: This check seems insufficient? *)
                     begin
                       (* TODO: Is this ok? *)
                       M.warn "Casting involving a VLA is assumed to work";
@@ -827,76 +789,20 @@
                   else
                     false
               end
-            | _ -> false
+            | NullPtr -> M.warn_each @@ "Possible NULL-pointer dereference in expression " ^ (Pretty.sprint ~width:200 (Cil.d_exp () exp)) ^
+                                        ". Program might crash! Following states assume only addresses different from NULL have been dereferenced."; true
+            | v -> false
           in
-<<<<<<< HEAD
-          let b = Mem e, NoOffset in (* base pointer *)
-          let t = typeOfLval b in (* static type of base *)
-          let p = eval_lv a gs st b in (* abstract base addresses *)
-          let v = (* abstract base value *)
-            let open Addr in
-            (* check whether dereferencing one address casted to the type t might yield something better than top *)
-            let cast_ok = function
-              | Addr a ->
-                begin
-                  let addrType = get_type_addr a in
-                  (* If the types are the same, the cast is fine *)
-                  if typeSig t = typeSig addrType then
-                    true
-                  else
-                    let is_integer_or_ptr t = Cil.isIntegralType t || Cil.isPointerType t in
-                    if is_integer_or_ptr t && is_integer_or_ptr addrType then
-                      match Cil.isInteger (sizeOf t), Cil.isInteger (sizeOf addrType) with
-                      | Some i1, Some i2 -> Int64.compare i1 i2 <= 0 (* Check that the type t we read with is not larger than the object type -- this ensures that we don't read garbage values *)
-                      | _ -> false
-                    else if contains_vla t || contains_vla addrType then (* TODO: This check seems insufficient? *)
-                      begin
-                        (* TODO: Is this ok? *)
-                        M.warn "Casting involving a VLA is assumed to work";
-                        true
-                      end
-                    else
-                      false
-                end
-              | NullPtr -> M.warn_each @@ "Possible NULL-pointer dereference in expression " ^ (Pretty.sprint ~width:200 (Cil.d_exp () exp)) ^
-                                          ". Program might crash! Following states assume only addresses different from NULL have been dereferenced."; true
-              | v -> false
-            in
-            if AD.for_all cast_ok p then
-              get a gs st p (Some exp)  (* downcasts are safe *)
-            else
-              let ok_addrs = AD.filter cast_ok p in
-              let base = get a gs st ok_addrs (Some exp) in
-              (* upcasts not! -- check whether we want to treat them in an optimistic manner. *)
-              if GobConfig.get_bool "ana.assume-casts-ok" then
-                base
-              else
-                VD.join base (VD.top_value t) (* By joining the top_value with the base value, we retain some information on pointer values *)
-          in
-          let v' = VD.cast t v in (* cast to the expected type (the abstract type might be something other than t since we don't change addresses upon casts!) *)
-          M.tracel "cast" "Ptr-Deref: cast %a to %a = %a!\n" VD.pretty v d_type t VD.pretty v';
-          let v' = VD.eval_offset a (fun x -> get a gs st x (Some exp)) v' (convert_offset a gs st ofs) (Some exp) None t in (* handle offset *)
-          let v' = do_offs v' ofs in (* handle blessed fields? *)
-          v'
-        (* Binary operators *)
-        (* Eq/Ne when both values are equal and casted to the same type *)
-        | BinOp (op, (CastE (t1, e1) as c1), (CastE (t2, e2) as c2), typ) when typeSig t1 = typeSig t2 && (op = Eq || op = Ne) ->
-          let a1 = eval_rv a gs st e1 in
-          let a2 = eval_rv a gs st e2 in
-          let both_arith_type = isArithmeticType (typeOf e1) && isArithmeticType (typeOf e2) in
-          let is_safe = (VD.equal a1 a2 || VD.is_safe_cast t1 (typeOf e1) && VD.is_safe_cast t2 (typeOf e2)) && not both_arith_type in
-          M.tracel "cast" "remove cast on both sides for %a? -> %b\n" d_exp exp is_safe;
-          if is_safe then ( (* we can ignore the casts if the values are equal anyway, or if the casts can't change the value *)
-            let e1 = if isArithmeticType (typeOf e1) then c1 else e1 in
-            let e2 = if isArithmeticType (typeOf e2) then c2 else e2 in
-            eval_rv a gs st (BinOp (op, e1, e2, typ))
-          )
-=======
           if AD.for_all cast_ok p then
             get a gs st p (Some exp)  (* downcasts are safe *)
->>>>>>> d9c4818a
           else
-            VD.top () (* upcasts not! *)
+            let ok_addrs = AD.filter cast_ok p in
+            let base = get a gs st ok_addrs (Some exp) in
+            (* upcasts not! -- check whether we want to treat them in an optimistic manner. *)
+            if GobConfig.get_bool "ana.assume-casts-ok" then
+              base
+            else
+              VD.join base (VD.top_value t) (* By joining the top_value with the base value, we retain some information on pointer values *)
         in
         let v' = VD.cast t v in (* cast to the expected type (the abstract type might be something other than t since we don't change addresses upon casts!) *)
         M.tracel "cast" "Ptr-Deref: cast %a to %a = %a!\n" VD.pretty v d_type t VD.pretty v';
@@ -922,48 +828,6 @@
           let a1 = eval_rv a gs st c1 in
           let a2 = eval_rv a gs st c2 in
           evalbinop op t1 a1 t2 a2 typ
-<<<<<<< HEAD
-        (* Unary operators *)
-        | UnOp (op,arg1,typ) ->
-          let a1 = eval_rv a gs st arg1 in
-          evalunop op typ a1
-        (* The &-operator: we create the address abstract element *)
-        | AddrOf lval ->
-          let adrs = eval_lv a gs st lval in
-          `Address adrs
-        (* CIL's very nice implicit conversion of an array name [a] to a pointer
-         * to its first element [&a[0]]. *)
-        | StartOf lval ->
-          let array_ofs = `Index (IdxDom.of_int (Cilfacade.ptrdiff_ikind ()) BI.zero, `NoOffset) in
-          let array_start ad =
-            match Addr.to_var_offset ad with
-            | [x, offs] -> Addr.from_var_offset (x, add_offset offs array_ofs)
-            | _ -> ad
-          in
-          `Address (AD.map array_start (eval_lv a gs st lval))
-        | CastE (t, Const (CStr x)) -> (* VD.top () *) eval_rv a gs st (Const (CStr x)) (* TODO safe? *)
-        | CastE  (t, exp) ->
-          let v = eval_rv a gs st exp in
-          let cast = VD.cast ~torg:(typeOf exp) t v in
-          if GobConfig.get_bool "ana.library.enabled" then
-            begin
-              match v, t with
-              | `Address adrs, TPtr (pointed_to_t,_) ->
-                begin
-                  (* if we cast an address of some symbolic argument value to some type t, we add an abstraction of this type t to the result
-                   We do not handle allocated symbolic values here, because we assume that they are always directly cast to the right type. *)
-                  let vars = List.filter (is_arg_var a) (AD.to_var_may adrs) in
-                  let type_based_adresses = List.map
-                    (fun v -> match (arg_value a pointed_to_t) with v -> Some v | exception Failure _ -> None) vars in
-                  (* Join type based adresses into abstract value *)
-                  `Address (List.fold (fun acc a -> match a with Some a -> AD.union acc a | _ -> acc) adrs type_based_adresses)
-                end
-              | _ -> cast
-            end
-          else
-            cast
-        | _ -> VD.top ()
-=======
       | BinOp (op,arg1,arg2,typ) ->
         let a1 = eval_rv a gs st arg1 in
         let a2 = eval_rv a gs st arg2 in
@@ -989,12 +853,28 @@
       | CastE (t, Const (CStr x)) -> (* VD.top () *) eval_rv a gs st (Const (CStr x)) (* TODO safe? *)
       | CastE  (t, exp) ->
         let v = eval_rv a gs st exp in
-        VD.cast ~torg:(Cilfacade.typeOf exp) t v
+        let cast = VD.cast ~torg:(typeOf exp) t v in
+        if GobConfig.get_bool "ana.library.enabled" then
+          begin
+            match v, t with
+            | `Address adrs, TPtr (pointed_to_t,_) ->
+              begin
+                (* if we cast an address of some symbolic argument value to some type t, we add an abstraction of this type t to the result
+                 We do not handle allocated symbolic values here, because we assume that they are always directly cast to the right type. *)
+                let vars = List.filter (is_arg_var a) (AD.to_var_may adrs) in
+                let type_based_adresses = List.map
+                  (fun v -> match (arg_value a pointed_to_t) with v -> Some v | exception Failure _ -> None) vars in
+                (* Join type based adresses into abstract value *)
+                `Address (List.fold (fun acc a -> match a with Some a -> AD.union acc a | _ -> acc) adrs type_based_adresses)
+              end
+            | _ -> cast
+          end
+        else
+          cast
       | _ -> VD.top ()
     in
     if M.tracing then M.traceu "evalint" "base eval_rv_base %a -> %a\n" d_exp exp VD.pretty r;
     r
->>>>>>> d9c4818a
   (* A hackish evaluation of expressions that should immediately yield an
    * address, e.g. when calling functions. *)
   and eval_fv a (gs:glob_fun) st (exp:exp): AD.t =
@@ -1287,11 +1167,7 @@
   (** [set st addr val] returns a state where [addr] is set to [val]
   * it is always ok to put None for lval_raw and rval_raw, this amounts to not using/maintaining
   * precise information about arrays. *)
-<<<<<<< HEAD
-  let set (a: Q.ask) ?(ctx=None) ?(effect=true) ?(change_array=true) ?(force_update=false)?lval_raw ?rval_raw ?t_override (gs:glob_fun) (st: store) (lval: AD.t) (lval_type: Cil.typ) (value: value) : store =
-=======
-  let set (a: Q.ask) ?(ctx=None) ?(invariant=false) ?lval_raw ?rval_raw ?t_override (gs:glob_fun) (st: store) (lval: AD.t) (lval_type: Cil.typ) (value: value) : store =
->>>>>>> d9c4818a
+  let set (a: Q.ask) ?(ctx=None) ?(invariant=false) ?(force_update=false) ?lval_raw ?rval_raw ?t_override (gs:glob_fun) (st: store) (lval: AD.t) (lval_type: Cil.typ) (value: value) : store =
     let update_variable x t y z =
       if M.tracing then M.tracel "setosek" ~var:x.vname "update_variable: start '%s' '%a'\nto\n%a\n\n" x.vname VD.pretty y CPA.pretty z;
       let r = update_variable ~force_update a x t y z  in (* refers to defintion that is outside of set *)
@@ -1323,6 +1199,8 @@
       in
       let update_offset old_value =
         let new_value = VD.update_offset a old_value offs value lval_raw ((Var x), cil_offset) t in
+        (* If we do library analysis, we always have to do non-destructive updates for globals, so join with value here. *)
+        let new_value = if get_bool "ana.library.enabled" && x.vglob && not force_update then VD.join new_value old_value else new_value in
         if invariant then
           (* without this, invariant for ambiguous pointer might worsen precision for each individual address to their join *)
           VD.meet old_value new_value
@@ -1348,8 +1226,6 @@
         r
       end else begin
         if M.tracing then M.tracel "setosek" ~var:x.vname "update_one_addr: update a local var '%s' ...\n" x.vname;
-        (* If we do library analysis, we always have to do non-destructive updates for globals, so join with value here. *)
-        let value = if get_bool "ana.library.enabled" && x.vglob && not force_update then VD.join value @@ get a gs st lval None else value in
         (* Normal update of the local state *)
         let new_value = update_offset (CPA.find x st.cpa) in
         (* what effect does changing this local variable have on arrays -
@@ -2155,7 +2031,7 @@
       | _ -> st
 
   let body_library (ctx:(D.t, G.t, C.t) Analyses.ctx) fn args: D.t =
-    match Cilfacade.getdec fn with
+    match Cilfacade.find_varinfo_fundec fn with
     | fundec ->
       (* Get the types of varargs and create heap obects for them *)
       let varargs = TypeSetTopped.elements @@ ctx.ask (Q.VarArgSet fn) in
@@ -2230,14 +2106,8 @@
 
   (** From a list of expressions, collect a list of addresses that they might point to, or contain pointers to. *)
   let collect_funargs ask ?(warn=false) (gs:glob_fun) (st:store) (exps: exp list) =
-<<<<<<< HEAD
     let immediately_reachable_from e =
       reachable_from_value ask gs st (eval_rv ask gs st e) (Cil.typeOf e) (Pretty.sprint ~width:100 (Cil.d_exp () e))
-=======
-    let do_exp e =
-      let immediately_reachable = reachable_from_value ask gs st (eval_rv ask gs st e) (Cilfacade.typeOf e) (Pretty.sprint ~width:100 (Cil.d_exp () e)) in
-      reachable_vars ask [immediately_reachable] gs st
->>>>>>> d9c4818a
     in
     let immediately_reachable = List.map immediately_reachable_from exps in
     reachable_vars ask immediately_reachable gs st
@@ -2413,18 +2283,17 @@
         newst
       end
 
-<<<<<<< HEAD
   (* when the value is definitely a non-symbolic one, return true. Might return false in some cases even if the value is "concrete" *)
   let is_non_symbolic (v: VD.t): bool =
     match v with
     | `Int _ | `Bot | `Top -> true
     | _ -> false
 
-  let combine ctx (lval: lval option) fexp (f: varinfo) (args: exp list) fc (after: D.t) : D.t =
+  let combine ctx (lval: lval option) fexp (f: fundec) (args: exp list) fc (after: D.t) : D.t =
     let combine_one (st: D.t) (fun_st: D.t) =
       if M.tracing then M.tracel "combine" "%a\n%a\n" CPA.pretty st.cpa CPA.pretty fun_st.cpa;
       let update_lvals (ask: Q.ask) (st: D.t) (fun_st: D.t) (globs: glob_fun) (exps: exp list) =
-        let writtenLvals = ask.f (Q.WrittenLvals f) in
+        let writtenLvals = ask.f (Q.WrittenLvals f.svar) in
         if Q.LS.is_bot writtenLvals
           then
             (* No need to update if the called function did not write anything *)
@@ -2456,7 +2325,7 @@
       | Some lval ->
         begin
           let add_return_val r st =
-            set_savetop ~ctx (Analyses.ask_of_ctx ctx) ctx.global st (eval_lv (Analyses.ask_of_ctx ctx) ctx.global st lval) (Cil.typeOfLval lval) r
+            set_savetop ~ctx (Analyses.ask_of_ctx ctx) ctx.global st (eval_lv (Analyses.ask_of_ctx ctx) ctx.global st lval) (Cilfacade.typeOfLval lval) r
           in
           if CPA.mem (return_varinfo ()) fun_st.cpa
           then
@@ -2477,7 +2346,6 @@
         end
     in
     Stats.time "Base.combine" (combine_one ctx.local) after
-=======
   let special_unknown_invalidate ctx ask gs st f args =
     (if not (CilType.Varinfo.equal f dummyFunDec.svar) && not (LF.use_special f.vname) then M.warn_each ("Function definition missing for " ^ f.vname));
     (if CilType.Varinfo.equal f dummyFunDec.svar then M.warn_each ("Unknown function ptr called"));
@@ -2498,7 +2366,6 @@
     (* TODO: what about escaped local variables? *)
     (* invalidate arguments and non-static globals for unknown functions *)
     invalidate ~ctx (Analyses.ask_of_ctx ctx) gs st addrs
->>>>>>> d9c4818a
 
   let special ctx (lv:lval option) (f: varinfo) (args: exp list) =
     (*    let heap_var = heap_var !Tracing.current_loc in*)
@@ -2510,11 +2377,11 @@
           try
             let ctx = {ctx with local = st} in
             (* As we defer the initialization to body for the library analysis, we use body instead of enter *)
-            let forked_fun_dec = Cilfacade.getdec forked_fun in
+            let forked_fun_dec = Cilfacade.find_varinfo_fundec forked_fun in
             let entered = body ctx forked_fun_dec in
             (* TODO: This is not really the right thing to do, because we don't obtain the state of the function at the return.
               To do something somewhat more reasonable, one could e.g. store the analysis results for the return node in some global. *)
-            combine ctx lv () forked_fun args () entered
+            combine ctx lv () forked_fun_dec args () entered
           with Not_found ->
             M.warn "Spawning of thread with unknown function!";
             st
@@ -2658,20 +2525,14 @@
             then AD.join (AD.from_var (heap_var ctx)) AD.null_ptr
             else AD.from_var (heap_var ctx)
           in
-<<<<<<< HEAD
           if get_bool "ana.library.enabled" then
             let typ = AD.get_type heap_var in
             set_many ~ctx (Analyses.ask_of_ctx ctx) gs st [(heap_var, typ, `Blob (VD.bot_value typ, eval_int (Analyses.ask_of_ctx ctx) gs st size, true));
-                                    (eval_lv (Analyses.ask_of_ctx ctx) gs st lv, (Cil.typeOfLval lv), `Address heap_var)]
+                                    (eval_lv (Analyses.ask_of_ctx ctx) gs st lv, (Cilfacade.typeOfLval lv), `Address heap_var)]
           else
             (* ignore @@ printf "malloc will allocate %a bytes\n" ID.pretty (eval_int ctx.ask gs st size); *)
             set_many ~ctx (Analyses.ask_of_ctx ctx) gs st [(heap_var, TVoid [], `Blob (VD.bot (), eval_int (Analyses.ask_of_ctx ctx) gs st size, true));
-                                  (eval_lv (Analyses.ask_of_ctx ctx) gs st lv, (Cil.typeOfLval lv), `Address heap_var)]
-=======
-          (* ignore @@ printf "malloc will allocate %a bytes\n" ID.pretty (eval_int ctx.ask gs st size); *)
-          set_many ~ctx (Analyses.ask_of_ctx ctx) gs st [(heap_var, TVoid [], `Blob (VD.bot (), eval_int (Analyses.ask_of_ctx ctx) gs st size, true));
                                   (eval_lv (Analyses.ask_of_ctx ctx) gs st lv, (Cilfacade.typeOfLval lv), `Address heap_var)]
->>>>>>> d9c4818a
         | _ -> st
       end
     | `Calloc (n, size) ->
@@ -2715,7 +2576,7 @@
               match eval_rv (Analyses.ask_of_ctx ctx) ctx.global ctx.local target with
               | `Address addr ->
                 begin
-                  let current_fun = MyCFG.getFun ctx.node in
+                  let current_fun = Node.find_fundec ctx.node in
                   let st = init_address_with_symbolic_value ctx current_fun.svar ctx.global st (Some addr) (unrollType t) in
                   M.tracel "var_args" "Set state to %a \n" D.pretty st;
                   st
@@ -2760,37 +2621,6 @@
         (* List.map (fun f -> f (fun lv -> (fun x -> set ~ctx:(Some ctx) ctx.ask ctx.global st (eval_lv ctx.ask ctx.global st lv) (Cilfacade.typeOfLval lv) x))) (LF.effects_for f.vname args) |> BatList.fold_left D.meet st *)
       end
 
-<<<<<<< HEAD
-=======
-  let combine ctx (lval: lval option) fexp (f: fundec) (args: exp list) fc (after: D.t) : D.t =
-    let combine_one (st: D.t) (fun_st: D.t) =
-      if M.tracing then M.tracel "combine" "%a\n%a\n" CPA.pretty st.cpa CPA.pretty fun_st.cpa;
-      (* This function does miscellaneous things, but the main task was to give the
-       * handle to the global state to the state return from the function, but now
-       * the function tries to add all the context variables back to the callee.
-       * Note that, the function return above has to remove all the local
-       * variables of the called function from cpa_s. *)
-      let add_globals (st: store) (fun_st: store) =
-        (* Remove the return value as this is dealt with separately. *)
-        let cpa_noreturn = CPA.remove (return_varinfo ()) fun_st.cpa in
-        let cpa_local = CPA.filter (fun x _ -> not (is_global (Analyses.ask_of_ctx ctx) x)) st.cpa in
-        let cpa' = CPA.fold CPA.add cpa_noreturn cpa_local in (* add cpa_noreturn to cpa_local *)
-        { fun_st with cpa = cpa' }
-      in
-      let return_var = return_var () in
-      let return_val =
-        if CPA.mem (return_varinfo ()) fun_st.cpa
-        then get (Analyses.ask_of_ctx ctx) ctx.global fun_st return_var None
-        else VD.top ()
-      in
-      let st = add_globals st fun_st in
-      match lval with
-      | None      -> st
-      | Some lval -> set_savetop ~ctx (Analyses.ask_of_ctx ctx) ctx.global st (eval_lv (Analyses.ask_of_ctx ctx) ctx.global st lval) (Cilfacade.typeOfLval lval) return_val
-    in
-    combine_one ctx.local after
-
->>>>>>> d9c4818a
   let call_descr f (st: store) =
     let short_fun x =
       match x.vtype, CPA.find x st.cpa with
