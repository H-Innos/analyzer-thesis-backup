(** Value analysis.  *)

open Prelude.Ana
open Analyses
open GobConfig
open BaseUtil
module A = Analyses
module H = Hashtbl
module Q = Queries

module GU = Goblintutil
module ID = ValueDomain.ID
module IdxDom = ValueDomain.IndexDomain
module AD = ValueDomain.AD
module Addr = ValueDomain.Addr
module Offs = ValueDomain.Offs
module LF = LibraryFunctions
module CArrays = ValueDomain.CArrays
module BI = IntOps.BigIntOps

module VD     = BaseDomain.VD
module CPA    = BaseDomain.CPA
module Dep    = BaseDomain.PartDeps
module WeakUpdates   = BaseDomain.WeakUpdates
module BaseComponents = BaseDomain.BaseComponents



module MainFunctor (Priv:BasePriv.S) (RVEval:BaseDomain.ExpEvaluator with type t = BaseComponents (Priv.D).t) =
struct
  include Analyses.DefaultSpec

  exception Top

  module Dom    = BaseDomain.DomFunctor (Priv.D) (RVEval)
  type t = Dom.t

  module G      = Priv.G
  module D      = Dom
  module C      = Dom
  module V      = Basetype.Variables

  type extra = (varinfo * Offs.t * bool) list
  type store = D.t
  type value = VD.t
  type address = AD.t
  type glob_fun  = V.t -> G.t
  type glob_diff = (V.t * G.t) list

  let name () = "base"
  let startstate v: store = { cpa = CPA.bot (); deps = Dep.bot (); weak = WeakUpdates.bot (); priv = Priv.startstate ()}
  let otherstate v: store = { cpa = CPA.bot (); deps = Dep.bot (); weak = WeakUpdates.bot (); priv = Priv.startstate ()}
  let exitstate  v: store = { cpa = CPA.bot (); deps = Dep.bot (); weak = WeakUpdates.bot (); priv = Priv.startstate ()}

  (**************************************************************************
   * Helpers
   **************************************************************************)

  (* hack for char a[] = {"foo"} or {'f','o','o', '\000'} *)
  let char_array : (lval, bytes) Hashtbl.t = Hashtbl.create 500

  let hash    (x,_)             = Hashtbl.hash x
  let leq     (x1,_) (y1,_) = CPA.leq   x1 y1


  (**************************************************************************
   * Initializing my variables
   **************************************************************************)

  let return_varstore = ref dummyFunDec.svar
  let return_varinfo () = !return_varstore
  let return_var () = AD.from_var (return_varinfo ())
  let return_lval (): lval = (Var (return_varinfo ()), NoOffset)

  let heap_var ctx =
    let info = match (ctx.ask Q.HeapVar) with
      | `Lifted vinfo -> vinfo
      | _ -> failwith("Ran without a malloc analysis.") in
    info

  (* hack for char a[] = {"foo"} or {'f','o','o', '\000'} *)
  let char_array : (lval, bytes) Hashtbl.t = Hashtbl.create 500

  let init marshal =
    return_varstore := Goblintutil.create_var @@ makeVarinfo false "RETURN" voidType;
    Priv.init ()

  let finalize () =
    Priv.finalize ()

  (**************************************************************************
   * Abstract evaluation functions
   **************************************************************************)

  let iDtoIdx = ID.cast_to (Cilfacade.ptrdiff_ikind ())

  let unop_ID = function
    | Neg  -> ID.neg
    | BNot -> ID.bitnot
    | LNot -> ID.lognot

  (* Evaluating Cil's unary operators. *)
  let evalunop op typ = function
    | `Int v1 -> `Int (ID.cast_to (Cilfacade.get_ikind typ) (unop_ID op v1))
    | `Bot -> `Bot
    | _ -> VD.top ()

  let binop_ID (result_ik: Cil.ikind) = function
    | PlusA -> ID.add
    | MinusA -> ID.sub
    | Mult -> ID.mul
    | Div -> ID.div
    | Mod -> ID.rem
    | Lt -> ID.lt
    | Gt -> ID.gt
    | Le -> ID.le
    | Ge -> ID.ge
    | Eq -> ID.eq
    | Ne -> ID.ne
    | BAnd -> ID.bitand
    | BOr -> ID.bitor
    | BXor -> ID.bitxor
    | Shiftlt -> ID.shift_left
    | Shiftrt -> ID.shift_right
    | LAnd -> ID.logand
    | LOr -> ID.logor
    | b -> (fun x y -> (ID.top_of result_ik))

  (* Evaluate binop for two abstract values: *)
  let evalbinop (a: Q.ask) (st: store) (op: binop) (t1:typ) (a1:value) (t2:typ) (a2:value) (t:typ) :value =
    if M.tracing then M.tracel "eval" "evalbinop %a %a %a\n" d_binop op VD.pretty a1 VD.pretty a2;
    (* We define a conversion function for the easy cases when we can just use
     * the integer domain operations. *)
    let bool_top ik = ID.(join (of_int ik BI.zero) (of_int ik BI.one)) in
    (* An auxiliary function for ptr arithmetic on array values. *)
    let addToAddr n (addr:Addr.t) =
      let typeOffsetOpt o t =
        try
          Some (Cilfacade.typeOffset t o)
        with Cilfacade.TypeOfError _ ->
          None
      in
      (* adds n to the last offset *)
      let rec addToOffset n (t:typ option) = function
        | `Index (i, `NoOffset) ->
          (* If we have arrived at the last Offset and it is an Index, we add our integer to it *)
          `Index(IdxDom.add i (iDtoIdx n), `NoOffset)
        | `Field (f, `NoOffset) ->
          (* If we have arrived at the last Offset and it is a Field,
           * then check if we're subtracting exactly its offsetof.
           * If so, n cancels out f exactly.
           * This is to better handle container_of hacks. *)
          let n_offset = iDtoIdx n in
          begin match t with
            | Some t ->
              let (f_offset_bits, _) = bitsOffset t (Field (f, NoOffset)) in
              let f_offset = IdxDom.of_int (Cilfacade.ptrdiff_ikind ()) (BI.of_int (f_offset_bits / 8)) in
              begin match IdxDom.(to_bool (eq f_offset (neg n_offset))) with
                | Some true -> `NoOffset
                | _ -> `Field (f, `Index (n_offset, `NoOffset))
              end
            | None -> `Field (f, `Index (n_offset, `NoOffset))
          end
        | `Index (i, o) ->
          let t' = BatOption.bind t (typeOffsetOpt (Index (integer 0, NoOffset))) in (* actual index value doesn't matter for typeOffset *)
          `Index(i, addToOffset n t' o)
        | `Field (f, o) ->
          let t' = BatOption.bind t (typeOffsetOpt (Field (f, NoOffset))) in
          `Field(f, addToOffset n t' o)
        | `NoOffset -> `Index(iDtoIdx n, `NoOffset)
      in
      let default = function
        | Addr.NullPtr when GU.opt_predicate (BI.equal BI.zero) (ID.to_int n) -> Addr.NullPtr
        | Addr.SafePtr | Addr.NullPtr when get_bool "exp.ptr-arith-safe" -> Addr.SafePtr
        | _ -> Addr.UnknownPtr
      in
      match Addr.to_var_offset addr with
      | [x, o] -> Addr.from_var_offset (x, addToOffset n (Some x.vtype) o)
      | _ -> default addr
    in
    (* The main function! *)
    match a1,a2 with
    (* For the integer values, we apply the domain operator *)
    | `Int v1, `Int v2 ->
      let result_ik = Cilfacade.get_ikind t in
      `Int (ID.cast_to result_ik (binop_ID result_ik op v1 v2))
    (* For address +/- value, we try to do some elementary ptr arithmetic *)
    | `Address p, `Int n
    | `Int n, `Address p when op=Eq || op=Ne ->
      let ik = Cilfacade.get_ikind t in
      `Int (match ID.to_bool n, AD.to_bool p with
          | Some a, Some b -> ID.of_bool ik (op=Eq && a=b || op=Ne && a<>b)
          | _ -> bool_top ik)
    | `Address p, `Int n  -> begin
        match op with
        (* For array indexing e[i] and pointer addition e + i we have: *)
        | IndexPI | PlusPI ->
          `Address (AD.map (addToAddr n) p)
        (* Pointer subtracted by a value (e-i) is very similar *)
        (* Cast n to the (signed) ptrdiff_ikind, then add the its negated value. *)
        | MinusPI ->
          let n = ID.neg (ID.cast_to (Cilfacade.ptrdiff_ikind ()) n) in
          `Address (AD.map (addToAddr n) p)
        | Mod -> `Int (ID.top_of (Cilfacade.ptrdiff_ikind ())) (* we assume that address is actually casted to int first*)
        | _ -> `Address AD.top_ptr
      end
    (* If both are pointer values, we can subtract them and well, we don't
     * bother to find the result in most cases, but it's an integer. *)
    | `Address p1, `Address p2 -> begin
        let ik = Cilfacade.get_ikind t in
        let eq x y =
          if AD.is_definite x && AD.is_definite y then
            let ax = AD.choose x in
            let ay = AD.choose y in
            if AD.Addr.equal ax ay then
              let v = AD.Addr.to_var ax in
              if v = [] then
                Some true
              else (
                (* If the address id definite, it should be one or no variables *)
                assert (List.compare_length_with v 1 = 0);
                if a.f (Q.IsMultiple (List.hd v)) then
                  None
                else
                  Some true
              )
            else
              (* If they are unequal, it does not matter if the underlying var represents multiple concrete vars or not *)
              Some false
          else
            None
        in
        match op with
        (* TODO use ID.of_incl_list [0; 1] for all comparisons *)
        | MinusPP ->
          (* when subtracting pointers to arrays, per 6.5.6 of C-standard if we subtract two pointers to the same array, the difference *)
          (* between them is the difference in subscript *)
          begin
            let rec calculateDiffFromOffset x y =
              match x, y with
              | `Field ((xf:Cil.fieldinfo), xo), `Field((yf:Cil.fieldinfo), yo)
                when CilType.Fieldinfo.equal xf yf ->
                calculateDiffFromOffset xo yo
              | `Index (i, `NoOffset), `Index(j, `NoOffset) ->
                begin
                  let diff = ValueDomain.IndexDomain.sub i j in
                  match ValueDomain.IndexDomain.to_int diff with
                  | Some z -> `Int(ID.of_int ik z)
                  | _ -> `Int (ID.top_of ik)
                end
              | `Index (xi, xo), `Index(yi, yo) when xi = yi -> (* TODO: ID.equal? *)
                calculateDiffFromOffset xo yo
              | _ -> `Int (ID.top_of ik)
            in
            if AD.is_definite p1 && AD.is_definite p2 then
              match Addr.to_var_offset (AD.choose p1), Addr.to_var_offset (AD.choose p2) with
              | [x, xo], [y, yo] when CilType.Varinfo.equal x y ->
                calculateDiffFromOffset xo yo
              | _ ->
                `Int (ID.top_of ik)
            else
              `Int (ID.top_of ik)
          end
        | Eq ->
          `Int (if AD.is_bot (AD.meet p1 p2) then ID.of_int ik BI.zero else match eq p1 p2 with Some x when x -> ID.of_int ik BI.one | _ -> bool_top ik)
        | Ne ->
          `Int (if AD.is_bot (AD.meet p1 p2) then ID.of_int ik BI.one else match eq p1 p2 with Some x when x -> ID.of_int ik BI.zero | _ -> bool_top ik)
        | _ -> VD.top ()
      end
    (* For other values, we just give up! *)
    | `Bot, _ -> `Bot
    | _, `Bot -> `Bot
    | _ -> VD.top ()

  (* Auxiliary function to append an additional offset to a given offset. *)
  let rec add_offset ofs add =
    match ofs with
    | `NoOffset -> add
    | `Field (fld, `NoOffset) -> `Field (fld, add)
    | `Field (fld, ofs) -> `Field (fld, add_offset ofs add)
    | `Index (exp, `NoOffset) -> `Index (exp, add)
    | `Index (exp, ofs) -> `Index (exp, add_offset ofs add)

  (* We need the previous function with the varinfo carried along, so we can
   * map it on the address sets. *)
  let add_offset_varinfo add ad =
    match Addr.to_var_offset ad with
    | [x,ofs] -> Addr.from_var_offset (x, add_offset ofs add)
    | _ -> ad


  (**************************************************************************
   * State functions
   **************************************************************************)

  let sync' reason ctx: D.t =
    let multi =
      match reason with
      | `Init
      | `Thread ->
        true
      | _ ->
        ThreadFlag.is_multi (Analyses.ask_of_ctx ctx)
    in
    if M.tracing then M.tracel "sync" "sync multi=%B earlyglobs=%B\n" multi !GU.earlyglobs;
    if !GU.earlyglobs || multi then Priv.sync (Analyses.ask_of_ctx ctx) ctx.global ctx.sideg ctx.local reason else ctx.local

  let sync ctx reason = sync' (reason :> [`Normal | `Join | `Return | `Init | `Thread]) ctx

  let publish_all ctx reason =
    ignore (sync' reason ctx)

  let get_var (a: Q.ask) (gs: glob_fun) (st: store) (x: varinfo): value =
    if (!GU.earlyglobs || ThreadFlag.is_multi a) && is_global a x then
      Priv.read_global a gs st x
    else begin
      if M.tracing then M.tracec "get" "Singlethreaded mode.\n";
      CPA.find x st.cpa
    end

  (** [get st addr] returns the value corresponding to [addr] in [st]
   *  adding proper dependencies.
   *  For the exp argument it is always ok to put None. This means not using precise information about
   *  which part of an array is involved.  *)
  let rec get ?(full=false) a (gs: glob_fun) (st: store) (addrs:address) (exp:exp option): value =
    let at = AD.get_type addrs in
    let firstvar = if M.tracing then try (List.hd (AD.to_var_may addrs)).vname with _ -> "" else "" in
    if M.tracing then M.traceli "get" ~var:firstvar "Address: %a\nState: %a\n" AD.pretty addrs CPA.pretty st.cpa;
    (* Finding a single varinfo*offset pair *)
    let res =
      let f_addr (x, offs) =
        (* get hold of the variable value, either from local or global state *)
        let var = get_var a gs st x in
        let v = VD.eval_offset a (fun x -> get a gs st x exp) var offs exp (Some (Var x, Offs.to_cil_offset offs)) x.vtype in
        if M.tracing then M.tracec "get" "var = %a, %a = %a\n" VD.pretty var AD.pretty (AD.from_var_offset (x, offs)) VD.pretty v;
        if full then v else match v with
          | `Blob (c,s,_) -> c
          | x -> x
      in
      let f x =
        match Addr.to_var_offset x with
        | [x] -> f_addr x                    (* normal reference *)
        | _ when x = Addr.NullPtr -> VD.bot () (* null pointer *)
        | _ -> `Int (ID.top_of IChar)       (* string pointer *)
      in
      (* We form the collecting function by joining *)
      let c x = match x with (* If address type is arithmetic, and our value is an int, we cast to the correct ik *)
        | `Int _ when Cil.isArithmeticType at -> VD.cast at x
        | _ -> x
      in
      let f x a = VD.join (c @@ f x) a in      (* Finally we join over all the addresses in the set. If any of the
       * addresses is a topped value, joining will fail. *)
      try AD.fold f addrs (VD.bot ()) with SetDomain.Unsupported _ -> VD.top ()
    in
    if M.tracing then M.traceu "get" "Result: %a\n" VD.pretty res;
    res


  (**************************************************************************
   * Auxiliary functions for function calls
   **************************************************************************)

  (* From a list of values, presumably arguments to a function, simply extract
   * the pointer arguments. *)
  let get_ptrs (vals: value list): address list =
    let f x acc = match x with
      | `Address adrs when AD.is_top adrs ->
        M.info ~category:Unsound "Unknown address given as function argument"; acc
      | `Address adrs when AD.to_var_may adrs = [] -> acc
      | `Address adrs ->
        let typ = AD.get_type adrs in
        if isFunctionType typ then acc else adrs :: acc
      | `Top -> M.info ~category:Unsound "Unknown value type given as function argument"; acc
      | _ -> acc
    in
    List.fold_right f vals []

  let rec reachable_from_value (ask: Q.ask) (gs:glob_fun) st (value: value) (t: typ) (description: string)  =
    let empty = AD.empty () in
    if M.tracing then M.trace "reachability" "Checking value %a\n" VD.pretty value;
    match value with
    | `Top ->
      if VD.is_immediate_type t then () else M.info ~category:Unsound "Unknown value in %s could be an escaped pointer address!" description; empty
    | `Bot -> (*M.debug "A bottom value when computing reachable addresses!";*) empty
    | `Address adrs when AD.is_top adrs ->
      M.info ~category:Unsound "Unknown address in %s has escaped." description; AD.remove Addr.NullPtr adrs (* return known addresses still to be a bit more sane (but still unsound) *)
    (* The main thing is to track where pointers go: *)
    | `Address adrs -> AD.remove Addr.NullPtr adrs
    (* Unions are easy, I just ingore the type info. *)
    | `Union (f,e) -> reachable_from_value ask gs st e t description
    (* For arrays, we ask to read from an unknown index, this will cause it
     * join all its values. *)
    | `Array a -> reachable_from_value ask gs st (ValueDomain.CArrays.get ask a (ExpDomain.top (), ValueDomain.ArrIdxDomain.top ())) t description
    | `Blob (e,_,_) -> reachable_from_value ask gs st e t description
    | `List e -> reachable_from_value ask gs st (`Address (ValueDomain.Lists.entry_rand e)) t description
    | `Struct s -> ValueDomain.Structs.fold (fun k v acc -> AD.join (reachable_from_value ask gs st v t description) acc) s empty
    | `Int _ -> empty
    | `Thread _ -> empty (* thread IDs are abstract and nothing known can be reached from them *)

  (* Get the list of addresses accessable immediately from a given address, thus
   * all pointers within a structure should be considered, but we don't follow
   * pointers. We return a flattend representation, thus simply an address (set). *)
  let reachable_from_address (ask: Q.ask) (gs:glob_fun) st (adr: address): address =
    if M.tracing then M.tracei "reachability" "Checking for %a\n" AD.pretty adr;
    let res = reachable_from_value ask gs st (get ask gs st adr None) (AD.get_type adr) (AD.show adr) in
    if M.tracing then M.traceu "reachability" "Reachable addresses: %a\n" AD.pretty res;
    res

  (* The code for getting the variables reachable from the list of parameters.
   * This section is very confusing, because I use the same construct, a set of
   * addresses, as both AD elements abstracting individual (ambiguous) addresses
   * and the workset of visited addresses. *)
  let reachable_vars (ask: Q.ask) (args: address list) (gs:glob_fun) (st: store): address list =
    if M.tracing then M.traceli "reachability" "Checking reachable arguments from [%a]!\n" (d_list ", " AD.pretty) args;
    let empty = AD.empty () in
    (* We begin looking at the parameters: *)
    let argset = List.fold_right (AD.join) args empty in
    let workset = ref argset in
    (* And we keep a set of already visited variables *)
    let visited = ref empty in
    while not (AD.is_empty !workset) do
      visited := AD.union !visited !workset;
      (* ok, let's visit all the variables in the workset and collect the new variables *)
      let visit_and_collect var (acc: address): address =
        let var = AD.singleton var in (* Very bad hack! Pathetic really! *)
        AD.union (reachable_from_address ask gs st var) acc in
      let collected = AD.fold visit_and_collect !workset empty in
      (* And here we remove the already visited variables *)
      workset := AD.diff collected !visited
    done;
    (* Return the list of elements that have been visited. *)
    if M.tracing then M.traceu "reachability" "All reachable vars: %a\n" AD.pretty !visited;
    List.map AD.singleton (AD.elements !visited)

  let drop_non_ptrs (st:CPA.t) : CPA.t =
    if CPA.is_top st then st else
      let rec replace_val = function
        | `Address _ as v -> v
        | `Blob (v,s,o) ->
          begin match replace_val v with
            | `Blob (`Top,_,_)
            | `Top -> `Top
            | t -> `Blob (t,s,o)
          end
        | `Struct s ->
          let one_field fl vl st =
            match replace_val vl with
            | `Top -> st
            | v    -> ValueDomain.Structs.replace st fl v
          in
          `Struct (ValueDomain.Structs.fold one_field (ValueDomain.Structs.top ()) s)
        | _ -> `Top
      in
      CPA.map replace_val st

  let drop_ints (st:CPA.t) : CPA.t =
    if CPA.is_top st then st else
      let rec replace_val = function
        | `Int _       -> `Top
        | `Array n     -> `Array (ValueDomain.CArrays.map replace_val n)
        | `Struct n    -> `Struct (ValueDomain.Structs.map replace_val n)
        | `Union (f,v) -> `Union (f,replace_val v)
        | `Blob (n,s,o)  -> `Blob (replace_val n,s,o)
        | `Address x -> `Address (ValueDomain.AD.map ValueDomain.Addr.drop_ints x)
        | x -> x
      in
      CPA.map replace_val st

  let drop_interval = CPA.map (function `Int x -> `Int (ID.no_interval x) | x -> x)

  let context (fd: fundec) (st: store): store =
    let f keep drop_fn (st: store) = if keep then st else { st with cpa = drop_fn st.cpa} in
    st |>
    f (not !GU.earlyglobs) (CPA.filter (fun k v -> not (V.is_global k) || is_precious_glob k))
    %> f (ContextUtil.should_keep ~keepOption:"ana.base.context.non-ptr" ~removeAttr:"base.no-non-ptr" ~keepAttr:"base.non-ptr" fd) drop_non_ptrs
    %> f (ContextUtil.should_keep ~keepOption:"ana.base.context.int" ~removeAttr:"base.no-int" ~keepAttr:"base.int" fd) drop_ints
    %> f (ContextUtil.should_keep ~keepOption:"ana.base.context.interval" ~removeAttr:"base.no-interval" ~keepAttr:"base.interval" fd) drop_interval

  let context_cpa fd (st: store) = (context fd st).cpa

  let convertToQueryLval x =
    let rec offsNormal o =
      let toInt i =
        match IdxDom.to_int i with
        | Some x ->
          (* TODO: Handle values outside of int64 *)
          let x = BI.to_int64 x in
          Const (CInt64 (x,IInt, None))
        | _ -> mkCast (Const (CStr "unknown")) intType

      in
      match o with
      | `NoOffset -> `NoOffset
      | `Field (f,o) -> `Field (f,offsNormal o)
      | `Index (i,o) -> `Index (toInt i,offsNormal o)
    in
    match x with
    | ValueDomain.AD.Addr.Addr (v,o) ->[v,offsNormal o]
    | _ -> []

  let addrToLvalSet a =
    let add x y = Q.LS.add y x in
    try
      AD.fold (fun e c -> List.fold_left add c (convertToQueryLval e)) a (Q.LS.empty ())
    with SetDomain.Unsupported _ -> Q.LS.top ()

  let reachable_top_pointers_types ctx (ps: AD.t) : Queries.TS.t =
    let module TS = Queries.TS in
    let empty = AD.empty () in
    let reachable_from_address (adr: address) =
      let with_type t = function
        | (ad,ts,true) ->
          begin match unrollType t with
            | TPtr (p,_) ->
              (ad, TS.add (unrollType p) ts, false)
            | _ ->
              (ad, ts, false)
          end
        | x -> x
      in
      let with_field (a,t,b) = function
        | `Top -> (AD.empty (), TS.top (), false)
        | `Bot -> (a,t,false)
        | `Lifted f -> with_type f.ftype (a,t,b)
      in
      let rec reachable_from_value (value: value) =
        match value with
        | `Top -> (empty, TS.top (), true)
        | `Bot -> (empty, TS.bot (), false)
        | `Address adrs when AD.is_top adrs -> (empty,TS.bot (), true)
        | `Address adrs -> (adrs,TS.bot (), AD.has_unknown adrs)
        | `Union (t,e) -> with_field (reachable_from_value e) t
        | `Array a -> reachable_from_value (ValueDomain.CArrays.get (Analyses.ask_of_ctx ctx) a (ExpDomain.top(), ValueDomain.ArrIdxDomain.top ()))
        | `Blob (e,_,_) -> reachable_from_value e
        | `List e -> reachable_from_value (`Address (ValueDomain.Lists.entry_rand e))
        | `Struct s ->
          let join_tr (a1,t1,_) (a2,t2,_) = AD.join a1 a2, TS.join t1 t2, false in
          let f k v =
            join_tr (with_type k.ftype (reachable_from_value v))
          in
          ValueDomain.Structs.fold f s (empty, TS.bot (), false)
        | `Int _ -> (empty, TS.bot (), false)
        | `Thread _ -> (empty, TS.bot (), false) (* TODO: is this right? *)
      in
      reachable_from_value (get (Analyses.ask_of_ctx ctx) ctx.global ctx.local adr None)
    in
    let visited = ref empty in
    let work = ref ps in
    let collected = ref (TS.empty ()) in
    while not (AD.is_empty !work) do
      let next = ref empty in
      let do_one a =
        let (x,y,_) = reachable_from_address (AD.singleton a) in
        collected := TS.union !collected y;
        next := AD.union !next x
      in
      if not (AD.is_top !work) then
        AD.iter do_one !work;
      visited := AD.union !visited !work;
      work := AD.diff !next !visited
    done;
    !collected

  (* The evaluation function as mutually recursive eval_lv & eval_rv *)
  let rec eval_rv (a: Q.ask) (gs:glob_fun) (st: store) (exp:exp): value =
    if M.tracing then M.traceli "evalint" "base eval_rv %a\n" d_exp exp;
    let r =
      (* we have a special expression that should evaluate to top ... *)
      if exp = MyCFG.unknown_exp then
        VD.top ()
      else
        eval_rv_ask_evalint a gs st exp
    in
    if M.tracing then M.traceu "evalint" "base eval_rv %a -> %a\n" d_exp exp VD.pretty r;
    r

  (** Evaluate expression using EvalInt query.
      Base itself also answers EvalInt, so recursion goes indirectly through queries.
      This allows every subexpression to also meet more precise value from other analyses.
      Non-integer expression just delegate to next eval_rv function. *)
  and eval_rv_ask_evalint a gs st exp =
    let eval_next () = eval_rv_no_ask_evalint a gs st exp in
    if M.tracing then M.traceli "evalint" "base eval_rv_ask_evalint %a\n" d_exp exp;
    let r =
      match Cilfacade.typeOf exp with
      | typ when Cil.isIntegralType typ && not (Cil.isConstant exp) -> (* don't EvalInt integer constants, base can do them precisely itself *)
        if M.tracing then M.traceli "evalint" "base ask EvalInt %a\n" d_exp exp;
        let a = a.f (Q.EvalInt exp) in (* through queries includes eval_next, so no (exponential) branching is necessary *)
        if M.tracing then M.traceu "evalint" "base ask EvalInt %a -> %a\n" d_exp exp Queries.ID.pretty a;
        begin match a with
          | x when Queries.ID.is_bot x -> eval_next () (* Base EvalInt returns bot on incorrect type (e.g. pthread_t); ignore and continue. *)
          (* | x -> Some (`Int x) *)
          | x -> `Int x (* cast should be unnecessary, EvalInt should guarantee right ikind already *)
        end
      | exception Cilfacade.TypeOfError _ (* Bug: typeOffset: Field on a non-compound *)
      | _ -> eval_next ()
    in
    if M.tracing then M.traceu "evalint" "base eval_rv_ask_evalint %a -> %a\n" d_exp exp VD.pretty r;
    r

  (** Evaluate expression without EvalInt query on outermost expression.
      This is used by base responding to EvalInt to immediately directly avoid EvalInt query cycle, which would return top.
      Recursive [eval_rv] calls on subexpressions still go through [eval_rv_ask_evalint]. *)
  and eval_rv_no_ask_evalint a gs st exp =
    eval_rv_ask_mustbeequal a gs st exp (* just as alias, so query doesn't weirdly have to call eval_rv_ask_mustbeequal *)

  (** Evaluate expression using MustBeEqual query.
      Otherwise just delegate to next eval_rv function. *)
  and eval_rv_ask_mustbeequal a gs st exp =
    let eval_next () = eval_rv_base a gs st exp in
    if M.tracing then M.traceli "evalint" "base eval_rv_ask_mustbeequal %a\n" d_exp exp;
    let binop op e1 e2 =
      let must_be_equal () =
        let r = a.f (Q.MustBeEqual (e1, e2)) in
        if M.tracing then M.tracel "query" "MustBeEqual (%a, %a) = %b\n" d_exp e1 d_exp e2 r;
        r
      in
      match op with
      | MinusA when must_be_equal () ->
        let ik = Cilfacade.get_ikind_exp exp in
        `Int (ID.of_int ik BI.zero)
      | MinusPI
      | MinusPP when must_be_equal () ->
        let ik = match !ptrdiffType with TInt (ik,_) -> ik | _ -> assert false in
        `Int (ID.of_int ik BI.zero)
      | Eq
      | Le
      | Ge when must_be_equal () ->
        let ik = Cilfacade.get_ikind_exp exp in
        `Int (ID.of_bool ik true)
      | Ne
      | Lt
      | Gt when must_be_equal () ->
        let ik = Cilfacade.get_ikind_exp exp in
        `Int (ID.of_bool ik false)
      | _ -> eval_next ()
    in
    let r =
    match exp with
    | BinOp (op,arg1,arg2,_) -> binop op arg1 arg2
    | _ -> eval_next ()
    in
    if M.tracing then M.traceu "evalint" "base eval_rv_ask_mustbeequal %a -> %a\n" d_exp exp VD.pretty r;
    r

  (** Evaluate expression structurally by base.
      This handles constants directly and variables using CPA.
      Subexpressions delegate to [eval_rv], which may use queries on them. *)
  and eval_rv_base (a: Q.ask) (gs:glob_fun) (st: store) (exp:exp): value =
    if M.tracing then M.traceli "evalint" "base eval_rv_base %a\n" d_exp exp;
    let rec do_offs def = function (* for types that only have one value *)
      | Field (fd, offs) -> begin
          match Goblintutil.is_blessed (TComp (fd.fcomp, [])) with
          | Some v -> do_offs (`Address (AD.singleton (Addr.from_var_offset (v,convert_offset a gs st (Field (fd, offs)))))) offs
          | None -> do_offs def offs
        end
      | Index (_, offs) -> do_offs def offs
      | NoOffset -> def
    in
    let r =
      (* query functions were no help ... now try with values*)
      match (if get_bool "exp.lower-constants" then constFold true exp else exp) with
      (* Integer literals *)
      (* seems like constFold already converts CChr to CInt64 *)
      | Const (CChr x) -> eval_rv a gs st (Const (charConstToInt x)) (* char becomes int, see Cil doc/ISO C 6.4.4.4.10 *)
      | Const (CInt64 (num,ikind,str)) ->
        (match str with Some x -> M.tracel "casto" "CInt64 (%s, %a, %s)\n" (Int64.to_string num) d_ikind ikind x | None -> ());
        `Int (ID.cast_to ikind (IntDomain.of_const (num,ikind,str)))
      (* String literals *)
      | Const (CStr x) -> `Address (AD.from_string x) (* normal 8-bit strings, type: char* *)
      | Const (CWStr xs as c) -> (* wide character strings, type: wchar_t* *)
        let x = Pretty.sprint 80 (d_const () c) in (* escapes, see impl. of d_const in cil.ml *)
        let x = String.sub x 2 (String.length x - 3) in (* remove surrounding quotes: L"foo" -> foo *)
        `Address (AD.from_string x) (* `Address (AD.str_ptr ()) *)
      (* Variables and address expressions *)
      | Lval (Var v, ofs) -> do_offs (get a gs st (eval_lv a gs st (Var v, ofs)) (Some exp)) ofs
      (*| Lval (Mem e, ofs) -> do_offs (get a gs st (eval_lv a gs st (Mem e, ofs))) ofs*)
      | Lval (Mem e, ofs) ->
        (*M.tracel "cast" "Deref: lval: %a\n" d_plainlval lv;*)
        let rec contains_vla (t:typ) = match t with
          | TPtr (t, _) -> contains_vla t
          | TArray(t, None, args) -> true
          | TArray(t, Some exp, args) when isConstant exp -> contains_vla t
          | TArray(t, Some exp, args) -> true
          | _ -> false
        in
        let b = Mem e, NoOffset in (* base pointer *)
        let t = Cilfacade.typeOfLval b in (* static type of base *)
        let p = eval_lv a gs st b in (* abstract base addresses *)
        let v = (* abstract base value *)
          let open Addr in
          (* pre VLA: *)
          (* let cast_ok = function Addr a -> sizeOf t <= sizeOf (get_type_addr a) | _ -> false in *)
          let cast_ok = function
            | Addr a ->
              begin
                match Cil.isInteger (sizeOf t), Cil.isInteger (sizeOf (get_type_addr a)) with
                | Some i1, Some i2 -> Int64.compare i1 i2 <= 0
                | _ ->
                  if contains_vla t || contains_vla (get_type_addr a) then
                    begin
                      (* TODO: Is this ok? *)
                      M.warn "Casting involving a VLA is assumed to work";
                      true
                    end
                  else
                    false
              end
            | _ -> false
          in
          if AD.for_all cast_ok p then
            get a gs st p (Some exp)  (* downcasts are safe *)
          else
            VD.top () (* upcasts not! *)
        in
        let v' = VD.cast t v in (* cast to the expected type (the abstract type might be something other than t since we don't change addresses upon casts!) *)
        if M.tracing then M.tracel "cast" "Ptr-Deref: cast %a to %a = %a!\n" VD.pretty v d_type t VD.pretty v';
        let v' = VD.eval_offset a (fun x -> get a gs st x (Some exp)) v' (convert_offset a gs st ofs) (Some exp) None t in (* handle offset *)
        let v' = do_offs v' ofs in (* handle blessed fields? *)
        v'
      (* Binary operators *)
      (* Eq/Ne when both values are equal and casted to the same type *)
      | BinOp (op, (CastE (t1, e1) as c1), (CastE (t2, e2) as c2), typ) when typeSig t1 = typeSig t2 && (op = Eq || op = Ne) ->
        let a1 = eval_rv a gs st e1 in
        let a2 = eval_rv a gs st e2 in
        let te1 = Cilfacade.typeOf e1 in
        let te2 = Cilfacade.typeOf e2 in
        let both_arith_type = isArithmeticType te1 && isArithmeticType te2 in
        let is_safe = (VD.equal a1 a2 || VD.is_safe_cast t1 te1 && VD.is_safe_cast t2 te2) && not both_arith_type in
        M.tracel "cast" "remove cast on both sides for %a? -> %b\n" d_exp exp is_safe;
        if is_safe then ( (* we can ignore the casts if the values are equal anyway, or if the casts can't change the value *)
          let e1 = if isArithmeticType te1 then c1 else e1 in
          let e2 = if isArithmeticType te2 then c2 else e2 in
          eval_rv a gs st (BinOp (op, e1, e2, typ))
        )
        else
          let a1 = eval_rv a gs st c1 in
          let a2 = eval_rv a gs st c2 in
          evalbinop a st op t1 a1 t2 a2 typ
      | BinOp (op,arg1,arg2,typ) ->
        let a1 = eval_rv a gs st arg1 in
        let a2 = eval_rv a gs st arg2 in
        let t1 = Cilfacade.typeOf arg1 in
        let t2 = Cilfacade.typeOf arg2 in
        evalbinop a st op t1 a1 t2 a2 typ
      (* Unary operators *)
      | UnOp (op,arg1,typ) ->
        let a1 = eval_rv a gs st arg1 in
        evalunop op typ a1
      (* The &-operator: we create the address abstract element *)
      | AddrOf lval -> `Address (eval_lv a gs st lval)
      (* CIL's very nice implicit conversion of an array name [a] to a pointer
        * to its first element [&a[0]]. *)
      | StartOf lval ->
        let array_ofs = `Index (IdxDom.of_int (Cilfacade.ptrdiff_ikind ()) BI.zero, `NoOffset) in
        let array_start ad =
          match Addr.to_var_offset ad with
          | [x, offs] -> Addr.from_var_offset (x, add_offset offs array_ofs)
          | _ -> ad
        in
        `Address (AD.map array_start (eval_lv a gs st lval))
      | CastE (t, Const (CStr x)) -> (* VD.top () *) eval_rv a gs st (Const (CStr x)) (* TODO safe? *)
      | CastE  (t, exp) ->
        let v = eval_rv a gs st exp in
        VD.cast ~torg:(Cilfacade.typeOf exp) t v
      | _ -> VD.top ()
    in
    if M.tracing then M.traceu "evalint" "base eval_rv_base %a -> %a\n" d_exp exp VD.pretty r;
    r
  (* A hackish evaluation of expressions that should immediately yield an
   * address, e.g. when calling functions. *)
  and eval_fv a (gs:glob_fun) st (exp:exp): AD.t =
    match exp with
    | Lval lval -> eval_lv a gs st lval
    | _ -> eval_tv a gs st exp
  (* Used also for thread creation: *)
  and eval_tv a (gs:glob_fun) st (exp:exp): AD.t =
    match (eval_rv a gs st exp) with
    | `Address x -> x
    | _          -> failwith "Problems evaluating expression to function calls!"
  and eval_int a gs st exp =
    match eval_rv a gs st exp with
    | `Int x -> x
    | _ -> ID.top_of (Cilfacade.get_ikind_exp exp)
  (* A function to convert the offset to our abstract representation of
   * offsets, i.e.  evaluate the index expression to the integer domain. *)
  and convert_offset a (gs:glob_fun) (st: store) (ofs: offset) =
    match ofs with
    | NoOffset -> `NoOffset
    | Field (fld, ofs) -> `Field (fld, convert_offset a gs st ofs)
    | Index (exp, ofs) ->
      let exp_rv = eval_rv a gs st exp in
      match exp_rv with
      | `Int i -> `Index (iDtoIdx i, convert_offset a gs st ofs)
      | `Top   -> `Index (IdxDom.top (), convert_offset a gs st ofs)
      | `Bot -> `Index (IdxDom.bot (), convert_offset a gs st ofs)
      | _ -> failwith "Index not an integer value"
  (* Evaluation of lvalues to our abstract address domain. *)
  and eval_lv (a: Q.ask) (gs:glob_fun) st (lval:lval): AD.t =
    let rec do_offs def = function
      | Field (fd, offs) -> begin
          match Goblintutil.is_blessed (TComp (fd.fcomp, [])) with
          | Some v -> do_offs (AD.singleton (Addr.from_var_offset (v,convert_offset a gs st (Field (fd, offs))))) offs
          | None -> do_offs def offs
        end
      | Index (_, offs) -> do_offs def offs
      | NoOffset -> def
    in
    match lval with
    | Var x, NoOffset when (not x.vglob) && Goblintutil.is_blessed x.vtype<> None ->
      begin match Goblintutil.is_blessed x.vtype with
        | Some v -> AD.singleton (Addr.from_var v)
        | _ ->  AD.singleton (Addr.from_var_offset (x, convert_offset a gs st NoOffset))
      end
    (* The simpler case with an explicit variable, e.g. for [x.field] we just
     * create the address { (x,field) } *)
    | Var x, ofs ->
      if x.vglob
      then AD.singleton (Addr.from_var_offset (x, convert_offset a gs st ofs))
      else do_offs (AD.singleton (Addr.from_var_offset (x, convert_offset a gs st ofs))) ofs
    (* The more complicated case when [exp = & x.field] and we are asked to
     * evaluate [(\*exp).subfield]. We first evaluate [exp] to { (x,field) }
     * and then add the subfield to it: { (x,field.subfield) }. *)
    | Mem n, ofs -> begin
        match (eval_rv a gs st n) with
        | `Address adr ->
          (if AD.is_null adr
           then M.error ~category:M.Category.Behavior.Undefined.nullpointer_dereference ~tags:[CWE 476] "Must dereference NULL pointer"
           else if AD.may_be_null adr
           then M.warn ~category:M.Category.Behavior.Undefined.nullpointer_dereference ~tags:[CWE 476] "May dereference NULL pointer");
          do_offs (AD.map (add_offset_varinfo (convert_offset a gs st ofs)) adr) ofs
        | `Bot -> AD.bot ()
        | _ ->
          M.debug ~category:Analyzer "Failed evaluating %a to lvalue" d_lval lval; do_offs AD.unknown_ptr ofs
      end

  (* run eval_rv from above and keep a result that is bottom *)
  (* this is needed for global variables *)
  let eval_rv_keep_bot = eval_rv

  (* run eval_rv from above, but change bot to top to be sound for programs with undefined behavior. *)
  (* Previously we only gave sound results for programs without undefined behavior, so yielding bot for accessing an uninitialized array was considered ok. Now only [invariant] can yield bot/Deadcode if the condition is known to be false but evaluating an expression should not be bot. *)
  let eval_rv (a: Q.ask) (gs:glob_fun) (st: store) (exp:exp): value =
    try
      let r = eval_rv a gs st exp in
      if M.tracing then M.tracel "eval" "eval_rv %a = %a\n" d_exp exp VD.pretty r;
      if VD.is_bot r then VD.top_value (Cilfacade.typeOf exp) else r
    with IntDomain.ArithmeticOnIntegerBot _ ->
    ValueDomain.Compound.top_value (Cilfacade.typeOf exp)

  let query_evalint ask gs st e =
    if M.tracing then M.traceli "evalint" "base query_evalint %a\n" d_exp e;
    let r = match eval_rv_no_ask_evalint ask gs st e with
    | `Int i -> i (* cast should be unnecessary, eval_rv should guarantee right ikind already *)
    | `Bot   -> Queries.ID.bot () (* TODO: remove? *)
    (* | v      -> M.warn ("Query function answered " ^ (VD.show v)); Queries.Result.top q *)
    | v      -> M.debug ~category:Analyzer "Base EvalInt %a query answering bot instead of %a" d_exp e VD.pretty v; Queries.ID.bot ()
    in
    if M.tracing then M.traceu "evalint" "base query_evalint %a -> %a\n" d_exp e Queries.ID.pretty r;
    r

  (* Evaluate an expression containing only locals. This is needed for smart joining the partitioned arrays where ctx is not accessible. *)
  (* This will yield `Top for expressions containing any access to globals, and does not make use of the query system. *)
  (* Wherever possible, don't use this but the query system or normal eval_rv instead. *)
  let eval_exp st (exp:exp) =
    (* Since ctx is not available here, we need to make some adjustments *)
    let rec query: type a. a Queries.t -> a Queries.result = fun q ->
      match q with
      | EvalInt e -> query_evalint ask gs st e (* mimic EvalInt query since eval_rv needs it *)
      | _ -> Queries.Result.top q
    and ask = { Queries.f = fun (type a) (q: a Queries.t) -> query q } (* our version of ask *)
    and gs = fun _ -> G.top () in (* the expression is guaranteed to not contain globals *)
    match (eval_rv ask gs st exp) with
    | `Int x -> ValueDomain.ID.to_int x
    | _ -> None

  let eval_funvar ctx fval: varinfo list =
    try
      let fp = eval_fv (Analyses.ask_of_ctx ctx) ctx.global ctx.local fval in
      if AD.mem Addr.UnknownPtr fp then begin
        M.warn "Function pointer %a may contain unknown functions." d_exp fval;
        dummyFunDec.svar :: AD.to_var_may fp
      end else
        AD.to_var_may fp
    with SetDomain.Unsupported _ ->
      M.warn "Unknown call to function %a." d_exp fval;
      [dummyFunDec.svar]

  (** Evaluate expression as address.
      Avoids expensive Apron EvalInt if the `Int result would be useless to us anyway. *)
  let eval_rv_address ask gs st e =
    (* no way to do eval_rv with expected type, so filter expression beforehand *)
    match Cilfacade.typeOf e with
    | t when Cil.isArithmeticType t -> (* definitely not address *)
      VD.top_value t
    | exception Cilfacade.TypeOfError _ (* something weird, might be address *)
    | _ ->
      eval_rv ask gs st e

  (* interpreter end *)

  let query ctx (type a) (q: a Q.t): a Q.result =
    match q with
    | Q.EvalFunvar e ->
      begin
        let fs = eval_funvar ctx e in
        (*          Messages.warn ~msg:("Base: I should know it! "^string_of_int (List.length fs)) ();*)
        List.fold_left (fun xs v -> Q.LS.add (v,`NoOffset) xs) (Q.LS.empty ()) fs
      end
    | Q.EvalInt e ->
      query_evalint (Analyses.ask_of_ctx ctx) ctx.global ctx.local e
    | Q.EvalLength e -> begin
        match eval_rv_address (Analyses.ask_of_ctx ctx) ctx.global ctx.local e with
        | `Address a ->
          let slen = List.map String.length (AD.to_string a) in
          let lenOf = function
            | TArray (_, l, _) -> (try Some (lenOfArray l) with _ -> None)
            | _ -> None
          in
          let alen = List.filter_map (fun v -> lenOf v.vtype) (AD.to_var_may a) in
          let d = List.fold_left ID.join (ID.bot_of (Cilfacade.ptrdiff_ikind ())) (List.map (ID.of_int (Cilfacade.ptrdiff_ikind ()) %BI.of_int) (slen @ alen)) in
          (* ignore @@ printf "EvalLength %a = %a\n" d_exp e ID.pretty d; *)
          d
        | `Bot -> Queries.Result.bot q (* TODO: remove *)
        | _ -> Queries.Result.top q
      end
    | Q.BlobSize e -> begin
        let p = eval_rv_address (Analyses.ask_of_ctx ctx) ctx.global ctx.local e in
        (* ignore @@ printf "BlobSize %a MayPointTo %a\n" d_plainexp e VD.pretty p; *)
        match p with
        | `Address a ->
          let r = get ~full:true (Analyses.ask_of_ctx ctx) ctx.global ctx.local a  None in
          (* ignore @@ printf "BlobSize %a = %a\n" d_plainexp e VD.pretty r; *)
          (match r with
           | `Blob (_,s,_) -> s
           | _ -> Queries.Result.top q)
        | _ -> Queries.Result.top q
      end
    | Q.MayPointTo e -> begin
        match eval_rv_address (Analyses.ask_of_ctx ctx) ctx.global ctx.local e with
        | `Address a ->
          let s = addrToLvalSet a in
          if AD.mem Addr.UnknownPtr a
          then Q.LS.add (dummyFunDec.svar, `NoOffset) s
          else s
        | `Bot -> Queries.Result.bot q (* TODO: remove *)
        | _ -> Queries.Result.top q
      end
    | Q.EvalThread e -> begin
      let v = eval_rv (Analyses.ask_of_ctx ctx) ctx.global ctx.local e in
      (* ignore (Pretty.eprintf "evalthread %a (%a): %a" d_exp e d_plainexp e VD.pretty v); *)
      match v with
        | `Thread a -> a
        | `Bot -> Queries.Result.bot q (* TODO: remove *)
        | _ -> Queries.Result.top q
      end
    | Q.ReachableFrom e -> begin
        match eval_rv_address (Analyses.ask_of_ctx ctx) ctx.global ctx.local e with
        | `Top -> Queries.Result.top q
        | `Bot -> Queries.Result.bot q (* TODO: remove *)
        | `Address a when AD.is_top a || AD.mem Addr.UnknownPtr a ->
          Q.LS.top ()
        | `Address a ->
          let xs = List.map addrToLvalSet (reachable_vars (Analyses.ask_of_ctx ctx) [a] ctx.global ctx.local) in
          let addrs = List.fold_left (Q.LS.join) (Q.LS.empty ()) xs in
          addrs
        | _ -> Q.LS.empty ()
      end
    | Q.ReachableUkTypes e -> begin
        match eval_rv_address (Analyses.ask_of_ctx ctx) ctx.global ctx.local e with
        | `Top -> Queries.Result.top q
        | `Bot -> Queries.Result.bot q (* TODO: remove *)
        | `Address a when AD.is_top a || AD.mem Addr.UnknownPtr a ->
          Q.TS.top ()
        | `Address a ->
          reachable_top_pointers_types ctx a
        | _ -> Q.TS.empty ()
      end
    | Q.EvalStr e -> begin
        match eval_rv_address (Analyses.ask_of_ctx ctx) ctx.global ctx.local e with
        (* exactly one string in the set (works for assignments of string constants) *)
        | `Address a when List.compare_length_with (AD.to_string a) 1 = 0 -> (* exactly one string *)
          `Lifted (List.hd (AD.to_string a))
        (* check if we have an array of chars that form a string *)
        (* TODO return may-points-to-set of strings *)
        | `Address a when List.compare_length_with (AD.to_string a) 1 > 0 -> (* oh oh *)
          M.debug "EvalStr (%a) returned %a" d_exp e AD.pretty a;
          Queries.Result.top q
        | `Address a when List.compare_length_with (AD.to_var_may a) 1 = 0 -> (* some other address *)
          (* Cil.varinfo * (AD.Addr.field, AD.Addr.idx) Lval.offs *)
          (* ignore @@ printf "EvalStr `Address: %a -> %s (must %i, may %i)\n" d_plainexp e (VD.short 80 (`Address a)) (List.length @@ AD.to_var_must a) (List.length @@ AD.to_var_may a); *)
          begin match unrollType (Cilfacade.typeOf e) with
            | TPtr(TInt(IChar, _), _) ->
              let v, offs = Q.LS.choose @@ addrToLvalSet a in
              let ciloffs = Lval.CilLval.to_ciloffs offs in
              let lval = Var v, ciloffs in
              (try `Lifted (Bytes.to_string (Hashtbl.find char_array lval))
               with Not_found -> Queries.Result.top q)
            | _ -> (* what about ISChar and IUChar? *)
              (* ignore @@ printf "Type %a\n" d_plaintype t; *)
              Queries.Result.top q
          end
        | x ->
          (* ignore @@ printf "EvalStr Unknown: %a -> %s\n" d_plainexp e (VD.short 80 x); *)
          Queries.Result.top q
      end
    | Q.MustBeEqual (e1, e2) -> begin
        let e1_val = eval_rv (Analyses.ask_of_ctx ctx) ctx.global ctx.local e1 in
        let e2_val = eval_rv (Analyses.ask_of_ctx ctx) ctx.global ctx.local e2 in
        match e1_val, e2_val with
        | `Int i1, `Int i2 -> begin
            match ID.to_int i1, ID.to_int i2 with
            | Some i1', Some i2' when i1' = i2' -> true
            | _ -> false
            end
        | _ -> false
      end
    | Q.MayBeEqual (e1, e2) -> begin
        (* Printf.printf "---------------------->  may equality check for %s and %s \n" (ExpDomain.short 20 (`Lifted e1)) (ExpDomain.short 20 (`Lifted e2)); *)
        let e1_val = eval_rv (Analyses.ask_of_ctx ctx) ctx.global ctx.local e1 in
        let e2_val = eval_rv (Analyses.ask_of_ctx ctx) ctx.global ctx.local e2 in
        match e1_val, e2_val with
        | `Int i1, `Int i2 -> begin
            (* This should behave like == and also work on different int types, hence the cast (just like with == in C) *)
            let e1_ik = Cilfacade.get_ikind_exp e1 in
            let e2_ik = Cilfacade.get_ikind_exp e2 in
            let ik= Cil.commonIntKind e1_ik e2_ik in
            if ID.is_bot (ID.meet (ID.cast_to ik i1) (ID.cast_to ik i2)) then
              begin
                (* Printf.printf "----------------------> NOPE may equality check for %s and %s \n" (ExpDomain.short 20 (`Lifted e1)) (ExpDomain.short 20 (`Lifted e2)); *)
                false
              end
            else true
          end
        | _ -> true
      end
    | Q.MayBeLess (e1, e2) -> begin
        (* Printf.printf "----------------------> may check for %s < %s \n" (ExpDomain.short 20 (`Lifted e1)) (ExpDomain.short 20 (`Lifted e2)); *)
        let e1_val = eval_rv (Analyses.ask_of_ctx ctx) ctx.global ctx.local e1 in
        let e2_val = eval_rv (Analyses.ask_of_ctx ctx) ctx.global ctx.local e2 in
        match e1_val, e2_val with
        | `Int i1, `Int i2 -> begin
            match (ID.minimal i1), (ID.maximal i2) with
            | Some i1', Some i2' ->
              if i1' >= i2' then
                begin
                  (* Printf.printf "----------------------> NOPE may check for %s < %s \n" (ExpDomain.short 20 (`Lifted e1)) (ExpDomain.short 20 (`Lifted e2)); *)
                  false
                end
              else true
            | _ -> true
          end
        | _ -> true
      end
    | Q.IsMultiple v -> WeakUpdates.mem v ctx.local.weak
    | _ -> Q.Result.top q

  let update_variable variable typ value cpa =
    if ((get_bool "exp.volatiles_are_top") && (is_always_unknown variable)) then
      CPA.add variable (VD.top_value typ) cpa
    else
      CPA.add variable value cpa

  (** Add dependencies between a value and the expression it (or any of its contents) are partitioned by *)
  let add_partitioning_dependencies (x:varinfo) (value:VD.t) (st:store):store =
    let add_one_dep (array:varinfo) (var:varinfo) dep =
      let vMap = Dep.find_opt var dep |? Dep.VarSet.empty () in
      let vMapNew = Dep.VarSet.add array vMap in
      Dep.add var vMapNew dep
    in
    match value with
    | `Array _
    | `Struct _
    | `Union _ ->
      begin
        let vars_in_paritioning = VD.affecting_vars value in
        let dep_new = List.fold_left (fun dep var -> add_one_dep x var dep) st.deps vars_in_paritioning in
        { st with deps = dep_new }
      end
    (* `List and `Blob cannot contain arrays *)
    | _ ->  st


  (** [set st addr val] returns a state where [addr] is set to [val]
  * it is always ok to put None for lval_raw and rval_raw, this amounts to not using/maintaining
  * precise information about arrays. *)
  let set (a: Q.ask) ?(ctx=None) ?(invariant=false) ?lval_raw ?rval_raw ?t_override (gs:glob_fun) (st: store) (lval: AD.t) (lval_type: Cil.typ) (value: value) : store =
    let update_variable x t y z =
      if M.tracing then M.tracel "setosek" ~var:x.vname "update_variable: start '%s' '%a'\nto\n%a\n\n" x.vname VD.pretty y CPA.pretty z;
      let r = update_variable x t y z in (* refers to defintion that is outside of set *)
      if M.tracing then M.tracel "setosek" ~var:x.vname "update_variable: start '%s' '%a'\nto\n%a\nresults in\n%a\n" x.vname VD.pretty y CPA.pretty z CPA.pretty r;
      r
    in
    let firstvar = if M.tracing then try (List.hd (AD.to_var_may lval)).vname with _ -> "" else "" in
    let lval_raw = (Option.map (fun x -> Lval x) lval_raw) in
    if M.tracing then M.tracel "set" ~var:firstvar "lval: %a\nvalue: %a\nstate: %a\n" AD.pretty lval VD.pretty value CPA.pretty st.cpa;
    (* Updating a single varinfo*offset pair. NB! This function's type does
     * not include the flag. *)
    let update_one_addr (x, offs) (st: store): store =
      let cil_offset = Offs.to_cil_offset offs in
      let t = match t_override with
        | Some t -> t
        | None ->
          if a.f (Q.IsHeapVar x) then
            (* the vtype of heap vars will be TVoid, so we need to trust the pointer we got to this to be of the right type *)
            (* i.e. use the static type of the pointer here *)
            lval_type
          else
            try
              Cilfacade.typeOfLval (Var x, cil_offset)
            with Cilfacade.TypeOfError _ ->
              (* If we cannot determine the correct type here, we go with the one of the LVal *)
              (* This will usually lead to a type mismatch in the ValueDomain (and hence supertop) *)
              M.warn "Cilfacade.typeOfLval failed Could not obtain the type of %a" d_lval (Var x, cil_offset);
              lval_type
      in
      let update_offset old_value =
        let new_value = VD.update_offset a old_value offs value lval_raw ((Var x), cil_offset) t in
        if WeakUpdates.mem x st.weak then
          VD.join old_value new_value
        else if invariant then
          (* without this, invariant for ambiguous pointer might worsen precision for each individual address to their join *)
          VD.meet old_value new_value
        else
          new_value
      in
      if M.tracing then M.tracel "setosek" ~var:firstvar "update_one_addr: start with '%a' (type '%a') \nstate:%a\n\n" AD.pretty (AD.from_var_offset (x,offs)) d_type x.vtype D.pretty st;
      if isFunctionType x.vtype then begin
        if M.tracing then M.tracel "setosek" ~var:firstvar "update_one_addr: returning: '%a' is a function type \n" d_type x.vtype;
        st
      end else
      if get_bool "exp.globs_are_top" then begin
        if M.tracing then M.tracel "setosek" ~var:firstvar "update_one_addr: BAD? exp.globs_are_top is set \n";
        { st with cpa = CPA.add x `Top st.cpa }
      end else
        (* Check if we need to side-effect this one. We no longer generate
         * side-effects here, but the code still distinguishes these cases. *)
      if (!GU.earlyglobs || ThreadFlag.is_multi a) && is_global a x then begin
        if M.tracing then M.tracel "setosek" ~var:x.vname "update_one_addr: update a global var '%s' ...\n" x.vname;
        let new_value = update_offset (Priv.read_global a gs st x) in
        let r = Priv.write_global ~invariant a gs (Option.get ctx).sideg st x new_value in
        if M.tracing then M.tracel "setosek" ~var:x.vname "update_one_addr: updated a global var '%s' \nstate:%a\n\n" x.vname D.pretty r;
        r
      end else begin
        if M.tracing then M.tracel "setosek" ~var:x.vname "update_one_addr: update a local var '%s' ...\n" x.vname;
        (* Normal update of the local state *)
        let new_value = update_offset (CPA.find x st.cpa) in
        (* what effect does changing this local variable have on arrays -
           we only need to do this here since globals are not allowed in the
           expressions for partitioning *)
        let effect_on_arrays (a: Q.ask) (st: store) =
          let affected_arrays =
            let set = Dep.find_opt x st.deps |? Dep.VarSet.empty () in
            Dep.VarSet.elements set
          in
          let movement_for_expr l' r' currentE' =
            let are_equal e1 e2 = a.f (Q.MustBeEqual (e1, e2)) in
            let t = Cilfacade.typeOf currentE' in
            let ik = Cilfacade.get_ikind t in
            let newE = Basetype.CilExp.replace l' r' currentE' in
            let currentEPlusOne = BinOp (PlusA, currentE', Cil.kinteger ik 1, t) in
            if are_equal newE currentEPlusOne then
              Some 1
            else
              let currentEMinusOne = BinOp (MinusA, currentE', Cil.kinteger ik 1, t) in
              if are_equal newE currentEMinusOne then
                Some (-1)
              else
                None
          in
          let effect_on_array actually_moved arr (st: store):store =
            let v = CPA.find arr st.cpa in
            let nval =
              if actually_moved then
                match lval_raw, rval_raw with
                | Some (Lval(Var l',NoOffset)), Some r' ->
                  begin
                    let moved_by = movement_for_expr l' r' in
                    VD.affect_move a v x moved_by
                  end
                | _  ->
                  VD.affect_move a v x (fun x -> None)
              else
                let patched_ask =
                match ctx with
                | Some ctx ->
                  (* The usual recursion trick for ctx. *)
                  (* Must change ctx used by ask to also use new st (not ctx.local), otherwise recursive EvalInt queries use outdated state. *)
                  (* Note: query is just called on base, but not any other analyses. Potentially imprecise, but seems to be sufficient for now. *)
                  let rec ctx' =
                    { ctx with
                      ask = (fun (type a) (q: a Queries.t) -> query ctx' q)
                    ; local = st
                    }
                  in
                  Analyses.ask_of_ctx ctx'
                | _ ->
                  a
                in
                let moved_by = fun x -> Some 0 in (* this is ok, the information is not provided if it *)
                VD.affect_move patched_ask v x moved_by     (* was a set call caused e.g. by a guard *)
            in
            { st with cpa = update_variable arr arr.vtype nval st.cpa }
          in
          (* within invariant, a change to the way arrays are partitioned is not necessary *)
          List.fold_left (fun x y -> effect_on_array (not invariant) y x) st affected_arrays
        in
        let x_updated = update_variable x t new_value st.cpa in
        let with_dep = add_partitioning_dependencies x new_value {st with cpa = x_updated } in
        effect_on_arrays a with_dep
      end
    in
    let update_one x store =
      match Addr.to_var_offset x with
      | [x] -> update_one_addr x store
      | _ -> store
    in try
      (* We start from the current state and an empty list of global deltas,
       * and we assign to all the the different possible places: *)
      let nst = AD.fold update_one lval st in
      (* if M.tracing then M.tracel "setosek" ~var:firstvar "new state1 %a\n" CPA.pretty nst; *)
      (* If the address was definite, then we just return it. If the address
       * was ambiguous, we have to join it with the initial state. *)
      let nst = if AD.cardinal lval > 1 then { nst with cpa = CPA.join st.cpa nst.cpa } else nst in
      (* if M.tracing then M.tracel "setosek" ~var:firstvar "new state2 %a\n" CPA.pretty nst; *)
      nst
    with
    (* If any of the addresses are unknown, we ignore it!?! *)
    | SetDomain.Unsupported x ->
      (* if M.tracing then M.tracel "setosek" ~var:firstvar "set got an exception '%s'\n" x; *)
      M.warn "Assignment to unknown address"; st

  let set_many ?ctx a (gs:glob_fun) (st: store) lval_value_list: store =
    (* Maybe this can be done with a simple fold *)
    let f (acc: store) ((lval:AD.t),(typ:Cil.typ),(value:value)): store =
      set ~ctx a gs acc lval typ value
    in
    (* And fold over the list starting from the store turned wstore: *)
    List.fold_left f st lval_value_list

  let rem_many a (st: store) (v_list: varinfo list): store =
    let f acc v = CPA.remove v acc in
    let g dep v = Dep.remove v dep in
    { st with cpa = List.fold_left f st.cpa v_list; deps = List.fold_left g st.deps v_list }

  (* Removes all partitionings done according to this variable *)
  let rem_many_paritioning a (st:store) (v_list: varinfo list):store =
    (* Removes the partitioning information from all affected arrays, call before removing locals *)
    let rem_partitioning a (st:store) (x:varinfo):store =
      let affected_arrays =
        let set = Dep.find_opt x st.deps |? Dep.VarSet.empty () in
        Dep.VarSet.elements set
      in
      let effect_on_array arr st =
        let v = CPA.find arr st in
        let nval = VD.affect_move ~replace_with_const:(get_bool ("exp.partition-arrays.partition-by-const-on-return")) a v x (fun _ -> None) in (* Having the function for movement return None here is equivalent to forcing the partitioning to be dropped *)
        update_variable arr arr.vtype nval st
      in
      { st with cpa = List.fold_left (fun x y -> effect_on_array y x) st.cpa affected_arrays }
    in
    let f s v = rem_partitioning a s v in
    List.fold_left f st v_list

 (**************************************************************************
   * Auxillary functions
   **************************************************************************)

  let is_some_bot x =
    match x with
    | `Int n ->  ID.is_bot n
    | `Address n ->  AD.is_bot n
    | `Struct n ->  ValueDomain.Structs.is_bot n
    | `Union n ->  ValueDomain.Unions.is_bot n
    | `Array n ->  ValueDomain.CArrays.is_bot n
    | `Blob n ->  ValueDomain.Blobs.is_bot n
    | `List n ->  ValueDomain.Lists.is_bot n
    | `Thread n -> ValueDomain.Threads.is_bot n
    | `Bot -> false (* HACK: bot is here due to typing conflict (we do not cast appropriately) *)
    | `Top -> false

  let invariant ctx a (gs:glob_fun) st exp tv =
    (* We use a recursive helper function so that x != 0 is false can be handled
     * as x == 0 is true etc *)
    let rec helper (op: binop) (lval: lval) (value: value) (tv: bool) =
      match (op, lval, value, tv) with
      (* The true-branch where x == value: *)
      | Eq, x, value, true ->
        if M.tracing then M.tracec "invariant" "Yes, %a equals %a\n" d_lval x VD.pretty value;
        (match value with
        | `Int n ->
          let ikind = Cilfacade.get_ikind_exp (Lval lval) in
          Some (x, `Int (ID.cast_to ikind n))
        | _ -> Some(x, value))
      (* The false-branch for x == value: *)
      | Eq, x, value, false -> begin
          match value with
          | `Int n -> begin
              match ID.to_int n with
              | Some n ->
                (* When x != n, we can return a singleton exclusion set *)
                if M.tracing then M.tracec "invariant" "Yes, %a is not %s\n" d_lval x (BI.to_string n);
                let ikind = Cilfacade.get_ikind_exp (Lval lval) in
                Some (x, `Int (ID.of_excl_list ikind [n]))
              | None -> None
            end
          | `Address n -> begin
              if M.tracing then M.tracec "invariant" "Yes, %a is not %a\n" d_lval x AD.pretty n;
              match eval_rv_address a gs st (Lval x) with
              | `Address a when AD.is_definite n ->
                Some (x, `Address (AD.diff a n))
              | `Top when AD.is_null n ->
                Some (x, `Address AD.not_null)
              | v ->
                if M.tracing then M.tracec "invariant" "No address invariant for: %a != %a\n" VD.pretty v AD.pretty n;
                None
            end
          (* | `Address a -> Some (x, value) *)
          | _ ->
            (* We can't say anything else, exclusion sets are finite, so not
             * being in one means an infinite number of values *)
            if M.tracing then M.tracec "invariant" "Failed! (not a definite value)\n";
            None
        end
      | Ne, x, value, _ -> helper Eq x value (not tv)
      | Lt, x, value, _ -> begin
          match value with
          | `Int n -> begin
            let ikind = Cilfacade.get_ikind_exp (Lval lval) in
            let n = ID.cast_to ikind n in
            let range_from x = if tv then ID.ending ikind (BI.sub x BI.one) else ID.starting ikind x in
            let limit_from = if tv then ID.maximal else ID.minimal in
            match limit_from n with
            | Some n ->
              if M.tracing then M.tracec "invariant" "Yes, success! %a is not %s\n\n" d_lval x (BI.to_string n);
              Some (x, `Int (range_from n))
            | None -> None
            end
          | _ -> None
        end
      | Le, x, value, _ -> begin
          match value with
          | `Int n -> begin
            let ikind = Cilfacade.get_ikind_exp (Lval lval) in
            let n = ID.cast_to ikind n in
            let range_from x = if tv then ID.ending ikind x else ID.starting ikind (BI.add x BI.one) in
            let limit_from = if tv then ID.maximal else ID.minimal in
              match limit_from n with
              | Some n ->
                if M.tracing then M.tracec "invariant" "Yes, success! %a is not %s\n\n" d_lval x (BI.to_string n);
                Some (x, `Int (range_from n))
              | None -> None
            end
          | _ -> None
        end
      | Gt, x, value, _ -> helper Le x value (not tv)
      | Ge, x, value, _ -> helper Lt x value (not tv)
      | _ ->
        if M.tracing then M.trace "invariant" "Failed! (operation not supported)\n\n";
        None
    in
    if M.tracing then M.traceli "invariant" "assume expression %a is %B\n" d_exp exp tv;
    let null_val typ =
      match Cil.unrollType typ with
      | TPtr _                    -> `Address AD.null_ptr
      | TEnum({ekind=_;_},_)
      | _                         -> `Int (ID.of_int (Cilfacade.get_ikind typ) BI.zero)
    in
    let rec derived_invariant exp tv =
      let switchedOp = function Lt -> Gt | Gt -> Lt | Le -> Ge | Ge -> Le | x -> x in (* a op b <=> b (switchedOp op) b *)
      match exp with
      (* Since we handle not only equalities, the order is important *)
      | BinOp(op, Lval x, rval, typ) -> helper op x (VD.cast (Cilfacade.typeOfLval x) (eval_rv a gs st rval)) tv
      | BinOp(op, rval, Lval x, typ) -> derived_invariant (BinOp(switchedOp op, Lval x, rval, typ)) tv
      | BinOp(op, CastE (t1, c1), CastE (t2, c2), t) when (op = Eq || op = Ne) && typeSig t1 = typeSig t2 && VD.is_safe_cast t1 (Cilfacade.typeOf c1) && VD.is_safe_cast t2 (Cilfacade.typeOf c2)
        -> derived_invariant (BinOp (op, c1, c2, t)) tv
      | BinOp(op, CastE (TInt (ik, _) as t1, Lval x), rval, typ) ->
        (match eval_rv a gs st (Lval x) with
        | `Int v ->
          (* This is tricky: It it is not sufficient to check that ID.cast_to_ik v = v
           * If there is one domain that knows this to be true and the other does not, we
           * should still impose the invariant. E.g. i -> ([1,5]; Not {0}[byte]) *)
          if VD.is_safe_cast t1 (Cilfacade.typeOfLval x) then
            derived_invariant (BinOp (op, Lval x, rval, typ)) tv
          else
            None
        | _ -> None)
      | BinOp(op, rval, CastE (TInt (_, _) as ti, Lval x), typ) ->
        derived_invariant (BinOp (switchedOp op, CastE(ti, Lval x), rval, typ)) tv
      (* Cases like if (x) are treated like if (x != 0) *)
      | Lval x ->
        (* There are two correct ways of doing it: "if ((int)x != 0)" or "if (x != (typeof(x))0))"
         * Because we try to avoid casts (and use a more precise address domain) we use the latter *)
        helper Ne x (null_val (Cilfacade.typeOf exp)) tv
      | UnOp (LNot,uexp,typ) -> derived_invariant uexp (not tv)
      | _ ->
        if M.tracing then M.tracec "invariant" "Failed! (expression %a not understood)\n\n" d_plainexp exp;
        None
    in
    let apply_invariant oldv newv =
      match oldv, newv with
      (* | `Address o, `Address n when AD.mem (Addr.unknown_ptr ()) o && AD.mem (Addr.unknown_ptr ()) n -> *)
      (*   `Address (AD.join o n) *)
      (* | `Address o, `Address n when AD.mem (Addr.unknown_ptr ()) o -> `Address n *)
      (* | `Address o, `Address n when AD.mem (Addr.unknown_ptr ()) n -> `Address o *)
      | _ -> VD.meet oldv newv
    in
    match derived_invariant exp tv with
    | Some (lval, value) ->
      if M.tracing then M.tracec "invariant" "Restricting %a with %a\n" d_lval lval VD.pretty value;
      let addr = eval_lv a gs st lval in
      if (AD.is_top addr) then st
      else
        let oldval = get a gs st addr None in (* None is ok here, we could try to get more precise, but this is ok (reading at unknown position in array) *)
        let oldval = if is_some_bot oldval then (M.tracec "invariant" "%a is bot! This should not happen. Will continue with top!" d_lval lval; VD.top ()) else oldval in
        let t_lval = Cilfacade.typeOfLval lval in
        let state_with_excluded = set a gs st addr t_lval value ~invariant:true ~ctx:(Some ctx) in
        let value =  get a gs state_with_excluded addr None in
        let new_val = apply_invariant oldval value in
        if M.tracing then M.traceu "invariant" "New value is %a\n" VD.pretty new_val;
        (* make that address meet the invariant, i.e exclusion sets will be joined *)
        if is_some_bot new_val then (
          if M.tracing then M.tracel "branchosek" "C The branch %B is dead!\n" tv;
          raise Analyses.Deadcode
        )
        else if VD.is_bot new_val
        then set a gs st addr t_lval value ~invariant:true ~ctx:(Some ctx) (* no *_raw because this is not a real assignment *)
        else set a gs st addr t_lval new_val ~invariant:true ~ctx:(Some ctx) (* no *_raw because this is not a real assignment *)
    | None ->
      if M.tracing then M.traceu "invariant" "Doing nothing.\n";
      M.debug ~category:Analyzer "Invariant failed: expression \"%a\" not understood." d_plainexp exp;
      st

  let invariant ctx a gs st exp tv: store =
    let fallback reason st =
      if M.tracing then M.tracel "inv" "Can't handle %a.\n%s\n" d_plainexp exp reason;
      invariant ctx a gs st exp tv
    in
    (* inverse values for binary operation a `op` b == c *)
    (* ikind is the type of a for limiting ranges of the operands a, b. The only binops which can have different types for a, b are Shiftlt, Shiftrt (not handled below; don't use ikind to limit b there). *)
    let inv_bin_int (a, b) ikind c op =
      let warn_and_top_on_zero x =
        if GU.opt_predicate (BI.equal BI.zero) (ID.to_int x) then
          (M.warn "Must Undefined Behavior: Second argument of div or mod is 0, continuing with top";
          ID.top_of ikind)
        else
          x
      in
      let meet_bin a' b'  = ID.meet a a', ID.meet b b' in
      let meet_com oi = (* commutative *)
        try
          meet_bin (oi c b) (oi c a)
        with
          IntDomain.ArithmeticOnIntegerBot _ -> raise Deadcode in
      let meet_non oi oo = (* non-commutative *)
        try
          meet_bin (oi c b) (oo a c)
        with IntDomain.ArithmeticOnIntegerBot _ -> raise Deadcode in
      match op with
      | PlusA  -> meet_com ID.sub
      | Mult   ->
        (* Only multiplication with odd numbers is an invertible operation in (mod 2^n) *)
        (* refine x by information about y, using x * y == c *)
        let refine_by x y = (match ID.to_int y with
          | None -> x
          | Some v when BI.equal (BI.rem v (BI.of_int 2)) BI.zero (* v % 2 = 0 *) -> x (* A refinement would still be possible here, but has to take non-injectivity into account. *)
          | Some v (* when Int64.rem v 2L = 1L *) -> ID.meet x (ID.div c y)) (* Div is ok here, c must be divisible by a and b *)
        in
        (refine_by a b, refine_by b a)
      | MinusA -> meet_non ID.add ID.sub
      | Div    ->
        (* If b must be zero, we have must UB *)
        let b = warn_and_top_on_zero b in
        (* Integer division means we need to add the remainder, so instead of just `a = c*b` we have `a = c*b + a%b`.
         * However, a%b will give [-b+1, b-1] for a=top, but we only want the positive/negative side depending on the sign of c*b.
         * If c*b = 0 or it can be positive or negative, we need the full range for the remainder. *)
        let rem =
          let is_pos = ID.to_bool @@ ID.gt (ID.mul b c) (ID.of_int ikind BI.zero) = Some true in
          let is_neg = ID.to_bool @@ ID.lt (ID.mul b c) (ID.of_int ikind BI.zero) = Some true in
          let full = ID.rem a b in
          if is_pos then ID.meet (ID.starting ikind BI.zero) full
          else if is_neg then ID.meet (ID.ending ikind BI.zero) full
          else full
        in
        meet_bin (ID.add (ID.mul b c) rem) (ID.div (ID.sub a rem) c)
      | Mod    -> (* a % b == c *)
        (* If b must be zero, we have must UB *)
        let b = warn_and_top_on_zero b in
        (* a' = a/b*b + c and derived from it b' = (a-c)/(a/b)
         * The idea is to formulate a' as quotient * divisor + remainder. *)
        let a' = ID.add (ID.mul (ID.div a b) b) c in
        let b' = ID.div (ID.sub a c) (ID.div a b) in
        (* However, for [2,4]%2 == 1 this only gives [3,4].
         * If the upper bound of a is divisible by b, we can also meet with the result of a/b*b - c to get the precise [3,3].
         * If b is negative we have to look at the lower bound. *)
        let is_divisible bound =
          try ID.rem (bound a |> Option.get |> ID.of_int ikind) b |> ID.to_int = Some BI.zero with _ -> false
        in
        let max_pos = match ID.maximal b with None -> true | Some x -> BI.compare x BI.zero >= 0 in
        let min_neg = match ID.minimal b with None -> true | Some x -> BI.compare x BI.zero < 0 in
        let implies a b = not a || b in
        let a'' =
          if implies max_pos (is_divisible ID.maximal) && implies min_neg (is_divisible ID.minimal) then
            ID.meet a' (ID.sub (ID.mul (ID.div a b) b) c)
          else a'
        in
        let a''' =
          (* if both b and c are definite, we can get a precise value in the congruence domain *)
          if ID.is_int b && ID.is_int c then
            (* a%b == c  -> a: c+bℤ *)
            let t = ID.of_congruence ikind ((BatOption.get @@ ID.to_int c), (BatOption.get @@ ID.to_int b)) in
            ID.meet a'' t
          else a''
        in
        meet_bin a''' b'
      | Eq | Ne as op ->
        let both x = x, x in
        let m = ID.meet a b in
        (match op, ID.to_bool c with
        | Eq, Some true
        | Ne, Some false -> both m (* def. equal: if they compare equal, both values must be from the meet *)
        | Eq, Some false
        | Ne, Some true -> (* def. unequal *)
          (* Both values can not be in the meet together, but it's not sound to exclude the meet from both.
           * e.g. a=[0,1], b=[1,2], meet a b = [1,1], but (a != b) does not imply a=[0,0], b=[2,2] since others are possible: a=[1,1], b=[2,2]
           * Only if a is a definite value, we can exclude it from b: *)
          let excl a b = match ID.to_int a with Some x -> ID.of_excl_list ikind [x] | None -> b in
          let a' = excl b a in
          let b' = excl a b in
          if M.tracing then M.tracel "inv" "inv_bin_int: unequal: %a and %a; ikind: %a; a': %a, b': %a\n" ID.pretty a ID.pretty b d_ikind ikind ID.pretty a' ID.pretty b';
          meet_bin a' b'
        | _, _ -> a, b
        )
      | Lt | Le | Ge | Gt as op ->
        let pred x = BI.sub x BI.one in
        let succ x = BI.add x BI.one in
        (match ID.minimal a, ID.maximal a, ID.minimal b, ID.maximal b with
        | Some l1, Some u1, Some l2, Some u2 ->
          (* if M.tracing then M.tracel "inv" "Op: %s, l1: %Ld, u1: %Ld, l2: %Ld, u2: %Ld\n" (show_binop op) l1 u1 l2 u2; *)
          (match op, ID.to_bool c with
          | Le, Some true
          | Gt, Some false -> meet_bin (ID.ending ikind u2) (ID.starting ikind l1)
          | Ge, Some true
          | Lt, Some false -> meet_bin (ID.starting ikind l2) (ID.ending ikind u1)
          | Lt, Some true
          | Ge, Some false -> meet_bin (ID.ending ikind (pred u2)) (ID.starting ikind (succ l1))
          | Gt, Some true
          | Le, Some false -> meet_bin (ID.starting ikind (succ l2)) (ID.ending ikind (pred u1))
          | _, _ -> a, b)
        | _ -> a, b)
      | BOr | BXor as op->
        if M.tracing then M.tracel "inv" "Unhandled operator %a\n" d_binop op;
        (* Be careful: inv_exp performs a meet on both arguments of the BOr / BXor. *)
        a, b
      | op ->
        if M.tracing then M.tracel "inv" "Unhandled operator %a\n" d_binop op;
        a, b
    in
    let eval e st = eval_rv a gs st e in
    let eval_bool e st = match eval e st with `Int i -> ID.to_bool i | _ -> None in
    let set' lval v st = set a gs st (eval_lv a gs st lval) (Cilfacade.typeOfLval lval) v ~invariant:true ~ctx:(Some ctx) in
    let rec inv_exp c exp (st:store): store =
      (* trying to improve variables in an expression so it is bottom means dead code *)
      if ID.is_bot c then raise Deadcode;
      match exp with
      | UnOp (LNot, e, _) ->
        let ikind = Cilfacade.get_ikind_exp e in
        let c' =
          match ID.to_bool (unop_ID LNot c) with
          | Some true ->
            (* i.e. e should evaluate to [1,1] *)
            (* LNot x is 0 for any x != 0 *)
            ID.of_excl_list ikind [BI.zero]
          | Some false -> ID.of_bool ikind false
          | _ -> ID.top_of ikind
        in
        inv_exp c' e st
      | UnOp ((BNot|Neg) as op, e, _) -> inv_exp (unop_ID op c) e st
      | BinOp(op, CastE (t1, c1), CastE (t2, c2), t) when (op = Eq || op = Ne) && typeSig (Cilfacade.typeOf c1) = typeSig (Cilfacade.typeOf c2) && VD.is_safe_cast t1 (Cilfacade.typeOf c1) && VD.is_safe_cast t2 (Cilfacade.typeOf c2) ->
        inv_exp c (BinOp (op, c1, c2, t)) st
      | BinOp (op, e1, e2, _) as e ->
        if M.tracing then M.tracel "inv" "binop %a with %a %a %a == %a\n" d_exp e VD.pretty (eval e1 st) d_binop op VD.pretty (eval e2 st) ID.pretty c;
        (match eval e1 st, eval e2 st with
        | `Int a, `Int b ->
          let ikind = Cilfacade.get_ikind_exp e1 in (* both operands have the same type (except for Shiftlt, Shiftrt)! *)
          let a', b' = inv_bin_int (a, b) ikind c op in
          if M.tracing then M.tracel "inv" "binop: %a, a': %a, b': %a\n" d_exp e ID.pretty a' ID.pretty b';
          let st' = inv_exp a' e1 st in
          let st'' = inv_exp b' e2 st' in
          st''
        (* | `Address a, `Address b -> ... *)
        | a1, a2 -> fallback ("binop: got abstract values that are not `Int: " ^ sprint VD.pretty a1 ^ " and " ^ sprint VD.pretty a2) st)
      | Lval x -> (* meet x with c *)
        let t = Cil.unrollType (Cilfacade.typeOfLval x) in  (* unroll type to deal with TNamed *)
        let c' = match t with
          | TPtr _ -> `Address (AD.of_int (module ID) c)
          | TInt (ik, _)
          | TEnum ({ekind = ik; _}, _) -> `Int (ID.cast_to ik c )
          | _ -> `Int c
        in
        let oldv = eval (Lval x) st in
        let v = VD.meet oldv c' in
        if is_some_bot v then raise Deadcode
        else (
          if M.tracing then M.tracel "inv" "improve lval %a from %a to %a (c = %a, c' = %a)\n" d_lval x VD.pretty oldv VD.pretty v ID.pretty c VD.pretty c';
          set' x v st
        )
      | Const _ -> st (* nothing to do *)
      | CastE ((TInt (ik, _)) as t, e)
      | CastE ((TEnum ({ekind = ik; _ }, _)) as t, e) -> (* Can only meet the t part of an Lval in e with c (unless we meet with all overflow possibilities)! Since there is no good way to do this, we only continue if e has no values outside of t. *)
        (match eval e st with
        | `Int i ->
          if ID.leq i (ID.cast_to ik i) then
             match Cilfacade.typeOf e with
              | TInt(ik_e, _)
              | TEnum ({ekind = ik_e; _ }, _) ->
                let c' = ID.cast_to ik_e c in
                if M.tracing then M.tracel "inv" "cast: %a from %a to %a: i = %a; cast c = %a to %a = %a\n" d_exp e d_ikind ik_e d_ikind ik ID.pretty i ID.pretty c d_ikind ik_e ID.pretty c';
                inv_exp c' e st
              | x -> fallback ("CastE: e did evaluate to `Int, but the type did not match" ^ sprint d_type t) st
          else
            fallback ("CastE: " ^ sprint d_plainexp e ^ " evaluates to " ^ sprint ID.pretty i ^ " which is bigger than the type it is cast to which is " ^ sprint d_type t) st
        | v -> fallback ("CastE: e did not evaluate to `Int, but " ^ sprint VD.pretty v) st)
      | e -> fallback (sprint d_plainexp e ^ " not implemented") st
    in
    if eval_bool exp st = Some (not tv) then raise Deadcode (* we already know that the branch is dead *)
    else
      let is_cmp = function
        | BinOp ((Lt | Gt | Le | Ge | Eq | Ne), _, _, t) -> true
        | _ -> false
      in
      let itv = (* int abstraction for tv *)
        let ik = Cilfacade.get_ikind_exp exp in
        if not tv || is_cmp exp then (* false is 0, but true can be anything that is not 0, except for comparisons which yield 1 *)
          ID.of_bool ik tv (* this will give 1 for true which is only ok for comparisons *)
        else
          ID.of_excl_list ik [BI.zero] (* Lvals, Casts, arithmetic operations etc. should work with true = non_zero *)
      in
      inv_exp itv exp st

  let set_savetop ?ctx ?lval_raw ?rval_raw ask (gs:glob_fun) st adr lval_t v : store =
    if M.tracing then M.tracel "set" "savetop %a %a %a\n" AD.pretty adr d_type lval_t VD.pretty v;
    match v with
    | `Top -> set ~ctx ask gs st adr lval_t (VD.top_value (AD.get_type adr)) ?lval_raw ?rval_raw
    | v -> set ~ctx ask gs st adr lval_t v ?lval_raw ?rval_raw


  (**************************************************************************
   * Simple defs for the transfer functions
   **************************************************************************)
  let assign ctx (lval:lval) (rval:exp):store  =
    let lval_t = Cilfacade.typeOf rval in
    let char_array_hack () =
      let rec split_offset = function
        | Index(Const(CInt64(i, _, _)), NoOffset) -> (* ...[i] *)
          Index(zero, NoOffset), Some i (* all i point to StartOf(string) *)
        | NoOffset -> NoOffset, None
        | Index(exp, offs) ->
          let offs', r = split_offset offs in
          Index(exp, offs'), r
        | Field(fi, offs) ->
          let offs', r = split_offset offs in
          Field(fi, offs'), r
      in
      let last_index (lhost, offs) =
        match split_offset offs with
        | offs', Some i -> Some ((lhost, offs'), i)
        | _ -> None
      in
      match last_index lval, stripCasts rval with
      | Some (lv, i), Const(CChr c) when c<>'\000' -> (* "abc" <> "abc\000" in OCaml! *)
        let i = i64_to_int i in
        (* ignore @@ printf "%a[%i] = %c\n" d_lval lv i c; *)
        let s = try Hashtbl.find char_array lv with Not_found -> Bytes.empty in (* current string for lv or empty string *)
        if i >= Bytes.length s then ((* optimized b/c Out_of_memory *)
          let dst = Bytes.make (i+1) '\000' in
          Bytes.blit s 0 dst 0 (Bytes.length s); (* dst[0:len(s)] = s *)
          Bytes.set dst i c; (* set character i to c inplace *)
          Hashtbl.replace char_array lv dst
        ) else (
          Bytes.set s i c; (* set character i to c inplace *)
          Hashtbl.replace char_array lv s
        )
      (*BatHashtbl.modify_def "" lv (fun s -> Bytes.set s i c) char_array*)
      | _ -> ()
    in
    char_array_hack ();
    let is_list_init () =
      match lval, rval with
      | (Var a, Field (fi,NoOffset)), AddrOf((Var b, NoOffset))
        when !GU.global_initialization && CilType.Varinfo.equal a b
             && fi.fcomp.cname = "list_head"
             && (fi.fname = "prev" || fi.fname = "next") -> Some a
      | _ -> None
    in
    match is_list_init () with
    | Some a when (get_bool "exp.list-type") ->
        set ~ctx:(Some ctx) (Analyses.ask_of_ctx ctx) ctx.global ctx.local (AD.singleton (Addr.from_var a)) lval_t (`List (ValueDomain.Lists.bot ()))
    | _ ->
      let rval_val = eval_rv (Analyses.ask_of_ctx ctx) ctx.global ctx.local rval in
      let lval_val = eval_lv (Analyses.ask_of_ctx ctx) ctx.global ctx.local lval in
      (* let sofa = AD.short 80 lval_val^" = "^VD.short 80 rval_val in *)
      (* M.debug @@ sprint ~width:80 @@ dprintf "%a = %a\n%s" d_plainlval lval d_plainexp rval sofa; *)
      let not_local xs =
        let not_local x =
          match Addr.to_var_may x with
          | [x] -> is_global (Analyses.ask_of_ctx ctx) x
          | _ -> x = Addr.UnknownPtr
        in
        AD.is_top xs || AD.exists not_local xs
      in
      (match rval_val, lval_val with
      | `Address adrs, lval
        when (not !GU.global_initialization) && get_bool "kernel" && not_local lval && not (AD.is_top adrs) ->
        let find_fps e xs = Addr.to_var_must e @ xs in
        let vars = AD.fold find_fps adrs [] in
        let funs = List.filter (fun x -> isFunctionType x.vtype) vars in
        List.iter (fun x -> ctx.spawn None x []) funs
      | _ -> ()
      );
      match lval with (* this section ensure global variables contain bottom values of the proper type before setting them  *)
      | (Var v, _) when AD.is_definite lval_val && v.vglob ->
        let current_val = eval_rv_keep_bot (Analyses.ask_of_ctx ctx) ctx.global ctx.local (Lval (Var v, NoOffset)) in
        (match current_val with
        | `Bot -> (* current value is VD `Bot *)
          (match Addr.to_var_offset (AD.choose lval_val) with
          | [(x,offs)] ->
            let t = v.vtype in
            let iv = VD.bot_value t in (* correct bottom value for top level variable *)
            if M.tracing then M.tracel "set" "init bot value: %a\n" VD.pretty iv;
            let nv = VD.update_offset (Analyses.ask_of_ctx ctx) iv offs rval_val (Some  (Lval lval)) lval t in (* do desired update to value *)
            set_savetop ~ctx (Analyses.ask_of_ctx ctx) ctx.global ctx.local (AD.from_var v) lval_t nv (* set top-level variable to updated value *)
          | _ ->
            set_savetop ~ctx (Analyses.ask_of_ctx ctx) ctx.global ctx.local lval_val lval_t rval_val ~lval_raw:lval ~rval_raw:rval
          )
        | _ ->
          set_savetop ~ctx (Analyses.ask_of_ctx ctx) ctx.global ctx.local lval_val lval_t rval_val ~lval_raw:lval ~rval_raw:rval
        )
      | _ ->
        set_savetop ~ctx (Analyses.ask_of_ctx ctx) ctx.global ctx.local lval_val lval_t rval_val ~lval_raw:lval ~rval_raw:rval


  let branch ctx (exp:exp) (tv:bool) : store =
    let valu = eval_rv (Analyses.ask_of_ctx ctx) ctx.global ctx.local exp in
    let refine () =
      let res = invariant ctx (Analyses.ask_of_ctx ctx) ctx.global ctx.local exp tv in
      if M.tracing then M.tracec "branch" "EqualSet result for expression %a is %a\n" d_exp exp Queries.ES.pretty (ctx.ask (Queries.EqualSet exp));
      if M.tracing then M.tracec "branch" "CondVars result for expression %a is %a\n" d_exp exp Queries.ES.pretty (ctx.ask (Queries.CondVars exp));
      if M.tracing then M.traceu "branch" "Invariant enforced!\n";
      match ctx.ask (Queries.CondVars exp) with
      | s when Queries.ES.cardinal s = 1 ->
        let e = Queries.ES.choose s in
        M.debug "CondVars result for expression %a is %a" d_exp exp d_exp e;
        invariant ctx (Analyses.ask_of_ctx ctx) ctx.global res e tv
      | _ -> res
    in
    if M.tracing then M.traceli "branch" ~subsys:["invariant"] "Evaluating branch for expression %a with value %a\n" d_exp exp VD.pretty valu;
    if M.tracing then M.tracel "branchosek" "Evaluating branch for expression %a with value %a\n" d_exp exp VD.pretty valu;
    (* First we want to see, if we can determine a dead branch: *)
    match valu with
    (* For a boolean value: *)
    | `Int value when (ID.is_bool value) ->
      if M.tracing then M.traceu "branch" "Expression %a evaluated to %a\n" d_exp exp ID.pretty value;
      (* to suppress pattern matching warnings: *)
      let fromJust x = match x with Some x -> x | None -> assert false in
      let v = fromJust (ID.to_bool value) in
<<<<<<< HEAD
=======
      if !GU.postsolving && get_bool "dbg.print_dead_code" then begin
        if v=tv then
          Locmap.replace (dead_branches tv) !Tracing.next_loc false
        else
          locmap_modify_def true !Tracing.next_loc (fun x -> x) (dead_branches tv)
      end;
>>>>>>> 93f0edc5
      (* Eliminate the dead branch and just propagate to the true branch *)
      if v = tv then refine () else begin
        if M.tracing then M.tracel "branchosek" "A The branch %B is dead!\n" tv;
        raise Deadcode
      end
    | `Bot ->
      if M.tracing then M.traceu "branch" "The branch %B is dead!\n" tv;
      if M.tracing then M.tracel "branchosek" "B The branch %B is dead!\n" tv;
<<<<<<< HEAD
      raise Deadcode
    (* Otherwise we try to impose an invariant: *)
    | _ ->
      (* Sometimes invariant may be more precise than eval_rv and also raise Deadcode, making the branch dead.
         For example, 50-juliet/08-CWE570_Expression_Always_False__02. *)
=======
      if !GU.postsolving && get_bool "dbg.print_dead_code" then begin
        locmap_modify_def true !Tracing.next_loc (fun x -> x) (dead_branches tv)
      end;
      raise Deadcode
    (* Otherwise we try to impose an invariant: *)
    | _ ->
      if !GU.postsolving then
        Locmap.replace (dead_branches tv) !Tracing.next_loc false;
>>>>>>> 93f0edc5
      refine ()

  let body ctx f =
    (* First we create a variable-initvalue pair for each variable *)
    let init_var v = (AD.from_var v, v.vtype, VD.init_value v.vtype) in
    (* Apply it to all the locals and then assign them all *)
    let inits = List.map init_var f.slocals in
    set_many ~ctx (Analyses.ask_of_ctx ctx) ctx.global ctx.local inits

  let return ctx exp fundec: store =
    let st: store = ctx.local in
    match fundec.svar.vname with
    | "__goblint_dummy_init"
    | "StartupHook" ->
      if M.tracing then M.trace "init" "dummy init: %a\n" D.pretty st;
      publish_all ctx `Init;
      (* otherfun uses __goblint_dummy_init, where we can properly side effect global initialization *)
      (* TODO: move into sync `Init *)
      Priv.enter_multithreaded (Analyses.ask_of_ctx ctx) ctx.global ctx.sideg st
    | _ ->
      let locals = List.filter (fun v -> not (WeakUpdates.mem v st.weak)) (fundec.sformals @ fundec.slocals) in
      let nst_part = rem_many_paritioning (Analyses.ask_of_ctx ctx) ctx.local locals in
      let nst: store = rem_many (Analyses.ask_of_ctx ctx) nst_part locals in
      match exp with
      | None -> nst
      | Some exp ->
        let t_override = match Cilfacade.fundec_return_type fundec with
          | TVoid _ -> M.warn "Returning a value from a void function"; assert false
          | ret -> ret
        in
        let rv = eval_rv (Analyses.ask_of_ctx ctx) ctx.global ctx.local exp in
        let nst: store =
          match ThreadId.get_current (Analyses.ask_of_ctx ctx) with
          | `Lifted tid when ThreadReturn.is_current (Analyses.ask_of_ctx ctx) ->
            (* Evaluate exp and cast the resulting value to the void-pointer-type.
               Casting to the right type here avoids precision loss on joins. *)
            let rv = VD.cast ~torg:(Cilfacade.typeOf exp) Cil.voidPtrType rv in
            { nst with cpa = CPA.add (ThreadIdDomain.Thread.to_varinfo tid) rv nst.cpa}
          | _ -> nst
        in
        set ~ctx:(Some ctx) ~t_override (Analyses.ask_of_ctx ctx) ctx.global nst (return_var ()) t_override rv
        (* lval_raw:None, and rval_raw:None is correct here *)

  let vdecl ctx (v:varinfo) =
    if not (Cil.isArrayType v.vtype) then
      ctx.local
    else
      let lval = eval_lv (Analyses.ask_of_ctx ctx) ctx.global ctx.local (Var v, NoOffset) in
      let current_value = eval_rv (Analyses.ask_of_ctx ctx) ctx.global ctx.local (Lval (Var v, NoOffset)) in
      let new_value = VD.update_array_lengths (eval_rv (Analyses.ask_of_ctx ctx) ctx.global ctx.local) current_value v.vtype in
      set ~ctx:(Some ctx) (Analyses.ask_of_ctx ctx) ctx.global ctx.local lval v.vtype new_value

  (**************************************************************************
   * Function calls
   **************************************************************************)

  (** From a list of expressions, collect a list of addresses that they might point to, or contain pointers to. *)
  let collect_funargs ask ?(warn=false) (gs:glob_fun) (st:store) (exps: exp list) =
    let do_exp e =
      let immediately_reachable = reachable_from_value ask gs st (eval_rv ask gs st e) (Cilfacade.typeOf e) (CilType.Exp.show e) in
      reachable_vars ask [immediately_reachable] gs st
    in
    List.concat (List.map do_exp exps)

  let invalidate ?ctx ask (gs:glob_fun) (st:store) (exps: exp list): store =
    if M.tracing && exps <> [] then M.tracel "invalidate" "Will invalidate expressions [%a]\n" (d_list ", " d_plainexp) exps;
    if exps <> [] then M.info ~category:Imprecise "Invalidating expressions: %a" (d_list ", " d_plainexp) exps;
    (* To invalidate a single address, we create a pair with its corresponding
     * top value. *)
    let invalidate_address st a =
      let t = AD.get_type a in
      let v = get ask gs st a None in (* None here is ok, just causes us to be a bit less precise *)
      let nv =  VD.invalidate_value ask t v in
      (a, t, nv)
    in
    (* We define the function that invalidates all the values that an address
     * expression e may point to *)
    let invalidate_exp exps =
      let args = collect_funargs ~warn:true ask gs st exps in
      List.map (invalidate_address st) args
    in
    let invalids = invalidate_exp exps in
    let is_fav_addr x =
      List.exists BaseUtil.is_precious_glob (AD.to_var_may x)
    in
    let invalids' = List.filter (fun (x,_,_) -> not (is_fav_addr x)) invalids in
    if M.tracing && exps <> [] then (
      let addrs = List.map (Tuple3.first) invalids' in
      let vs = List.map (Tuple3.third) invalids' in
      M.tracel "invalidate" "Setting addresses [%a] to values [%a]\n" (d_list ", " AD.pretty) addrs (d_list ", " VD.pretty) vs
    );
    set_many ?ctx ask gs st invalids'


  let make_entry ?(thread=false) (ctx:(D.t, G.t, C.t) Analyses.ctx) fundec args: D.t =
    let st: store = ctx.local in
    (* Evaluate the arguments. *)
    let vals = List.map (eval_rv (Analyses.ask_of_ctx ctx) ctx.global st) args in
    (* generate the entry states *)
    (* If we need the globals, add them *)
    (* TODO: make this is_private PrivParam dependent? PerMutexOplusPriv should keep *)
    let st' =
      if thread then (
        (* TODO: HACK: Simulate enter_multithreaded for first entering thread to publish global inits before analyzing thread.
           Otherwise thread is analyzed with no global inits, reading globals gives bot, which turns into top, which might get published...
           sync `Thread doesn't help us here, it's not specific to entering multithreaded mode.
           EnterMultithreaded events only execute after threadenter and threadspawn. *)
        if not (ThreadFlag.is_multi (Analyses.ask_of_ctx ctx)) then
          ignore (Priv.enter_multithreaded (Analyses.ask_of_ctx ctx) ctx.global ctx.sideg st);
        Priv.threadenter (Analyses.ask_of_ctx ctx) st
      ) else
        let globals = CPA.filter (fun k v -> V.is_global k) st.cpa in
        (* let new_cpa = if !GU.earlyglobs || ThreadFlag.is_multi ctx.ask then CPA.filter (fun k v -> is_private ctx.ask ctx.local k) globals else globals in *)
        let new_cpa = globals in
        {st with cpa = new_cpa}
    in
    (* Assign parameters to arguments *)
    let pa = GU.zip fundec.sformals vals in
    let new_cpa = CPA.add_list pa st'.cpa in
    (* List of reachable variables *)
    let reachable = List.concat (List.map AD.to_var_may (reachable_vars (Analyses.ask_of_ctx ctx) (get_ptrs vals) ctx.global st)) in
    let reachable = List.filter (fun v -> CPA.mem v st.cpa) reachable in
    let new_cpa = CPA.add_list_fun reachable (fun v -> CPA.find v st.cpa) new_cpa in
    (* Identify locals of this fundec for which an outer copy (from a call down the callstack) is reachable *)
    let reachable_other_copies = List.filter (fun v -> match Cilfacade.find_scope_fundec v with Some scope -> CilType.Fundec.equal scope fundec | None -> false) reachable in
    (* Add to the set of weakly updated variables *)
    let new_weak = WeakUpdates.join st.weak (WeakUpdates.of_list reachable_other_copies) in
    {st' with cpa = new_cpa; weak = new_weak}

  let enter ctx lval fn args : (D.t * D.t) list =
    [ctx.local, make_entry ctx fn args]



  let forkfun (ctx:(D.t, G.t, C.t) Analyses.ctx) (lv: lval option) (f: varinfo) (args: exp list) : (lval option * varinfo * exp list) list =
    let create_thread lval arg v =
      try
        (* try to get function declaration *)
        let fd = Cilfacade.find_varinfo_fundec v in
        let args =
          match arg with
          | Some x -> [x]
          | None -> List.map (fun x -> MyCFG.unknown_exp) fd.sformals
        in
        Some (lval, v, args)
      with Not_found ->
        if LF.use_special f.vname then None (* we handle this function *)
        else if isFunctionType v.vtype then
          (* FromSpec warns about unknown thread creation, so we don't do it here any more *)
          let args = match arg with
            | Some x -> [x]
            | None -> []
          in
          Some (lval, v, args)
        else (
          M.debug ~category:Analyzer "Not creating a thread from %s because its type is %a" v.vname d_type v.vtype;
          None
        )
    in
    match LF.classify f.vname args with
    (* handling thread creations *)
    | `ThreadCreate (id,start,ptc_arg) -> begin
        (* extra sync so that we do not analyze new threads with bottom global invariant *)
        publish_all ctx `Thread;
        (* Collect the threads. *)
        let start_addr = eval_tv (Analyses.ask_of_ctx ctx) ctx.global ctx.local start in
        let start_funvars = AD.to_var_may start_addr in
        let start_funvars_with_unknown =
          if AD.mem Addr.UnknownPtr start_addr then
            dummyFunDec.svar :: start_funvars
          else
            start_funvars
        in
        List.filter_map (create_thread (Some (Mem id, NoOffset)) (Some ptc_arg)) start_funvars_with_unknown
      end
    | `Unknown "free" -> []
    | `Unknown _ when get_bool "sem.unknown_function.spawn" -> begin
        let args =
          match LF.get_invalidate_action f.vname with
          | Some fnc -> fnc `Write  args (* why do we only spawn arguments that are written?? *)
          | None -> args
        in
        let flist = collect_funargs (Analyses.ask_of_ctx ctx) ctx.global ctx.local args in
        let addrs = List.concat (List.map AD.to_var_may flist) in
        if addrs <> [] then M.debug ~category:Analyzer "Spawning functions from unknown function: %a" (d_list ", " d_varinfo) addrs;
        List.filter_map (create_thread None None) addrs
      end
    | _ ->  []

  let assert_fn ctx e should_warn change =

    let check_assert e st =
      match eval_rv (Analyses.ask_of_ctx ctx) ctx.global st e with
      | `Int v when ID.is_bool v ->
        begin match ID.to_bool v with
          | Some false ->  `Lifted false
          | Some true  ->  `Lifted true
          | _ -> `Top
        end
      | `Bot -> `Bot
      | _ -> `Top
    in
    let expr = sprint d_exp e in
    let warn warn_fn ?annot msg = if should_warn then
        if get_bool "dbg.regression" then ( (* This only prints unexpected results (with the difference) as indicated by the comment behind the assert (same as used by the regression test script). *)
          let loc = !M.current_loc in
          let line = List.at (List.of_enum @@ File.lines_of loc.file) (loc.line-1) in
          let open Str in
          let expected = if string_match (regexp ".+//.*\\(FAIL\\|UNKNOWN\\).*") line 0 then Some (matched_group 1 line) else None in
          if expected <> annot then (
            let result = if annot = None && (expected = Some ("NOWARN") || (expected = Some ("UNKNOWN") && not (String.exists line "UNKNOWN!"))) then "improved" else "failed" in
            (* Expressions with logical connectives like a && b are calculated in temporary variables by CIL. Instead of the original expression, we then see something like tmp___0. So we replace expr in msg by the original source if this is the case. *)
            let assert_expr = if string_match (regexp ".*assert(\\(.+\\));.*") line 0 then matched_group 1 line else expr in
            let msg = if expr <> assert_expr then String.nreplace msg expr assert_expr else msg in
            warn_fn (msg ^ " Expected: " ^ (expected |? "SUCCESS") ^ " -> " ^ result)
          )
        ) else
          warn_fn msg
    in
    (* TODO: use format instead of %s for the following messages *)
    match check_assert e ctx.local with
    | `Lifted false ->
      warn (M.error ~category:Assert "%s") ~annot:"FAIL" ("Assertion \"" ^ expr ^ "\" will fail.");
      if change then raise Analyses.Deadcode else ctx.local
    | `Lifted true ->
      warn (M.success ~category:Assert "%s") ("Assertion \"" ^ expr ^ "\" will succeed");
      ctx.local
    | `Bot ->
      M.error ~category:Assert "%s" ("Assertion \"" ^ expr ^ "\" produces a bottom. What does that mean? (currently uninitialized arrays' content is bottom)");
      ctx.local
    | `Top ->
      warn (M.warn ~category:Assert "%s") ~annot:"UNKNOWN" ("Assertion \"" ^ expr ^ "\" is unknown.");
      (* make the state meet the assertion in the rest of the code *)
      if not change then ctx.local else begin
        let newst = invariant ctx (Analyses.ask_of_ctx ctx) ctx.global ctx.local e true in
        (* if check_assert e newst <> `Lifted true then
            M.warn ~msg:("Invariant \"" ^ expr ^ "\" does not stick.") (); *)
        newst
      end

  let special_unknown_invalidate ctx ask gs st f args =
    (if not (CilType.Varinfo.equal f dummyFunDec.svar) && not (LF.use_special f.vname) then M.error ~category:Imprecise ~tags:[Category Unsound] "Function definition missing for %s" f.vname);
    (if CilType.Varinfo.equal f dummyFunDec.svar then M.warn "Unknown function ptr called");
    let addrs =
      if get_bool "sem.unknown_function.invalidate.globals" then (
        M.info ~category:Imprecise "INVALIDATING ALL GLOBALS!";
        foldGlobals !Cilfacade.current_file (fun acc global ->
            match global with
            | GVar (vi, _, _) when not (is_static vi) ->
              mkAddrOf (Var vi, NoOffset) :: acc
            (* TODO: what about GVarDecl? *)
            | _ -> acc
          ) args
      )
      else
        args
    in
    (* TODO: what about escaped local variables? *)
    (* invalidate arguments and non-static globals for unknown functions *)
    invalidate ~ctx (Analyses.ask_of_ctx ctx) gs st addrs

  let special ctx (lv:lval option) (f: varinfo) (args: exp list) =
    (*    let heap_var = heap_var !Tracing.current_loc in*)
    let forks = forkfun ctx lv f args in
    if M.tracing then if not (List.is_empty forks) then M.tracel "spawn" "Base.special %s: spawning functions %a\n" f.vname (d_list "," d_varinfo) (List.map BatTuple.Tuple3.second forks);
    List.iter (BatTuple.Tuple3.uncurry ctx.spawn) forks;
    let st: store = ctx.local in
    let gs = ctx.global in
    match LF.classify f.vname args with
    | `Unknown "F59" (* strcpy *)
    | `Unknown "F60" (* strncpy *)
    | `Unknown "F63" (* memcpy *)
      ->
      begin match args with
        | [dst; src]
        | [dst; src; _] ->
          (* let dst_val = eval_rv ctx.ask ctx.global ctx.local dst in *)
          (* let src_val = eval_rv ctx.ask ctx.global ctx.local src in *)
          (* begin match dst_val with *)
          (* | `Address ls -> set_savetop ctx.ask ctx.global ctx.local ls src_val *)
          (* | _ -> ignore @@ Pretty.printf "strcpy: dst %a may point to anything!\n" d_exp dst; *)
          (*     ctx.local *)
          (* end *)
          let rec get_lval exp = match stripCasts exp with
            | Lval x | AddrOf x | StartOf x -> x
            | BinOp (PlusPI, e, i, _)
            | BinOp (MinusPI, e, i, _) -> get_lval e
            | x ->
              ignore @@ Pretty.printf "strcpy: dst is %a!\n" d_plainexp dst;
              failwith "strcpy: expecting first argument to be a pointer!"
          in
          assign ctx (get_lval dst) src
        | _ -> failwith "strcpy arguments are strange/complicated."
      end
    | `Unknown "F1" ->
      begin match args with
        | [dst; data; len] -> (* memset: write char to dst len times *)
          let dst_lval = mkMem ~addr:dst ~off:NoOffset in
          assign ctx dst_lval data (* this is only ok because we use ArrayDomain.Trivial per default, i.e., there's no difference between the first element or the whole array *)
        | _ -> failwith "memset arguments are strange/complicated."
      end
    | `Unknown "list_add" when (get_bool "exp.list-type") ->
      begin match args with
        | [ AddrOf (Var elm,next);(AddrOf (Var lst,NoOffset))] ->
          begin
            let ladr = AD.singleton (Addr.from_var lst) in
            match get (Analyses.ask_of_ctx ctx) ctx.global ctx.local ladr  None with
            | `List ld ->
              let eadr = AD.singleton (Addr.from_var elm) in
              let eitemadr = AD.singleton (Addr.from_var_offset (elm, convert_offset (Analyses.ask_of_ctx ctx) ctx.global ctx.local next)) in
              let new_list = `List (ValueDomain.Lists.add eadr ld) in
              let s1 = set ~ctx:(Some ctx) (Analyses.ask_of_ctx ctx) ctx.global ctx.local ladr lst.vtype new_list in
              let s2 = set ~ctx:(Some ctx) (Analyses.ask_of_ctx ctx) ctx.global s1 eitemadr (AD.get_type eitemadr) (`Address (AD.singleton (Addr.from_var lst))) in
              s2
            | _ -> set ~ctx:(Some ctx) (Analyses.ask_of_ctx ctx) ctx.global ctx.local ladr lst.vtype `Top
          end
        | _ -> failwith "List function arguments are strange/complicated."
      end
    | `Unknown "list_del" when (get_bool "exp.list-type") ->
      begin match args with
        | [ AddrOf (Var elm,next) ] ->
          begin
            let eadr = AD.singleton (Addr.from_var elm) in
            let lptr = AD.singleton (Addr.from_var_offset (elm, convert_offset (Analyses.ask_of_ctx ctx) ctx.global ctx.local next)) in
            let lprt_val = get (Analyses.ask_of_ctx ctx) ctx.global ctx.local lptr None in
            let lst_poison = `Address (AD.singleton (Addr.from_var ListDomain.list_poison)) in
            let s1 = set ~ctx:(Some ctx) (Analyses.ask_of_ctx ctx) ctx.global ctx.local lptr (AD.get_type lptr) (VD.join lprt_val lst_poison) in
            match get (Analyses.ask_of_ctx ctx) ctx.global ctx.local lptr None with
            | `Address ladr -> begin
                match get (Analyses.ask_of_ctx ctx) ctx.global ctx.local ladr None with
                | `List ld ->
                  let del_ls = ValueDomain.Lists.del eadr ld in
                  let s2 = set ~ctx:(Some ctx) (Analyses.ask_of_ctx ctx) ctx.global s1 ladr (AD.get_type ladr) (`List del_ls) in
                  s2
                | _ -> s1
              end
            | _ -> s1
          end
        | _ -> failwith "List function arguments are strange/complicated."
      end
    | `Unknown "__builtin" ->
      begin match args with
        | Const (CStr "invariant") :: ((_ :: _) as args) ->
          List.fold_left (fun d e -> invariant ctx (Analyses.ask_of_ctx ctx) ctx.global d e true) ctx.local args
        | _ -> failwith "Unknown __builtin."
      end
    | `Unknown "exit" ->  raise Deadcode
    | `Unknown "abort" -> raise Deadcode
    | `Unknown "__builtin_unreachable" when get_bool "sem.builtin_unreachable.dead_code" -> raise Deadcode (* https://github.com/sosy-lab/sv-benchmarks/issues/1296 *)
    | `Unknown "pthread_exit" ->
      begin match args with
        | [exp] ->
          begin match ThreadId.get_current (Analyses.ask_of_ctx ctx) with
            | `Lifted tid ->
              let rv = eval_rv (Analyses.ask_of_ctx ctx) ctx.global ctx.local exp in
              let nst = {st with cpa=CPA.add (ThreadIdDomain.Thread.to_varinfo tid) rv st.cpa} in
              (* TODO: emit thread return event so other analyses are aware? *)
              publish_all {ctx with local=nst} `Return (* like normal return *)
            | _ -> ()
          end;
          raise Deadcode
        | _ -> failwith "Unknown pthread_exit."
      end
    | `Unknown "__builtin_expect" ->
      begin match lv with
        | Some v -> assign ctx v (List.hd args)
        | None -> ctx.local (* just calling __builtin_expect(...) without assigning is a nop, since the arguments are CIl exp and therefore have no side-effects *)
      end
    | `Unknown "spinlock_check" ->
      begin match lv with
        | Some x -> assign ctx x (List.hd args)
        | None -> ctx.local
      end
    (* handling thread creations *)
    | `ThreadCreate _ ->
      ctx.local (* actual results joined via threadspawn *)
    (* handling thread joins... sort of *)
    | `ThreadJoin (id,ret_var) ->
      begin match (eval_rv (Analyses.ask_of_ctx ctx) gs st ret_var) with
        | `Int n when GU.opt_predicate (BI.equal BI.zero) (ID.to_int n) -> st
        | `Address ret_a ->
          begin match eval_rv (Analyses.ask_of_ctx ctx) gs st id with
            | `Thread a ->
              let a = List.fold AD.join (AD.bot ()) (List.map (fun x -> AD.from_var (ThreadIdDomain.Thread.to_varinfo x)) (ValueDomain.Threads.elements a)) in
              (* TODO: is this type right? *)
              set ~ctx:(Some ctx) (Analyses.ask_of_ctx ctx) gs st ret_a (Cilfacade.typeOf ret_var) (get (Analyses.ask_of_ctx ctx) gs st a None)
            | _      -> invalidate ~ctx (Analyses.ask_of_ctx ctx) gs st [ret_var]
          end
        | _      -> invalidate ~ctx (Analyses.ask_of_ctx ctx) gs st [ret_var]
      end
    | `Malloc size -> begin
        match lv with
        | Some lv ->
          let heap_var =
            if (get_bool "exp.malloc.fail")
            then AD.join (AD.from_var (heap_var ctx)) AD.null_ptr
            else AD.from_var (heap_var ctx)
          in
          (* ignore @@ printf "malloc will allocate %a bytes\n" ID.pretty (eval_int ctx.ask gs st size); *)
          set_many ~ctx (Analyses.ask_of_ctx ctx) gs st [(heap_var, TVoid [], `Blob (VD.bot (), eval_int (Analyses.ask_of_ctx ctx) gs st size, true));
                                  (eval_lv (Analyses.ask_of_ctx ctx) gs st lv, (Cilfacade.typeOfLval lv), `Address heap_var)]
        | _ -> st
      end
    | `Calloc (n, size) ->
      begin match lv with
        | Some lv -> (* array length is set to one, as num*size is done when turning into `Calloc *)
          let heap_var = heap_var ctx in
          let add_null addr =
            if get_bool "exp.malloc.fail"
            then AD.join addr AD.null_ptr (* calloc can fail and return NULL *)
            else addr in
          (* the memory that was allocated by calloc is set to bottom, but we keep track that it originated from calloc, so when bottom is read from memory allocated by calloc it is turned to zero *)
          set_many ~ctx (Analyses.ask_of_ctx ctx) gs st [(add_null (AD.from_var heap_var), TVoid [], `Array (CArrays.make (IdxDom.of_int (Cilfacade.ptrdiff_ikind ()) BI.one) (`Blob (VD.bot (), eval_int (Analyses.ask_of_ctx ctx) gs st size, false))));
                                  (eval_lv (Analyses.ask_of_ctx ctx) gs st lv, (Cilfacade.typeOfLval lv), `Address (add_null (AD.from_var_offset (heap_var, `Index (IdxDom.of_int  (Cilfacade.ptrdiff_ikind ()) BI.zero, `NoOffset)))))]
        | _ -> st
      end
    | `Unknown "__goblint_unknown" ->
      begin match args with
        | [Lval lv] | [CastE (_,AddrOf lv)] ->
          let st = set ~ctx:(Some ctx) (Analyses.ask_of_ctx ctx) ctx.global ctx.local (eval_lv (Analyses.ask_of_ctx ctx) ctx.global st lv) (Cilfacade.typeOfLval lv)  `Top in
          st
        | _ ->
          failwith "Function __goblint_unknown expected one address-of argument."
      end
    (* Handling the assertions *)
    | `Unknown "__assert_rtn" -> raise Deadcode (* gcc's built-in assert *)
    | `Unknown "__goblint_check" -> assert_fn ctx (List.hd args) true false
    | `Unknown "__goblint_commit" -> assert_fn ctx (List.hd args) false true
    | `Unknown "__goblint_assert" -> assert_fn ctx (List.hd args) true true
    | `Assert e -> assert_fn ctx e (get_bool "dbg.debug") (not (get_bool "dbg.debug"))
    | _ -> begin
        let st =
          match LF.get_invalidate_action f.vname with
          | Some fnc -> invalidate ~ctx (Analyses.ask_of_ctx ctx) gs st (fnc `Write  args)
          | None ->
            special_unknown_invalidate ctx (Analyses.ask_of_ctx ctx) gs st f args
            (*
             *  TODO: invalidate vars reachable via args
             *  publish globals
             *  if single-threaded: *call f*, privatize globals
             *  else: spawn f
             *)
        in
        (* invalidate lhs in case of assign *)
        let st = match lv with
          | None -> st
          | Some x ->
            if M.tracing then M.tracel "invalidate" "Invalidating lhs %a for unknown function call %s\n" d_plainlval x f.vname;
            invalidate ~ctx (Analyses.ask_of_ctx ctx) gs st [mkAddrOrStartOf x]
        in
        (* apply all registered abstract effects from other analysis on the base value domain *)
        LF.effects_for f.vname args
        |> List.map (fun sets ->
            List.fold_left (fun acc (lv, x) ->
                set ~ctx:(Some ctx) (Analyses.ask_of_ctx ctx) ctx.global acc (eval_lv (Analyses.ask_of_ctx ctx) ctx.global acc lv) (Cilfacade.typeOfLval lv) x
              ) st sets
          )
        |> BatList.fold_left D.meet st

        (* List.map (fun f -> f (fun lv -> (fun x -> set ~ctx:(Some ctx) ctx.ask ctx.global st (eval_lv ctx.ask ctx.global st lv) (Cilfacade.typeOfLval lv) x))) (LF.effects_for f.vname args) |> BatList.fold_left D.meet st *)
      end

  let combine ctx (lval: lval option) fexp (f: fundec) (args: exp list) fc (after: D.t) : D.t =
    let combine_one (st: D.t) (fun_st: D.t) =
      if M.tracing then M.tracel "combine" "%a\n%a\n" CPA.pretty st.cpa CPA.pretty fun_st.cpa;
      (* This function does miscellaneous things, but the main task was to give the
       * handle to the global state to the state return from the function, but now
       * the function tries to add all the context variables back to the callee.
       * Note that, the function return above has to remove all the local
       * variables of the called function from cpa_s. *)
      let add_globals (st: store) (fun_st: store) =
        (* Remove the return value as this is dealt with separately. *)
        let cpa_noreturn = CPA.remove (return_varinfo ()) fun_st.cpa in
        let cpa_local = CPA.filter (fun x _ -> not (is_global (Analyses.ask_of_ctx ctx) x)) st.cpa in
        let cpa' = CPA.fold CPA.add cpa_noreturn cpa_local in (* add cpa_noreturn to cpa_local *)
        { fun_st with cpa = cpa' }
      in
      let return_var = return_var () in
      let return_val =
        if CPA.mem (return_varinfo ()) fun_st.cpa
        then get (Analyses.ask_of_ctx ctx) ctx.global fun_st return_var None
        else VD.top ()
      in
      let nst = add_globals st fun_st in
      let st = { nst with weak = st.weak } in (* keep weak from caller *)
      match lval with
      | None      -> st
      | Some lval -> set_savetop ~ctx (Analyses.ask_of_ctx ctx) ctx.global st (eval_lv (Analyses.ask_of_ctx ctx) ctx.global st lval) (Cilfacade.typeOfLval lval) return_val
    in
    combine_one ctx.local after

  let call_descr f (st: store) =
    let short_fun x =
      match x.vtype, CPA.find x st.cpa with
      | TPtr (t, attr), `Address a
        when (not (AD.is_top a))
          && List.compare_length_with (AD.to_var_may a) 1 = 0
          && not (VD.is_immediate_type t)
        ->
        let cv = List.hd (AD.to_var_may a) in
        "ref " ^ VD.show (CPA.find cv st.cpa)
      | _, v -> VD.show v
    in
    let args_short = List.map short_fun f.sformals in
    Printable.get_short_list (GU.demangle f.svar.vname ^ "(") ")" args_short

  let threadenter ctx (lval: lval option) (f: varinfo) (args: exp list): D.t list =
    match Cilfacade.find_varinfo_fundec f with
    | fd ->
      [make_entry ~thread:true ctx fd args]
    | exception Not_found ->
      (* Unknown functions *)
      let st = ctx.local in
      let st = special_unknown_invalidate ctx (Analyses.ask_of_ctx ctx) ctx.global st f args in
      [st]

  let threadspawn ctx (lval: lval option) (f: varinfo) (args: exp list) fctx: D.t =
    begin match lval with
      | Some lval ->
        begin match ThreadId.get_current (Analyses.ask_of_ctx fctx) with
          | `Lifted tid ->
            (* Cannot set here, because ctx isn't in multithreaded mode and set wouldn't side-effect if lval is global. *)
            ctx.emit (Events.AssignSpawnedThread (lval, tid))
          | _ -> ()
        end
      | None -> ()
    end;
    (* D.join ctx.local @@ *)
    ctx.local

  let event ctx e octx =
    let st: store = ctx.local in
    match e with
    | Events.Lock addr when ThreadFlag.is_multi (Analyses.ask_of_ctx ctx) -> (* TODO: is this condition sound? *)
      if M.tracing then M.tracel "priv" "LOCK EVENT %a\n" LockDomain.Addr.pretty addr;
      Priv.lock (Analyses.ask_of_ctx octx) octx.global st addr
    | Events.Unlock addr when ThreadFlag.is_multi (Analyses.ask_of_ctx ctx) -> (* TODO: is this condition sound? *)
      Priv.unlock (Analyses.ask_of_ctx octx) octx.global octx.sideg st addr
    | Events.Escape escaped ->
      Priv.escape (Analyses.ask_of_ctx octx) octx.global octx.sideg st escaped
    | Events.EnterMultiThreaded ->
      Priv.enter_multithreaded (Analyses.ask_of_ctx octx) octx.global octx.sideg st
    | Events.AssignSpawnedThread (lval, tid) ->
      (* TODO: is this type right? *)
      set ~ctx:(Some ctx) (Analyses.ask_of_ctx ctx) ctx.global ctx.local (eval_lv (Analyses.ask_of_ctx ctx) ctx.global ctx.local lval) (Cilfacade.typeOfLval lval) (`Thread (ValueDomain.Threads.singleton tid))
    | _ ->
      ctx.local
end

module type MainSpec = sig
  include MCPSpec
  include BaseDomain.ExpEvaluator
  val return_lval: unit -> Cil.lval
  val return_varinfo: unit -> Cil.varinfo
  type extra = (varinfo * Offs.t * bool) list
  val context_cpa: fundec -> D.t -> BaseDomain.CPA.t
end

let main_module: (module MainSpec) Lazy.t =
  lazy (
    let module Priv = (val BasePriv.get_priv ()) in
    let module Main =
    struct
      (* Only way to locally define a recursive module. *)
      module rec Main:MainSpec with type t = BaseComponents (Priv.D).t = MainFunctor (Priv) (Main)
      include Main
    end
    in
    (module Main)
  )

let get_main (): (module MainSpec) =
  Lazy.force main_module

let after_config () =
  let module Main = (val get_main ()) in
  (* add ~dep:["expRelation"] after modifying test cases accordingly *)
  MCP.register_analysis ~dep:["mallocWrapper"] (module Main : MCPSpec)

let _ =
  AfterConfig.register after_config<|MERGE_RESOLUTION|>--- conflicted
+++ resolved
@@ -1763,15 +1763,6 @@
       (* to suppress pattern matching warnings: *)
       let fromJust x = match x with Some x -> x | None -> assert false in
       let v = fromJust (ID.to_bool value) in
-<<<<<<< HEAD
-=======
-      if !GU.postsolving && get_bool "dbg.print_dead_code" then begin
-        if v=tv then
-          Locmap.replace (dead_branches tv) !Tracing.next_loc false
-        else
-          locmap_modify_def true !Tracing.next_loc (fun x -> x) (dead_branches tv)
-      end;
->>>>>>> 93f0edc5
       (* Eliminate the dead branch and just propagate to the true branch *)
       if v = tv then refine () else begin
         if M.tracing then M.tracel "branchosek" "A The branch %B is dead!\n" tv;
@@ -1780,22 +1771,11 @@
     | `Bot ->
       if M.tracing then M.traceu "branch" "The branch %B is dead!\n" tv;
       if M.tracing then M.tracel "branchosek" "B The branch %B is dead!\n" tv;
-<<<<<<< HEAD
       raise Deadcode
     (* Otherwise we try to impose an invariant: *)
     | _ ->
       (* Sometimes invariant may be more precise than eval_rv and also raise Deadcode, making the branch dead.
          For example, 50-juliet/08-CWE570_Expression_Always_False__02. *)
-=======
-      if !GU.postsolving && get_bool "dbg.print_dead_code" then begin
-        locmap_modify_def true !Tracing.next_loc (fun x -> x) (dead_branches tv)
-      end;
-      raise Deadcode
-    (* Otherwise we try to impose an invariant: *)
-    | _ ->
-      if !GU.postsolving then
-        Locmap.replace (dead_branches tv) !Tracing.next_loc false;
->>>>>>> 93f0edc5
       refine ()
 
   let body ctx f =
