(** Value analysis.  *)

open Prelude.Ana
open Analyses
open GobConfig
open BaseUtil
module A = Analyses
module H = Hashtbl
module Q = Queries

module GU = Goblintutil
module ID = ValueDomain.ID
module IDU = IntDomain.IntDomUtil
module IdxDom = ValueDomain.IndexDomain
module AD = ValueDomain.AD
module Addr = ValueDomain.Addr
module Offs = ValueDomain.Offs
module LF = LibraryFunctions
module CArrays = ValueDomain.CArrays
module BI = IntOps.BigIntOps

module VD     = BaseDomain.VD
module CPA    = BaseDomain.CPA
module Dep    = BaseDomain.PartDeps
module WeakUpdates   = BaseDomain.WeakUpdates
module BaseComponents = BaseDomain.BaseComponents



module MainFunctor (Priv:BasePriv.S) (RVEval:BaseDomain.ExpEvaluator with type t = BaseComponents (Priv.D).t) =
struct
  include Analyses.DefaultSpec

  exception Top

  module Dom    = BaseDomain.DomFunctor (Priv.D) (RVEval)
  type t = Dom.t

  module G      = Priv.G
  module D      = Dom
  module C      = Dom
  module V      = Basetype.Variables

  type extra = (varinfo * Offs.t * bool) list
  type store = D.t
  type value = VD.t
  type address = AD.t
  type glob_fun  = V.t -> G.t
  type glob_diff = (V.t * G.t) list

  let name () = "base"
  let startstate v: store = { cpa = CPA.bot (); deps = Dep.bot (); weak = WeakUpdates.bot (); priv = Priv.startstate ()}
  let otherstate v: store = { cpa = CPA.bot (); deps = Dep.bot (); weak = WeakUpdates.bot (); priv = Priv.startstate ()}
  let exitstate  v: store = { cpa = CPA.bot (); deps = Dep.bot (); weak = WeakUpdates.bot (); priv = Priv.startstate ()}

  (**************************************************************************
   * Helpers
   **************************************************************************)

  (* hack for char a[] = {"foo"} or {'f','o','o', '\000'} *)
  let char_array : (lval, bytes) Hashtbl.t = Hashtbl.create 500

  let hash    (x,_)             = Hashtbl.hash x
  let leq     (x1,_) (y1,_) = CPA.leq   x1 y1


  (**************************************************************************
   * Initializing my variables
   **************************************************************************)

  let return_varstore = ref dummyFunDec.svar
  let return_varinfo () = !return_varstore
  let return_var () = AD.from_var (return_varinfo ())
  let return_lval (): lval = (Var (return_varinfo ()), NoOffset)

  let heap_var ctx =
    let info = match (ctx.ask Q.HeapVar) with
      | `Lifted vinfo -> vinfo
      | _ -> failwith("Ran without a malloc analysis.") in
    info

  (* hack for char a[] = {"foo"} or {'f','o','o', '\000'} *)
  let char_array : (lval, bytes) Hashtbl.t = Hashtbl.create 500

  let init marshal =
    return_varstore := Goblintutil.create_var @@ makeVarinfo false "RETURN" voidType;
    Priv.init ()

  let finalize () =
    Priv.finalize ()

  (**************************************************************************
   * Abstract evaluation functions
   **************************************************************************)

  let iDtoIdx = ID.cast_to (Cilfacade.ptrdiff_ikind ())

  let unop_ID = function
    | Neg  -> ID.neg
    | BNot -> ID.bitnot
    | LNot -> ID.lognot

  (* Evaluating Cil's unary operators. *)
  let evalunop op typ = function
    | `Int v1 -> `Int (ID.cast_to (Cilfacade.get_ikind typ) (unop_ID op v1))
    | `Bot -> `Bot
    | _ -> VD.top ()

  let binop_ID (result_ik: Cil.ikind) = function
    | PlusA -> ID.add
    | MinusA -> ID.sub
    | Mult -> ID.mul
    | Div -> ID.div
    | Mod -> ID.rem
    | Lt -> ID.lt
    | Gt -> ID.gt
    | Le -> ID.le
    | Ge -> ID.ge
    | Eq -> ID.eq
    | Ne -> ID.ne
    | BAnd -> ID.bitand
    | BOr -> ID.bitor
    | BXor -> ID.bitxor
    | Shiftlt -> ID.shift_left
    | Shiftrt -> ID.shift_right
    | LAnd -> ID.logand
    | LOr -> ID.logor
    | b -> (fun x y -> (ID.top_of result_ik))

  (* Evaluate binop for two abstract values: *)
  let evalbinop (a: Q.ask) (st: store) (op: binop) (t1:typ) (a1:value) (t2:typ) (a2:value) (t:typ) :value =
    if M.tracing then M.tracel "eval" "evalbinop %a %a %a\n" d_binop op VD.pretty a1 VD.pretty a2;
    (* We define a conversion function for the easy cases when we can just use
     * the integer domain operations. *)
    let bool_top ik = ID.(join (of_int ik BI.zero) (of_int ik BI.one)) in
    (* An auxiliary function for ptr arithmetic on array values. *)
    let addToAddr n (addr:Addr.t) =
      let typeOffsetOpt o t =
        try
          Some (Cilfacade.typeOffset t o)
        with Cilfacade.TypeOfError _ ->
          None
      in
      (* adds n to the last offset *)
      let rec addToOffset n (t:typ option) = function
        | `Index (i, `NoOffset) ->
          (* If we have arrived at the last Offset and it is an Index, we add our integer to it *)
          `Index(IdxDom.add i (iDtoIdx n), `NoOffset)
        | `Field (f, `NoOffset) ->
          (* If we have arrived at the last Offset and it is a Field,
           * then check if we're subtracting exactly its offsetof.
           * If so, n cancels out f exactly.
           * This is to better handle container_of hacks. *)
          let n_offset = iDtoIdx n in
          begin match t with
            | Some t ->
              let (f_offset_bits, _) = bitsOffset t (Field (f, NoOffset)) in
              let f_offset = IdxDom.of_int (Cilfacade.ptrdiff_ikind ()) (BI.of_int (f_offset_bits / 8)) in
              begin match IdxDom.(to_bool (eq f_offset (neg n_offset))) with
                | Some true -> `NoOffset
                | _ -> `Field (f, `Index (n_offset, `NoOffset))
              end
            | None -> `Field (f, `Index (n_offset, `NoOffset))
          end
        | `Index (i, o) ->
          let t' = BatOption.bind t (typeOffsetOpt (Index (integer 0, NoOffset))) in (* actual index value doesn't matter for typeOffset *)
          `Index(i, addToOffset n t' o)
        | `Field (f, o) ->
          let t' = BatOption.bind t (typeOffsetOpt (Field (f, NoOffset))) in
          `Field(f, addToOffset n t' o)
        | `NoOffset -> `Index(iDtoIdx n, `NoOffset)
      in
      let default = function
        | Addr.NullPtr when GU.opt_predicate (BI.equal BI.zero) (ID.to_int n) -> Addr.NullPtr
        | Addr.SafePtr | Addr.NullPtr when get_bool "exp.ptr-arith-safe" -> Addr.SafePtr
        | _ -> Addr.UnknownPtr
      in
      match Addr.to_var_offset addr with
      | [x, o] -> Addr.from_var_offset (x, addToOffset n (Some x.vtype) o)
      | _ -> default addr
    in
    (* The main function! *)
    match a1,a2 with
    (* For the integer values, we apply the domain operator *)
    | `Int v1, `Int v2 ->
      let result_ik = Cilfacade.get_ikind t in
      `Int (ID.cast_to result_ik (binop_ID result_ik op v1 v2))
    (* For address +/- value, we try to do some elementary ptr arithmetic *)
    | `Address p, `Int n
    | `Int n, `Address p when op=Eq || op=Ne ->
      let ik = Cilfacade.get_ikind t in
      `Int (match ID.to_bool n, AD.to_bool p with
          | Some a, Some b -> ID.of_bool ik (op=Eq && a=b || op=Ne && a<>b)
          | _ -> bool_top ik)
    | `Address p, `Int n  -> begin
        match op with
        (* For array indexing e[i] and pointer addition e + i we have: *)
        | IndexPI | PlusPI ->
          `Address (AD.map (addToAddr n) p)
        (* Pointer subtracted by a value (e-i) is very similar *)
        (* Cast n to the (signed) ptrdiff_ikind, then add the its negated value. *)
        | MinusPI ->
          let n = ID.neg (ID.cast_to (Cilfacade.ptrdiff_ikind ()) n) in
          `Address (AD.map (addToAddr n) p)
        | Mod -> `Int (ID.top_of (Cilfacade.ptrdiff_ikind ())) (* we assume that address is actually casted to int first*)
        | _ -> `Address AD.top_ptr
      end
    (* If both are pointer values, we can subtract them and well, we don't
     * bother to find the result in most cases, but it's an integer. *)
    | `Address p1, `Address p2 -> begin
        let ik = Cilfacade.get_ikind t in
        let eq x y =
          if AD.is_definite x && AD.is_definite y then
            let ax = AD.choose x in
            let ay = AD.choose y in
            if AD.Addr.equal ax ay then
              let v = AD.Addr.to_var ax in
              if v = [] then
                Some true
              else (
                (* If the address id definite, it should be one or no variables *)
                assert (List.length v = 1);
                if a.f (Q.IsMultiple (List.hd v)) then
                  None
                else
                  Some true
              )
            else
              (* If they are unequal, it does not matter if the underlying var represents multiple concrete vars or not *)
              Some false
          else
            None
        in
        match op with
        (* TODO use ID.of_incl_list [0; 1] for all comparisons *)
        | MinusPP ->
          (* when subtracting pointers to arrays, per 6.5.6 of C-standard if we subtract two pointers to the same array, the difference *)
          (* between them is the difference in subscript *)
          begin
            let rec calculateDiffFromOffset x y =
              match x, y with
              | `Field ((xf:Cil.fieldinfo), xo), `Field((yf:Cil.fieldinfo), yo)
                when CilType.Fieldinfo.equal xf yf ->
                calculateDiffFromOffset xo yo
              | `Index (i, `NoOffset), `Index(j, `NoOffset) ->
                begin
                  let diff = ValueDomain.IndexDomain.sub i j in
                  match ValueDomain.IndexDomain.to_int diff with
                  | Some z -> `Int(ID.of_int ik z)
                  | _ -> `Int (ID.top_of ik)
                end
              | `Index (xi, xo), `Index(yi, yo) when xi = yi -> (* TODO: ID.equal? *)
                calculateDiffFromOffset xo yo
              | _ -> `Int (ID.top_of ik)
            in
            if AD.is_definite p1 && AD.is_definite p2 then
              match Addr.to_var_offset (AD.choose p1), Addr.to_var_offset (AD.choose p2) with
              | [x, xo], [y, yo] when CilType.Varinfo.equal x y ->
                calculateDiffFromOffset xo yo
              | _ ->
                `Int (ID.top_of ik)
            else
              `Int (ID.top_of ik)
          end
        | Eq ->
          `Int (if AD.is_bot (AD.meet p1 p2) then ID.of_int ik BI.zero else match eq p1 p2 with Some x when x -> ID.of_int ik BI.one | _ -> bool_top ik)
        | Ne ->
          `Int (if AD.is_bot (AD.meet p1 p2) then ID.of_int ik BI.one else match eq p1 p2 with Some x when x -> ID.of_int ik BI.zero | _ -> bool_top ik)
        | _ -> VD.top ()
      end
    (* For other values, we just give up! *)
    | `Bot, _ -> `Bot
    | _, `Bot -> `Bot
    | _ -> VD.top ()

  (* Auxiliary function to append an additional offset to a given offset. *)
  let rec add_offset ofs add =
    match ofs with
    | `NoOffset -> add
    | `Field (fld, `NoOffset) -> `Field (fld, add)
    | `Field (fld, ofs) -> `Field (fld, add_offset ofs add)
    | `Index (exp, `NoOffset) -> `Index (exp, add)
    | `Index (exp, ofs) -> `Index (exp, add_offset ofs add)

  (* We need the previous function with the varinfo carried along, so we can
   * map it on the address sets. *)
  let add_offset_varinfo add ad =
    match Addr.to_var_offset ad with
    | [x,ofs] -> Addr.from_var_offset (x, add_offset ofs add)
    | _ -> ad


  (**************************************************************************
   * State functions
   **************************************************************************)

  let sync' reason ctx: D.t =
    let multi =
      match reason with
      | `Init
      | `Thread ->
        true
      | _ ->
        ThreadFlag.is_multi (Analyses.ask_of_ctx ctx)
    in
    if M.tracing then M.tracel "sync" "sync multi=%B earlyglobs=%B\n" multi !GU.earlyglobs;
    if !GU.earlyglobs || multi then Priv.sync (Analyses.ask_of_ctx ctx) ctx.global ctx.sideg ctx.local reason else ctx.local

  let sync ctx reason = sync' (reason :> [`Normal | `Join | `Return | `Init | `Thread]) ctx

  let publish_all ctx reason =
    ignore (sync' reason ctx)

  let get_var (a: Q.ask) (gs: glob_fun) (st: store) (x: varinfo): value =
    if (!GU.earlyglobs || ThreadFlag.is_multi a) && is_global a x then
      Priv.read_global a gs st x
    else begin
      if M.tracing then M.tracec "get" "Singlethreaded mode.\n";
      CPA.find x st.cpa
    end

  (** [get st addr] returns the value corresponding to [addr] in [st]
   *  adding proper dependencies.
   *  For the exp argument it is always ok to put None. This means not using precise information about
   *  which part of an array is involved.  *)
  let rec get ?(full=false) a (gs: glob_fun) (st: store) (addrs:address) (exp:exp option): value =
    let at = AD.get_type addrs in
    let firstvar = if M.tracing then try (List.hd (AD.to_var_may addrs)).vname with _ -> "" else "" in
    if M.tracing then M.traceli "get" ~var:firstvar "Address: %a\nState: %a\n" AD.pretty addrs CPA.pretty st.cpa;
    (* Finding a single varinfo*offset pair *)
    let res =
      let f_addr (x, offs) =
        (* get hold of the variable value, either from local or global state *)
        let var = get_var a gs st x in
        let v = VD.eval_offset a (fun x -> get a gs st x exp) var offs exp (Some (Var x, Offs.to_cil_offset offs)) x.vtype in
        if M.tracing then M.tracec "get" "var = %a, %a = %a\n" VD.pretty var AD.pretty (AD.from_var_offset (x, offs)) VD.pretty v;
        if full then v else match v with
          | `Blob (c,s,_) -> c
          | x -> x
      in
      let f x =
        match Addr.to_var_offset x with
        | [x] -> f_addr x                    (* normal reference *)
        | _ when x = Addr.NullPtr -> VD.bot () (* null pointer *)
        | _ -> `Int (ID.top_of IChar)       (* string pointer *)
      in
      (* We form the collecting function by joining *)
      let c x = match x with (* If address type is arithmetic, and our value is an int, we cast to the correct ik *)
        | `Int _ when Cil.isArithmeticType at -> VD.cast at x
        | _ -> x
      in
      let f x a = VD.join (c @@ f x) a in      (* Finally we join over all the addresses in the set. If any of the
                                                * addresses is a topped value, joining will fail. *)
      try AD.fold f addrs (VD.bot ()) with SetDomain.Unsupported _ -> VD.top ()
    in
    if M.tracing then M.traceu "get" "Result: %a\n" VD.pretty res;
    res


  (**************************************************************************
   * Auxiliary functions for function calls
   **************************************************************************)

  (* From a list of values, presumably arguments to a function, simply extract
   * the pointer arguments. *)
  let get_ptrs (vals: value list): address list =
    let f x acc = match x with
      | `Address adrs when AD.is_top adrs ->
        M.warn "Unknown address given as function argument"; acc
      | `Address adrs when AD.to_var_may adrs = [] -> acc
      | `Address adrs ->
        let typ = AD.get_type adrs in
        if isFunctionType typ then acc else adrs :: acc
      | `Top -> M.warn "Unknown value type given as function argument"; acc
      | _ -> acc
    in
    List.fold_right f vals []

  let rec reachable_from_value (ask: Q.ask) (gs:glob_fun) st (value: value) (t: typ) (description: string)  =
    let empty = AD.empty () in
    if M.tracing then M.trace "reachability" "Checking value %a\n" VD.pretty value;
    match value with
    | `Top ->
      if VD.is_immediate_type t then () else M.warn "Unknown value in %s could be an escaped pointer address!" description; empty
    | `Bot -> (*M.debug "A bottom value when computing reachable addresses!";*) empty
    | `Address adrs when AD.is_top adrs ->
      M.warn "Unknown address in %s has escaped." description; AD.remove Addr.NullPtr adrs (* return known addresses still to be a bit more sane (but still unsound) *)
    (* The main thing is to track where pointers go: *)
    | `Address adrs -> AD.remove Addr.NullPtr adrs
    (* Unions are easy, I just ingore the type info. *)
    | `Union (f,e) -> reachable_from_value ask gs st e t description
    (* For arrays, we ask to read from an unknown index, this will cause it
     * join all its values. *)
    | `Array a -> reachable_from_value ask gs st (ValueDomain.CArrays.get ask a (ExpDomain.top (), ValueDomain.ArrIdxDomain.top ())) t description
    | `Blob (e,_,_) -> reachable_from_value ask gs st e t description
    | `List e -> reachable_from_value ask gs st (`Address (ValueDomain.Lists.entry_rand e)) t description
    | `Struct s -> ValueDomain.Structs.fold (fun k v acc -> AD.join (reachable_from_value ask gs st v t description) acc) s empty
    | `Int _ -> empty
    | `Thread _ -> empty (* thread IDs are abstract and nothing known can be reached from them *)

  (* Get the list of addresses accessable immediately from a given address, thus
   * all pointers within a structure should be considered, but we don't follow
   * pointers. We return a flattend representation, thus simply an address (set). *)
  let reachable_from_address (ask: Q.ask) (gs:glob_fun) st (adr: address): address =
    if M.tracing then M.tracei "reachability" "Checking for %a\n" AD.pretty adr;
    let res = reachable_from_value ask gs st (get ask gs st adr None) (AD.get_type adr) (AD.show adr) in
    if M.tracing then M.traceu "reachability" "Reachable addresses: %a\n" AD.pretty res;
    res

  (* The code for getting the variables reachable from the list of parameters.
   * This section is very confusing, because I use the same construct, a set of
   * addresses, as both AD elements abstracting individual (ambiguous) addresses
   * and the workset of visited addresses. *)
  let reachable_vars (ask: Q.ask) (args: address list) (gs:glob_fun) (st: store): address list =
    if M.tracing then M.traceli "reachability" "Checking reachable arguments from [%a]!\n" (d_list ", " AD.pretty) args;
    let empty = AD.empty () in
    (* We begin looking at the parameters: *)
    let argset = List.fold_right (AD.join) args empty in
    let workset = ref argset in
    (* And we keep a set of already visited variables *)
    let visited = ref empty in
    while not (AD.is_empty !workset) do
      visited := AD.union !visited !workset;
      (* ok, let's visit all the variables in the workset and collect the new variables *)
      let visit_and_collect var (acc: address): address =
        let var = AD.singleton var in (* Very bad hack! Pathetic really! *)
        AD.union (reachable_from_address ask gs st var) acc in
      let collected = AD.fold visit_and_collect !workset empty in
      (* And here we remove the already visited variables *)
      workset := AD.diff collected !visited
    done;
    (* Return the list of elements that have been visited. *)
    if M.tracing then M.traceu "reachability" "All reachable vars: %a\n" AD.pretty !visited;
    List.map AD.singleton (AD.elements !visited)

  let drop_non_ptrs (st:CPA.t) : CPA.t =
    if CPA.is_top st then st else
      let rec replace_val = function
        | `Address _ as v -> v
        | `Blob (v,s,o) ->
          begin match replace_val v with
            | `Blob (`Top,_,_)
            | `Top -> `Top
            | t -> `Blob (t,s,o)
          end
        | `Struct s ->
          let one_field fl vl st =
            match replace_val vl with
            | `Top -> st
            | v    -> ValueDomain.Structs.replace st fl v
          in
          `Struct (ValueDomain.Structs.fold one_field (ValueDomain.Structs.top ()) s)
        | _ -> `Top
      in
      CPA.map replace_val st

  let drop_ints (st:CPA.t) : CPA.t =
    if CPA.is_top st then st else
      let rec replace_val = function
        | `Int _       -> `Top
        | `Array n     -> `Array (ValueDomain.CArrays.map replace_val n)
        | `Struct n    -> `Struct (ValueDomain.Structs.map replace_val n)
        | `Union (f,v) -> `Union (f,replace_val v)
        | `Blob (n,s,o)  -> `Blob (replace_val n,s,o)
        | `Address x -> `Address (ValueDomain.AD.map ValueDomain.Addr.drop_ints x)
        | x -> x
      in
      CPA.map replace_val st

  let drop_interval = CPA.map (function `Int x -> `Int (ID.no_interval x) | x -> x)

  let context (fd: fundec) (st: store): store =
    let f keep drop_fn (st: store) = if keep then st else { st with cpa = drop_fn st.cpa} in
    st |>
    f (not !GU.earlyglobs) (CPA.filter (fun k v -> not (V.is_global k) || is_precious_glob k))
    %> f (ContextUtil.should_keep ~isAttr:GobContext ~keepOption:"ana.base.context.non-ptr" ~removeAttr:"base.no-non-ptr" ~keepAttr:"base.non-ptr" fd) drop_non_ptrs
    %> f (ContextUtil.should_keep ~isAttr:GobContext ~keepOption:"ana.base.context.int" ~removeAttr:"base.no-int" ~keepAttr:"base.int" fd) drop_ints
    %> f (ContextUtil.should_keep ~isAttr:GobContext ~keepOption:"ana.base.context.interval" ~removeAttr:"base.no-interval" ~keepAttr:"base.interval" fd) drop_interval

  let context_cpa fd (st: store) = (context fd st).cpa

  let convertToQueryLval x =
    let rec offsNormal o =
      let toInt i =
        match IdxDom.to_int i with
        | Some x ->
          (* TODO: Handle values outside of int64 *)
          let x = BI.to_int64 x in
          Const (CInt64 (x,IInt, None))
        | _ -> mkCast (Const (CStr "unknown")) intType

      in
      match o with
      | `NoOffset -> `NoOffset
      | `Field (f,o) -> `Field (f,offsNormal o)
      | `Index (i,o) -> `Index (toInt i,offsNormal o)
    in
    match x with
    | ValueDomain.AD.Addr.Addr (v,o) ->[v,offsNormal o]
    | _ -> []

  let addrToLvalSet a =
    let add x y = Q.LS.add y x in
    try
      AD.fold (fun e c -> List.fold_left add c (convertToQueryLval e)) a (Q.LS.empty ())
    with SetDomain.Unsupported _ -> Q.LS.top ()

  let reachable_top_pointers_types ctx (ps: AD.t) : Queries.TS.t =
    let module TS = Queries.TS in
    let empty = AD.empty () in
    let reachable_from_address (adr: address) =
      let with_type t = function
        | (ad,ts,true) ->
          begin match unrollType t with
            | TPtr (p,_) ->
              (ad, TS.add (unrollType p) ts, false)
            | _ ->
              (ad, ts, false)
          end
        | x -> x
      in
      let with_field (a,t,b) = function
        | `Top -> (AD.empty (), TS.top (), false)
        | `Bot -> (a,t,false)
        | `Lifted f -> with_type f.ftype (a,t,b)
      in
      let rec reachable_from_value (value: value) =
        match value with
        | `Top -> (empty, TS.top (), true)
        | `Bot -> (empty, TS.bot (), false)
        | `Address adrs when AD.is_top adrs -> (empty,TS.bot (), true)
        | `Address adrs -> (adrs,TS.bot (), AD.has_unknown adrs)
        | `Union (t,e) -> with_field (reachable_from_value e) t
        | `Array a -> reachable_from_value (ValueDomain.CArrays.get (Analyses.ask_of_ctx ctx) a (ExpDomain.top(), ValueDomain.ArrIdxDomain.top ()))
        | `Blob (e,_,_) -> reachable_from_value e
        | `List e -> reachable_from_value (`Address (ValueDomain.Lists.entry_rand e))
        | `Struct s ->
          let join_tr (a1,t1,_) (a2,t2,_) = AD.join a1 a2, TS.join t1 t2, false in
          let f k v =
            join_tr (with_type k.ftype (reachable_from_value v))
          in
          ValueDomain.Structs.fold f s (empty, TS.bot (), false)
        | `Int _ -> (empty, TS.bot (), false)
        | `Thread _ -> (empty, TS.bot (), false) (* TODO: is this right? *)
      in
      reachable_from_value (get (Analyses.ask_of_ctx ctx) ctx.global ctx.local adr None)
    in
    let visited = ref empty in
    let work = ref ps in
    let collected = ref (TS.empty ()) in
    while not (AD.is_empty !work) do
      let next = ref empty in
      let do_one a =
        let (x,y,_) = reachable_from_address (AD.singleton a) in
        collected := TS.union !collected y;
        next := AD.union !next x
      in
      if not (AD.is_top !work) then
        AD.iter do_one !work;
      visited := AD.union !visited !work;
      work := AD.diff !next !visited
    done;
    !collected

  (* The evaluation function as mutually recursive eval_lv & eval_rv *)
  let rec eval_rv (a: Q.ask) (gs:glob_fun) (st: store) (exp:exp): value =
    if M.tracing then M.traceli "evalint" "base eval_rv %a\n" d_exp exp;
    let r =
      (* we have a special expression that should evaluate to top ... *)
      if exp = MyCFG.unknown_exp then
        VD.top ()
      else
        eval_rv_ask_evalint a gs st exp
    in
    if M.tracing then M.traceu "evalint" "base eval_rv %a -> %a\n" d_exp exp VD.pretty r;
    r

  (** Evaluate expression using EvalInt query.
      Base itself also answers EvalInt, so recursion goes indirectly through queries.
      This allows every subexpression to also meet more precise value from other analyses.
      Non-integer expression just delegate to next eval_rv function. *)
  and eval_rv_ask_evalint a gs st exp =
    let eval_next () = eval_rv_no_ask_evalint a gs st exp in
    if M.tracing then M.traceli "evalint" "base eval_rv_ask_evalint %a\n" d_exp exp;
    let r =
      match Cilfacade.typeOf exp with
      | typ when Cil.isIntegralType typ && not (Cil.isConstant exp) -> (* don't EvalInt integer constants, base can do them precisely itself *)
        if M.tracing then M.traceli "evalint" "base ask EvalInt %a\n" d_exp exp;
        let a = a.f (Q.EvalInt exp) in (* through queries includes eval_next, so no (exponential) branching is necessary *)
        if M.tracing then M.traceu "evalint" "base ask EvalInt %a -> %a\n" d_exp exp Queries.ID.pretty a;
        begin match a with
          | x when Queries.ID.is_bot x -> eval_next () (* Base EvalInt returns bot on incorrect type (e.g. pthread_t); ignore and continue. *)
          (* | x -> Some (`Int x) *)
          | x -> `Int x (* cast should be unnecessary, EvalInt should guarantee right ikind already *)
        end
      | exception Cilfacade.TypeOfError _ (* Bug: typeOffset: Field on a non-compound *)
      | _ -> eval_next ()
    in
    if M.tracing then M.traceu "evalint" "base eval_rv_ask_evalint %a -> %a\n" d_exp exp VD.pretty r;
    r

  (** Evaluate expression without EvalInt query on outermost expression.
      This is used by base responding to EvalInt to immediately directly avoid EvalInt query cycle, which would return top.
      Recursive [eval_rv] calls on subexpressions still go through [eval_rv_ask_evalint]. *)
  and eval_rv_no_ask_evalint a gs st exp =
    eval_rv_ask_mustbeequal a gs st exp (* just as alias, so query doesn't weirdly have to call eval_rv_ask_mustbeequal *)

  (** Evaluate expression using MustBeEqual query.
      Otherwise just delegate to next eval_rv function. *)
  and eval_rv_ask_mustbeequal a gs st exp =
    let eval_next () = eval_rv_base a gs st exp in
    if M.tracing then M.traceli "evalint" "base eval_rv_ask_mustbeequal %a\n" d_exp exp;
    let binop op e1 e2 =
      let must_be_equal () =
        let r = a.f (Q.MustBeEqual (e1, e2)) in
        if M.tracing then M.tracel "query" "MustBeEqual (%a, %a) = %b\n" d_exp e1 d_exp e2 r;
        r
      in
      match op with
      | MinusA when must_be_equal () ->
        let ik = Cilfacade.get_ikind_exp exp in
        `Int (ID.of_int ik BI.zero)
      | MinusPI
      | MinusPP when must_be_equal () ->
        let ik = match !ptrdiffType with TInt (ik,_) -> ik | _ -> assert false in
        `Int (ID.of_int ik BI.zero)
      | Eq
      | Le
      | Ge when must_be_equal () ->
        let ik = Cilfacade.get_ikind_exp exp in
        `Int (ID.of_bool ik true)
      | Ne
      | Lt
      | Gt when must_be_equal () ->
        let ik = Cilfacade.get_ikind_exp exp in
        `Int (ID.of_bool ik false)
      | _ -> eval_next ()
    in
    let r =
      match exp with
      | BinOp (op,arg1,arg2,_) -> binop op arg1 arg2
      | _ -> eval_next ()
    in
    if M.tracing then M.traceu "evalint" "base eval_rv_ask_mustbeequal %a -> %a\n" d_exp exp VD.pretty r;
    r

  (** Evaluate expression structurally by base.
      This handles constants directly and variables using CPA.
      Subexpressions delegate to [eval_rv], which may use queries on them. *)
  and eval_rv_base (a: Q.ask) (gs:glob_fun) (st: store) (exp:exp): value =
    if M.tracing then M.traceli "evalint" "base eval_rv_base %a\n" d_exp exp;
    let rec do_offs def = function (* for types that only have one value *)
      | Field (fd, offs) -> begin
          match Goblintutil.is_blessed (TComp (fd.fcomp, [])) with
          | Some v -> do_offs (`Address (AD.singleton (Addr.from_var_offset (v,convert_offset a gs st (Field (fd, offs)))))) offs
          | None -> do_offs def offs
        end
      | Index (_, offs) -> do_offs def offs
      | NoOffset -> def
    in
    let r =
      (* query functions were no help ... now try with values*)
      match (if get_bool "exp.lower-constants" then constFold true exp else exp) with
      (* Integer literals *)
      (* seems like constFold already converts CChr to CInt64 *)
      | Const (CChr x) -> eval_rv a gs st (Const (charConstToInt x)) (* char becomes int, see Cil doc/ISO C 6.4.4.4.10 *)
      | Const (CInt64 (num,ikind,str)) ->
        (match str with Some x -> M.tracel "casto" "CInt64 (%s, %a, %s)\n" (Int64.to_string num) d_ikind ikind x | None -> ());
        `Int (ID.cast_to ikind (IntDomain.of_const (num,ikind,str)))
      (* String literals *)
      | Const (CStr x) -> `Address (AD.from_string x) (* normal 8-bit strings, type: char* *)
      | Const (CWStr xs as c) -> (* wide character strings, type: wchar_t* *)
        let x = Pretty.sprint 80 (d_const () c) in (* escapes, see impl. of d_const in cil.ml *)
        let x = String.sub x 2 (String.length x - 3) in (* remove surrounding quotes: L"foo" -> foo *)
        `Address (AD.from_string x) (* `Address (AD.str_ptr ()) *)
      (* Variables and address expressions *)
      | Lval (Var v, ofs) -> do_offs (get a gs st (eval_lv a gs st (Var v, ofs)) (Some exp)) ofs
      (*| Lval (Mem e, ofs) -> do_offs (get a gs st (eval_lv a gs st (Mem e, ofs))) ofs*)
      | Lval (Mem e, ofs) ->
        (*M.tracel "cast" "Deref: lval: %a\n" d_plainlval lv;*)
        let rec contains_vla (t:typ) = match t with
          | TPtr (t, _) -> contains_vla t
          | TArray(t, None, args) -> true
          | TArray(t, Some exp, args) when isConstant exp -> contains_vla t
          | TArray(t, Some exp, args) -> true
          | _ -> false
        in
        let b = Mem e, NoOffset in (* base pointer *)
        let t = Cilfacade.typeOfLval b in (* static type of base *)
        let p = eval_lv a gs st b in (* abstract base addresses *)
        let v = (* abstract base value *)
          let open Addr in
          (* pre VLA: *)
          (* let cast_ok = function Addr a -> sizeOf t <= sizeOf (get_type_addr a) | _ -> false in *)
          let cast_ok = function
            | Addr a ->
              begin
                match Cil.isInteger (sizeOf t), Cil.isInteger (sizeOf (get_type_addr a)) with
                | Some i1, Some i2 -> Int64.compare i1 i2 <= 0
                | _ ->
                  if contains_vla t || contains_vla (get_type_addr a) then
                    begin
                      (* TODO: Is this ok? *)
                      M.warn "Casting involving a VLA is assumed to work";
                      true
                    end
                  else
                    false
              end
            | _ -> false
          in
          if AD.for_all cast_ok p then
            get a gs st p (Some exp)  (* downcasts are safe *)
          else
            VD.top () (* upcasts not! *)
        in
        let v' = VD.cast t v in (* cast to the expected type (the abstract type might be something other than t since we don't change addresses upon casts!) *)
        if M.tracing then M.tracel "cast" "Ptr-Deref: cast %a to %a = %a!\n" VD.pretty v d_type t VD.pretty v';
        let v' = VD.eval_offset a (fun x -> get a gs st x (Some exp)) v' (convert_offset a gs st ofs) (Some exp) None t in (* handle offset *)
        let v' = do_offs v' ofs in (* handle blessed fields? *)
        v'
      (* Binary operators *)
      (* Eq/Ne when both values are equal and casted to the same type *)
      | BinOp (op, (CastE (t1, e1) as c1), (CastE (t2, e2) as c2), typ) when typeSig t1 = typeSig t2 && (op = Eq || op = Ne) ->
        let a1 = eval_rv a gs st e1 in
        let a2 = eval_rv a gs st e2 in
        let te1 = Cilfacade.typeOf e1 in
        let te2 = Cilfacade.typeOf e2 in
        let both_arith_type = isArithmeticType te1 && isArithmeticType te2 in
        let is_safe = (VD.equal a1 a2 || VD.is_safe_cast t1 te1 && VD.is_safe_cast t2 te2) && not both_arith_type in
        M.tracel "cast" "remove cast on both sides for %a? -> %b\n" d_exp exp is_safe;
        if is_safe then ( (* we can ignore the casts if the values are equal anyway, or if the casts can't change the value *)
          let e1 = if isArithmeticType te1 then c1 else e1 in
          let e2 = if isArithmeticType te2 then c2 else e2 in
          eval_rv a gs st (BinOp (op, e1, e2, typ))
        )
        else
          let a1 = eval_rv a gs st c1 in
          let a2 = eval_rv a gs st c2 in
          evalbinop a st op t1 a1 t2 a2 typ
      | BinOp (op,arg1,arg2,typ) ->
        let a1 = eval_rv a gs st arg1 in
        let a2 = eval_rv a gs st arg2 in
        let t1 = Cilfacade.typeOf arg1 in
        let t2 = Cilfacade.typeOf arg2 in
        evalbinop a st op t1 a1 t2 a2 typ
      (* Unary operators *)
      | UnOp (op,arg1,typ) ->
        let a1 = eval_rv a gs st arg1 in
        evalunop op typ a1
      (* The &-operator: we create the address abstract element *)
      | AddrOf lval -> `Address (eval_lv a gs st lval)
      (* CIL's very nice implicit conversion of an array name [a] to a pointer
        * to its first element [&a[0]]. *)
      | StartOf lval ->
        let array_ofs = `Index (IdxDom.of_int (Cilfacade.ptrdiff_ikind ()) BI.zero, `NoOffset) in
        let array_start ad =
          match Addr.to_var_offset ad with
          | [x, offs] -> Addr.from_var_offset (x, add_offset offs array_ofs)
          | _ -> ad
        in
        `Address (AD.map array_start (eval_lv a gs st lval))
      | CastE (t, Const (CStr x)) -> (* VD.top () *) eval_rv a gs st (Const (CStr x)) (* TODO safe? *)
      | CastE  (t, exp) ->
        let v = eval_rv a gs st exp in
        VD.cast ~torg:(Cilfacade.typeOf exp) t v
      | _ -> VD.top ()
    in
    if M.tracing then M.traceu "evalint" "base eval_rv_base %a -> %a\n" d_exp exp VD.pretty r;
    r
  (* A hackish evaluation of expressions that should immediately yield an
   * address, e.g. when calling functions. *)
  and eval_fv a (gs:glob_fun) st (exp:exp): AD.t =
    match exp with
    | Lval lval -> eval_lv a gs st lval
    | _ -> eval_tv a gs st exp
  (* Used also for thread creation: *)
  and eval_tv a (gs:glob_fun) st (exp:exp): AD.t =
    match (eval_rv a gs st exp) with
    | `Address x -> x
    | _          -> failwith "Problems evaluating expression to function calls!"
  and eval_int a gs st exp =
    match eval_rv a gs st exp with
    | `Int x -> x
    | _ -> ID.top_of (Cilfacade.get_ikind_exp exp)
  (* A function to convert the offset to our abstract representation of
   * offsets, i.e.  evaluate the index expression to the integer domain. *)
  and convert_offset a (gs:glob_fun) (st: store) (ofs: offset) =
    match ofs with
    | NoOffset -> `NoOffset
    | Field (fld, ofs) -> `Field (fld, convert_offset a gs st ofs)
    | Index (exp, ofs) ->
      let exp_rv = eval_rv a gs st exp in
      match exp_rv with
      | `Int i -> `Index (iDtoIdx i, convert_offset a gs st ofs)
      | `Top   -> `Index (IdxDom.top (), convert_offset a gs st ofs)
      | `Bot -> `Index (IdxDom.bot (), convert_offset a gs st ofs)
      | _ -> failwith "Index not an integer value"
  (* Evaluation of lvalues to our abstract address domain. *)
  and eval_lv (a: Q.ask) (gs:glob_fun) st (lval:lval): AD.t =
    let rec do_offs def = function
      | Field (fd, offs) -> begin
          match Goblintutil.is_blessed (TComp (fd.fcomp, [])) with
          | Some v -> do_offs (AD.singleton (Addr.from_var_offset (v,convert_offset a gs st (Field (fd, offs))))) offs
          | None -> do_offs def offs
        end
      | Index (_, offs) -> do_offs def offs
      | NoOffset -> def
    in
    match lval with
    | Var x, NoOffset when (not x.vglob) && Goblintutil.is_blessed x.vtype<> None ->
      begin match Goblintutil.is_blessed x.vtype with
        | Some v -> AD.singleton (Addr.from_var v)
        | _ ->  AD.singleton (Addr.from_var_offset (x, convert_offset a gs st NoOffset))
      end
    (* The simpler case with an explicit variable, e.g. for [x.field] we just
     * create the address { (x,field) } *)
    | Var x, ofs ->
      if x.vglob
      then AD.singleton (Addr.from_var_offset (x, convert_offset a gs st ofs))
      else do_offs (AD.singleton (Addr.from_var_offset (x, convert_offset a gs st ofs))) ofs
    (* The more complicated case when [exp = & x.field] and we are asked to
     * evaluate [(\*exp).subfield]. We first evaluate [exp] to { (x,field) }
     * and then add the subfield to it: { (x,field.subfield) }. *)
    | Mem n, ofs -> begin
        match (eval_rv a gs st n) with
        | `Address adr ->
          (if AD.is_null adr
           then M.error ~category:M.Category.Behavior.Undefined.nullpointer_dereference ~tags:[CWE 476] "Must dereference NULL pointer"
           else if AD.may_be_null adr
           then M.warn ~category:M.Category.Behavior.Undefined.nullpointer_dereference ~tags:[CWE 476] "May dereference NULL pointer");
          do_offs (AD.map (add_offset_varinfo (convert_offset a gs st ofs)) adr) ofs
        | `Bot -> AD.bot ()
        | _ ->  let str = Pretty.sprint ~width:80 (Pretty.dprintf "%a " d_lval lval) in
          M.debug "Failed evaluating %s to lvalue" str; do_offs AD.unknown_ptr ofs
      end

  (* run eval_rv from above and keep a result that is bottom *)
  (* this is needed for global variables *)
  let eval_rv_keep_bot = eval_rv

  (* run eval_rv from above, but change bot to top to be sound for programs with undefined behavior. *)
  (* Previously we only gave sound results for programs without undefined behavior, so yielding bot for accessing an uninitialized array was considered ok. Now only [invariant] can yield bot/Deadcode if the condition is known to be false but evaluating an expression should not be bot. *)
  let eval_rv (a: Q.ask) (gs:glob_fun) (st: store) (exp:exp): value =
    try
      let r = eval_rv a gs st exp in
      if M.tracing then M.tracel "eval" "eval_rv %a = %a\n" d_exp exp VD.pretty r;
      if VD.is_bot r then VD.top_value (Cilfacade.typeOf exp) else r
    with IntDomain.ArithmeticOnIntegerBot _ ->
      ValueDomain.Compound.top_value (Cilfacade.typeOf exp)

  let query_evalint ask gs st e =
    if M.tracing then M.traceli "evalint" "base query_evalint %a\n" d_exp e;
    let r = match eval_rv_no_ask_evalint ask gs st e with
      | `Int i -> i (* cast should be unnecessary, eval_rv should guarantee right ikind already *)
      | `Bot   -> Queries.ID.bot () (* TODO: remove? *)
      (* | v      -> M.warn ("Query function answered " ^ (VD.show v)); Queries.Result.top q *)
      | v      -> M.debug ~category:Analyzer "Base EvalInt %a query answering bot instead of %a" d_exp e VD.pretty v; Queries.ID.bot ()
    in
    if M.tracing then M.traceu "evalint" "base query_evalint %a -> %a\n" d_exp e Queries.ID.pretty r;
    r

  (* Evaluate an expression containing only locals. This is needed for smart joining the partitioned arrays where ctx is not accessible. *)
  (* This will yield `Top for expressions containing any access to globals, and does not make use of the query system. *)
  (* Wherever possible, don't use this but the query system or normal eval_rv instead. *)
  let eval_exp st (exp:exp) =
    (* Since ctx is not available here, we need to make some adjustments *)
    let rec query: type a. a Queries.t -> a Queries.result = fun q ->
      match q with
      | EvalInt e -> query_evalint ask gs st e (* mimic EvalInt query since eval_rv needs it *)
      | _ -> Queries.Result.top q
    and ask = { Queries.f = fun (type a) (q: a Queries.t) -> query q } (* our version of ask *)
    and gs = fun _ -> G.top () in (* the expression is guaranteed to not contain globals *)
    match (eval_rv ask gs st exp) with
    | `Int x -> ValueDomain.ID.to_int x
    | _ -> None

  let eval_funvar ctx fval: varinfo list =
    try
      let fp = eval_fv (Analyses.ask_of_ctx ctx) ctx.global ctx.local fval in
      if AD.mem Addr.UnknownPtr fp then begin
        M.warn "Function pointer %a may contain unknown functions." d_exp fval;
        dummyFunDec.svar :: AD.to_var_may fp
      end else
        AD.to_var_may fp
    with SetDomain.Unsupported _ ->
      M.warn "Unknown call to function %a." d_exp fval;
      [dummyFunDec.svar]

  (* interpreter end *)

  let query ctx (type a) (q: a Q.t): a Q.result =
    match q with
    | Q.EvalFunvar e ->
      begin
        let fs = eval_funvar ctx e in
        (*          Messages.warn ~msg:("Base: I should know it! "^string_of_int (List.length fs)) ();*)
        List.fold_left (fun xs v -> Q.LS.add (v,`NoOffset) xs) (Q.LS.empty ()) fs
      end
    | Q.EvalInt e ->
      query_evalint (Analyses.ask_of_ctx ctx) ctx.global ctx.local e
    | Q.EvalLength e -> begin
        match eval_rv (Analyses.ask_of_ctx ctx) ctx.global ctx.local e with
        | `Address a ->
          let slen = List.map String.length (AD.to_string a) in
          let lenOf = function
            | TArray (_, l, _) -> (try Some (lenOfArray l) with _ -> None)
            | _ -> None
          in
          let alen = List.filter_map (fun v -> lenOf v.vtype) (AD.to_var_may a) in
          let d = List.fold_left ID.join (ID.bot_of (Cilfacade.ptrdiff_ikind ())) (List.map (ID.of_int (Cilfacade.ptrdiff_ikind ()) %BI.of_int) (slen @ alen)) in
          (* ignore @@ printf "EvalLength %a = %a\n" d_exp e ID.pretty d; *)
          d
        | `Bot -> Queries.Result.bot q (* TODO: remove *)
        | _ -> Queries.Result.top q
      end
    | Q.BlobSize e -> begin
        let p = eval_rv (Analyses.ask_of_ctx ctx) ctx.global ctx.local e in
        (* ignore @@ printf "BlobSize %a MayPointTo %a\n" d_plainexp e VD.pretty p; *)
        match p with
        | `Address a ->
          let r = get ~full:true (Analyses.ask_of_ctx ctx) ctx.global ctx.local a  None in
          (* ignore @@ printf "BlobSize %a = %a\n" d_plainexp e VD.pretty r; *)
          (match r with
           | `Blob (_,s,_) -> s
           | _ -> Queries.Result.top q)
        | _ -> Queries.Result.top q
      end
    | Q.MayPointTo e -> begin
        match eval_rv (Analyses.ask_of_ctx ctx) ctx.global ctx.local e with
        | `Address a ->
          let s = addrToLvalSet a in
          if AD.mem Addr.UnknownPtr a
          then Q.LS.add (dummyFunDec.svar, `NoOffset) s
          else s
        | `Bot -> Queries.Result.bot q (* TODO: remove *)
        | _ -> Queries.Result.top q
      end
    | Q.EvalThread e -> begin
<<<<<<< HEAD
        match eval_rv (Analyses.ask_of_ctx ctx) ctx.global ctx.local e with
=======
      let v = eval_rv (Analyses.ask_of_ctx ctx) ctx.global ctx.local e in
      (* ignore (Pretty.eprintf "evalthread %a (%a): %a" d_exp e d_plainexp e VD.pretty v); *)
      match v with
>>>>>>> e168a4e2
        | `Thread a -> a
        | `Bot -> Queries.Result.bot q (* TODO: remove *)
        | _ -> Queries.Result.top q
      end
    | Q.ReachableFrom e -> begin
        match eval_rv (Analyses.ask_of_ctx ctx) ctx.global ctx.local e with
        | `Top -> Queries.Result.top q
        | `Bot -> Queries.Result.bot q (* TODO: remove *)
        | `Address a when AD.is_top a || AD.mem Addr.UnknownPtr a ->
          Q.LS.top ()
        | `Address a ->
          let xs = List.map addrToLvalSet (reachable_vars (Analyses.ask_of_ctx ctx) [a] ctx.global ctx.local) in
          let addrs = List.fold_left (Q.LS.join) (Q.LS.empty ()) xs in
          addrs
        | _ -> Q.LS.empty ()
      end
    | Q.ReachableUkTypes e -> begin
        match eval_rv (Analyses.ask_of_ctx ctx) ctx.global ctx.local e with
        | `Top -> Queries.Result.top q
        | `Bot -> Queries.Result.bot q (* TODO: remove *)
        | `Address a when AD.is_top a || AD.mem Addr.UnknownPtr a ->
          Q.TS.top ()
        | `Address a ->
          reachable_top_pointers_types ctx a
        | _ -> Q.TS.empty ()
      end
    | Q.EvalStr e -> begin
        match eval_rv (Analyses.ask_of_ctx ctx) ctx.global ctx.local e with
        (* exactly one string in the set (works for assignments of string constants) *)
        | `Address a when List.length (AD.to_string a) = 1 -> (* exactly one string *)
          `Lifted (List.hd (AD.to_string a))
        (* check if we have an array of chars that form a string *)
        (* TODO return may-points-to-set of strings *)
        | `Address a when List.length (AD.to_string a) > 1 -> (* oh oh *)
          M.debug "EvalStr (%a) returned %a" d_exp e AD.pretty a;
          Queries.Result.top q
        | `Address a when List.length (AD.to_var_may a) = 1 -> (* some other address *)
          (* Cil.varinfo * (AD.Addr.field, AD.Addr.idx) Lval.offs *)
          (* ignore @@ printf "EvalStr `Address: %a -> %s (must %i, may %i)\n" d_plainexp e (VD.short 80 (`Address a)) (List.length @@ AD.to_var_must a) (List.length @@ AD.to_var_may a); *)
          begin match unrollType (Cilfacade.typeOf e) with
            | TPtr(TInt(IChar, _), _) ->
              let v, offs = Q.LS.choose @@ addrToLvalSet a in
              let ciloffs = Lval.CilLval.to_ciloffs offs in
              let lval = Var v, ciloffs in
              (try `Lifted (Bytes.to_string (Hashtbl.find char_array lval))
               with Not_found -> Queries.Result.top q)
            | _ -> (* what about ISChar and IUChar? *)
              (* ignore @@ printf "Type %a\n" d_plaintype t; *)
              Queries.Result.top q
          end
        | x ->
          (* ignore @@ printf "EvalStr Unknown: %a -> %s\n" d_plainexp e (VD.short 80 x); *)
          Queries.Result.top q
      end
    | Q.MustBeEqual (e1, e2) -> begin
        let e1_val = eval_rv (Analyses.ask_of_ctx ctx) ctx.global ctx.local e1 in
        let e2_val = eval_rv (Analyses.ask_of_ctx ctx) ctx.global ctx.local e2 in
        match e1_val, e2_val with
        | `Int i1, `Int i2 -> begin
            match ID.to_int i1, ID.to_int i2 with
            | Some i1', Some i2' when i1' = i2' -> true
            | _ -> false
          end
        | _ -> false
      end
    | Q.MayBeEqual (e1, e2) -> begin
        (* Printf.printf "---------------------->  may equality check for %s and %s \n" (ExpDomain.short 20 (`Lifted e1)) (ExpDomain.short 20 (`Lifted e2)); *)
        let e1_val = eval_rv (Analyses.ask_of_ctx ctx) ctx.global ctx.local e1 in
        let e2_val = eval_rv (Analyses.ask_of_ctx ctx) ctx.global ctx.local e2 in
        match e1_val, e2_val with
        | `Int i1, `Int i2 -> begin
            (* This should behave like == and also work on different int types, hence the cast (just like with == in C) *)
            let e1_ik = Cilfacade.get_ikind_exp e1 in
            let e2_ik = Cilfacade.get_ikind_exp e2 in
            let ik= Cil.commonIntKind e1_ik e2_ik in
            if ID.is_bot (ID.meet (ID.cast_to ik i1) (ID.cast_to ik i2)) then
              begin
                (* Printf.printf "----------------------> NOPE may equality check for %s and %s \n" (ExpDomain.short 20 (`Lifted e1)) (ExpDomain.short 20 (`Lifted e2)); *)
                false
              end
            else true
          end
        | _ -> true
      end
    | Q.MayBeLess (e1, e2) -> begin
        (* Printf.printf "----------------------> may check for %s < %s \n" (ExpDomain.short 20 (`Lifted e1)) (ExpDomain.short 20 (`Lifted e2)); *)
        let e1_val = eval_rv (Analyses.ask_of_ctx ctx) ctx.global ctx.local e1 in
        let e2_val = eval_rv (Analyses.ask_of_ctx ctx) ctx.global ctx.local e2 in
        match e1_val, e2_val with
        | `Int i1, `Int i2 -> begin
            match (ID.minimal i1), (ID.maximal i2) with
            | Some i1', Some i2' ->
              if i1' >= i2' then
                begin
                  (* Printf.printf "----------------------> NOPE may check for %s < %s \n" (ExpDomain.short 20 (`Lifted e1)) (ExpDomain.short 20 (`Lifted e2)); *)
                  false
                end
              else true
            | _ -> true
          end
        | _ -> true
      end
    | Q.IsMultiple v -> WeakUpdates.mem v ctx.local.weak
    | _ -> Q.Result.top q

  let update_variable variable typ value cpa =
    if ((get_bool "exp.volatiles_are_top") && (is_always_unknown variable)) then
      CPA.add variable (VD.top_value typ) cpa
    else
      CPA.add variable value cpa

  (** Add dependencies between a value and the expression it (or any of its contents) are partitioned by *)
  let add_partitioning_dependencies (x:varinfo) (value:VD.t) (st:store):store =
    let add_one_dep (array:varinfo) (var:varinfo) dep =
      let vMap = Dep.find_opt var dep |? Dep.VarSet.empty () in
      let vMapNew = Dep.VarSet.add array vMap in
      Dep.add var vMapNew dep
    in
    match value with
    | `Array _
    | `Struct _
    | `Union _ ->
      begin
        let vars_in_paritioning = VD.affecting_vars value in
        let dep_new = List.fold_left (fun dep var -> add_one_dep x var dep) st.deps vars_in_paritioning in
        { st with deps = dep_new }
      end
    (* `List and `Blob cannot contain arrays *)
    | _ ->  st


  (** [set st addr val] returns a state where [addr] is set to [val]
   * it is always ok to put None for lval_raw and rval_raw, this amounts to not using/maintaining
   * precise information about arrays. *)
  let set (a: Q.ask) ?(ctx=None) ?(invariant=false) ?lval_raw ?rval_raw ?t_override (gs:glob_fun) (st: store) (lval: AD.t) (lval_type: Cil.typ) (value: value) : store =
    let update_variable x t y z =
      if M.tracing then M.tracel "setosek" ~var:x.vname "update_variable: start '%s' '%a'\nto\n%a\n\n" x.vname VD.pretty y CPA.pretty z;
      let r = update_variable x t y z in (* refers to defintion that is outside of set *)
      if M.tracing then M.tracel "setosek" ~var:x.vname "update_variable: start '%s' '%a'\nto\n%a\nresults in\n%a\n" x.vname VD.pretty y CPA.pretty z CPA.pretty r;
      r
    in
    let firstvar = if M.tracing then try (List.hd (AD.to_var_may lval)).vname with _ -> "" else "" in
    let lval_raw = (Option.map (fun x -> Lval x) lval_raw) in
    if M.tracing then M.tracel "set" ~var:firstvar "lval: %a\nvalue: %a\nstate: %a\n" AD.pretty lval VD.pretty value CPA.pretty st.cpa;
    (* Updating a single varinfo*offset pair. NB! This function's type does
     * not include the flag. *)
    let update_one_addr (x, offs) (st: store): store =
      let cil_offset = Offs.to_cil_offset offs in
      let t = match t_override with
        | Some t -> t
        | None ->
          if a.f (Q.IsHeapVar x) then
            (* the vtype of heap vars will be TVoid, so we need to trust the pointer we got to this to be of the right type *)
            (* i.e. use the static type of the pointer here *)
            lval_type
          else
            try
              Cilfacade.typeOfLval (Var x, cil_offset)
            with Cilfacade.TypeOfError _ ->
              (* If we cannot determine the correct type here, we go with the one of the LVal *)
              (* This will usually lead to a type mismatch in the ValueDomain (and hence supertop) *)
              M.warn "Cilfacade.typeOfLval failed Could not obtain the type of %a" d_lval (Var x, cil_offset);
              lval_type
      in
      let update_offset old_value =
        let new_value = VD.update_offset a old_value offs value lval_raw ((Var x), cil_offset) t in
        if WeakUpdates.mem x st.weak then
          VD.join old_value new_value
        else if invariant then
          (* without this, invariant for ambiguous pointer might worsen precision for each individual address to their join *)
          VD.meet old_value new_value
        else
          new_value
      in
      if M.tracing then M.tracel "setosek" ~var:firstvar "update_one_addr: start with '%a' (type '%a') \nstate:%a\n\n" AD.pretty (AD.from_var_offset (x,offs)) d_type x.vtype D.pretty st;
      if isFunctionType x.vtype then begin
        if M.tracing then M.tracel "setosek" ~var:firstvar "update_one_addr: returning: '%a' is a function type \n" d_type x.vtype;
        st
      end else
      if get_bool "exp.globs_are_top" then begin
        if M.tracing then M.tracel "setosek" ~var:firstvar "update_one_addr: BAD? exp.globs_are_top is set \n";
        { st with cpa = CPA.add x `Top st.cpa }
      end else
        (* Check if we need to side-effect this one. We no longer generate
         * side-effects here, but the code still distinguishes these cases. *)
      if (!GU.earlyglobs || ThreadFlag.is_multi a) && is_global a x then begin
        if M.tracing then M.tracel "setosek" ~var:x.vname "update_one_addr: update a global var '%s' ...\n" x.vname;
        let new_value = update_offset (Priv.read_global a gs st x) in

        (* Projection to highest Precision *)
        let b = GobConfig.get_bool "exp.annotated.precision" in
        let new_value' = if b then VD.projection (IDU.max_precision ()) new_value else new_value in

        let r = Priv.write_global ~invariant a gs (Option.get ctx).sideg st x new_value' in
        if M.tracing then M.tracel "setosek" ~var:x.vname "update_one_addr: updated a global var '%s' \nstate:%a\n\n" x.vname D.pretty r;
        r
      end else begin
        if M.tracing then M.tracel "setosek" ~var:x.vname "update_one_addr: update a local var '%s' ...\n" x.vname;
        (* Normal update of the local state *)
        let new_value = update_offset (CPA.find x st.cpa) in
        (* what effect does changing this local variable have on arrays -
           we only need to do this here since globals are not allowed in the
           expressions for partitioning *)
        let effect_on_arrays (a: Q.ask) (st: store) =
          let affected_arrays =
            let set = Dep.find_opt x st.deps |? Dep.VarSet.empty () in
            Dep.VarSet.elements set
          in
          let movement_for_expr l' r' currentE' =
            let are_equal e1 e2 = a.f (Q.MustBeEqual (e1, e2)) in
            let t = Cilfacade.typeOf currentE' in
            let ik = Cilfacade.get_ikind t in
            let newE = Basetype.CilExp.replace l' r' currentE' in
            let currentEPlusOne = BinOp (PlusA, currentE', Cil.kinteger ik 1, t) in
            if are_equal newE currentEPlusOne then
              Some 1
            else
              let currentEMinusOne = BinOp (MinusA, currentE', Cil.kinteger ik 1, t) in
              if are_equal newE currentEMinusOne then
                Some (-1)
              else
                None
          in
          let effect_on_array actually_moved arr (st: store):store =
            let v = CPA.find arr st.cpa in
            let nval =
              if actually_moved then
                match lval_raw, rval_raw with
                | Some (Lval(Var l',NoOffset)), Some r' ->
                  begin
                    let moved_by = movement_for_expr l' r' in
                    VD.affect_move a v x moved_by
                  end
                | _  ->
                  VD.affect_move a v x (fun x -> None)
              else
                let patched_ask =
                  match ctx with
                  | Some ctx ->
                    (* The usual recursion trick for ctx. *)
                    (* Must change ctx used by ask to also use new st (not ctx.local), otherwise recursive EvalInt queries use outdated state. *)
                    (* Note: query is just called on base, but not any other analyses. Potentially imprecise, but seems to be sufficient for now. *)
                    let rec ctx' =
                      { ctx with
                        ask = (fun (type a) (q: a Queries.t) -> query ctx' q)
                      ; local = st
                      }
                    in
                    Analyses.ask_of_ctx ctx'
                  | _ ->
                    a
                in
                let moved_by = fun x -> Some 0 in (* this is ok, the information is not provided if it *)
                VD.affect_move patched_ask v x moved_by     (* was a set call caused e.g. by a guard *)
            in
            { st with cpa = update_variable arr arr.vtype nval st.cpa }
          in
          (* within invariant, a change to the way arrays are partitioned is not necessary *)
          List.fold_left (fun x y -> effect_on_array (not invariant) y x) st affected_arrays
        in
        let x_updated = update_variable x t new_value st.cpa in
        let with_dep = add_partitioning_dependencies x new_value {st with cpa = x_updated } in
        effect_on_arrays a with_dep
      end
    in
    let update_one x store =
      match Addr.to_var_offset x with
      | [x] -> update_one_addr x store
      | _ -> store
    in try
      (* We start from the current state and an empty list of global deltas,
       * and we assign to all the the different possible places: *)
      let nst = AD.fold update_one lval st in
      (* if M.tracing then M.tracel "setosek" ~var:firstvar "new state1 %a\n" CPA.pretty nst; *)
      (* If the address was definite, then we just return it. If the address
       * was ambiguous, we have to join it with the initial state. *)
      let nst = if AD.cardinal lval > 1 then { nst with cpa = CPA.join st.cpa nst.cpa } else nst in
      (* if M.tracing then M.tracel "setosek" ~var:firstvar "new state2 %a\n" CPA.pretty nst; *)
      nst
    with
    (* If any of the addresses are unknown, we ignore it!?! *)
    | SetDomain.Unsupported x ->
      (* if M.tracing then M.tracel "setosek" ~var:firstvar "set got an exception '%s'\n" x; *)
      M.warn "Assignment to unknown address"; st

  let set_many ?ctx a (gs:glob_fun) (st: store) lval_value_list: store =
    (* Maybe this can be done with a simple fold *)
    let f (acc: store) ((lval:AD.t),(typ:Cil.typ),(value:value)): store =
      set ~ctx a gs acc lval typ value
    in
    (* And fold over the list starting from the store turned wstore: *)
    List.fold_left f st lval_value_list

  let rem_many a (st: store) (v_list: varinfo list): store =
    let f acc v = CPA.remove v acc in
    let g dep v = Dep.remove v dep in
    { st with cpa = List.fold_left f st.cpa v_list; deps = List.fold_left g st.deps v_list }

  (* Removes all partitionings done according to this variable *)
  let rem_many_paritioning a (st:store) (v_list: varinfo list):store =
    (* Removes the partitioning information from all affected arrays, call before removing locals *)
    let rem_partitioning a (st:store) (x:varinfo):store =
      let affected_arrays =
        let set = Dep.find_opt x st.deps |? Dep.VarSet.empty () in
        Dep.VarSet.elements set
      in
      let effect_on_array arr st =
        let v = CPA.find arr st in
        let nval = VD.affect_move ~replace_with_const:(get_bool ("exp.partition-arrays.partition-by-const-on-return")) a v x (fun _ -> None) in (* Having the function for movement return None here is equivalent to forcing the partitioning to be dropped *)
        update_variable arr arr.vtype nval st
      in
      { st with cpa = List.fold_left (fun x y -> effect_on_array y x) st.cpa affected_arrays }
    in
    let f s v = rem_partitioning a s v in
    List.fold_left f st v_list

  (**************************************************************************
    * Auxillary functions
    **************************************************************************)

  let is_some_bot x =
    match x with
    | `Int n ->  ID.is_bot n
    | `Address n ->  AD.is_bot n
    | `Struct n ->  ValueDomain.Structs.is_bot n
    | `Union n ->  ValueDomain.Unions.is_bot n
    | `Array n ->  ValueDomain.CArrays.is_bot n
    | `Blob n ->  ValueDomain.Blobs.is_bot n
    | `List n ->  ValueDomain.Lists.is_bot n
    | `Thread n -> ValueDomain.Threads.is_bot n
    | `Bot -> false (* HACK: bot is here due to typing conflict (we do not cast appropriately) *)
    | `Top -> false

  let invariant ctx a (gs:glob_fun) st exp tv =
    (* We use a recursive helper function so that x != 0 is false can be handled
     * as x == 0 is true etc *)
    let rec helper (op: binop) (lval: lval) (value: value) (tv: bool) =
      match (op, lval, value, tv) with
      (* The true-branch where x == value: *)
      | Eq, x, value, true ->
        if M.tracing then M.tracec "invariant" "Yes, %a equals %a\n" d_lval x VD.pretty value;
        (match value with
         | `Int n ->
           let ikind = Cilfacade.get_ikind_exp (Lval lval) in
           Some (x, `Int (ID.cast_to ikind n))
         | _ -> Some(x, value))
      (* The false-branch for x == value: *)
      | Eq, x, value, false -> begin
          match value with
          | `Int n -> begin
              match ID.to_int n with
              | Some n ->
                (* When x != n, we can return a singleton exclusion set *)
                if M.tracing then M.tracec "invariant" "Yes, %a is not %s\n" d_lval x (BI.to_string n);
                let ikind = Cilfacade.get_ikind_exp (Lval lval) in
                Some (x, `Int (ID.of_excl_list ikind [n]))
              | None -> None
            end
          | `Address n -> begin
              if M.tracing then M.tracec "invariant" "Yes, %a is not %a\n" d_lval x AD.pretty n;
              match eval_rv a gs st (Lval x) with
              | `Address a when AD.is_definite n ->
                Some (x, `Address (AD.diff a n))
              | `Top when AD.is_null n ->
                Some (x, `Address AD.not_null)
              | v ->
                if M.tracing then M.tracec "invariant" "No address invariant for: %a != %a\n" VD.pretty v AD.pretty n;
                None
            end
          (* | `Address a -> Some (x, value) *)
          | _ ->
            (* We can't say anything else, exclusion sets are finite, so not
             * being in one means an infinite number of values *)
            if M.tracing then M.tracec "invariant" "Failed! (not a definite value)\n";
            None
        end
      | Ne, x, value, _ -> helper Eq x value (not tv)
      | Lt, x, value, _ -> begin
          match value with
          | `Int n -> begin
              let ikind = Cilfacade.get_ikind_exp (Lval lval) in
              let n = ID.cast_to ikind n in
              let range_from x = if tv then ID.ending ikind (BI.sub x BI.one) else ID.starting ikind x in
              let limit_from = if tv then ID.maximal else ID.minimal in
              match limit_from n with
              | Some n ->
                if M.tracing then M.tracec "invariant" "Yes, success! %a is not %s\n\n" d_lval x (BI.to_string n);
                Some (x, `Int (range_from n))
              | None -> None
            end
          | _ -> None
        end
      | Le, x, value, _ -> begin
          match value with
          | `Int n -> begin
              let ikind = Cilfacade.get_ikind_exp (Lval lval) in
              let n = ID.cast_to ikind n in
              let range_from x = if tv then ID.ending ikind x else ID.starting ikind (BI.add x BI.one) in
              let limit_from = if tv then ID.maximal else ID.minimal in
              match limit_from n with
              | Some n ->
                if M.tracing then M.tracec "invariant" "Yes, success! %a is not %s\n\n" d_lval x (BI.to_string n);
                Some (x, `Int (range_from n))
              | None -> None
            end
          | _ -> None
        end
      | Gt, x, value, _ -> helper Le x value (not tv)
      | Ge, x, value, _ -> helper Lt x value (not tv)
      | _ ->
        if M.tracing then M.trace "invariant" "Failed! (operation not supported)\n\n";
        None
    in
    if M.tracing then M.traceli "invariant" "assume expression %a is %B\n" d_exp exp tv;
    let null_val typ =
      match Cil.unrollType typ with
      | TPtr _                    -> `Address AD.null_ptr
      | TEnum({ekind=_;_},_)
      | _                         -> `Int (ID.of_int (Cilfacade.get_ikind typ) BI.zero)
    in
    let rec derived_invariant exp tv =
      let switchedOp = function Lt -> Gt | Gt -> Lt | Le -> Ge | Ge -> Le | x -> x in (* a op b <=> b (switchedOp op) b *)
      match exp with
      (* Since we handle not only equalities, the order is important *)
      | BinOp(op, Lval x, rval, typ) -> helper op x (VD.cast (Cilfacade.typeOfLval x) (eval_rv a gs st rval)) tv
      | BinOp(op, rval, Lval x, typ) -> derived_invariant (BinOp(switchedOp op, Lval x, rval, typ)) tv
      | BinOp(op, CastE (t1, c1), CastE (t2, c2), t) when (op = Eq || op = Ne) && typeSig t1 = typeSig t2 && VD.is_safe_cast t1 (Cilfacade.typeOf c1) && VD.is_safe_cast t2 (Cilfacade.typeOf c2)
        -> derived_invariant (BinOp (op, c1, c2, t)) tv
      | BinOp(op, CastE (TInt (ik, _) as t1, Lval x), rval, typ) ->
        (match eval_rv a gs st (Lval x) with
         | `Int v ->
           (* This is tricky: It it is not sufficient to check that ID.cast_to_ik v = v
            * If there is one domain that knows this to be true and the other does not, we
            * should still impose the invariant. E.g. i -> ([1,5]; Not {0}[byte]) *)
           if VD.is_safe_cast t1 (Cilfacade.typeOfLval x) then
             derived_invariant (BinOp (op, Lval x, rval, typ)) tv
           else
             None
         | _ -> None)
      | BinOp(op, rval, CastE (TInt (_, _) as ti, Lval x), typ) ->
        derived_invariant (BinOp (switchedOp op, CastE(ti, Lval x), rval, typ)) tv
      (* Cases like if (x) are treated like if (x != 0) *)
      | Lval x ->
        (* There are two correct ways of doing it: "if ((int)x != 0)" or "if (x != (typeof(x))0))"
         * Because we try to avoid casts (and use a more precise address domain) we use the latter *)
        helper Ne x (null_val (Cilfacade.typeOf exp)) tv
      | UnOp (LNot,uexp,typ) -> derived_invariant uexp (not tv)
      | _ ->
        if M.tracing then M.tracec "invariant" "Failed! (expression %a not understood)\n\n" d_plainexp exp;
        None
    in
    let apply_invariant oldv newv =
      match oldv, newv with
      (* | `Address o, `Address n when AD.mem (Addr.unknown_ptr ()) o && AD.mem (Addr.unknown_ptr ()) n -> *)
      (*   `Address (AD.join o n) *)
      (* | `Address o, `Address n when AD.mem (Addr.unknown_ptr ()) o -> `Address n *)
      (* | `Address o, `Address n when AD.mem (Addr.unknown_ptr ()) n -> `Address o *)
      | _ -> VD.meet oldv newv
    in
    match derived_invariant exp tv with
    | Some (lval, value) ->
      if M.tracing then M.tracec "invariant" "Restricting %a with %a\n" d_lval lval VD.pretty value;
      let addr = eval_lv a gs st lval in
      if (AD.is_top addr) then st
      else
        let oldval = get a gs st addr None in (* None is ok here, we could try to get more precise, but this is ok (reading at unknown position in array) *)
        let oldval = if is_some_bot oldval then (M.tracec "invariant" "%a is bot! This should not happen. Will continue with top!" d_lval lval; VD.top ()) else oldval in
        let t_lval = Cilfacade.typeOfLval lval in
        let state_with_excluded = set a gs st addr t_lval value ~invariant:true ~ctx:(Some ctx) in
        let value =  get a gs state_with_excluded addr None in
        let new_val = apply_invariant oldval value in
        if M.tracing then M.traceu "invariant" "New value is %a\n" VD.pretty new_val;
        (* make that address meet the invariant, i.e exclusion sets will be joined *)
        if is_some_bot new_val then (
          if M.tracing then M.tracel "branchosek" "C The branch %B is dead!\n" tv;
          raise Analyses.Deadcode
        )
        else if VD.is_bot new_val
        then set a gs st addr t_lval value ~invariant:true ~ctx:(Some ctx) (* no *_raw because this is not a real assignment *)
        else set a gs st addr t_lval new_val ~invariant:true ~ctx:(Some ctx) (* no *_raw because this is not a real assignment *)
    | None ->
      if M.tracing then M.traceu "invariant" "Doing nothing.\n";
      M.warn "Invariant failed: expression \"%a\" not understood." d_plainexp exp;
      st

  let invariant ctx a gs st exp tv: store =
    let fallback reason st =
      if M.tracing then M.tracel "inv" "Can't handle %a.\n%s\n" d_plainexp exp reason;
      invariant ctx a gs st exp tv
    in
    (* inverse values for binary operation a `op` b == c *)
    (* ikind is the type of a for limiting ranges of the operands a, b. The only binops which can have different types for a, b are Shiftlt, Shiftrt (not handled below; don't use ikind to limit b there). *)
    let inv_bin_int (a, b) ikind c op =
      let warn_and_top_on_zero x =
        if GU.opt_predicate (BI.equal BI.zero) (ID.to_int x) then
          (M.warn "Must Undefined Behavior: Second argument of div or mod is 0, continuing with top";
           ID.top_of ikind)
        else
          x
      in
      let meet_bin a' b'  = ID.meet a a', ID.meet b b' in
      let meet_com oi = (* commutative *)
        try
          meet_bin (oi c b) (oi c a)
        with
          IntDomain.ArithmeticOnIntegerBot _ -> raise Deadcode in
      let meet_non oi oo = (* non-commutative *)
        try
          meet_bin (oi c b) (oo a c)
        with IntDomain.ArithmeticOnIntegerBot _ -> raise Deadcode in
      match op with
      | PlusA  -> meet_com ID.sub
      | Mult   ->
        (* Only multiplication with odd numbers is an invertible operation in (mod 2^n) *)
        (* refine x by information about y, using x * y == c *)
        let refine_by x y = (match ID.to_int y with
            | None -> x
            | Some v when BI.equal (BI.rem v (BI.of_int 2)) BI.zero (* v % 2 = 0 *) -> x (* A refinement would still be possible here, but has to take non-injectivity into account. *)
            | Some v (* when Int64.rem v 2L = 1L *) -> ID.meet x (ID.div c y)) (* Div is ok here, c must be divisible by a and b *)
        in
        (refine_by a b, refine_by b a)
      | MinusA -> meet_non ID.add ID.sub
      | Div    ->
        (* If b must be zero, we have must UB *)
        let b = warn_and_top_on_zero b in
        (* Integer division means we need to add the remainder, so instead of just `a = c*b` we have `a = c*b + a%b`.
         * However, a%b will give [-b+1, b-1] for a=top, but we only want the positive/negative side depending on the sign of c*b.
         * If c*b = 0 or it can be positive or negative, we need the full range for the remainder. *)
        let rem =
          let is_pos = ID.to_bool @@ ID.gt (ID.mul b c) (ID.of_int ikind BI.zero) = Some true in
          let is_neg = ID.to_bool @@ ID.lt (ID.mul b c) (ID.of_int ikind BI.zero) = Some true in
          let full = ID.rem a b in
          if is_pos then ID.meet (ID.starting ikind BI.zero) full
          else if is_neg then ID.meet (ID.ending ikind BI.zero) full
          else full
        in
        meet_bin (ID.add (ID.mul b c) rem) (ID.div (ID.sub a rem) c)
      | Mod    -> (* a % b == c *)
        (* If b must be zero, we have must UB *)
        let b = warn_and_top_on_zero b in
        (* a' = a/b*b + c and derived from it b' = (a-c)/(a/b)
         * The idea is to formulate a' as quotient * divisor + remainder. *)
        let a' = ID.add (ID.mul (ID.div a b) b) c in
        let b' = ID.div (ID.sub a c) (ID.div a b) in
        (* However, for [2,4]%2 == 1 this only gives [3,4].
         * If the upper bound of a is divisible by b, we can also meet with the result of a/b*b - c to get the precise [3,3].
         * If b is negative we have to look at the lower bound. *)
        let is_divisible bound =
          try ID.rem (bound a |> Option.get |> ID.of_int ikind) b |> ID.to_int = Some BI.zero with _ -> false
        in
        let max_pos = match ID.maximal b with None -> true | Some x -> BI.compare x BI.zero >= 0 in
        let min_neg = match ID.minimal b with None -> true | Some x -> BI.compare x BI.zero < 0 in
        let implies a b = not a || b in
        let a'' =
          if implies max_pos (is_divisible ID.maximal) && implies min_neg (is_divisible ID.minimal) then
            ID.meet a' (ID.sub (ID.mul (ID.div a b) b) c)
          else a'
        in
        let a''' =
          (* if both b and c are definite, we can get a precise value in the congruence domain *)
          if ID.is_int b && ID.is_int c then
            (* a%b == c  -> a: c+bℤ *)
            let t = ID.of_congruence ikind ((BatOption.get @@ ID.to_int c), (BatOption.get @@ ID.to_int b)) in
            ID.meet a'' t
          else a''
        in
        meet_bin a''' b'
      | Eq | Ne as op ->
        let both x = x, x in
        let m = ID.meet a b in
        (match op, ID.to_bool c with
         | Eq, Some true
         | Ne, Some false -> both m (* def. equal: if they compare equal, both values must be from the meet *)
         | Eq, Some false
         | Ne, Some true -> (* def. unequal *)
           (* Both values can not be in the meet together, but it's not sound to exclude the meet from both.
            * e.g. a=[0,1], b=[1,2], meet a b = [1,1], but (a != b) does not imply a=[0,0], b=[2,2] since others are possible: a=[1,1], b=[2,2]
            * Only if a is a definite value, we can exclude it from b: *)
           let excl a b = match ID.to_int a with Some x -> ID.of_excl_list ikind [x] | None -> b in
           let a' = excl b a in
           let b' = excl a b in
           if M.tracing then M.tracel "inv" "inv_bin_int: unequal: %a and %a; ikind: %a; a': %a, b': %a\n" ID.pretty a ID.pretty b d_ikind ikind ID.pretty a' ID.pretty b';
           meet_bin a' b'
         | _, _ -> a, b
        )
      | Lt | Le | Ge | Gt as op ->
        let pred x = BI.sub x BI.one in
        let succ x = BI.add x BI.one in
        (match ID.minimal a, ID.maximal a, ID.minimal b, ID.maximal b with
         | Some l1, Some u1, Some l2, Some u2 ->
           (* if M.tracing then M.tracel "inv" "Op: %s, l1: %Ld, u1: %Ld, l2: %Ld, u2: %Ld\n" (show_binop op) l1 u1 l2 u2; *)
           (match op, ID.to_bool c with
            | Le, Some true
            | Gt, Some false -> meet_bin (ID.ending ikind u2) (ID.starting ikind l1)
            | Ge, Some true
            | Lt, Some false -> meet_bin (ID.starting ikind l2) (ID.ending ikind u1)
            | Lt, Some true
            | Ge, Some false -> meet_bin (ID.ending ikind (pred u2)) (ID.starting ikind (succ l1))
            | Gt, Some true
            | Le, Some false -> meet_bin (ID.starting ikind (succ l2)) (ID.ending ikind (pred u1))
            | _, _ -> a, b)
         | _ -> a, b)
      | BOr | BXor as op->
        if M.tracing then M.tracel "inv" "Unhandled operator %a\n" d_binop op;
        (* Be careful: inv_exp performs a meet on both arguments of the BOr / BXor. *)
        a, b
      | op ->
        if M.tracing then M.tracel "inv" "Unhandled operator %a\n" d_binop op;
        a, b
    in
    let eval e st = eval_rv a gs st e in
    let eval_bool e st = match eval e st with `Int i -> ID.to_bool i | _ -> None in
    let set' lval v st = set a gs st (eval_lv a gs st lval) (Cilfacade.typeOfLval lval) v ~invariant:true ~ctx:(Some ctx) in
    let rec inv_exp c exp (st:store): store =
      (* trying to improve variables in an expression so it is bottom means dead code *)
      if ID.is_bot c then raise Deadcode;
      match exp with
      | UnOp (LNot, e, _) ->
        let ikind = Cilfacade.get_ikind_exp e in
        let c' =
          match ID.to_bool (unop_ID LNot c) with
          | Some true ->
            (* i.e. e should evaluate to [1,1] *)
            (* LNot x is 0 for any x != 0 *)
            ID.of_excl_list ikind [BI.zero]
          | Some false -> ID.of_bool ikind false
          | _ -> ID.top_of ikind
        in
        inv_exp c' e st
      | UnOp ((BNot|Neg) as op, e, _) -> inv_exp (unop_ID op c) e st
      | BinOp(op, CastE (t1, c1), CastE (t2, c2), t) when (op = Eq || op = Ne) && typeSig (Cilfacade.typeOf c1) = typeSig (Cilfacade.typeOf c2) && VD.is_safe_cast t1 (Cilfacade.typeOf c1) && VD.is_safe_cast t2 (Cilfacade.typeOf c2) ->
        inv_exp c (BinOp (op, c1, c2, t)) st
      | BinOp (op, e1, e2, _) as e ->
        if M.tracing then M.tracel "inv" "binop %a with %a %a %a == %a\n" d_exp e VD.pretty (eval e1 st) d_binop op VD.pretty (eval e2 st) ID.pretty c;
        (match eval e1 st, eval e2 st with
         | `Int a, `Int b ->
           let ikind = Cilfacade.get_ikind_exp e1 in (* both operands have the same type (except for Shiftlt, Shiftrt)! *)
           let a', b' = inv_bin_int (a, b) ikind c op in
           if M.tracing then M.tracel "inv" "binop: %a, a': %a, b': %a\n" d_exp e ID.pretty a' ID.pretty b';
           let st' = inv_exp a' e1 st in
           let st'' = inv_exp b' e2 st' in
           st''
         (* | `Address a, `Address b -> ... *)
         | a1, a2 -> fallback ("binop: got abstract values that are not `Int: " ^ sprint VD.pretty a1 ^ " and " ^ sprint VD.pretty a2) st)
      | Lval x -> (* meet x with c *)
        let t = Cil.unrollType (Cilfacade.typeOfLval x) in  (* unroll type to deal with TNamed *)
        let c' = match t with
          | TPtr _ -> `Address (AD.of_int (module ID) c)
          | TInt (ik, _)
          | TEnum ({ekind = ik; _}, _) -> `Int (ID.cast_to ik c )
          | _ -> `Int c
        in
        let oldv = eval (Lval x) st in
        let v = VD.meet oldv c' in
        if is_some_bot v then raise Deadcode
        else (
          if M.tracing then M.tracel "inv" "improve lval %a from %a to %a (c = %a, c' = %a)\n" d_lval x VD.pretty oldv VD.pretty v ID.pretty c VD.pretty c';
          set' x v st
        )
      | Const _ -> st (* nothing to do *)
      | CastE ((TInt (ik, _)) as t, e)
      | CastE ((TEnum ({ekind = ik; _ }, _)) as t, e) -> (* Can only meet the t part of an Lval in e with c (unless we meet with all overflow possibilities)! Since there is no good way to do this, we only continue if e has no values outside of t. *)
        (match eval e st with
         | `Int i ->
           if ID.leq i (ID.cast_to ik i) then
             match Cilfacade.typeOf e with
             | TInt(ik_e, _)
             | TEnum ({ekind = ik_e; _ }, _) ->
               let c' = ID.cast_to ik_e c in
               if M.tracing then M.tracel "inv" "cast: %a from %a to %a: i = %a; cast c = %a to %a = %a\n" d_exp e d_ikind ik_e d_ikind ik ID.pretty i ID.pretty c d_ikind ik_e ID.pretty c';
               inv_exp c' e st
             | x -> fallback ("CastE: e did evaluate to `Int, but the type did not match" ^ sprint d_type t) st
           else
             fallback ("CastE: " ^ sprint d_plainexp e ^ " evaluates to " ^ sprint ID.pretty i ^ " which is bigger than the type it is cast to which is " ^ sprint d_type t) st
         | v -> fallback ("CastE: e did not evaluate to `Int, but " ^ sprint VD.pretty v) st)
      | e -> fallback (sprint d_plainexp e ^ " not implemented") st
    in
    if eval_bool exp st = Some (not tv) then raise Deadcode (* we already know that the branch is dead *)
    else
      let is_cmp = function
        | BinOp ((Lt | Gt | Le | Ge | Eq | Ne), _, _, t) -> true
        | _ -> false
      in
      let itv = (* int abstraction for tv *)
        let ik = Cilfacade.get_ikind_exp exp in
        if not tv || is_cmp exp then (* false is 0, but true can be anything that is not 0, except for comparisons which yield 1 *)
          ID.of_bool ik tv (* this will give 1 for true which is only ok for comparisons *)
        else
          ID.of_excl_list ik [BI.zero] (* Lvals, Casts, arithmetic operations etc. should work with true = non_zero *)
      in
      inv_exp itv exp st

  let set_savetop ?ctx ?lval_raw ?rval_raw ask (gs:glob_fun) st adr lval_t v : store =
    if M.tracing then M.tracel "set" "savetop %a %a %a\n" AD.pretty adr d_type lval_t VD.pretty v;
    match v with
    | `Top -> set ~ctx ask gs st adr lval_t (VD.top_value (AD.get_type adr)) ?lval_raw ?rval_raw
    | v -> set ~ctx ask gs st adr lval_t v ?lval_raw ?rval_raw


  (**************************************************************************
   * Simple defs for the transfer functions
   **************************************************************************)
  let assign ctx (lval:lval) (rval:exp):store  =
    let lval_t = Cilfacade.typeOf rval in
    let char_array_hack () =
      let rec split_offset = function
        | Index(Const(CInt64(i, _, _)), NoOffset) -> (* ...[i] *)
          Index(zero, NoOffset), Some i (* all i point to StartOf(string) *)
        | NoOffset -> NoOffset, None
        | Index(exp, offs) ->
          let offs', r = split_offset offs in
          Index(exp, offs'), r
        | Field(fi, offs) ->
          let offs', r = split_offset offs in
          Field(fi, offs'), r
      in
      let last_index (lhost, offs) =
        match split_offset offs with
        | offs', Some i -> Some ((lhost, offs'), i)
        | _ -> None
      in
      match last_index lval, stripCasts rval with
      | Some (lv, i), Const(CChr c) when c<>'\000' -> (* "abc" <> "abc\000" in OCaml! *)
        let i = i64_to_int i in
        (* ignore @@ printf "%a[%i] = %c\n" d_lval lv i c; *)
        let s = try Hashtbl.find char_array lv with Not_found -> Bytes.empty in (* current string for lv or empty string *)
        if i >= Bytes.length s then ((* optimized b/c Out_of_memory *)
          let dst = Bytes.make (i+1) '\000' in
          Bytes.blit s 0 dst 0 (Bytes.length s); (* dst[0:len(s)] = s *)
          Bytes.set dst i c; (* set character i to c inplace *)
          Hashtbl.replace char_array lv dst
        ) else (
          Bytes.set s i c; (* set character i to c inplace *)
          Hashtbl.replace char_array lv s
        )
      (*BatHashtbl.modify_def "" lv (fun s -> Bytes.set s i c) char_array*)
      | _ -> ()
    in
    char_array_hack ();
    let is_list_init () =
      match lval, rval with
      | (Var a, Field (fi,NoOffset)), AddrOf((Var b, NoOffset))
        when !GU.global_initialization && CilType.Varinfo.equal a b
             && fi.fcomp.cname = "list_head"
             && (fi.fname = "prev" || fi.fname = "next") -> Some a
      | _ -> None
    in
    match is_list_init () with
    | Some a when (get_bool "exp.list-type") ->
      set ~ctx:(Some ctx) (Analyses.ask_of_ctx ctx) ctx.global ctx.local (AD.singleton (Addr.from_var a)) lval_t (`List (ValueDomain.Lists.bot ()))
    | _ ->
      let rval_val = eval_rv (Analyses.ask_of_ctx ctx) ctx.global ctx.local rval in
      let lval_val = eval_lv (Analyses.ask_of_ctx ctx) ctx.global ctx.local lval in
      (* let sofa = AD.short 80 lval_val^" = "^VD.short 80 rval_val in *)
      (* M.debug @@ sprint ~width:80 @@ dprintf "%a = %a\n%s" d_plainlval lval d_plainexp rval sofa; *)
      let not_local xs =
        let not_local x =
          match Addr.to_var_may x with
          | [x] -> is_global (Analyses.ask_of_ctx ctx) x
          | _ -> x = Addr.UnknownPtr
        in
        AD.is_top xs || AD.exists not_local xs
      in
      (match rval_val, lval_val with
       | `Address adrs, lval
         when (not !GU.global_initialization) && get_bool "kernel" && not_local lval && not (AD.is_top adrs) ->
         let find_fps e xs = Addr.to_var_must e @ xs in
         let vars = AD.fold find_fps adrs [] in
         let funs = List.filter (fun x -> isFunctionType x.vtype) vars in
         List.iter (fun x -> ctx.spawn None x []) funs
       | _ -> ()
      );
      match lval with (* this section ensure global variables contain bottom values of the proper type before setting them  *)
      | (Var v, _) when AD.is_definite lval_val && v.vglob ->
        let current_val = eval_rv_keep_bot (Analyses.ask_of_ctx ctx) ctx.global ctx.local (Lval (Var v, NoOffset)) in
        (match current_val with
         | `Bot -> (* current value is VD `Bot *)
           (match Addr.to_var_offset (AD.choose lval_val) with
            | [(x,offs)] ->
              let t = v.vtype in
              let iv = VD.bot_value t in (* correct bottom value for top level variable *)
              if M.tracing then M.tracel "set" "init bot value: %a\n" VD.pretty iv;
              let nv = VD.update_offset (Analyses.ask_of_ctx ctx) iv offs rval_val (Some  (Lval lval)) lval t in (* do desired update to value *)
              set_savetop ~ctx (Analyses.ask_of_ctx ctx) ctx.global ctx.local (AD.from_var v) lval_t nv (* set top-level variable to updated value *)
            | _ ->
              set_savetop ~ctx (Analyses.ask_of_ctx ctx) ctx.global ctx.local lval_val lval_t rval_val ~lval_raw:lval ~rval_raw:rval
           )
         | _ ->
           set_savetop ~ctx (Analyses.ask_of_ctx ctx) ctx.global ctx.local lval_val lval_t rval_val ~lval_raw:lval ~rval_raw:rval
        )
      | _ ->
        set_savetop ~ctx (Analyses.ask_of_ctx ctx) ctx.global ctx.local lval_val lval_t rval_val ~lval_raw:lval ~rval_raw:rval


  module Locmap = Deadcode.Locmap

  let dead_branches = function true -> Deadcode.dead_branches_then | false -> Deadcode.dead_branches_else

  let locmap_modify_def d k f h =
    if Locmap.mem h k then
      Locmap.replace h k (f (Locmap.find h k))
    else
      Locmap.add h k d

  let branch ctx (exp:exp) (tv:bool) : store =
    Locmap.replace Deadcode.dead_branches_cond !Tracing.next_loc exp;
    let valu = eval_rv (Analyses.ask_of_ctx ctx) ctx.global ctx.local exp in
    let refine () =
      let res = invariant ctx (Analyses.ask_of_ctx ctx) ctx.global ctx.local exp tv in
      if M.tracing then M.tracec "branch" "EqualSet result for expression %a is %a\n" d_exp exp Queries.ES.pretty (ctx.ask (Queries.EqualSet exp));
      if M.tracing then M.tracec "branch" "CondVars result for expression %a is %a\n" d_exp exp Queries.ES.pretty (ctx.ask (Queries.CondVars exp));
      if M.tracing then M.traceu "branch" "Invariant enforced!\n";
      match ctx.ask (Queries.CondVars exp) with
      | s when Queries.ES.cardinal s = 1 ->
        let e = Queries.ES.choose s in
        M.debug "CondVars result for expression %a is %a" d_exp exp d_exp e;
        invariant ctx (Analyses.ask_of_ctx ctx) ctx.global res e tv
      | _ -> res
    in
    if M.tracing then M.traceli "branch" ~subsys:["invariant"] "Evaluating branch for expression %a with value %a\n" d_exp exp VD.pretty valu;
    if M.tracing then M.tracel "branchosek" "Evaluating branch for expression %a with value %a\n" d_exp exp VD.pretty valu;
    (* First we want to see, if we can determine a dead branch: *)
    match valu with
    (* For a boolean value: *)
    | `Int value when (ID.is_bool value) ->
      if M.tracing then M.traceu "branch" "Expression %a evaluated to %a\n" d_exp exp ID.pretty value;
      (* to suppress pattern matching warnings: *)
      let fromJust x = match x with Some x -> x | None -> assert false in
      let v = fromJust (ID.to_bool value) in
      if !GU.postsolving && get_bool "dbg.print_dead_code" then begin
        if v=tv then
          Locmap.replace (dead_branches tv) !Tracing.next_loc false
        else
          locmap_modify_def true !Tracing.next_loc (fun x -> x) (dead_branches tv)
      end;
      (* Eliminate the dead branch and just propagate to the true branch *)
      if v = tv then refine () else begin
        if M.tracing then M.tracel "branchosek" "A The branch %B is dead!\n" tv;
        raise Deadcode
      end
    | `Bot ->
      if M.tracing then M.traceu "branch" "The branch %B is dead!\n" tv;
      if M.tracing then M.tracel "branchosek" "B The branch %B is dead!\n" tv;
      if !GU.postsolving && get_bool "dbg.print_dead_code" then begin
        locmap_modify_def true !Tracing.next_loc (fun x -> x) (dead_branches tv)
      end;
      raise Deadcode
    (* Otherwise we try to impose an invariant: *)
    | _ ->
      if !GU.postsolving then
        Locmap.replace (dead_branches tv) !Tracing.next_loc false;
      refine ()

  let body ctx f =
    (* First we create a variable-initvalue pair for each variable *)
    let init_var v = (AD.from_var v, v.vtype, VD.init_value v.vtype) in
    (* Apply it to all the locals and then assign them all *)
    let inits = List.map init_var f.slocals in
    set_many ~ctx (Analyses.ask_of_ctx ctx) ctx.global ctx.local inits

  let return ctx exp fundec: store =
    let st: store = ctx.local in
    match fundec.svar.vname with
    | "__goblint_dummy_init"
    | "StartupHook" ->
      if M.tracing then M.trace "init" "dummy init: %a\n" D.pretty st;
      publish_all ctx `Init;
      (* otherfun uses __goblint_dummy_init, where we can properly side effect global initialization *)
      (* TODO: move into sync `Init *)
      Priv.enter_multithreaded (Analyses.ask_of_ctx ctx) ctx.global ctx.sideg st
    | _ ->
      let locals = List.filter (fun v -> not (WeakUpdates.mem v st.weak)) (fundec.sformals @ fundec.slocals) in
      let nst_part = rem_many_paritioning (Analyses.ask_of_ctx ctx) ctx.local locals in
      let nst: store = rem_many (Analyses.ask_of_ctx ctx) nst_part locals in
      match exp with
      | None -> nst
      | Some exp ->
        let t_override = match Cilfacade.fundec_return_type fundec with
          | TVoid _ -> M.warn "Returning a value from a void function"; assert false
          | ret -> ret
        in
        (* Evaluate exp and cast the resulting value to the void-pointer-type.
           Casting to the right type here avoids precision loss on joins. *)
        let rv = eval_rv (Analyses.ask_of_ctx ctx) ctx.global ctx.local exp |> VD.cast ~torg:(Cilfacade.typeOf exp) Cil.voidPtrType in
        let nst: store =
          match ThreadId.get_current (Analyses.ask_of_ctx ctx) with
          | `Lifted tid when ThreadReturn.is_current (Analyses.ask_of_ctx ctx) -> { nst with cpa = CPA.add (ThreadIdDomain.Thread.to_varinfo tid) rv nst.cpa}
          | _ -> nst
        in
        set ~ctx:(Some ctx) ~t_override (Analyses.ask_of_ctx ctx) ctx.global nst (return_var ()) t_override rv
  (* lval_raw:None, and rval_raw:None is correct here *)

  let vdecl ctx (v:varinfo) =
    if not (Cil.isArrayType v.vtype) then
      ctx.local
    else
      let lval = eval_lv (Analyses.ask_of_ctx ctx) ctx.global ctx.local (Var v, NoOffset) in
      let current_value = eval_rv (Analyses.ask_of_ctx ctx) ctx.global ctx.local (Lval (Var v, NoOffset)) in
      let new_value = VD.update_array_lengths (eval_rv (Analyses.ask_of_ctx ctx) ctx.global ctx.local) current_value v.vtype in
      set ~ctx:(Some ctx) (Analyses.ask_of_ctx ctx) ctx.global ctx.local lval v.vtype new_value

  (**************************************************************************
   * Function calls
   **************************************************************************)

  (** From a list of expressions, collect a list of addresses that they might point to, or contain pointers to. *)
  let collect_funargs ask ?(warn=false) (gs:glob_fun) (st:store) (exps: exp list) =
    let do_exp e =
      let immediately_reachable = reachable_from_value ask gs st (eval_rv ask gs st e) (Cilfacade.typeOf e) (Pretty.sprint ~width:100 (Cil.d_exp () e)) in
      reachable_vars ask [immediately_reachable] gs st
    in
    List.concat (List.map do_exp exps)

  let invalidate ?ctx ask (gs:glob_fun) (st:store) (exps: exp list): store =
    if M.tracing && exps <> [] then M.tracel "invalidate" "Will invalidate expressions [%a]\n" (d_list ", " d_plainexp) exps;
    if exps <> [] then M.warn "Invalidating expressions: %a" (d_list ", " d_plainexp) exps;
    (* To invalidate a single address, we create a pair with its corresponding
     * top value. *)
    let invalidate_address st a =
      let t = AD.get_type a in
      let v = get ask gs st a None in (* None here is ok, just causes us to be a bit less precise *)
      let nv =  VD.invalidate_value ask t v in
      (a, t, nv)
    in
    (* We define the function that invalidates all the values that an address
     * expression e may point to *)
    let invalidate_exp exps =
      let args = collect_funargs ~warn:true ask gs st exps in
      List.map (invalidate_address st) args
    in
    let invalids = invalidate_exp exps in
    let is_fav_addr x =
      List.exists BaseUtil.is_precious_glob (AD.to_var_may x)
    in
    let invalids' = List.filter (fun (x,_,_) -> not (is_fav_addr x)) invalids in
    if M.tracing && exps <> [] then (
      let addrs = List.map (Tuple3.first) invalids' in
      let vs = List.map (Tuple3.third) invalids' in
      M.tracel "invalidate" "Setting addresses [%a] to values [%a]\n" (d_list ", " AD.pretty) addrs (d_list ", " VD.pretty) vs
    );
    set_many ?ctx ask gs st invalids'


  let make_entry ?(thread=false) (ctx:(D.t, G.t, C.t) Analyses.ctx) fundec args: D.t =
    let st: store = ctx.local in
    (* Evaluate the arguments. *)
    let vals = List.map (eval_rv (Analyses.ask_of_ctx ctx) ctx.global st) args in
    (* generate the entry states *)
    (* If we need the globals, add them *)
    (* TODO: make this is_private PrivParam dependent? PerMutexOplusPriv should keep *)
    let st' =
      if thread then (
        (* TODO: HACK: Simulate enter_multithreaded for first entering thread to publish global inits before analyzing thread.
           Otherwise thread is analyzed with no global inits, reading globals gives bot, which turns into top, which might get published...
           sync `Thread doesn't help us here, it's not specific to entering multithreaded mode.
           EnterMultithreaded events only execute after threadenter and threadspawn. *)
        if not (ThreadFlag.is_multi (Analyses.ask_of_ctx ctx)) then
          ignore (Priv.enter_multithreaded (Analyses.ask_of_ctx ctx) ctx.global ctx.sideg st);
        Priv.threadenter (Analyses.ask_of_ctx ctx) st
      ) else
        let globals = CPA.filter (fun k v -> V.is_global k) st.cpa in
        (* let new_cpa = if !GU.earlyglobs || ThreadFlag.is_multi ctx.ask then CPA.filter (fun k v -> is_private ctx.ask ctx.local k) globals else globals in *)
        let new_cpa = globals in
        {st with cpa = new_cpa}
    in
    (* Assign parameters to arguments *)
    let pa = GU.zip fundec.sformals vals in
    let new_cpa = CPA.add_list pa st'.cpa in
    (* List of reachable variables *)
    let reachable = List.concat (List.map AD.to_var_may (reachable_vars (Analyses.ask_of_ctx ctx) (get_ptrs vals) ctx.global st)) in
    let reachable = List.filter (fun v -> CPA.mem v st.cpa) reachable in
    let new_cpa = CPA.add_list_fun reachable (fun v -> CPA.find v st.cpa) new_cpa in

    (* Projection to Precision of the Callee *)
    let p = IDU.precision_from_fundec fundec in
    let b = GobConfig.get_bool "exp.annotated.precision" in
    let new_cpa = if b then CPA.map (fun v -> VD.projection p v) new_cpa else new_cpa in

    (* Identify locals of this fundec for which an outer copy (from a call down the callstack) is reachable *)
    let reachable_other_copies = List.filter (fun v -> match Cilfacade.find_scope_fundec v with Some scope -> CilType.Fundec.equal scope fundec | None -> false) reachable in
    (* Add to the set of weakly updated variables *)
    let new_weak = WeakUpdates.join st.weak (WeakUpdates.of_list reachable_other_copies) in
    {st' with cpa = new_cpa; weak = new_weak}

  let enter ctx lval fn args : (D.t * D.t) list =
    [ctx.local, make_entry ctx fn args]



  let forkfun (ctx:(D.t, G.t, C.t) Analyses.ctx) (lv: lval option) (f: varinfo) (args: exp list) : (lval option * varinfo * exp list) list =
    let create_thread lval arg v =
      try
        (* try to get function declaration *)
        let fd = Cilfacade.find_varinfo_fundec v in
        let args =
          match arg with
          | Some x -> [x]
          | None -> List.map (fun x -> MyCFG.unknown_exp) fd.sformals
        in
        Some (lval, v, args)
      with Not_found ->
        if LF.use_special f.vname then None (* we handle this function *)
        else if isFunctionType v.vtype then
          (* FromSpec warns about unknown thread creation, so we don't do it here any more *)
          let args = match arg with
            | Some x -> [x]
            | None -> []
          in
          Some (lval, v, args)
        else (
          M.warn "Not creating a thread from %s because its type is %a" v.vname d_type v.vtype;
          None
        )
    in
    match LF.classify f.vname args with
    (* handling thread creations *)
    | `ThreadCreate (id,start,ptc_arg) -> begin
        (* extra sync so that we do not analyze new threads with bottom global invariant *)
        publish_all ctx `Thread;
        (* Collect the threads. *)
        let start_addr = eval_tv (Analyses.ask_of_ctx ctx) ctx.global ctx.local start in
        let start_funvars = AD.to_var_may start_addr in
        let start_funvars_with_unknown =
          if AD.mem Addr.UnknownPtr start_addr then
            dummyFunDec.svar :: start_funvars
          else
            start_funvars
        in
        List.filter_map (create_thread (Some (Mem id, NoOffset)) (Some ptc_arg)) start_funvars_with_unknown
      end
    | `Unknown "free" -> []
    | `Unknown _ when get_bool "sem.unknown_function.spawn" -> begin
        let args =
          match LF.get_invalidate_action f.vname with
          | Some fnc -> fnc `Write  args (* why do we only spawn arguments that are written?? *)
          | None -> args
        in
        let flist = collect_funargs (Analyses.ask_of_ctx ctx) ctx.global ctx.local args in
        let addrs = List.concat (List.map AD.to_var_may flist) in
        if addrs <> [] then M.warn "Spawning functions from unknown function: %a" (d_list ", " d_varinfo) addrs;
        List.filter_map (create_thread None None) addrs
      end
    | _ ->  []

  let assert_fn ctx e should_warn change =

    let check_assert e st =
      match eval_rv (Analyses.ask_of_ctx ctx) ctx.global st e with
      | `Int v when ID.is_bool v ->
        begin match ID.to_bool v with
          | Some false ->  `Lifted false
          | Some true  ->  `Lifted true
          | _ -> `Top
        end
      | `Bot -> `Bot
      | _ -> `Top
    in
    let expr = sprint d_exp e in
    let warn warn_fn ?annot msg = if should_warn then
        if get_bool "dbg.regression" then ( (* This only prints unexpected results (with the difference) as indicated by the comment behind the assert (same as used by the regression test script). *)
          let loc = !M.current_loc in
          let line = List.at (List.of_enum @@ File.lines_of loc.file) (loc.line-1) in
          let open Str in
          let expected = if string_match (regexp ".+//.*\\(FAIL\\|UNKNOWN\\).*") line 0 then Some (matched_group 1 line) else None in
          if expected <> annot then (
            let result = if annot = None && (expected = Some ("NOWARN") || (expected = Some ("UNKNOWN") && not (String.exists line "UNKNOWN!"))) then "improved" else "failed" in
            (* Expressions with logical connectives like a && b are calculated in temporary variables by CIL. Instead of the original expression, we then see something like tmp___0. So we replace expr in msg by the original source if this is the case. *)
            let assert_expr = if string_match (regexp ".*assert(\\(.+\\));.*") line 0 then matched_group 1 line else expr in
            let msg = if expr <> assert_expr then String.nreplace msg expr assert_expr else msg in
            warn_fn (msg ^ " Expected: " ^ (expected |? "SUCCESS") ^ " -> " ^ result)
          )
        ) else
          warn_fn msg
    in
    (* TODO: use format instead of %s for the following messages *)
    match check_assert e ctx.local with
    | `Lifted false ->
      warn (M.error ~category:Assert "%s") ~annot:"FAIL" ("Assertion \"" ^ expr ^ "\" will fail.");
      if change then raise Analyses.Deadcode else ctx.local
    | `Lifted true ->
      warn (M.success ~category:Assert "%s") ("Assertion \"" ^ expr ^ "\" will succeed");
      ctx.local
    | `Bot ->
      M.error ~category:Assert "%s" ("Assertion \"" ^ expr ^ "\" produces a bottom. What does that mean? (currently uninitialized arrays' content is bottom)");
      ctx.local
    | `Top ->
      warn (M.warn ~category:Assert "%s") ~annot:"UNKNOWN" ("Assertion \"" ^ expr ^ "\" is unknown.");
      (* make the state meet the assertion in the rest of the code *)
      if not change then ctx.local else begin
        let newst = invariant ctx (Analyses.ask_of_ctx ctx) ctx.global ctx.local e true in
        (* if check_assert e newst <> `Lifted true then
            M.warn ~msg:("Invariant \"" ^ expr ^ "\" does not stick.") (); *)
        newst
      end

  let special_unknown_invalidate ctx ask gs st f args =
    (if not (CilType.Varinfo.equal f dummyFunDec.svar) && not (LF.use_special f.vname) then M.warn "Function definition missing for %s" f.vname);
    (if CilType.Varinfo.equal f dummyFunDec.svar then M.warn "Unknown function ptr called");
    let addrs =
      if get_bool "sem.unknown_function.invalidate.globals" then (
        M.warn "INVALIDATING ALL GLOBALS!";
        foldGlobals !Cilfacade.current_file (fun acc global ->
            match global with
            | GVar (vi, _, _) when not (is_static vi) ->
              mkAddrOf (Var vi, NoOffset) :: acc
            (* TODO: what about GVarDecl? *)
            | _ -> acc
          ) args
      )
      else
        args
    in
    (* TODO: what about escaped local variables? *)
    (* invalidate arguments and non-static globals for unknown functions *)
    invalidate ~ctx (Analyses.ask_of_ctx ctx) gs st addrs

  let special ctx (lv:lval option) (f: varinfo) (args: exp list) =
    (*    let heap_var = heap_var !Tracing.current_loc in*)
    let forks = forkfun ctx lv f args in
    if M.tracing then if not (List.is_empty forks) then M.tracel "spawn" "Base.special %s: spawning functions %a\n" f.vname (d_list "," d_varinfo) (List.map BatTuple.Tuple3.second forks);
    List.iter (BatTuple.Tuple3.uncurry ctx.spawn) forks;
    let st: store = ctx.local in
    let gs = ctx.global in
    match LF.classify f.vname args with
    | `Unknown "F59" (* strcpy *)
    | `Unknown "F60" (* strncpy *)
    | `Unknown "F63" (* memcpy *)
      ->
      begin match args with
        | [dst; src]
        | [dst; src; _] ->
          (* let dst_val = eval_rv ctx.ask ctx.global ctx.local dst in *)
          (* let src_val = eval_rv ctx.ask ctx.global ctx.local src in *)
          (* begin match dst_val with *)
          (* | `Address ls -> set_savetop ctx.ask ctx.global ctx.local ls src_val *)
          (* | _ -> ignore @@ Pretty.printf "strcpy: dst %a may point to anything!\n" d_exp dst; *)
          (*     ctx.local *)
          (* end *)
          let rec get_lval exp = match stripCasts exp with
            | Lval x | AddrOf x | StartOf x -> x
            | BinOp (PlusPI, e, i, _)
            | BinOp (MinusPI, e, i, _) -> get_lval e
            | x ->
              ignore @@ Pretty.printf "strcpy: dst is %a!\n" d_plainexp dst;
              failwith "strcpy: expecting first argument to be a pointer!"
          in
          assign ctx (get_lval dst) src
        | _ -> failwith "strcpy arguments are strange/complicated."
      end
    | `Unknown "F1" ->
      begin match args with
        | [dst; data; len] -> (* memset: write char to dst len times *)
          let dst_lval = mkMem ~addr:dst ~off:NoOffset in
          assign ctx dst_lval data (* this is only ok because we use ArrayDomain.Trivial per default, i.e., there's no difference between the first element or the whole array *)
        | _ -> failwith "memset arguments are strange/complicated."
      end
    | `Unknown "list_add" when (get_bool "exp.list-type") ->
      begin match args with
        | [ AddrOf (Var elm,next);(AddrOf (Var lst,NoOffset))] ->
          begin
            let ladr = AD.singleton (Addr.from_var lst) in
            match get (Analyses.ask_of_ctx ctx) ctx.global ctx.local ladr  None with
            | `List ld ->
              let eadr = AD.singleton (Addr.from_var elm) in
              let eitemadr = AD.singleton (Addr.from_var_offset (elm, convert_offset (Analyses.ask_of_ctx ctx) ctx.global ctx.local next)) in
              let new_list = `List (ValueDomain.Lists.add eadr ld) in
              let s1 = set ~ctx:(Some ctx) (Analyses.ask_of_ctx ctx) ctx.global ctx.local ladr lst.vtype new_list in
              let s2 = set ~ctx:(Some ctx) (Analyses.ask_of_ctx ctx) ctx.global s1 eitemadr (AD.get_type eitemadr) (`Address (AD.singleton (Addr.from_var lst))) in
              s2
            | _ -> set ~ctx:(Some ctx) (Analyses.ask_of_ctx ctx) ctx.global ctx.local ladr lst.vtype `Top
          end
        | _ -> failwith "List function arguments are strange/complicated."
      end
    | `Unknown "list_del" when (get_bool "exp.list-type") ->
      begin match args with
        | [ AddrOf (Var elm,next) ] ->
          begin
            let eadr = AD.singleton (Addr.from_var elm) in
            let lptr = AD.singleton (Addr.from_var_offset (elm, convert_offset (Analyses.ask_of_ctx ctx) ctx.global ctx.local next)) in
            let lprt_val = get (Analyses.ask_of_ctx ctx) ctx.global ctx.local lptr None in
            let lst_poison = `Address (AD.singleton (Addr.from_var ListDomain.list_poison)) in
            let s1 = set ~ctx:(Some ctx) (Analyses.ask_of_ctx ctx) ctx.global ctx.local lptr (AD.get_type lptr) (VD.join lprt_val lst_poison) in
            match get (Analyses.ask_of_ctx ctx) ctx.global ctx.local lptr None with
            | `Address ladr -> begin
                match get (Analyses.ask_of_ctx ctx) ctx.global ctx.local ladr None with
                | `List ld ->
                  let del_ls = ValueDomain.Lists.del eadr ld in
                  let s2 = set ~ctx:(Some ctx) (Analyses.ask_of_ctx ctx) ctx.global s1 ladr (AD.get_type ladr) (`List del_ls) in
                  s2
                | _ -> s1
              end
            | _ -> s1
          end
        | _ -> failwith "List function arguments are strange/complicated."
      end
    | `Unknown "__builtin" ->
      begin match args with
        | Const (CStr "invariant") :: args when List.length args > 0 ->
          List.fold_left (fun d e -> invariant ctx (Analyses.ask_of_ctx ctx) ctx.global d e true) ctx.local args
        | _ -> failwith "Unknown __builtin."
      end
    | `Unknown "exit" ->  raise Deadcode
    | `Unknown "abort" -> raise Deadcode
    | `Unknown "__builtin_unreachable" when get_bool "sem.builtin_unreachable.dead_code" -> raise Deadcode (* https://github.com/sosy-lab/sv-benchmarks/issues/1296 *)
    | `Unknown "pthread_exit" ->
      begin match args with
        | [exp] ->
          begin match ThreadId.get_current (Analyses.ask_of_ctx ctx) with
            | `Lifted tid ->
              let rv = eval_rv (Analyses.ask_of_ctx ctx) ctx.global ctx.local exp in
              let nst = {st with cpa=CPA.add (ThreadIdDomain.Thread.to_varinfo tid) rv st.cpa} in
              (* TODO: emit thread return event so other analyses are aware? *)
              publish_all {ctx with local=nst} `Return (* like normal return *)
            | _ -> ()
          end;
          raise Deadcode
        | _ -> failwith "Unknown pthread_exit."
      end
    | `Unknown "__builtin_expect" ->
      begin match lv with
        | Some v -> assign ctx v (List.hd args)
        | None -> ctx.local (* just calling __builtin_expect(...) without assigning is a nop, since the arguments are CIl exp and therefore have no side-effects *)
      end
    | `Unknown "spinlock_check" ->
      begin match lv with
        | Some x -> assign ctx x (List.hd args)
        | None -> ctx.local
      end
    (* handling thread creations *)
    | `ThreadCreate _ ->
      ctx.local (* actual results joined via threadspawn *)
    (* handling thread joins... sort of *)
    | `ThreadJoin (id,ret_var) ->
      begin match (eval_rv (Analyses.ask_of_ctx ctx) gs st ret_var) with
        | `Int n when GU.opt_predicate (BI.equal BI.zero) (ID.to_int n) -> st
        | `Address ret_a ->
          begin match eval_rv (Analyses.ask_of_ctx ctx) gs st id with
            | `Thread a ->
              let a = List.fold AD.join (AD.bot ()) (List.map (fun x -> AD.from_var (ThreadIdDomain.Thread.to_varinfo x)) (ValueDomain.Threads.elements a)) in
              (* TODO: is this type right? *)
              set ~ctx:(Some ctx) (Analyses.ask_of_ctx ctx) gs st ret_a (Cilfacade.typeOf ret_var) (get (Analyses.ask_of_ctx ctx) gs st a None)
            | _      -> invalidate ~ctx (Analyses.ask_of_ctx ctx) gs st [ret_var]
          end
        | _      -> invalidate ~ctx (Analyses.ask_of_ctx ctx) gs st [ret_var]
      end
    | `Malloc size -> begin
        match lv with
        | Some lv ->
          let heap_var =
            if (get_bool "exp.malloc.fail")
            then AD.join (AD.from_var (heap_var ctx)) AD.null_ptr
            else AD.from_var (heap_var ctx)
          in
          (* ignore @@ printf "malloc will allocate %a bytes\n" ID.pretty (eval_int ctx.ask gs st size); *)
          set_many ~ctx (Analyses.ask_of_ctx ctx) gs st [(heap_var, TVoid [], `Blob (VD.bot (), eval_int (Analyses.ask_of_ctx ctx) gs st size, true));
                                                         (eval_lv (Analyses.ask_of_ctx ctx) gs st lv, (Cilfacade.typeOfLval lv), `Address heap_var)]
        | _ -> st
      end
    | `Calloc (n, size) ->
      begin match lv with
        | Some lv -> (* array length is set to one, as num*size is done when turning into `Calloc *)
          let heap_var = heap_var ctx in
          let add_null addr =
            if get_bool "exp.malloc.fail"
            then AD.join addr AD.null_ptr (* calloc can fail and return NULL *)
            else addr in
          (* the memory that was allocated by calloc is set to bottom, but we keep track that it originated from calloc, so when bottom is read from memory allocated by calloc it is turned to zero *)
          set_many ~ctx (Analyses.ask_of_ctx ctx) gs st [(add_null (AD.from_var heap_var), TVoid [], `Array (CArrays.make (IdxDom.of_int (Cilfacade.ptrdiff_ikind ()) BI.one) (`Blob (VD.bot (), eval_int (Analyses.ask_of_ctx ctx) gs st size, false))));
                                                         (eval_lv (Analyses.ask_of_ctx ctx) gs st lv, (Cilfacade.typeOfLval lv), `Address (add_null (AD.from_var_offset (heap_var, `Index (IdxDom.of_int  (Cilfacade.ptrdiff_ikind ()) BI.zero, `NoOffset)))))]
        | _ -> st
      end
    | `Unknown "__goblint_unknown" ->
      begin match args with
        | [Lval lv] | [CastE (_,AddrOf lv)] ->
          let st = set ~ctx:(Some ctx) (Analyses.ask_of_ctx ctx) ctx.global ctx.local (eval_lv (Analyses.ask_of_ctx ctx) ctx.global st lv) (Cilfacade.typeOfLval lv)  `Top in
          st
        | _ ->
          failwith "Function __goblint_unknown expected one address-of argument."
      end
    (* Handling the assertions *)
    | `Unknown "__assert_rtn" -> raise Deadcode (* gcc's built-in assert *)
    | `Unknown "__goblint_check" -> assert_fn ctx (List.hd args) true false
    | `Unknown "__goblint_commit" -> assert_fn ctx (List.hd args) false true
    | `Unknown "__goblint_assert" -> assert_fn ctx (List.hd args) true true
    | `Assert e -> assert_fn ctx e (get_bool "dbg.debug") (not (get_bool "dbg.debug"))
    | _ -> begin
        let st =
          match LF.get_invalidate_action f.vname with
          | Some fnc -> invalidate ~ctx (Analyses.ask_of_ctx ctx) gs st (fnc `Write  args)
          | None ->
            special_unknown_invalidate ctx (Analyses.ask_of_ctx ctx) gs st f args
            (*
             *  TODO: invalidate vars reachable via args
             *  publish globals
             *  if single-threaded: *call f*, privatize globals
             *  else: spawn f
             *)
        in
        (* invalidate lhs in case of assign *)
        let st = match lv with
          | None -> st
          | Some x ->
            if M.tracing then M.tracel "invalidate" "Invalidating lhs %a for unknown function call %s\n" d_plainlval x f.vname;
            invalidate ~ctx (Analyses.ask_of_ctx ctx) gs st [mkAddrOrStartOf x]
        in
        (* apply all registered abstract effects from other analysis on the base value domain *)
        LF.effects_for f.vname args
        |> List.map (fun sets ->
            List.fold_left (fun acc (lv, x) ->
                set ~ctx:(Some ctx) (Analyses.ask_of_ctx ctx) ctx.global acc (eval_lv (Analyses.ask_of_ctx ctx) ctx.global acc lv) (Cilfacade.typeOfLval lv) x
              ) st sets
          )
        |> BatList.fold_left D.meet st

        (* List.map (fun f -> f (fun lv -> (fun x -> set ~ctx:(Some ctx) ctx.ask ctx.global st (eval_lv ctx.ask ctx.global st lv) (Cilfacade.typeOfLval lv) x))) (LF.effects_for f.vname args) |> BatList.fold_left D.meet st *)
      end

  let combine ctx (lval: lval option) fexp (f: fundec) (args: exp list) fc (after: D.t) : D.t =
    let combine_one (st: D.t) (fun_st: D.t) =
      if M.tracing then M.tracel "combine" "%a\n%a\n" CPA.pretty st.cpa CPA.pretty fun_st.cpa;
      (* This function does miscellaneous things, but the main task was to give the
       * handle to the global state to the state return from the function, but now
       * the function tries to add all the context variables back to the callee.
       * Note that, the function return above has to remove all the local
       * variables of the called function from cpa_s. *)
      let add_globals (st: store) (fun_st: store) =
        (* Remove the return value as this is dealt with separately. *)
        let cpa_noreturn = CPA.remove (return_varinfo ()) fun_st.cpa in
        let cpa_local = CPA.filter (fun x _ -> not (is_global (Analyses.ask_of_ctx ctx) x)) st.cpa in
        let cpa' = CPA.fold CPA.add cpa_noreturn cpa_local in (* add cpa_noreturn to cpa_local *)
        { fun_st with cpa = cpa' }
      in
      let return_var = return_var () in
      let return_val =
        if CPA.mem (return_varinfo ()) fun_st.cpa
        then get (Analyses.ask_of_ctx ctx) ctx.global fun_st return_var None
        else VD.top ()
      in
      let nst = add_globals st fun_st in

      (* Projection to Precision of the Caller *)
      let p = IDU.precision_from_node () in (* Since f is the fundec of the Callee we have to get the fundec of the current Node instead *)
      let b = GobConfig.get_bool "exp.annotated.precision" in
      let return_val = if b then VD.projection p return_val else return_val in
      let cpa' = if b then CPA.map (fun v -> VD.projection p v) nst.cpa else nst.cpa in

      let st = { nst with cpa = cpa'; weak = st.weak } in (* keep weak from caller *)
      match lval with
      | None      -> st
      | Some lval -> set_savetop ~ctx (Analyses.ask_of_ctx ctx) ctx.global st (eval_lv (Analyses.ask_of_ctx ctx) ctx.global st lval) (Cilfacade.typeOfLval lval) return_val
    in
    combine_one ctx.local after

  let call_descr f (st: store) =
    let short_fun x =
      match x.vtype, CPA.find x st.cpa with
      | TPtr (t, attr), `Address a
        when (not (AD.is_top a))
          && List.length (AD.to_var_may a) = 1
          && not (VD.is_immediate_type t)
        ->
        let cv = List.hd (AD.to_var_may a) in
        "ref " ^ VD.show (CPA.find cv st.cpa)
      | _, v -> VD.show v
    in
    let args_short = List.map short_fun f.sformals in
    Printable.get_short_list (GU.demangle f.svar.vname ^ "(") ")" args_short

  let threadenter ctx (lval: lval option) (f: varinfo) (args: exp list): D.t list =
    match Cilfacade.find_varinfo_fundec f with
    | fd ->
      [make_entry ~thread:true ctx fd args]
    | exception Not_found ->
      (* Unknown functions *)
      let st = ctx.local in
      let st = special_unknown_invalidate ctx (Analyses.ask_of_ctx ctx) ctx.global st f args in
      [st]

  let threadspawn ctx (lval: lval option) (f: varinfo) (args: exp list) fctx: D.t =
    begin match lval with
      | Some lval ->
        begin match ThreadId.get_current (Analyses.ask_of_ctx fctx) with
          | `Lifted tid ->
            (* Cannot set here, because ctx isn't in multithreaded mode and set wouldn't side-effect if lval is global. *)
            ctx.emit (Events.AssignSpawnedThread (lval, tid))
          | _ -> ()
        end
      | None -> ()
    end;
    (* D.join ctx.local @@ *)
    ctx.local

  let event ctx e octx =
    let st: store = ctx.local in
    match e with
    | Events.Lock addr when ThreadFlag.is_multi (Analyses.ask_of_ctx ctx) -> (* TODO: is this condition sound? *)
      if M.tracing then M.tracel "priv" "LOCK EVENT %a\n" LockDomain.Addr.pretty addr;
      Priv.lock (Analyses.ask_of_ctx octx) octx.global st addr
    | Events.Unlock addr when ThreadFlag.is_multi (Analyses.ask_of_ctx ctx) -> (* TODO: is this condition sound? *)
      Priv.unlock (Analyses.ask_of_ctx octx) octx.global octx.sideg st addr
    | Events.Escape escaped ->
      Priv.escape (Analyses.ask_of_ctx octx) octx.global octx.sideg st escaped
    | Events.EnterMultiThreaded ->
      Priv.enter_multithreaded (Analyses.ask_of_ctx octx) octx.global octx.sideg st
    | Events.AssignSpawnedThread (lval, tid) ->
      (* TODO: is this type right? *)
      set ~ctx:(Some ctx) (Analyses.ask_of_ctx ctx) ctx.global ctx.local (eval_lv (Analyses.ask_of_ctx ctx) ctx.global ctx.local lval) (Cilfacade.typeOfLval lval) (`Thread (ValueDomain.Threads.singleton tid))
    | _ ->
      ctx.local
end

module type MainSpec = sig
  include MCPSpec
  include BaseDomain.ExpEvaluator
  val return_lval: unit -> Cil.lval
  val return_varinfo: unit -> Cil.varinfo
  type extra = (varinfo * Offs.t * bool) list
  val context_cpa: fundec -> D.t -> BaseDomain.CPA.t
end

let main_module: (module MainSpec) Lazy.t =
  lazy (
    let module Priv = (val BasePriv.get_priv ()) in
    let module Main =
    struct
      (* Only way to locally define a recursive module. *)
      module rec Main:MainSpec with type t = BaseComponents (Priv.D).t = MainFunctor (Priv) (Main)
      include Main
    end
    in
    (module Main)
  )

let get_main (): (module MainSpec) =
  Lazy.force main_module

let after_config () =
  let module Main = (val get_main ()) in
  (* add ~dep:["expRelation"] after modifying test cases accordingly *)
  MCP.register_analysis ~dep:["mallocWrapper"] (module Main : MCPSpec)

let _ =
  AfterConfig.register after_config<|MERGE_RESOLUTION|>--- conflicted
+++ resolved
@@ -937,13 +937,9 @@
         | _ -> Queries.Result.top q
       end
     | Q.EvalThread e -> begin
-<<<<<<< HEAD
-        match eval_rv (Analyses.ask_of_ctx ctx) ctx.global ctx.local e with
-=======
-      let v = eval_rv (Analyses.ask_of_ctx ctx) ctx.global ctx.local e in
-      (* ignore (Pretty.eprintf "evalthread %a (%a): %a" d_exp e d_plainexp e VD.pretty v); *)
-      match v with
->>>>>>> e168a4e2
+        let v = eval_rv (Analyses.ask_of_ctx ctx) ctx.global ctx.local e in
+        (* ignore (Pretty.eprintf "evalthread %a (%a): %a" d_exp e d_plainexp e VD.pretty v); *)
+        match v with
         | `Thread a -> a
         | `Bot -> Queries.Result.bot q (* TODO: remove *)
         | _ -> Queries.Result.top q
