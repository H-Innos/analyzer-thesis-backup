--- conflicted
+++ resolved
@@ -678,7 +678,7 @@
                   if contains_vla t || contains_vla (get_type_addr a) then
                     begin
                       (* TODO: Is this ok? *)
-                      M.warn "Casting involving a VLA is assumed to work";
+                      M.warn ~msg:"Casting involving a VLA is assumed to work" ();
                       true
                     end
                   else
@@ -686,58 +686,8 @@
               end
             | _ -> false
           in
-<<<<<<< HEAD
-          let b = Mem e, NoOffset in (* base pointer *)
-          let t = typeOfLval b in (* static type of base *)
-          let p = eval_lv a gs st b in (* abstract base addresses *)
-          let v = (* abstract base value *)
-            let open Addr in
-            (* pre VLA: *)
-            (* let cast_ok = function Addr a -> sizeOf t <= sizeOf (get_type_addr a) | _ -> false in *)
-            let cast_ok = function
-              | Addr a ->
-                begin
-                  match Cil.isInteger (sizeOf t), Cil.isInteger (sizeOf (get_type_addr a)) with
-                  | Some i1, Some i2 -> Int64.compare i1 i2 <= 0
-                  | _ ->
-                    if contains_vla t || contains_vla (get_type_addr a) then
-                      begin
-                        (* TODO: Is this ok? *)
-                        M.warn ~msg:"Casting involving a VLA is assumed to work" ();
-                        true
-                      end
-                    else
-                      false
-                end
-              | _ -> false
-            in
-            if AD.for_all cast_ok p then
-              get a gs st p (Some exp)  (* downcasts are safe *)
-            else
-              VD.top () (* upcasts not! *)
-          in
-          let v' = VD.cast t v in (* cast to the expected type (the abstract type might be something other than t since we don't change addresses upon casts!) *)
-          M.tracel "cast" "Ptr-Deref: cast %a to %a = %a!\n" VD.pretty v d_type t VD.pretty v';
-          let v' = VD.eval_offset a (fun x -> get a gs st x (Some exp)) v' (convert_offset a gs st ofs) (Some exp) None t in (* handle offset *)
-          let v' = do_offs v' ofs in (* handle blessed fields? *)
-          v'
-        (* Binary operators *)
-        (* Eq/Ne when both values are equal and casted to the same type *)
-        | BinOp (op, (CastE (t1, e1) as c1), (CastE (t2, e2) as c2), typ) when typeSig t1 = typeSig t2 && (op = Eq || op = Ne) ->
-          let a1 = eval_rv a gs st e1 in
-          let a2 = eval_rv a gs st e2 in
-          let both_arith_type = isArithmeticType (typeOf e1) && isArithmeticType (typeOf e2) in
-          let is_safe = (VD.equal a1 a2 || VD.is_safe_cast t1 (typeOf e1) && VD.is_safe_cast t2 (typeOf e2)) && not both_arith_type in
-          M.tracel "cast" "remove cast on both sides for %a? -> %b\n" d_exp exp is_safe;
-          if is_safe then ( (* we can ignore the casts if the values are equal anyway, or if the casts can't change the value *)
-            let e1 = if isArithmeticType (typeOf e1) then c1 else e1 in
-            let e2 = if isArithmeticType (typeOf e2) then c2 else e2 in
-            eval_rv a gs st (BinOp (op, e1, e2, typ))
-          )
-=======
           if AD.for_all cast_ok p then
             get a gs st p (Some exp)  (* downcasts are safe *)
->>>>>>> 0b06dc67
           else
             VD.top () (* upcasts not! *)
         in
@@ -877,7 +827,7 @@
     | `Int i -> i (* cast should be unnecessary, eval_rv should guarantee right ikind already *)
     | `Bot   -> Queries.ID.bot () (* TODO: remove? *)
     (* | v      -> M.warn ("Query function answered " ^ (VD.show v)); Queries.Result.top q *)
-    | v      -> M.warn ("Query function answered " ^ (VD.show v)); Queries.ID.bot ()
+    | v      -> M.warn ~msg:("Query function answered " ^ (VD.show v)) (); Queries.ID.bot ()
     in
     if M.tracing then M.traceu "evalint" "base query_evalint %a -> %a\n" d_exp e Queries.ID.pretty r;
     r
@@ -919,17 +869,8 @@
         (*          Messages.warn_each ~msg:("Base: I should know it! "^string_of_int (List.length fs)) ();*)
         List.fold_left (fun xs v -> Q.LS.add (v,`NoOffset) xs) (Q.LS.empty ()) fs
       end
-<<<<<<< HEAD
-    | Q.EvalInt e -> begin
-        match eval_rv (Analyses.ask_of_ctx ctx) ctx.global ctx.local e with
-        | `Int i when ID.is_int i -> Queries.ID.of_int (to_int (Option.get (ID.to_int i)))
-        | `Bot   -> Queries.Result.bot q (* TODO: remove *)
-        | v      -> M.warn ~msg:("Query function answered " ^ (VD.show v)) (); Queries.Result.top q
-      end
-=======
     | Q.EvalInt e ->
       query_evalint (Analyses.ask_of_ctx ctx) ctx.global ctx.local e
->>>>>>> 0b06dc67
     | Q.EvalLength e -> begin
         match eval_rv (Analyses.ask_of_ctx ctx) ctx.global ctx.local e with
         | `Address a ->
@@ -1123,11 +1064,7 @@
             with Cilfacade.TypeOfError _ ->
               (* If we cannot determine the correct type here, we go with the one of the LVal *)
               (* This will usually lead to a type mismatch in the ValueDomain (and hence supertop) *)
-<<<<<<< HEAD
-              M.warn ~msg:("Cil.typeOfLval failed Could not obtain the type of "^ sprint d_lval (Var x, cil_offset)) ();
-=======
-              M.warn ("Cilfacade.typeOfLval failed Could not obtain the type of "^ sprint d_lval (Var x, cil_offset));
->>>>>>> 0b06dc67
+              M.warn ~msg:("Cilfacade.typeOfLval failed Could not obtain the type of "^ sprint d_lval (Var x, cil_offset)) ();
               lval_type
       in
       let update_offset old_value =
@@ -1834,16 +1771,9 @@
       match exp with
       | None -> nst
       | Some exp ->
-<<<<<<< HEAD
-        let t_override = match fundec.svar.vtype with
-          | TFun(TVoid _, _, _, _) -> M.warn ~msg:"Returning a value from a void function" (); assert false
-          | TFun(ret, _, _, _) -> ret
-          | _ -> assert false
-=======
         let t_override = match Cilfacade.fundec_return_type fundec with
-          | TVoid _ -> M.warn "Returning a value from a void function"; assert false
+          | TVoid _ -> M.warn ~msg:"Returning a value from a void function" (); assert false
           | ret -> ret
->>>>>>> 0b06dc67
         in
         (* Evaluate exp and cast the resulting value to the void-pointer-type.
         Casting to the right type here avoids precision loss on joins. *)
