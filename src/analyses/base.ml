(** Non-relational value analysis aka {e base analysis} ([base]). *)

open Batteries
open GoblintCil
open Pretty
open Analyses
open GobConfig
open BaseUtil
module A = Analyses
module H = Hashtbl
module Q = Queries

module ID = ValueDomain.ID
module FD = ValueDomain.FD
module IdxDom = ValueDomain.IndexDomain
module AD = ValueDomain.AD
module Addr = ValueDomain.Addr
module Offs = ValueDomain.Offs
module LF = LibraryFunctions
module CArrays = ValueDomain.CArrays
module BI = IntOps.BigIntOps
module PU = PrecisionUtil

module VD     = BaseDomain.VD
module CPA    = BaseDomain.CPA
module Dep    = BaseDomain.PartDeps
module WeakUpdates   = BaseDomain.WeakUpdates
module BaseComponents = BaseDomain.BaseComponents



module MainFunctor (Priv:BasePriv.S) (RVEval:BaseDomain.ExpEvaluator with type t = BaseComponents (Priv.D).t) =
struct
  include Analyses.DefaultSpec

  exception Top

  module Dom    = BaseDomain.DomFunctor (Priv.D) (RVEval)
  type t = Dom.t
  module D      = Dom
  module C      = Dom

  (* Two global invariants:
     1. Priv.V -> Priv.G  --  used for Priv
     2. thread -> VD  --  used for thread returns *)

  module V =
  struct
    include Printable.Either (struct include Priv.V let name () = "priv" end) (struct include ThreadIdDomain.Thread let name () = "threadreturn" end)
    let priv x = `Left x
    let thread x = `Right x
    include StdV
  end

  module G =
  struct
    include Lattice.Lift2 (Priv.G) (VD) (Printable.DefaultNames)

    let priv = function
      | `Bot -> Priv.G.bot ()
      | `Lifted1 x -> x
      | _ -> failwith "Base.priv"
    let thread = function
      | `Bot -> VD.bot ()
      | `Lifted2 x -> x
      | _ -> failwith "Base.thread"
    let create_priv priv = `Lifted1 priv
    let create_thread thread = `Lifted2 thread
  end

  let priv_getg getg g = G.priv (getg (V.priv g))
  let priv_sideg sideg g d = sideg (V.priv g) (G.create_priv d)

  type extra = (varinfo * Offs.t * bool) list
  type store = D.t
  type value = VD.t
  type address = AD.t
  type glob_fun  = V.t -> G.t
  type glob_diff = (V.t * G.t) list

  let name () = "base"
  let startstate v: store = { cpa = CPA.bot (); deps = Dep.bot (); weak = WeakUpdates.bot (); priv = Priv.startstate ()}
  let exitstate  v: store = { cpa = CPA.bot (); deps = Dep.bot (); weak = WeakUpdates.bot (); priv = Priv.startstate ()}

  (**************************************************************************
   * Helpers
   **************************************************************************)

  let is_privglob v = GobConfig.get_bool "annotation.int.privglobs" && v.vglob

  (*This is a bit of a hack to be able to change array domains if a pointer to an array is given as an argument*)
  (*We have to prevent different domains to be used at the same time for the same array*)
  (*After a function call, the domain has to be the same as before and we can not depend on the pointers staying the same*)
  (*-> we determine the arrays a pointer can point to once at the beginning of a function*)
  (*There surely is a better way, because this means that often the wrong one gets chosen*)
  module VarH = Hashtbl.Make(CilType.Varinfo)
  module VarMap = Map.Make(CilType.Varinfo)
  let array_map = ref (VarH.create 20)

  type marshal = attributes VarMap.t VarH.t

  let array_domain_annotation_enabled = lazy (GobConfig.get_bool "annotation.goblint_array_domain")

  let add_to_array_map fundec arguments =
    if Lazy.force array_domain_annotation_enabled then
      let rec pointedArrayMap = function
        | [] -> VarMap.empty
        | (info,(value:VD.t))::xs ->
          match value with
          | Address t when hasAttribute "goblint_array_domain" info.vattr ->
            let possibleVars = List.to_seq (PreValueDomain.AD.to_var_may t) in
            Seq.fold_left (fun map arr -> VarMap.add arr (info.vattr) map) (pointedArrayMap xs) @@ Seq.filter (fun info -> isArrayType info.vtype) possibleVars
          | _ -> pointedArrayMap xs
      in
      match VarH.find_option !array_map fundec.svar with
      | Some _ -> () (*We already have something -> do not change it*)
      | None -> VarH.add !array_map fundec.svar (pointedArrayMap arguments)

  let attributes_varinfo info fundec =
    if Lazy.force array_domain_annotation_enabled then
      let map = VarH.find !array_map fundec.svar in
      match VarMap.find_opt info map with
      | Some attr ->  Some (attr, typeAttrs (info.vtype)) (*if the function has a different domain for this array, use it*)
      | None -> Some (info.vattr, typeAttrs (info.vtype))
    else
      None

  let project_val ask array_attr p_opt value is_glob =
    let p = if GobConfig.get_bool "annotation.int.enabled" then (
        if is_glob then
          Some PU.max_int_precision
        else p_opt
      ) else None
    in
    let a = if GobConfig.get_bool "annotation.goblint_array_domain" then array_attr else None in
    VD.project ask p a value

  let project ask p_opt cpa fundec =
    CPA.mapi (fun varinfo value -> project_val ask (attributes_varinfo varinfo fundec) p_opt value (is_privglob varinfo)) cpa


  (**************************************************************************
   * Initializing my variables
   **************************************************************************)

  let return_varstore = ref dummyFunDec.svar
  let return_varinfo () = !return_varstore
  let return_var () = AD.from_var (return_varinfo ())
  let return_lval (): lval = (Var (return_varinfo ()), NoOffset)

  let longjmp_return = ref dummyFunDec.svar

  let heap_var ctx =
    let info = match (ctx.ask Q.HeapVar) with
      | `Lifted vinfo -> vinfo
      | _ -> failwith("Ran without a malloc analysis.") in
    info

  (* hack for char a[] = {"foo"} or {'f','o','o', '\000'} *)
  let char_array : (lval, bytes) Hashtbl.t = Hashtbl.create 500

  let init marshal =
    begin match marshal with
      | Some marshal -> array_map := marshal
      | None -> ()
    end;
    return_varstore := Cilfacade.create_var @@ makeVarinfo false "RETURN" voidType;
    longjmp_return := Cilfacade.create_var @@ makeVarinfo false "LONGJMP_RETURN" intType;
    Priv.init ()

  let finalize () =
    Priv.finalize ();
    !array_map

  (**************************************************************************
   * Abstract evaluation functions
   **************************************************************************)

  let iDtoIdx = ID.cast_to (Cilfacade.ptrdiff_ikind ())

  let unop_ID = function
    | Neg  -> ID.neg
    | BNot -> ID.bitnot
    | LNot -> ID.lognot

  let unop_FD = function
    | Neg  -> FD.neg
    (* other unary operators are not implemented on float values *)
    | _ -> (fun c -> FD.top_of (FD.get_fkind c))

  (* Evaluating Cil's unary operators. *)
  let evalunop op typ: value -> value = function
    | Int v1 -> Int (ID.cast_to (Cilfacade.get_ikind typ) (unop_ID op v1))
    | Float v -> Float (unop_FD op v)
    | Address a when op = LNot ->
      if AD.is_null a then
        Int (ID.of_bool (Cilfacade.get_ikind typ) true)
      else if AD.is_not_null a then
        Int (ID.of_bool (Cilfacade.get_ikind typ) false)
      else
        Int (ID.top_of (Cilfacade.get_ikind typ))
    | Bot -> Bot
    | _ -> VD.top ()

  let binop_ID (result_ik: Cil.ikind) = function
    | PlusA -> ID.add
    | MinusA -> ID.sub
    | Mult -> ID.mul
    | Div -> ID.div
    | Mod -> ID.rem
    | Lt -> ID.lt
    | Gt -> ID.gt
    | Le -> ID.le
    | Ge -> ID.ge
    | Eq -> ID.eq
    (* TODO: This causes inconsistent results:
       def_exc and interval definitely in conflict:
         evalint: base eval_rv m -> (Not {0, 1}([-31,31]),[1,1])
         evalint: base eval_rv 1 -> (1,[1,1])
         evalint: base query_evalint m == 1 -> (0,[1,1]) *)
    | Ne -> ID.ne
    | BAnd -> ID.bitand
    | BOr -> ID.bitor
    | BXor -> ID.bitxor
    | Shiftlt -> ID.shift_left
    | Shiftrt -> ID.shift_right
    | LAnd -> ID.logand
    | LOr -> ID.logor
    | b -> (fun x y -> (ID.top_of result_ik))

  let binop_FD (result_fk: Cil.fkind) = function
    | PlusA -> FD.add
    | MinusA -> FD.sub
    | Mult -> FD.mul
    | Div -> FD.div
    | _ -> (fun _ _ -> FD.top_of result_fk)

  let int_returning_binop_FD = function
    | Lt -> FD.lt
    | Gt -> FD.gt
    | Le -> FD.le
    | Ge -> FD.ge
    | Eq -> FD.eq
    | Ne -> FD.ne
    | _ -> (fun _ _ -> ID.top ())

  let is_int_returning_binop_FD = function
    | Lt | Gt | Le | Ge | Eq | Ne -> true
    | _ -> false

  (* Evaluate binop for two abstract values: *)
  let evalbinop_base (a: Q.ask) (st: store) (op: binop) (t1:typ) (a1:value) (t2:typ) (a2:value) (t:typ) :value =
    if M.tracing then M.tracel "eval" "evalbinop %a %a %a\n" d_binop op VD.pretty a1 VD.pretty a2;
    (* We define a conversion function for the easy cases when we can just use
     * the integer domain operations. *)
    let bool_top ik = ID.(join (of_int ik BI.zero) (of_int ik BI.one)) in
    (* An auxiliary function for ptr arithmetic on array values. *)
    let addToAddr n (addr:Addr.t) =
      let typeOffsetOpt o t =
        try
          Some (Cilfacade.typeOffset t o)
        with Cilfacade.TypeOfError _ ->
          None
      in
      (* adds n to the last offset *)
      let rec addToOffset n (t:typ option) = function
        | `Index (i, `NoOffset) ->
          (* If we have arrived at the last Offset and it is an Index, we add our integer to it *)
          `Index(IdxDom.add i (iDtoIdx n), `NoOffset)
        | `Field (f, `NoOffset) ->
          (* If we have arrived at the last Offset and it is a Field,
           * then check if we're subtracting exactly its offsetof.
           * If so, n cancels out f exactly.
           * This is to better handle container_of hacks. *)
          let n_offset = iDtoIdx n in
          begin match t with
            | Some t ->
              let (f_offset_bits, _) = bitsOffset t (Field (f, NoOffset)) in
              let f_offset = IdxDom.of_int (Cilfacade.ptrdiff_ikind ()) (BI.of_int (f_offset_bits / 8)) in
              begin match IdxDom.(to_bool (eq f_offset (neg n_offset))) with
                | Some true -> `NoOffset
                | _ -> `Field (f, `Index (n_offset, `NoOffset))
              end
            | None -> `Field (f, `Index (n_offset, `NoOffset))
          end
        | `Index (i, o) ->
          let t' = BatOption.bind t (typeOffsetOpt (Index (integer 0, NoOffset))) in (* actual index value doesn't matter for typeOffset *)
          `Index(i, addToOffset n t' o)
        | `Field (f, o) ->
          let t' = BatOption.bind t (typeOffsetOpt (Field (f, NoOffset))) in
          `Field(f, addToOffset n t' o)
        | `NoOffset -> `Index(iDtoIdx n, `NoOffset)
      in
      let default = function
        | Addr.NullPtr when GobOption.exists (BI.equal BI.zero) (ID.to_int n) -> Addr.NullPtr
        | _ -> Addr.UnknownPtr
      in
      match Addr.to_var_offset addr with
      | Some (x, o) -> Addr.from_var_offset (x, addToOffset n (Some x.vtype) o)
      | None -> default addr
    in
    let addToAddrOp p (n:ID.t):value =
      match op with
      (* For array indexing e[i] and pointer addition e + i we have: *)
      | IndexPI | PlusPI ->
        Address (AD.map (addToAddr n) p)
      (* Pointer subtracted by a value (e-i) is very similar *)
      (* Cast n to the (signed) ptrdiff_ikind, then add the its negated value. *)
      | MinusPI ->
        let n = ID.neg (ID.cast_to (Cilfacade.ptrdiff_ikind ()) n) in
        Address (AD.map (addToAddr n) p)
      | Mod -> Int (ID.top_of (Cilfacade.ptrdiff_ikind ())) (* we assume that address is actually casted to int first*)
      | _ -> Address AD.top_ptr
    in
    (* The main function! *)
    match a1,a2 with
    (* For the integer values, we apply the int domain operator *)
    | Int v1, Int v2 ->
      let result_ik = Cilfacade.get_ikind t in
      Int (ID.cast_to result_ik (binop_ID result_ik op v1 v2))
    (* For the float values, we apply the float domain operators *)
    | Float v1, Float v2 when is_int_returning_binop_FD op ->
      let result_ik = Cilfacade.get_ikind t in
      Int (ID.cast_to result_ik (int_returning_binop_FD op v1 v2))
    | Float v1, Float v2 -> Float (binop_FD (Cilfacade.get_fkind t) op v1 v2)
    (* For address +/- value, we try to do some elementary ptr arithmetic *)
    | Address p, Int n
    | Int n, Address p when op=Eq || op=Ne ->
      let ik = Cilfacade.get_ikind t in
      Int (match ID.to_bool n, AD.to_bool p with
          | Some a, Some b -> ID.of_bool ik (op=Eq && a=b || op=Ne && a<>b)
          | _ -> bool_top ik)
    | Address p, Int n  ->
      addToAddrOp p n
    | Address p, Top ->
      (* same as previous, but with Unknown instead of int *)
      (* TODO: why does this even happen in zstd-thread-pool-add? *)
      let n = ID.top_of (Cilfacade.ptrdiff_ikind ()) in (* pretend to have unknown ptrdiff int instead *)
      addToAddrOp p n
    (* If both are pointer values, we can subtract them and well, we don't
     * bother to find the result in most cases, but it's an integer. *)
    | Address p1, Address p2 -> begin
        let ik = Cilfacade.get_ikind t in
        let eq x y =
          if AD.is_definite x && AD.is_definite y then
            let ax = AD.choose x in
            let ay = AD.choose y in
            let handle_address_is_multiple addr = begin match AD.Addr.to_var addr with
              | Some v when a.f (Q.IsMultiple v) ->
                if M.tracing then M.tracel "addr" "IsMultiple %a\n" CilType.Varinfo.pretty v;
                None
              | _ ->
                Some true
            end
            in
            match AD.Addr.semantic_equal ax ay with
            | Some true ->
              if M.tracing then M.tracel "addr" "semantic_equal %a %a\n" AD.pretty x AD.pretty y;
              handle_address_is_multiple ax
            | Some false -> Some false
            | None -> None
          else
            None
        in
        match op with
        (* TODO use ID.of_incl_list [0; 1] for all comparisons *)
        | MinusPP ->
          (* when subtracting pointers to arrays, per 6.5.6 of C-standard if we subtract two pointers to the same array, the difference *)
          (* between them is the difference in subscript *)
          begin
            let rec calculateDiffFromOffset x y:value =
              match x, y with
              | `Field ((xf:Cil.fieldinfo), xo), `Field((yf:Cil.fieldinfo), yo)
                when CilType.Fieldinfo.equal xf yf ->
                calculateDiffFromOffset xo yo
              | `Index (i, `NoOffset), `Index(j, `NoOffset) ->
                begin
                  let diff = ValueDomain.IndexDomain.sub i j in
                  match ValueDomain.IndexDomain.to_int diff with
                  | Some z -> Int(ID.of_int ik z)
                  | _ -> Int (ID.top_of ik)
                end
              | `Index (xi, xo), `Index(yi, yo) when xi = yi -> (* TODO: ID.equal? *)
                calculateDiffFromOffset xo yo
              | _ -> Int (ID.top_of ik)
            in
            if AD.is_definite p1 && AD.is_definite p2 then
              match Addr.to_var_offset (AD.choose p1), Addr.to_var_offset (AD.choose p2) with
              | Some (x, xo), Some (y, yo) when CilType.Varinfo.equal x y ->
                calculateDiffFromOffset xo yo
              | _, _ ->
                Int (ID.top_of ik)
            else
              Int (ID.top_of ik)
          end
        | Eq ->
          Int (if AD.is_bot (AD.meet p1 p2) then ID.of_int ik BI.zero else match eq p1 p2 with Some x when x -> ID.of_int ik BI.one | _ -> bool_top ik)
        | Ne ->
          Int (if AD.is_bot (AD.meet p1 p2) then ID.of_int ik BI.one else match eq p1 p2 with Some x when x -> ID.of_int ik BI.zero | _ -> bool_top ik)
        | _ -> VD.top ()
      end
    (* For other values, we just give up! *)
    | Bot, _ -> Bot
    | _, Bot -> Bot
    | _ -> VD.top ()

  (* Auxiliary function to append an additional offset to a given offset. *)
  let rec add_offset ofs add =
    match ofs with
    | `NoOffset -> add
    | `Field (fld, `NoOffset) -> `Field (fld, add)
    | `Field (fld, ofs) -> `Field (fld, add_offset ofs add)
    | `Index (exp, `NoOffset) -> `Index (exp, add)
    | `Index (exp, ofs) -> `Index (exp, add_offset ofs add)

  (* We need the previous function with the varinfo carried along, so we can
   * map it on the address sets. *)
  let add_offset_varinfo add ad =
    match Addr.to_var_offset ad with
    | Some (x,ofs) -> Addr.from_var_offset (x, add_offset ofs add)
    | None -> ad


  (**************************************************************************
   * State functions
   **************************************************************************)

  let sync' reason ctx: D.t =
    let multi =
      match reason with
      | `Init
      | `Thread ->
        true
      | _ ->
        ThreadFlag.has_ever_been_multi (Analyses.ask_of_ctx ctx)
    in
    if M.tracing then M.tracel "sync" "sync multi=%B earlyglobs=%B\n" multi !earlyglobs;
    if !earlyglobs || multi then
      WideningTokens.with_local_side_tokens (fun () ->
          Priv.sync (Analyses.ask_of_ctx ctx) (priv_getg ctx.global) (priv_sideg ctx.sideg) ctx.local reason
        )
    else
      ctx.local

  let sync ctx reason = sync' (reason :> [`Normal | `Join | `Return | `Init | `Thread]) ctx

  let publish_all ctx reason =
    ignore (sync' reason ctx)

  let get_var (a: Q.ask) (gs: glob_fun) (st: store) (x: varinfo): value =
    if (!earlyglobs || ThreadFlag.has_ever_been_multi a) && is_global a x then
      Priv.read_global a (priv_getg gs) st x
    else begin
      if M.tracing then M.tracec "get" "Singlethreaded mode.\n";
      CPA.find x st.cpa
    end

  (** [get st addr] returns the value corresponding to [addr] in [st]
   *  adding proper dependencies.
   *  For the exp argument it is always ok to put None. This means not using precise information about
   *  which part of an array is involved.  *)
  let rec get ?(top=VD.top ()) ?(full=false) a (gs: glob_fun) (st: store) (addrs:address) (exp:exp option): value =
    let at = AD.get_type addrs in
    let firstvar = if M.tracing then match AD.to_var_may addrs with [] -> "" | x :: _ -> x.vname else "" in
    if M.tracing then M.traceli "get" ~var:firstvar "Address: %a\nState: %a\n" AD.pretty addrs CPA.pretty st.cpa;
    (* Finding a single varinfo*offset pair *)
    let res =
      let f_addr (x, offs) =
        (* get hold of the variable value, either from local or global state *)
        let var = get_var a gs st x in
        let v = VD.eval_offset (Queries.to_value_domain_ask a) (fun x -> get a gs st x exp) var offs exp (Some (Var x, Offs.to_cil_offset offs)) x.vtype in
        if M.tracing then M.tracec "get" "var = %a, %a = %a\n" VD.pretty var AD.pretty (AD.from_var_offset (x, offs)) VD.pretty v;
        if full then v else match v with
          | Blob (c,s,_) -> c
          | x -> x
      in
      let f = function
        | Addr.Addr (x, o) -> f_addr (x, o)
        | Addr.NullPtr ->
          begin match get_string "sem.null-pointer.dereference" with
            | "assume_none" -> VD.bot ()
            | "assume_top" -> top
            | _ -> assert false
          end
        | Addr.UnknownPtr -> top (* top may be more precise than VD.top, e.g. for address sets, such that known addresses are kept for soundness *)
        | Addr.StrPtr _ -> Int (ID.top_of IChar)
      in
      (* We form the collecting function by joining *)
      let c (x:value) = match x with (* If address type is arithmetic, and our value is an int, we cast to the correct ik *)
        | Int _ when Cil.isArithmeticType at -> VD.cast at x
        | _ -> x
      in
      let f x a = VD.join (c @@ f x) a in      (* Finally we join over all the addresses in the set. *)
      AD.fold f addrs (VD.bot ())
    in
    if M.tracing then M.traceu "get" "Result: %a\n" VD.pretty res;
    res


  (**************************************************************************
   * Auxiliary functions for function calls
   **************************************************************************)

  (* From a list of values, presumably arguments to a function, simply extract
   * the pointer arguments. *)
  let get_ptrs (vals: value list): address list =
    let f (x:value) acc = match x with
      | Address adrs when AD.is_top adrs ->
        M.info ~category:Unsound "Unknown address given as function argument"; acc
      | Address adrs when AD.to_var_may adrs = [] -> acc
      | Address adrs ->
        let typ = AD.get_type adrs in
        if isFunctionType typ then acc else adrs :: acc
      | Top -> M.info ~category:Unsound "Unknown value type given as function argument"; acc
      | _ -> acc
    in
    List.fold_right f vals []

  let rec reachable_from_value (ask: Q.ask) (gs:glob_fun) st (value: value) (t: typ) (description: string)  =
    let empty = AD.empty () in
    if M.tracing then M.trace "reachability" "Checking value %a\n" VD.pretty value;
    match value with
    | Top ->
      if VD.is_immediate_type t then () else M.info ~category:Unsound "Unknown value in %s could be an escaped pointer address!" description; empty
    | Bot -> (*M.debug ~category:Analyzer "A bottom value when computing reachable addresses!";*) empty
    | Address adrs when AD.is_top adrs ->
      M.info ~category:Unsound "Unknown address in %s has escaped." description; AD.remove Addr.NullPtr adrs (* return known addresses still to be a bit more sane (but still unsound) *)
    (* The main thing is to track where pointers go: *)
    | Address adrs -> AD.remove Addr.NullPtr adrs
    (* Unions are easy, I just ingore the type info. *)
    | Union (f,e) -> reachable_from_value ask gs st e t description
    (* For arrays, we ask to read from an unknown index, this will cause it
     * join all its values. *)
<<<<<<< HEAD
    | `Array a -> reachable_from_value ask gs st (ValueDomain.CArrays.get (Queries.to_value_domain_ask ask) a (None, ValueDomain.ArrIdxDomain.top ())) t description
    | `Blob (e,_,_) -> reachable_from_value ask gs st e t description
    | `Struct s -> ValueDomain.Structs.fold (fun k v acc -> AD.join (reachable_from_value ask gs st v t description) acc) s empty
    | `Int _ -> empty
    | `Float _ -> empty
    | `MutexAttr _ -> empty
    | `Thread _ -> empty (* thread IDs are abstract and nothing known can be reached from them *)
    | `JmpBuf _ -> empty (* Jump buffers are abstract and nothing known can be reached from them *)
    | `Mutex -> empty (* mutexes are abstract and nothing known can be reached from them *)
    | `NullByte -> empty (* TODO: is this correct? *)
    | `NotNullByte -> empty (* TODO: is this correct? *)
=======
    | Array a -> reachable_from_value ask gs st (ValueDomain.CArrays.get (Queries.to_value_domain_ask ask) a (None, ValueDomain.ArrIdxDomain.top ())) t description
    | Blob (e,_,_) -> reachable_from_value ask gs st e t description
    | Struct s -> ValueDomain.Structs.fold (fun k v acc -> AD.join (reachable_from_value ask gs st v t description) acc) s empty
    | Int _ -> empty
    | Float _ -> empty
    | MutexAttr _ -> empty
    | Thread _ -> empty (* thread IDs are abstract and nothing known can be reached from them *)
    | JmpBuf _ -> empty (* Jump buffers are abstract and nothing known can be reached from them *)
    | Mutex -> empty (* mutexes are abstract and nothing known can be reached from them *)
>>>>>>> 1ac55d2b

  (* Get the list of addresses accessable immediately from a given address, thus
   * all pointers within a structure should be considered, but we don't follow
   * pointers. We return a flattend representation, thus simply an address (set). *)
  let reachable_from_address (ask: Q.ask) (gs:glob_fun) st (adr: address): address =
    if M.tracing then M.tracei "reachability" "Checking for %a\n" AD.pretty adr;
    let res = reachable_from_value ask gs st (get ask gs st adr None) (AD.get_type adr) (AD.show adr) in
    if M.tracing then M.traceu "reachability" "Reachable addresses: %a\n" AD.pretty res;
    res

  (* The code for getting the variables reachable from the list of parameters.
   * This section is very confusing, because I use the same construct, a set of
   * addresses, as both AD elements abstracting individual (ambiguous) addresses
   * and the workset of visited addresses. *)
  let reachable_vars (ask: Q.ask) (args: address list) (gs:glob_fun) (st: store): address list =
    if M.tracing then M.traceli "reachability" "Checking reachable arguments from [%a]!\n" (d_list ", " AD.pretty) args;
    let empty = AD.empty () in
    (* We begin looking at the parameters: *)
    let argset = List.fold_right (AD.join) args empty in
    let workset = ref argset in
    (* And we keep a set of already visited variables *)
    let visited = ref empty in
    while not (AD.is_empty !workset) do
      visited := AD.union !visited !workset;
      (* ok, let's visit all the variables in the workset and collect the new variables *)
      let visit_and_collect var (acc: address): address =
        let var = AD.singleton var in (* Very bad hack! Pathetic really! *)
        AD.union (reachable_from_address ask gs st var) acc in
      let collected = AD.fold visit_and_collect !workset empty in
      (* And here we remove the already visited variables *)
      workset := AD.diff collected !visited
    done;
    (* Return the list of elements that have been visited. *)
    if M.tracing then M.traceu "reachability" "All reachable vars: %a\n" AD.pretty !visited;
    List.map AD.singleton (AD.elements !visited)

  let drop_non_ptrs (st:CPA.t) : CPA.t =
    if CPA.is_top st then st else
      let rec replace_val = function
        | VD.Address _ as v -> v
        | Blob (v,s,o) ->
          begin match replace_val v with
            | Blob (Top,_,_)
            | Top -> Top
            | t -> Blob (t,s,o)
          end
        | Struct s -> Struct (ValueDomain.Structs.map replace_val s)
        | _ -> Top
      in
      CPA.map replace_val st

  let drop_ints (st:CPA.t) : CPA.t =
    if CPA.is_top st then st else
      let rec replace_val: value -> value = function
        | Int _       -> Top
        | Array n     -> Array (ValueDomain.CArrays.map replace_val n)
        | Struct n    -> Struct (ValueDomain.Structs.map replace_val n)
        | Union (f,v) -> Union (f,replace_val v)
        | Blob (n,s,o)  -> Blob (replace_val n,s,o)
        | Address x -> Address (ValueDomain.AD.map ValueDomain.Addr.drop_ints x)
        | x -> x
      in
      CPA.map replace_val st

  let drop_interval = CPA.map (function Int x -> Int (ID.no_interval x) | x -> x)

  let drop_intervalSet = CPA.map (function Int x -> Int (ID.no_intervalSet x) | x -> x )

  let context (fd: fundec) (st: store): store =
    let f keep drop_fn (st: store) = if keep then st else { st with cpa = drop_fn st.cpa} in
    st |>
    (* Here earlyglobs only drops syntactic globals from the context and does not consider e.g. escaped globals. *)
    (* This is equivalent to having escaped globals excluded from earlyglobs for contexts *)
    f (not !earlyglobs) (CPA.filter (fun k v -> (not k.vglob) || is_excluded_from_earlyglobs k))
    %> f (ContextUtil.should_keep ~isAttr:GobContext ~keepOption:"ana.base.context.non-ptr" ~removeAttr:"base.no-non-ptr" ~keepAttr:"base.non-ptr" fd) drop_non_ptrs
    %> f (ContextUtil.should_keep ~isAttr:GobContext ~keepOption:"ana.base.context.int" ~removeAttr:"base.no-int" ~keepAttr:"base.int" fd) drop_ints
    %> f (ContextUtil.should_keep ~isAttr:GobContext ~keepOption:"ana.base.context.interval" ~removeAttr:"base.no-interval" ~keepAttr:"base.interval" fd) drop_interval
    %> f (ContextUtil.should_keep ~isAttr:GobContext ~keepOption:"ana.base.context.interval_set" ~removeAttr:"base.no-interval_set" ~keepAttr:"base.interval_set" fd) drop_intervalSet

  let convertToQueryLval x =
    let rec offsNormal o =
      let ik = Cilfacade.ptrdiff_ikind () in
      let toInt i =
        match IdxDom.to_int @@ ID.cast_to ik i with
        | Some x -> Const (CInt (x,ik, None))
        | _ -> Lval.any_index_exp
      in
      match o with
      | `NoOffset -> `NoOffset
      | `Field (f,o) -> `Field (f,offsNormal o)
      | `Index (i,o) -> `Index (toInt i,offsNormal o)
    in
    match x with
    | ValueDomain.AD.Addr.Addr (v,o) ->[v,offsNormal o]
    | _ -> []

  let addrToLvalSet a =
    let add x y = Q.LS.add y x in
    try
      AD.fold (fun e c -> List.fold_left add c (convertToQueryLval e)) a (Q.LS.empty ())
    with SetDomain.Unsupported _ -> Q.LS.top ()

  let reachable_top_pointers_types ctx (ps: AD.t) : Queries.TS.t =
    let module TS = Queries.TS in
    let empty = AD.empty () in
    let reachable_from_address (adr: address) =
      let with_type t = function
        | (ad,ts,true) ->
          begin match unrollType t with
            | TPtr (p,_) ->
              (ad, TS.add (unrollType p) ts, false)
            | _ ->
              (ad, ts, false)
          end
        | x -> x
      in
      let with_field (a,t,b) = function
        | `Top -> (AD.empty (), TS.top (), false)
        | `Bot -> (a,t,false)
        | `Lifted f -> with_type f.ftype (a,t,b)
      in
      let rec reachable_from_value (value: value) =
        match value with
        | Top -> (empty, TS.top (), true)
        | Bot -> (empty, TS.bot (), false)
        | Address adrs when AD.is_top adrs -> (empty,TS.bot (), true)
        | Address adrs -> (adrs,TS.bot (), AD.has_unknown adrs)
        | Union (t,e) -> with_field (reachable_from_value e) t
        | Array a -> reachable_from_value (ValueDomain.CArrays.get (Queries.to_value_domain_ask (Analyses.ask_of_ctx ctx)) a (None, ValueDomain.ArrIdxDomain.top ()))
        | Blob (e,_,_) -> reachable_from_value e
        | Struct s ->
          let join_tr (a1,t1,_) (a2,t2,_) = AD.join a1 a2, TS.join t1 t2, false in
          let f k v =
            join_tr (with_type k.ftype (reachable_from_value v))
          in
          ValueDomain.Structs.fold f s (empty, TS.bot (), false)
<<<<<<< HEAD
        | `Int _ -> (empty, TS.bot (), false)
        | `Float _ -> (empty, TS.bot (), false)
        | `MutexAttr _ -> (empty, TS.bot (), false)
        | `Thread _ -> (empty, TS.bot (), false) (* TODO: is this right? *)
        | `JmpBuf _ -> (empty, TS.bot (), false) (* TODO: is this right? *)
        | `Mutex -> (empty, TS.bot (), false) (* TODO: is this right? *)
        | `NullByte -> (empty, TS.bot (), false) (* TODO: is this right? *)
        | `NotNullByte -> (empty, TS.bot (), false) (* TODO: is this right? *)
=======
        | Int _ -> (empty, TS.bot (), false)
        | Float _ -> (empty, TS.bot (), false)
        | MutexAttr _ -> (empty, TS.bot (), false)
        | Thread _ -> (empty, TS.bot (), false) (* TODO: is this right? *)
        | JmpBuf _ -> (empty, TS.bot (), false) (* TODO: is this right? *)
        | Mutex -> (empty, TS.bot (), false) (* TODO: is this right? *)
>>>>>>> 1ac55d2b
      in
      reachable_from_value (get (Analyses.ask_of_ctx ctx) ctx.global ctx.local adr None)
    in
    let visited = ref empty in
    let work = ref ps in
    let collected = ref (TS.empty ()) in
    while not (AD.is_empty !work) do
      let next = ref empty in
      let do_one a =
        let (x,y,_) = reachable_from_address (AD.singleton a) in
        collected := TS.union !collected y;
        next := AD.union !next x
      in
      if not (AD.is_top !work) then
        AD.iter do_one !work;
      visited := AD.union !visited !work;
      work := AD.diff !next !visited
    done;
    !collected

  (* The evaluation function as mutually recursive eval_lv & eval_rv *)
  let rec eval_rv (a: Q.ask) (gs:glob_fun) (st: store) (exp:exp): value =
    if M.tracing then M.traceli "evalint" "base eval_rv %a\n" d_exp exp;
    let r =
      (* we have a special expression that should evaluate to top ... *)
      if exp = MyCFG.unknown_exp then
        VD.top ()
      else
        eval_rv_ask_evalint a gs st exp
    in
    if M.tracing then M.traceu "evalint" "base eval_rv %a -> %a\n" d_exp exp VD.pretty r;
    r

  (** Evaluate expression using EvalInt query.
      Base itself also answers EvalInt, so recursion goes indirectly through queries.
      This allows every subexpression to also meet more precise value from other analyses.
      Non-integer expression just delegate to next eval_rv function. *)
  and eval_rv_ask_evalint a gs st exp =
    let eval_next () = eval_rv_no_ask_evalint a gs st exp in
    if M.tracing then M.traceli "evalint" "base eval_rv_ask_evalint %a\n" d_exp exp;
    let r:value =
      match Cilfacade.typeOf exp with
      | typ when Cil.isIntegralType typ && not (Cil.isConstant exp) -> (* don't EvalInt integer constants, base can do them precisely itself *)
        if M.tracing then M.traceli "evalint" "base ask EvalInt %a\n" d_exp exp;
        let a = a.f (Q.EvalInt exp) in (* through queries includes eval_next, so no (exponential) branching is necessary *)
        if M.tracing then M.traceu "evalint" "base ask EvalInt %a -> %a\n" d_exp exp Queries.ID.pretty a;
        begin match a with
          | `Bot -> eval_next () (* Base EvalInt returns bot on incorrect type (e.g. pthread_t); ignore and continue. *)
          (* | x -> Some (Int x) *)
          | `Lifted x -> Int x (* cast should be unnecessary, EvalInt should guarantee right ikind already *)
          | `Top -> Int (ID.top_of (Cilfacade.get_ikind typ)) (* query cycle *)
        end
      | exception Cilfacade.TypeOfError _ (* Bug: typeOffset: Field on a non-compound *)
      | _ -> eval_next ()
    in
    if M.tracing then M.traceu "evalint" "base eval_rv_ask_evalint %a -> %a\n" d_exp exp VD.pretty r;
    r

  (** Evaluate expression without EvalInt query on outermost expression.
      This is used by base responding to EvalInt to immediately directly avoid EvalInt query cycle, which would return top.
      Recursive [eval_rv] calls on subexpressions still go through [eval_rv_ask_evalint]. *)
  and eval_rv_no_ask_evalint a gs st exp =
    eval_rv_base a gs st exp (* just as alias, so query doesn't weirdly have to call eval_rv_base *)

  and eval_rv_back_up a gs st exp =
    if get_bool "ana.base.eval.deep-query" then
      eval_rv a gs st exp
    else (
      (* duplicate unknown_exp check from eval_rv since we're bypassing it now *)
      if exp = MyCFG.unknown_exp then
        VD.top ()
      else
        eval_rv_base a gs st exp (* bypass all queries *)
    )

  (** Evaluate expression structurally by base.
      This handles constants directly and variables using CPA.
      Subexpressions delegate to [eval_rv], which may use queries on them. *)
  and eval_rv_base (a: Q.ask) (gs:glob_fun) (st: store) (exp:exp): value =
    let eval_rv = eval_rv_back_up in
    if M.tracing then M.traceli "evalint" "base eval_rv_base %a\n" d_exp exp;
    let binop_remove_same_casts ~extra_is_safe ~e1 ~e2 ~t1 ~t2 ~c1 ~c2 =
      let te1 = Cilfacade.typeOf e1 in
      let te2 = Cilfacade.typeOf e2 in
      let both_arith_type = isArithmeticType te1 && isArithmeticType te2 in
      let is_safe = (extra_is_safe || VD.is_safe_cast t1 te1 && VD.is_safe_cast t2 te2) && not both_arith_type in
      M.tracel "cast" "remove cast on both sides for %a? -> %b\n" d_exp exp is_safe;
      if is_safe then ( (* we can ignore the casts if the casts can't change the value *)
        let e1 = if isArithmeticType te1 then c1 else e1 in
        let e2 = if isArithmeticType te2 then c2 else e2 in
        (e1, e2)
      )
      else
        (c1, c2)
    in
    let r =
      (* query functions were no help ... now try with values*)
      match constFold true exp with
      (* Integer literals *)
      (* seems like constFold already converts CChr to CInt *)
      | Const (CChr x) -> eval_rv a gs st (Const (charConstToInt x)) (* char becomes int, see Cil doc/ISO C 6.4.4.4.10 *)
      | Const (CInt (num,ikind,str)) ->
        (match str with Some x -> M.tracel "casto" "CInt (%s, %a, %s)\n" (Z.to_string num) d_ikind ikind x | None -> ());
        Int (ID.cast_to ikind (IntDomain.of_const (num,ikind,str)))
      | Const (CReal (_,fkind, Some str)) when not (Cilfacade.isComplexFKind fkind) -> Float (FD.of_string fkind str) (* prefer parsing from string due to higher precision *)
      | Const (CReal (num, fkind, None)) when not (Cilfacade.isComplexFKind fkind) -> Float (FD.of_const fkind num)
      (* String literals *)
      | Const (CStr (x,_)) -> Address (AD.from_string x) (* normal 8-bit strings, type: char* *)
      | Const (CWStr (xs,_) as c) -> (* wide character strings, type: wchar_t* *)
        let x = CilType.Constant.show c in (* escapes, see impl. of d_const in cil.ml *)
        let x = String.sub x 2 (String.length x - 3) in (* remove surrounding quotes: L"foo" -> foo *)
        Address (AD.from_string x) (* Address (AD.str_ptr ()) *)
      | Const _ -> VD.top ()
      (* Variables and address expressions *)
      | Lval lv ->
        eval_rv_base_lval ~eval_lv a gs st exp lv
      (* Binary operators *)
      (* Eq/Ne when both values are equal and casted to the same type *)
      | BinOp ((Eq | Ne) as op, (CastE (t1, e1) as c1), (CastE (t2, e2) as c2), typ) when typeSig t1 = typeSig t2 ->
        let a1 = eval_rv a gs st e1 in
        let a2 = eval_rv a gs st e2 in
        let extra_is_safe =
          match evalbinop_base a st op t1 a1 t2 a2 typ with
          | Int i -> ID.to_bool i = Some true
          | _
          | exception IntDomain.IncompatibleIKinds _ -> false
        in
        let (e1, e2) = binop_remove_same_casts ~extra_is_safe ~e1 ~e2 ~t1 ~t2 ~c1 ~c2 in
        (* re-evaluate e1 and e2 in evalbinop because might be with cast *)
        evalbinop a gs st op ~e1 ~t1 ~e2 ~t2 typ
      | BinOp (LOr, e1, e2, typ) as exp ->
        let open GobOption.Syntax in
        (* split nested LOr Eqs to equality pairs, if possible *)
        let rec split = function
          (* copied from above to support pointer equalities with implicit casts inserted *)
          | BinOp (Eq, (CastE (t1, e1) as c1), (CastE (t2, e2) as c2), typ) when typeSig t1 = typeSig t2 ->
            Some [binop_remove_same_casts ~extra_is_safe:false ~e1 ~e2 ~t1 ~t2 ~c1 ~c2]
          | BinOp (Eq, arg1, arg2, _) ->
            Some [(arg1, arg2)]
          | BinOp (LOr, arg1, arg2, _) ->
            let+ s1 = split arg1
            and+ s2 = split arg2 in
            s1 @ s2
          | _ ->
            None
        in
        (* find common exp from all equality pairs and list of other sides, if possible *)
        let find_common = function
          | [] -> assert false
          | (e1, e2) :: eqs ->
            let eqs_for_all_mem e = List.for_all (fun (e1, e2) -> CilType.Exp.(equal e1 e || equal e2 e)) eqs in
            let eqs_map_remove e = List.map (fun (e1, e2) -> if CilType.Exp.equal e1 e then e2 else e1) eqs in
            if eqs_for_all_mem e1 then
              Some (e1, e2 :: eqs_map_remove e1)
            else if eqs_for_all_mem e2 then
              Some (e2, e1 :: eqs_map_remove e2)
            else
              None
        in
        let eqs_value: value option =
          let* eqs = split exp in
          let* (e, es) = find_common eqs in
          let v = eval_rv a gs st e in (* value of common exp *)
          let vs = List.map (eval_rv a gs st) es in (* values of other sides *)
          let ik = Cilfacade.get_ikind typ in
          match v with
          | Address a ->
            (* get definite addrs from vs *)
            let rec to_definite_ad: value list -> AD.t = function
              | [] -> AD.empty ()
              | Address a :: vs when AD.is_definite a ->
                AD.union a (to_definite_ad vs)
              | _ :: vs ->
                to_definite_ad vs
            in
            let definite_ad = to_definite_ad vs in
            if AD.leq a definite_ad then (* other sides cover common address *)
              Some (VD.Int (ID.of_bool ik true))
            else (* TODO: detect disjoint cases using may: https://github.com/goblint/analyzer/pull/757#discussion_r898105918 *)
              None
          | Int i ->
            let module BISet = IntDomain.BISet in
            (* get definite ints from vs *)
            let rec to_int_set: value list -> BISet.t = function
              | [] -> BISet.empty ()
              | Int i :: vs ->
                begin match ID.to_int i with
                  | Some i' -> BISet.add i' (to_int_set vs)
                  | None -> to_int_set vs
                end
              | _ :: vs ->
                to_int_set vs
            in
            let* incl_list = ID.to_incl_list i in
            let incl_set = BISet.of_list incl_list in
            let int_set = to_int_set vs in
            if BISet.leq incl_set int_set then (* other sides cover common int *)
              Some (VD.Int (ID.of_bool ik true))
            else (* TODO: detect disjoint cases using may: https://github.com/goblint/analyzer/pull/757#discussion_r898105918 *)
              None
          | _ ->
            None
        in
        begin match eqs_value with
          | Some x -> x
          | None -> evalbinop a gs st LOr ~e1 ~e2 typ (* fallback to general case *)
        end
      | BinOp (op,e1,e2,typ) ->
        evalbinop a gs st op ~e1 ~e2 typ
      (* Unary operators *)
      | UnOp (op,arg1,typ) ->
        let a1 = eval_rv a gs st arg1 in
        evalunop op typ a1
      (* The &-operator: we create the address abstract element *)
      | AddrOf lval -> Address (eval_lv a gs st lval)
      (* CIL's very nice implicit conversion of an array name [a] to a pointer
        * to its first element [&a[0]]. *)
      | StartOf lval ->
        let array_ofs = `Index (IdxDom.of_int (Cilfacade.ptrdiff_ikind ()) BI.zero, `NoOffset) in
        let array_start ad =
          match Addr.to_var_offset ad with
          | Some (x, offs) -> Addr.from_var_offset (x, add_offset offs array_ofs)
          | None -> ad
        in
        Address (AD.map array_start (eval_lv a gs st lval))
      | CastE (t, Const (CStr (x,e))) -> (* VD.top () *) eval_rv a gs st (Const (CStr (x,e))) (* TODO safe? *)
      | CastE  (t, exp) ->
        let v = eval_rv a gs st exp in
        VD.cast ~torg:(Cilfacade.typeOf exp) t v
      | SizeOf _
      | Real _
      | Imag _
      | SizeOfE _
      | SizeOfStr _
      | AlignOf _
      | AlignOfE _
      | Question _
      | AddrOfLabel _ ->
        VD.top ()
    in
    if M.tracing then M.traceu "evalint" "base eval_rv_base %a -> %a\n" d_exp exp VD.pretty r;
    r

  and eval_rv_base_lval ~eval_lv (a: Q.ask) (gs:glob_fun) (st: store) (exp: exp) (lv: lval): value =
    match lv with
    | (Var v, ofs) -> get a gs st (eval_lv a gs st (Var v, ofs)) (Some exp)
    (*| Lval (Mem e, ofs) -> get a gs st (eval_lv a gs st (Mem e, ofs)) *)
    | (Mem e, ofs) ->
      (*M.tracel "cast" "Deref: lval: %a\n" d_plainlval lv;*)
      let rec contains_vla (t:typ) = match t with
        | TPtr (t, _) -> contains_vla t
        | TArray(t, None, args) -> true
        | TArray(t, Some exp, args) when isConstant exp -> contains_vla t
        | TArray(t, Some exp, args) -> true
        | _ -> false
      in
      let b = Mem e, NoOffset in (* base pointer *)
      let t = Cilfacade.typeOfLval b in (* static type of base *)
      let p = eval_lv a gs st b in (* abstract base addresses *)
      (* pre VLA: *)
      (* let cast_ok = function Addr a -> sizeOf t <= sizeOf (get_type_addr a) | _ -> false in *)
      let cast_ok a =
        let open Addr in
        match a with
        | Addr (x, o) ->
          begin
            let at = get_type_addr (x, o) in
            if M.tracing then M.tracel "evalint" "cast_ok %a %a %a\n" Addr.pretty (Addr (x, o)) CilType.Typ.pretty (Cil.unrollType x.vtype) CilType.Typ.pretty at;
            if at = TVoid [] then (* HACK: cast from alloc variable is always fine *)
              true
            else
              match Cil.getInteger (sizeOf t), Cil.getInteger (sizeOf at) with
              | Some i1, Some i2 -> Z.compare i1 i2 <= 0
              | _ ->
                if contains_vla t || contains_vla (get_type_addr (x, o)) then
                  begin
                    (* TODO: Is this ok? *)
                    M.info ~category:Unsound "Casting involving a VLA is assumed to work";
                    true
                  end
                else
                  false
          end
        | NullPtr | UnknownPtr -> true (* TODO: are these sound? *)
        | _ -> false
      in
      (** Lookup value at base address [addr] with given offset [ofs]. *)
      let lookup_with_offs addr =
        let v = (* abstract base value *)
          if cast_ok addr then
            get ~top:(VD.top_value t) a gs st (AD.singleton addr) (Some exp)  (* downcasts are safe *)
          else
            VD.top () (* upcasts not! *)
        in
        let v' = VD.cast t v in (* cast to the expected type (the abstract type might be something other than t since we don't change addresses upon casts!) *)
        if M.tracing then M.tracel "cast" "Ptr-Deref: cast %a to %a = %a!\n" VD.pretty v d_type t VD.pretty v';
        let v' = VD.eval_offset (Queries.to_value_domain_ask a) (fun x -> get a gs st x (Some exp)) v' (convert_offset a gs st ofs) (Some exp) None t in (* handle offset *)
        v'
      in
      AD.fold (fun a acc -> VD.join acc (lookup_with_offs a)) p (VD.bot ())

  and evalbinop (a: Q.ask) (gs:glob_fun) (st: store) (op: binop) ~(e1:exp) ?(t1:typ option) ~(e2:exp) ?(t2:typ option) (t:typ): value =
    evalbinop_mustbeequal a gs st op ~e1 ?t1 ~e2 ?t2 t

  (** Evaluate BinOp using MustBeEqual query as fallback. *)
  and evalbinop_mustbeequal (a: Q.ask) (gs:glob_fun) (st: store) (op: binop) ~(e1:exp) ?(t1:typ option) ~(e2:exp) ?(t2:typ option) (t:typ): value =
    (* Evaluate structurally using base at first. *)
    let a1 = eval_rv a gs st e1 in
    let a2 = eval_rv a gs st e2 in
    let t1 = Option.default_delayed (fun () -> Cilfacade.typeOf e1) t1 in
    let t2 = Option.default_delayed (fun () -> Cilfacade.typeOf e2) t2 in
    let r = evalbinop_base a st op t1 a1 t2 a2 t in
    if Cil.isIntegralType t then (
      match r with
      | Int i when ID.to_int i <> None -> r (* Avoid fallback, cannot become any more precise. *)
      | _ ->
        (* Fallback to MustBeEqual query, could get extra precision from exprelation/var_eq. *)
        let must_be_equal () =
          let r = Q.must_be_equal a e1 e2 in
          if M.tracing then M.tracel "query" "MustBeEqual (%a, %a) = %b\n" d_exp e1 d_exp e2 r;
          r
        in
        match op with
        | MinusA when must_be_equal () ->
          let ik = Cilfacade.get_ikind t in
          Int (ID.of_int ik BI.zero)
        | MinusPI (* TODO: untested *)
        | MinusPP when must_be_equal () ->
          let ik = Cilfacade.ptrdiff_ikind () in
          Int (ID.of_int ik BI.zero)
        (* Eq case is unnecessary: Q.must_be_equal reconstructs BinOp (Eq, _, _, _) and repeats EvalInt query for that, yielding a top from query cycle and never being must equal *)
        | Le
        | Ge when must_be_equal () ->
          let ik = Cilfacade.get_ikind t in
          Int (ID.of_bool ik true)
        | Ne
        | Lt
        | Gt when must_be_equal () ->
          let ik = Cilfacade.get_ikind t in
          Int (ID.of_bool ik false)
        | _ -> r (* Fallback didn't help. *)
    )
    else
      r (* Avoid fallback, above cases are for ints only. *)

  (* A hackish evaluation of expressions that should immediately yield an
   * address, e.g. when calling functions. *)
  and eval_fv a (gs:glob_fun) st (exp:exp): AD.t =
    match exp with
    | Lval lval -> eval_lv a gs st lval
    | _ -> eval_tv a gs st exp
  (* Used also for thread creation: *)
  and eval_tv a (gs:glob_fun) st (exp:exp): AD.t =
    match (eval_rv a gs st exp) with
    | Address x -> x
    | _          -> failwith "Problems evaluating expression to function calls!"
  and eval_int a gs st exp =
    match eval_rv a gs st exp with
    | Int x -> x
    | _ -> ID.top_of (Cilfacade.get_ikind_exp exp)
  (* A function to convert the offset to our abstract representation of
   * offsets, i.e.  evaluate the index expression to the integer domain. *)
  and convert_offset a (gs:glob_fun) (st: store) (ofs: offset) =
    let eval_rv = eval_rv_back_up in
    match ofs with
    | NoOffset -> `NoOffset
    | Field (fld, ofs) -> `Field (fld, convert_offset a gs st ofs)
    | Index (exp, ofs) when CilType.Exp.equal exp Lval.any_index_exp -> (* special offset added by convertToQueryLval *)
      `Index (IdxDom.top (), convert_offset a gs st ofs)
    | Index (exp, ofs) ->
      match eval_rv a gs st exp with
      | Int i -> `Index (iDtoIdx i, convert_offset a gs st ofs)
      | Address add -> `Index (AD.to_int (module IdxDom) add, convert_offset a gs st ofs)
      | Top   -> `Index (IdxDom.top (), convert_offset a gs st ofs)
      | Bot -> `Index (IdxDom.bot (), convert_offset a gs st ofs)
      | _ -> failwith "Index not an integer value"
  (* Evaluation of lvalues to our abstract address domain. *)
  and eval_lv (a: Q.ask) (gs:glob_fun) st (lval:lval): AD.t =
    let eval_rv = eval_rv_back_up in
    match lval with
    (* The simpler case with an explicit variable, e.g. for [x.field] we just
     * create the address { (x,field) } *)
    | Var x, ofs ->
      AD.singleton (Addr.from_var_offset (x, convert_offset a gs st ofs))
    (* The more complicated case when [exp = & x.field] and we are asked to
     * evaluate [(\*exp).subfield]. We first evaluate [exp] to { (x,field) }
     * and then add the subfield to it: { (x,field.subfield) }. *)
    | Mem n, ofs -> begin
        match (eval_rv a gs st n) with
        | Address adr ->
          (if AD.is_null adr
           then M.error ~category:M.Category.Behavior.Undefined.nullpointer_dereference ~tags:[CWE 476] "Must dereference NULL pointer"
           else if AD.may_be_null adr
           then M.warn ~category:M.Category.Behavior.Undefined.nullpointer_dereference ~tags:[CWE 476] "May dereference NULL pointer");
          AD.map (add_offset_varinfo (convert_offset a gs st ofs)) adr
        | Bot -> AD.bot ()
        | _ ->
          M.debug ~category:Analyzer "Failed evaluating %a to lvalue" d_lval lval;
          AD.unknown_ptr
      end

  (* run eval_rv from above and keep a result that is bottom *)
  (* this is needed for global variables *)
  let eval_rv_keep_bot = eval_rv

  (* run eval_rv from above, but change bot to top to be sound for programs with undefined behavior. *)
  (* Previously we only gave sound results for programs without undefined behavior, so yielding bot for accessing an uninitialized array was considered ok. Now only [invariant] can yield bot/Deadcode if the condition is known to be false but evaluating an expression should not be bot. *)
  let eval_rv (a: Q.ask) (gs:glob_fun) (st: store) (exp:exp): value =
    try
      let r = eval_rv a gs st exp in
      if M.tracing then M.tracel "eval" "eval_rv %a = %a\n" d_exp exp VD.pretty r;
      if VD.is_bot r then VD.top_value (Cilfacade.typeOf exp) else r
    with IntDomain.ArithmeticOnIntegerBot _ ->
      ValueDomain.Compound.top_value (Cilfacade.typeOf exp)

  let query_evalint ask gs st e =
    if M.tracing then M.traceli "evalint" "base query_evalint %a\n" d_exp e;
    let r = match eval_rv_no_ask_evalint ask gs st e with
      | Int i -> `Lifted i (* cast should be unnecessary, eval_rv should guarantee right ikind already *)
      | Bot   -> Queries.ID.top () (* out-of-scope variables cause bot, but query result should then be unknown *)
      | Top   -> Queries.ID.top () (* some float computations cause top (57-float/01-base), but query result should then be unknown *)
      | v      -> M.debug ~category:Analyzer "Base EvalInt %a query answering bot instead of %a" d_exp e VD.pretty v; Queries.ID.bot ()
      | exception (IntDomain.ArithmeticOnIntegerBot _) when not !AnalysisState.should_warn -> Queries.ID.top () (* for some privatizations, values can intermediately be bot because side-effects have not happened yet *)
    in
    if M.tracing then M.traceu "evalint" "base query_evalint %a -> %a\n" d_exp e Queries.ID.pretty r;
    r

  (* Evaluate an expression containing only locals. This is needed for smart joining the partitioned arrays where ctx is not accessible. *)
  (* This will yield `Top for expressions containing any access to globals, and does not make use of the query system. *)
  (* Wherever possible, don't use this but the query system or normal eval_rv instead. *)
  let eval_exp st (exp:exp) =
    (* Since ctx is not available here, we need to make some adjustments *)
    let rec query: type a. Queries.Set.t -> a Queries.t -> a Queries.result = fun asked q ->
      let anyq = Queries.Any q in
      if Queries.Set.mem anyq asked then
        Queries.Result.top q (* query cycle *)
      else (
        let asked' = Queries.Set.add anyq asked in
        match q with
        | EvalInt e -> query_evalint (ask asked') gs st e (* mimic EvalInt query since eval_rv needs it *)
        | _ -> Queries.Result.top q
      )
    and ask asked = { Queries.f = fun (type a) (q: a Queries.t) -> query asked q } (* our version of ask *)
    and gs = function `Left _ -> `Lifted1 (Priv.G.top ()) | `Right _ -> `Lifted2 (VD.top ()) in (* the expression is guaranteed to not contain globals *)
    match (eval_rv (ask Queries.Set.empty) gs st exp) with
    | Int x -> ValueDomain.ID.to_int x
    | _ -> None

  let eval_funvar ctx fval: varinfo list =
    let exception OnlyUnknown in
    try
      let fp = eval_fv (Analyses.ask_of_ctx ctx) ctx.global ctx.local fval in
      if AD.mem Addr.UnknownPtr fp then begin
        let others = AD.to_var_may fp in
        if others = [] then raise OnlyUnknown;
        M.warn ~category:Imprecise "Function pointer %a may contain unknown functions." d_exp fval;
        dummyFunDec.svar :: others
      end else
        AD.to_var_may fp
    with SetDomain.Unsupported _ | OnlyUnknown ->
      M.warn ~category:Unsound "Unknown call to function %a." d_exp fval;
      [dummyFunDec.svar]

  (** Evaluate expression as address.
      Avoids expensive Apron EvalInt if the Int result would be useless to us anyway. *)
  let eval_rv_address ask gs st e =
    (* no way to do eval_rv with expected type, so filter expression beforehand *)
    match Cilfacade.typeOf e with
    | t when Cil.isArithmeticType t -> (* definitely not address *)
      VD.top_value t
    | exception Cilfacade.TypeOfError _ (* something weird, might be address *)
    | _ ->
      eval_rv ask gs st e

  (* interpreter end *)

  let query_invariant ctx context =
    let cpa = ctx.local.BaseDomain.cpa in
    let ask = Analyses.ask_of_ctx ctx in

    let module Arg =
    struct
      let context = context
      let scope = Node.find_fundec ctx.node
      let find v = get_var ask ctx.global ctx.local v
    end
    in
    let module I = ValueDomain.ValueInvariant (Arg) in

    let var_invariant ?offset v =
      if not (InvariantCil.var_is_heap v) then
        I.key_invariant v ?offset (Arg.find v)
      else
        Invariant.none
    in

    if CilLval.Set.is_top context.Invariant.lvals then (
      if !earlyglobs || ThreadFlag.has_ever_been_multi ask then (
        let cpa_invariant =
          CPA.fold (fun k v a ->
              if not (is_global ask k) then
                Invariant.(a && var_invariant k)
              else
                a
            ) cpa Invariant.none
        in
        let priv_vars = Priv.invariant_vars ask (priv_getg ctx.global) ctx.local in
        let priv_invariant =
          List.fold_left (fun acc v ->
              Invariant.(var_invariant v && acc)
            ) Invariant.none priv_vars
        in
        Invariant.(cpa_invariant && priv_invariant)
      )
      else (
        CPA.fold (fun k v a ->
            Invariant.(a && var_invariant k)
          ) cpa Invariant.none
      )
    )
    else (
      CilLval.Set.fold (fun k a ->
          let i =
            match k with
            | (Var v, offset) when not (InvariantCil.var_is_heap v) ->
              (try I.key_invariant_lval v ~offset ~lval:k (Arg.find v) with Not_found -> Invariant.none)
            | _ -> Invariant.none
          in
          Invariant.(a && i)
        ) context.lvals Invariant.none
    )

  let query_invariant ctx context =
    if GobConfig.get_bool "ana.base.invariant.enabled" then
      query_invariant ctx context
    else
      Invariant.none

  let query_invariant_global ctx g =
    if GobConfig.get_bool "ana.base.invariant.enabled" && get_bool "exp.earlyglobs" then (
      (* Currently these global invariants are only sound with earlyglobs enabled for both single- and multi-threaded programs.
         Otherwise, the values of globals in single-threaded mode are not accounted for. *)
      (* TODO: account for single-threaded values without earlyglobs. *)
      match g with
      | `Left g' -> (* priv *)
        Priv.invariant_global (priv_getg ctx.global) g'
      | `Right _ -> (* thread return *)
        Invariant.none
    )
    else
      Invariant.none

  let query ctx (type a) (q: a Q.t): a Q.result =
    match q with
    | Q.EvalFunvar e ->
      begin
        let fs = eval_funvar ctx e in
        List.fold_left (fun xs v -> Q.LS.add (v,`NoOffset) xs) (Q.LS.empty ()) fs
      end
    | Q.EvalJumpBuf e ->
      begin match eval_rv_address (Analyses.ask_of_ctx ctx) ctx.global ctx.local e with
        | Address jmp_buf ->
          if AD.mem Addr.UnknownPtr jmp_buf then
            M.warn ~category:Imprecise "Jump buffer %a may contain unknown pointers." d_exp e;
          begin match get ~top:(VD.bot ()) (Analyses.ask_of_ctx ctx) ctx.global ctx.local jmp_buf None with
            | JmpBuf (x, copied) ->
              if copied then
                M.warn ~category:(Behavior (Undefined Other)) "The jump buffer %a contains values that were copied here instead of being set by setjmp. This is Undefined Behavior." d_exp e;
              x
            | y -> failwith (GobPretty.sprintf "problem?! is %a %a:\n state is %a" CilType.Exp.pretty e VD.pretty y D.pretty ctx.local)
          end
        | _ -> failwith "problem?!"
      end
    | Q.EvalInt e ->
      query_evalint (Analyses.ask_of_ctx ctx) ctx.global ctx.local e
    | Q.EvalMutexAttr e -> begin
        let e:exp = Lval (Cil.mkMem ~addr:e ~off:NoOffset) in
        match eval_rv (Analyses.ask_of_ctx ctx) ctx.global ctx.local e with
        | MutexAttr a -> a
        | v -> MutexAttrDomain.top ()
      end
    | Q.EvalLength e -> begin
        match eval_rv_address (Analyses.ask_of_ctx ctx) ctx.global ctx.local e with
        | Address a ->
          let slen = Seq.map String.length (List.to_seq (AD.to_string a)) in
          let lenOf = function
            | TArray (_, l, _) -> (try Some (lenOfArray l) with LenOfArray -> None)
            | _ -> None
          in
          let alen = Seq.filter_map (fun v -> lenOf v.vtype) (List.to_seq (AD.to_var_may a)) in
          let d = Seq.fold_left ID.join (ID.bot_of (Cilfacade.ptrdiff_ikind ())) (Seq.map (ID.of_int (Cilfacade.ptrdiff_ikind ()) %BI.of_int) (Seq.append slen alen)) in
          (* ignore @@ printf "EvalLength %a = %a\n" d_exp e ID.pretty d; *)
          `Lifted d
        | Bot -> Queries.Result.bot q (* TODO: remove *)
        | _ -> Queries.Result.top q
      end
    | Q.EvalValue e ->
      eval_rv (Analyses.ask_of_ctx ctx) ctx.global ctx.local e
    | Q.BlobSize e -> begin
        let p = eval_rv_address (Analyses.ask_of_ctx ctx) ctx.global ctx.local e in
        (* ignore @@ printf "BlobSize %a MayPointTo %a\n" d_plainexp e VD.pretty p; *)
        match p with
        | Address a ->
          let r = get ~full:true (Analyses.ask_of_ctx ctx) ctx.global ctx.local a  None in
          (* ignore @@ printf "BlobSize %a = %a\n" d_plainexp e VD.pretty r; *)
          (match r with
           | Blob (_,s,_) -> `Lifted s
           | _ -> Queries.Result.top q)
        | _ -> Queries.Result.top q
      end
    | Q.MayPointTo e -> begin
        match eval_rv_address (Analyses.ask_of_ctx ctx) ctx.global ctx.local e with
        | Address a ->
          let s = addrToLvalSet a in
          if AD.mem Addr.UnknownPtr a
          then Q.LS.add (dummyFunDec.svar, `NoOffset) s
          else s
        | Bot -> Queries.Result.bot q (* TODO: remove *)
        | _ -> Queries.Result.top q
      end
    | Q.EvalThread e -> begin
        let v = eval_rv (Analyses.ask_of_ctx ctx) ctx.global ctx.local e in
        (* ignore (Pretty.eprintf "evalthread %a (%a): %a" d_exp e d_plainexp e VD.pretty v); *)
        match v with
        | Thread a -> a
        | Bot -> Queries.Result.bot q (* TODO: remove *)
        | _ -> Queries.Result.top q
      end
    | Q.ReachableFrom e -> begin
        match eval_rv_address (Analyses.ask_of_ctx ctx) ctx.global ctx.local e with
        | Top -> Queries.Result.top q
        | Bot -> Queries.Result.bot q (* TODO: remove *)
        | Address a ->
          let a' = AD.remove Addr.UnknownPtr a in (* run reachable_vars without unknown just to be safe *)
          let xs = List.map addrToLvalSet (reachable_vars (Analyses.ask_of_ctx ctx) [a'] ctx.global ctx.local) in
          let addrs = List.fold_left (Q.LS.join) (Q.LS.empty ()) xs in
          if AD.mem Addr.UnknownPtr a then
            Q.LS.add (dummyFunDec.svar, `NoOffset) addrs (* add unknown back *)
          else
            addrs
        | _ -> Q.LS.empty ()
      end
    | Q.ReachableUkTypes e -> begin
        match eval_rv_address (Analyses.ask_of_ctx ctx) ctx.global ctx.local e with
        | Top -> Queries.Result.top q
        | Bot -> Queries.Result.bot q (* TODO: remove *)
        | Address a when AD.is_top a || AD.mem Addr.UnknownPtr a ->
          Q.TS.top ()
        | Address a ->
          reachable_top_pointers_types ctx a
        | _ -> Q.TS.empty ()
      end
    | Q.EvalStr e -> begin
        match eval_rv_address (Analyses.ask_of_ctx ctx) ctx.global ctx.local e with
        (* exactly one string in the set (works for assignments of string constants) *)
        | Address a when List.compare_length_with (AD.to_string a) 1 = 0 -> (* exactly one string *)
          `Lifted (List.hd (AD.to_string a))
        (* check if we have an array of chars that form a string *)
        (* TODO return may-points-to-set of strings *)
        | Address a when List.compare_length_with (AD.to_string a) 1 > 0 -> (* oh oh *)
          M.debug "EvalStr (%a) returned %a" d_exp e AD.pretty a;
          Queries.Result.top q
        | Address a when List.compare_length_with (AD.to_var_may a) 1 = 0 -> (* some other address *)
          (* Cil.varinfo * (AD.Addr.field, AD.Addr.idx) Lval.offs *)
          (* ignore @@ printf "EvalStr Address: %a -> %s (must %i, may %i)\n" d_plainexp e (VD.short 80 (Address a)) (List.length @@ AD.to_var_must a) (List.length @@ AD.to_var_may a); *)
          begin match unrollType (Cilfacade.typeOf e) with
            | TPtr(TInt(IChar, _), _) ->
              let v, offs = Q.LS.choose @@ addrToLvalSet a in
              let ciloffs = Lval.CilLval.to_ciloffs offs in
              let lval = Var v, ciloffs in
              (try `Lifted (Bytes.to_string (Hashtbl.find char_array lval))
               with Not_found -> Queries.Result.top q)
            | _ -> (* what about ISChar and IUChar? *)
              (* ignore @@ printf "Type %a\n" d_plaintype t; *)
              Queries.Result.top q
          end
        | x ->
          (* ignore @@ printf "EvalStr Unknown: %a -> %s\n" d_plainexp e (VD.short 80 x); *)
          Queries.Result.top q
      end
    | Q.IsMultiple v -> WeakUpdates.mem v ctx.local.weak
    | Q.IterSysVars (vq, vf) ->
      let vf' x = vf (Obj.repr (V.priv x)) in
      Priv.iter_sys_vars (priv_getg ctx.global) vq vf'
    | Q.Invariant context -> query_invariant ctx context
    | Q.InvariantGlobal g ->
      let g: V.t = Obj.obj g in
      query_invariant_global ctx g
    | _ -> Q.Result.top q

  let update_variable variable typ value cpa =
    if ((get_bool "exp.volatiles_are_top") && (is_always_unknown variable)) then
      CPA.add variable (VD.top_value ~varAttr:variable.vattr typ) cpa
    else
      CPA.add variable value cpa

  (** Add dependencies between a value and the expression it (or any of its contents) are partitioned by *)
  let add_partitioning_dependencies (x:varinfo) (value:VD.t) (st:store):store =
    let add_one_dep (array:varinfo) (var:varinfo) dep =
      let vMap = Dep.find_opt var dep |? Dep.VarSet.empty () in
      let vMapNew = Dep.VarSet.add array vMap in
      Dep.add var vMapNew dep
    in
    match value with
    | Array _
    | Struct _
    | Union _ ->
      begin
        let vars_in_partitioning = VD.affecting_vars value in
        let dep_new = List.fold_left (fun dep var -> add_one_dep x var dep) st.deps vars_in_partitioning in
        { st with deps = dep_new }
      end
    (* Blob cannot contain arrays *)
    | _ ->  st

  (** [set st addr val] returns a state where [addr] is set to [val]
   * it is always ok to put None for lval_raw and rval_raw, this amounts to not using/maintaining
   * precise information about arrays. *)
  let set (a: Q.ask) ~(ctx: _ ctx) ?(invariant=false) ?lval_raw ?rval_raw ?t_override (gs:glob_fun) (st: store) (lval: AD.t) (lval_type: Cil.typ) (value: value) : store =
    let update_variable x t y z =
      if M.tracing then M.tracel "set" ~var:x.vname "update_variable: start '%s' '%a'\nto\n%a\n\n" x.vname VD.pretty y CPA.pretty z;
      let r = update_variable x t y z in (* refers to defintion that is outside of set *)
      if M.tracing then M.tracel "set" ~var:x.vname "update_variable: start '%s' '%a'\nto\n%a\nresults in\n%a\n" x.vname VD.pretty y CPA.pretty z CPA.pretty r;
      r
    in
    let firstvar = if M.tracing then match AD.to_var_may lval with [] -> "" | x :: _ -> x.vname else "" in
    let lval_raw = (Option.map (fun x -> Lval x) lval_raw) in
    if M.tracing then M.tracel "set" ~var:firstvar "lval: %a\nvalue: %a\nstate: %a\n" AD.pretty lval VD.pretty value CPA.pretty st.cpa;
    (* Updating a single varinfo*offset pair. NB! This function's type does
     * not include the flag. *)
    let update_one_addr (x, offs) (st: store): store =
      let cil_offset = Offs.to_cil_offset offs in
      let t = match t_override with
        | Some t -> t
        | None ->
          if a.f (Q.IsHeapVar x) then
            (* the vtype of heap vars will be TVoid, so we need to trust the pointer we got to this to be of the right type *)
            (* i.e. use the static type of the pointer here *)
            lval_type
          else
            try
              Cilfacade.typeOfLval (Var x, cil_offset)
            with Cilfacade.TypeOfError _ ->
              (* If we cannot determine the correct type here, we go with the one of the LVal *)
              (* This will usually lead to a type mismatch in the ValueDomain (and hence supertop) *)
              M.debug ~category:Analyzer "Cilfacade.typeOfLval failed Could not obtain the type of %a" d_lval (Var x, cil_offset);
              lval_type
      in
      let update_offset old_value =
        (* Projection globals to highest Precision *)
        let projected_value = project_val (Queries.to_value_domain_ask a) None None value (is_global a x) in
        let new_value = VD.update_offset (Queries.to_value_domain_ask a) old_value offs projected_value lval_raw ((Var x), cil_offset) t in
        if WeakUpdates.mem x st.weak then
          VD.join old_value new_value
        else if invariant then
          (* without this, invariant for ambiguous pointer might worsen precision for each individual address to their join *)
          VD.meet old_value new_value
        else
          new_value
      in
      if M.tracing then M.tracel "set" ~var:firstvar "update_one_addr: start with '%a' (type '%a') \nstate:%a\n\n" AD.pretty (AD.from_var_offset (x,offs)) d_type x.vtype D.pretty st;
      if isFunctionType x.vtype then begin
        if M.tracing then M.tracel "set" ~var:firstvar "update_one_addr: returning: '%a' is a function type \n" d_type x.vtype;
        st
      end else
      if get_bool "exp.globs_are_top" then begin
        if M.tracing then M.tracel "set" ~var:firstvar "update_one_addr: BAD? exp.globs_are_top is set \n";
        { st with cpa = CPA.add x Top st.cpa }
      end else
        (* Check if we need to side-effect this one. We no longer generate
         * side-effects here, but the code still distinguishes these cases. *)
      if (!earlyglobs || ThreadFlag.has_ever_been_multi a) && is_global a x then begin
        if M.tracing then M.tracel "set" ~var:x.vname "update_one_addr: update a global var '%s' ...\n" x.vname;
        let priv_getg = priv_getg gs in
        (* Optimization to avoid evaluating integer values when setting them.
           The case when invariant = true requires the old_value to be sound for the meet.
           Allocated blocks are representend by Blobs with additional information, so they need to be looked-up. *)
        let old_value = if not invariant && Cil.isIntegralType x.vtype && not (a.f (IsHeapVar x)) && offs = `NoOffset then begin
            VD.bot_value ~varAttr:x.vattr lval_type
          end else
            Priv.read_global a priv_getg st x
        in
        let new_value = update_offset old_value in
        M.tracel "hgh" "update_offset %a -> %a\n" VD.pretty old_value VD.pretty new_value;
        let r = Priv.write_global ~invariant a priv_getg (priv_sideg ctx.sideg) st x new_value in
        if M.tracing then M.tracel "set" ~var:x.vname "update_one_addr: updated a global var '%s' \nstate:%a\n\n" x.vname D.pretty r;
        r
      end else begin
        if M.tracing then M.tracel "set" ~var:x.vname "update_one_addr: update a local var '%s' ...\n" x.vname;
        (* Normal update of the local state *)
        let new_value = update_offset (CPA.find x st.cpa) in
        (* what effect does changing this local variable have on arrays -
           we only need to do this here since globals are not allowed in the
           expressions for partitioning *)
        let effect_on_arrays (a: Q.ask) (st: store) =
          let affected_arrays =
            let set = Dep.find_opt x st.deps |? Dep.VarSet.empty () in
            Dep.VarSet.elements set
          in
          let movement_for_expr l' r' currentE' =
            let are_equal = Q.must_be_equal a in
            let t = Cilfacade.typeOf currentE' in
            let ik = Cilfacade.get_ikind t in
            let newE = Basetype.CilExp.replace l' r' currentE' in
            let currentEPlusOne = BinOp (PlusA, currentE', Cil.kinteger ik 1, t) in
            if are_equal newE currentEPlusOne then
              Some 1
            else
              let currentEMinusOne = BinOp (MinusA, currentE', Cil.kinteger ik 1, t) in
              if are_equal newE currentEMinusOne then
                Some (-1)
              else
                None
          in
          let effect_on_array actually_moved arr (st: store):store =
            let v = CPA.find arr st.cpa in
            let nval =
              if actually_moved then
                match lval_raw, rval_raw with
                | Some (Lval(Var l',NoOffset)), Some r' ->
                  begin
                    let moved_by = movement_for_expr l' r' in
                    VD.affect_move (Queries.to_value_domain_ask a) v x moved_by
                  end
                | _  ->
                  VD.affect_move (Queries.to_value_domain_ask a) v x (fun x -> None)
              else
                let patched_ask =
                  (* The usual recursion trick for ctx. *)
                  (* Must change ctx used by ask to also use new st (not ctx.local), otherwise recursive EvalInt queries use outdated state. *)
                  (* Note: query is just called on base, but not any other analyses. Potentially imprecise, but seems to be sufficient for now. *)
                  let rec ctx' asked =
                    { ctx with
                      ask = (fun (type a) (q: a Queries.t) -> query' asked q)
                    ; local = st
                    }
                  and query': type a. Queries.Set.t -> a Queries.t -> a Queries.result = fun asked q ->
                    let anyq = Queries.Any q in
                    if Queries.Set.mem anyq asked then
                      Queries.Result.top q (* query cycle *)
                    else (
                      let asked' = Queries.Set.add anyq asked in
                      query (ctx' asked') q
                    )
                  in
                  Analyses.ask_of_ctx (ctx' Queries.Set.empty)
                in
                let moved_by = fun x -> Some 0 in (* this is ok, the information is not provided if it *)
                (* TODO: why does affect_move need general ask (of any query) instead of eval_exp? *)
                VD.affect_move (Queries.to_value_domain_ask patched_ask) v x moved_by     (* was a set call caused e.g. by a guard *)
            in
            { st with cpa = update_variable arr arr.vtype nval st.cpa }
          in
          (* within invariant, a change to the way arrays are partitioned is not necessary *)
          List.fold_left (fun x y -> effect_on_array (not invariant) y x) st affected_arrays
        in
        if VD.is_bot new_value && invariant && not (CPA.mem x st.cpa) then
          st
        else
          let x_updated = update_variable x t new_value st.cpa in
          let with_dep = add_partitioning_dependencies x new_value {st with cpa = x_updated } in
          effect_on_arrays a with_dep
      end
    in
    let update_one x store =
      match Addr.to_var_offset x with
      | Some x -> update_one_addr x store
      | None -> store
    in try
      (* We start from the current state and an empty list of global deltas,
       * and we assign to all the the different possible places: *)
      let nst = AD.fold update_one lval st in
      (* if M.tracing then M.tracel "set" ~var:firstvar "new state1 %a\n" CPA.pretty nst; *)
      (* If the address was definite, then we just return it. If the address
       * was ambiguous, we have to join it with the initial state. *)
      let nst = if AD.cardinal lval > 1 then { nst with cpa = CPA.join st.cpa nst.cpa } else nst in
      (* if M.tracing then M.tracel "set" ~var:firstvar "new state2 %a\n" CPA.pretty nst; *)
      nst
    with
    (* If any of the addresses are unknown, we ignore it!?! *)
    | SetDomain.Unsupported x ->
      (* if M.tracing then M.tracel "set" ~var:firstvar "set got an exception '%s'\n" x; *)
      M.info ~category:Unsound "Assignment to unknown address, assuming no write happened."; st

  let set_many ~ctx a (gs:glob_fun) (st: store) lval_value_list: store =
    (* Maybe this can be done with a simple fold *)
    let f (acc: store) ((lval:AD.t),(typ:Cil.typ),(value:value)): store =
      set ~ctx a gs acc lval typ value
    in
    (* And fold over the list starting from the store turned wstore: *)
    List.fold_left f st lval_value_list

  let rem_many a (st: store) (v_list: varinfo list): store =
    let f acc v = CPA.remove v acc in
    let g dep v = Dep.remove v dep in
    { st with cpa = List.fold_left f st.cpa v_list; deps = List.fold_left g st.deps v_list }

  (* Removes all partitionings done according to this variable *)
  let rem_many_partitioning a (st:store) (v_list: varinfo list):store =
    (* Removes the partitioning information from all affected arrays, call before removing locals *)
    let rem_partitioning a (st:store) (x:varinfo):store =
      let affected_arrays =
        let set = Dep.find_opt x st.deps |? Dep.VarSet.empty () in
        Dep.VarSet.elements set
      in
      let effect_on_array arr st =
        let v = CPA.find arr st in
        let nval = VD.affect_move ~replace_with_const:(get_bool ("ana.base.partition-arrays.partition-by-const-on-return")) a v x (fun _ -> None) in (* Having the function for movement return None here is equivalent to forcing the partitioning to be dropped *)
        update_variable arr arr.vtype nval st
      in
      { st with cpa = List.fold_left (fun x y -> effect_on_array y x) st.cpa affected_arrays }
    in
    let f s v = rem_partitioning a s v in
    List.fold_left f st v_list

  (**************************************************************************
    * Auxillary functions
    **************************************************************************)

  let is_some_bot (x:value) =
    match x with
    | Bot -> false (* HACK: bot is here due to typing conflict (we do not cast appropriately) *)
    | _ -> VD.is_bot_value x

  module InvariantEval =
  struct
    module D = D
    module V = V
    module G = G

    let eval_rv = eval_rv
    let eval_rv_address = eval_rv_address
    let eval_lv = eval_lv
    let convert_offset = convert_offset

    let get_var = get_var
    let get a gs st addrs exp = get a gs st addrs exp
    let set a ~ctx gs st lval lval_type ?lval_raw value = set a ~ctx ~invariant:true gs st lval lval_type ?lval_raw value

    let refine_entire_var = true
    let map_oldval oldval _ = oldval
    let eval_rv_lval_refine a gs st exp lval = eval_rv a gs st (Lval lval)

    let id_meet_down ~old ~c = ID.meet old c
    let fd_meet_down ~old ~c = FD.meet old c

    let contra _ = raise Deadcode
  end

  module Invariant = BaseInvariant.Make (InvariantEval)

  let invariant = Invariant.invariant


  let set_savetop ~ctx ?lval_raw ?rval_raw ask (gs:glob_fun) st adr lval_t v : store =
    if M.tracing then M.tracel "set" "savetop %a %a %a\n" AD.pretty adr d_type lval_t VD.pretty v;
    match v with
    | Top -> set ~ctx ask gs st adr lval_t (VD.top_value (AD.get_type adr)) ?lval_raw ?rval_raw
    | v -> set ~ctx ask gs st adr lval_t v ?lval_raw ?rval_raw


  (**************************************************************************
   * Simple defs for the transfer functions
   **************************************************************************)
  let assign ctx (lval:lval) (rval:exp):store  =
    let lval_t = Cilfacade.typeOfLval lval in
    let char_array_hack () =
      let rec split_offset = function
        | Index(Const(CInt(i, _, _)), NoOffset) -> (* ...[i] *)
          Index(zero, NoOffset), Some i (* all i point to StartOf(string) *)
        | NoOffset -> NoOffset, None
        | Index(exp, offs) ->
          let offs', r = split_offset offs in
          Index(exp, offs'), r
        | Field(fi, offs) ->
          let offs', r = split_offset offs in
          Field(fi, offs'), r
      in
      let last_index (lhost, offs) =
        match split_offset offs with
        | offs', Some i -> Some ((lhost, offs'), i)
        | _ -> None
      in
      match last_index lval, stripCasts rval with
      | Some (lv, i), Const(CChr c) when c<>'\000' -> (* "abc" <> "abc\000" in OCaml! *)
        let i = Z.to_int i in
        (* ignore @@ printf "%a[%i] = %c\n" d_lval lv i c; *)
        let s = try Hashtbl.find char_array lv with Not_found -> Bytes.empty in (* current string for lv or empty string *)
        if i >= Bytes.length s then ((* optimized b/c Out_of_memory *)
          let dst = Bytes.make (i+1) '\000' in
          Bytes.blit s 0 dst 0 (Bytes.length s); (* dst[0:len(s)] = s *)
          Bytes.set dst i c; (* set character i to c inplace *)
          Hashtbl.replace char_array lv dst
        ) else (
          Bytes.set s i c; (* set character i to c inplace *)
          Hashtbl.replace char_array lv s
        )
      (*BatHashtbl.modify_def "" lv (fun s -> Bytes.set s i c) char_array*)
      | _ -> ()
    in
    char_array_hack ();
    let rval_val = eval_rv (Analyses.ask_of_ctx ctx) ctx.global ctx.local rval in
    let rval_val = VD.mark_jmpbufs_as_copied rval_val in
    let lval_val = eval_lv (Analyses.ask_of_ctx ctx) ctx.global ctx.local lval in
    (* let sofa = AD.short 80 lval_val^" = "^VD.short 80 rval_val in *)
    (* M.debug ~category:Analyzer @@ sprint ~width:max_int @@ dprintf "%a = %a\n%s" d_plainlval lval d_plainexp rval sofa; *)
    let not_local xs =
      let not_local x =
        match Addr.to_var_may x with
        | Some x -> is_global (Analyses.ask_of_ctx ctx) x
        | None -> x = Addr.UnknownPtr
      in
      AD.is_top xs || AD.exists not_local xs
    in
    (match rval_val, lval_val with
     | Address adrs, lval
       when (not !AnalysisState.global_initialization) && get_bool "kernel" && not_local lval && not (AD.is_top adrs) ->
       let find_fps e xs = match Addr.to_var_must e with
         | Some x -> x :: xs
         | None -> xs
       in
       let vars = AD.fold find_fps adrs [] in (* filter_map from AD to list *)
       let funs = Seq.filter (fun x -> isFunctionType x.vtype)@@ List.to_seq vars in
       Seq.iter (fun x -> ctx.spawn None x []) funs
     | _ -> ()
    );
    match lval with (* this section ensure global variables contain bottom values of the proper type before setting them  *)
    | (Var v, offs) when v.vglob ->
      (* Optimization: In case of simple integral types, we not need to evaluate the old value.
          v is not an allocated block, as v directly appears as a variable in the program;
          so no explicit check is required here (unlike in set) *)
      let current_val = if Cil.isIntegralType v.vtype then begin
          assert (offs = NoOffset);
          VD.Bot
        end else
          eval_rv_keep_bot (Analyses.ask_of_ctx ctx) ctx.global ctx.local (Lval (Var v, NoOffset))
      in
      begin match current_val with
        | Bot -> (* current value is VD Bot *)
          begin match Addr.to_var_offset (AD.choose lval_val) with
            | Some (x,offs) ->
              let t = v.vtype in
              let iv = VD.bot_value ~varAttr:v.vattr t in (* correct bottom value for top level variable *)
              if M.tracing then M.tracel "set" "init bot value: %a\n" VD.pretty iv;
              let nv = VD.update_offset (Queries.to_value_domain_ask (Analyses.ask_of_ctx ctx)) iv offs rval_val (Some  (Lval lval)) lval t in (* do desired update to value *)
              set_savetop ~ctx (Analyses.ask_of_ctx ctx) ctx.global ctx.local (AD.from_var v) lval_t nv ~lval_raw:lval ~rval_raw:rval (* set top-level variable to updated value *)
            | None ->
              set_savetop ~ctx (Analyses.ask_of_ctx ctx) ctx.global ctx.local lval_val lval_t rval_val ~lval_raw:lval ~rval_raw:rval
          end
        | _ ->
          set_savetop ~ctx (Analyses.ask_of_ctx ctx) ctx.global ctx.local lval_val lval_t rval_val ~lval_raw:lval ~rval_raw:rval
      end
    | _ ->
      set_savetop ~ctx (Analyses.ask_of_ctx ctx) ctx.global ctx.local lval_val lval_t rval_val ~lval_raw:lval ~rval_raw:rval


  let branch ctx (exp:exp) (tv:bool) : store =
    let valu = eval_rv (Analyses.ask_of_ctx ctx) ctx.global ctx.local exp in
    let refine () =
      let res = invariant ctx (Analyses.ask_of_ctx ctx) ctx.global ctx.local exp tv in
      if M.tracing then M.tracec "branch" "EqualSet result for expression %a is %a\n" d_exp exp Queries.ES.pretty (ctx.ask (Queries.EqualSet exp));
      if M.tracing then M.tracec "branch" "CondVars result for expression %a is %a\n" d_exp exp Queries.ES.pretty (ctx.ask (Queries.CondVars exp));
      if M.tracing then M.traceu "branch" "Invariant enforced!\n";
      match ctx.ask (Queries.CondVars exp) with
      | s when Queries.ES.cardinal s = 1 ->
        let e = Queries.ES.choose s in
        invariant ctx (Analyses.ask_of_ctx ctx) ctx.global res e tv
      | _ -> res
    in
    if M.tracing then M.traceli "branch" ~subsys:["invariant"] "Evaluating branch for expression %a with value %a\n" d_exp exp VD.pretty valu;
    (* First we want to see, if we can determine a dead branch: *)
    match valu with
    (* For a boolean value: *)
    | Int value ->
      if M.tracing then M.traceu "branch" "Expression %a evaluated to %a\n" d_exp exp ID.pretty value;
      begin match ID.to_bool value with
        | Some v ->
          (* Eliminate the dead branch and just propagate to the true branch *)
          if v = tv then
            refine ()
          else (
            if M.tracing then M.tracel "branch" "A The branch %B is dead!\n" tv;
            raise Deadcode
          )
        | None ->
          refine () (* like fallback below *)
      end
    (* for some reason refine () can refine these, but not raise Deadcode in struct *)
    | Address ad when tv && AD.is_null ad ->
      raise Deadcode
    | Address ad when not tv && AD.is_not_null ad ->
      raise Deadcode
    | Bot ->
      if M.tracing then M.traceu "branch" "The branch %B is dead!\n" tv;
      raise Deadcode
    (* Otherwise we try to impose an invariant: *)
    | _ ->
      (* Sometimes invariant may be more precise than eval_rv and also raise Deadcode, making the branch dead.
         For example, 50-juliet/08-CWE570_Expression_Always_False__02. *)
      refine ()

  let body ctx f =
    (* First we create a variable-initvalue pair for each variable *)
    let init_var v = (AD.from_var v, v.vtype, VD.init_value ~varAttr:v.vattr v.vtype) in
    (* Apply it to all the locals and then assign them all *)
    let inits = List.map init_var f.slocals in
    set_many ~ctx (Analyses.ask_of_ctx ctx) ctx.global ctx.local inits

  let return ctx exp fundec: store =
    if Cil.hasAttribute "noreturn" fundec.svar.vattr then
      M.warn ~category:(Behavior (Undefined Other)) "Function declared 'noreturn' could return";
    let st: store = ctx.local in
    match fundec.svar.vname with
    | "__goblint_dummy_init" ->
      if M.tracing then M.trace "init" "dummy init: %a\n" D.pretty st;
      publish_all ctx `Init;
      (* otherfun uses __goblint_dummy_init, where we can properly side effect global initialization *)
      (* TODO: move into sync `Init *)
      Priv.enter_multithreaded (Analyses.ask_of_ctx ctx) (priv_getg ctx.global) (priv_sideg ctx.sideg) st
    | _ ->
      let locals = List.filter (fun v -> not (WeakUpdates.mem v st.weak)) (fundec.sformals @ fundec.slocals) in
      let nst_part = rem_many_partitioning (Queries.to_value_domain_ask (Analyses.ask_of_ctx ctx)) ctx.local locals in
      let nst: store = rem_many (Analyses.ask_of_ctx ctx) nst_part locals in
      match exp with
      | None -> nst
      | Some exp ->
        let t_override = match Cilfacade.fundec_return_type fundec with
          | TVoid _ -> M.warn ~category:M.Category.Program "Returning a value from a void function"; assert false
          | ret -> ret
        in
        let rv = eval_rv (Analyses.ask_of_ctx ctx) ctx.global ctx.local exp in
        let st' = set ~ctx ~t_override (Analyses.ask_of_ctx ctx) ctx.global nst (return_var ()) t_override rv in
        match ThreadId.get_current (Analyses.ask_of_ctx ctx) with
        | `Lifted tid when ThreadReturn.is_current (Analyses.ask_of_ctx ctx) ->
          (* Evaluate exp and cast the resulting value to the void-pointer-type.
              Casting to the right type here avoids precision loss on joins. *)
          let rv = VD.cast ~torg:(Cilfacade.typeOf exp) Cil.voidPtrType rv in
          ctx.sideg (V.thread tid) (G.create_thread rv);
          Priv.thread_return (Analyses.ask_of_ctx ctx) (priv_getg ctx.global) (priv_sideg ctx.sideg) tid st'
        | _ -> st'

  let vdecl ctx (v:varinfo) =
    if not (Cil.isArrayType v.vtype) then
      ctx.local
    else
      let lval = eval_lv (Analyses.ask_of_ctx ctx) ctx.global ctx.local (Var v, NoOffset) in
      let current_value = eval_rv (Analyses.ask_of_ctx ctx) ctx.global ctx.local (Lval (Var v, NoOffset)) in
      let new_value = VD.update_array_lengths (eval_rv (Analyses.ask_of_ctx ctx) ctx.global ctx.local) current_value v.vtype in
      set ~ctx (Analyses.ask_of_ctx ctx) ctx.global ctx.local lval v.vtype new_value

  (**************************************************************************
   * Function calls
   **************************************************************************)

  (** From a list of expressions, collect a list of addresses that they might point to, or contain pointers to. *)
  let collect_funargs ask ?(warn=false) (gs:glob_fun) (st:store) (exps: exp list) =
    let do_exp e =
      let immediately_reachable = reachable_from_value ask gs st (eval_rv ask gs st e) (Cilfacade.typeOf e) (CilType.Exp.show e) in
      reachable_vars ask [immediately_reachable] gs st
    in
    List.concat_map do_exp exps

  let collect_invalidate ~deep ask ?(warn=false) (gs:glob_fun) (st:store) (exps: exp list) =
    if deep then
      collect_funargs ask ~warn gs st exps
    else (
      let mpt e = match eval_rv_address ask gs st e with
        | Address a -> AD.remove NullPtr a
        | _ -> AD.empty ()
      in
      List.map mpt exps
    )

  let invalidate ?(deep=true) ~ctx ask (gs:glob_fun) (st:store) (exps: exp list): store =
    if M.tracing && exps <> [] then M.tracel "invalidate" "Will invalidate expressions [%a]\n" (d_list ", " d_plainexp) exps;
    if exps <> [] then M.info ~category:Imprecise "Invalidating expressions: %a" (d_list ", " d_plainexp) exps;
    (* To invalidate a single address, we create a pair with its corresponding
     * top value. *)
    let invalidate_address st a =
      let t = AD.get_type a in
      let v = get ask gs st a None in (* None here is ok, just causes us to be a bit less precise *)
      let nv =  VD.invalidate_value (Queries.to_value_domain_ask ask) t v in
      (a, t, nv)
    in
    (* We define the function that invalidates all the values that an address
     * expression e may point to *)
    let invalidate_exp exps =
      let args = collect_invalidate ~deep ~warn:true ask gs st exps in
      List.map (invalidate_address st) args
    in
    let invalids = invalidate_exp exps in
    let is_fav_addr x =
      List.exists BaseUtil.is_excluded_from_invalidation (AD.to_var_may x)
    in
    let invalids' = List.filter (fun (x,_,_) -> not (is_fav_addr x)) invalids in
    if M.tracing && exps <> [] then (
      let addrs = List.map (Tuple3.first) invalids' in
      let vs = List.map (Tuple3.third) invalids' in
      M.tracel "invalidate" "Setting addresses [%a] to values [%a]\n" (d_list ", " AD.pretty) addrs (d_list ", " VD.pretty) vs
    );
    set_many ~ctx ask gs st invalids'


  let make_entry ?(thread=false) (ctx:(D.t, G.t, C.t, V.t) Analyses.ctx) fundec args: D.t =
    let st: store = ctx.local in
    (* Evaluate the arguments. *)
    let vals = List.map (eval_rv (Analyses.ask_of_ctx ctx) ctx.global st) args in
    (* generate the entry states *)
    (* If we need the globals, add them *)
    (* TODO: make this is_private PrivParam dependent? PerMutexOplusPriv should keep *)
    let st' =
      if thread then (
        (* TODO: HACK: Simulate enter_multithreaded for first entering thread to publish global inits before analyzing thread.
           Otherwise thread is analyzed with no global inits, reading globals gives bot, which turns into top, which might get published...
           sync `Thread doesn't help us here, it's not specific to entering multithreaded mode.
           EnterMultithreaded events only execute after threadenter and threadspawn. *)
        if not (ThreadFlag.has_ever_been_multi (Analyses.ask_of_ctx ctx)) then
          ignore (Priv.enter_multithreaded (Analyses.ask_of_ctx ctx) (priv_getg ctx.global) (priv_sideg ctx.sideg) st);
        Priv.threadenter (Analyses.ask_of_ctx ctx) st
      ) else
        (* use is_global to account for values that became globals because they were saved into global variables *)
        let globals = CPA.filter (fun k v -> is_global (Analyses.ask_of_ctx ctx) k) st.cpa in
        (* let new_cpa = if !earlyglobs || ThreadFlag.is_multi ctx.ask then CPA.filter (fun k v -> is_private ctx.ask ctx.local k) globals else globals in *)
        let new_cpa = globals in
        {st with cpa = new_cpa}
    in
    (* Assign parameters to arguments *)
    let pa = GobList.combine_short fundec.sformals vals in (* TODO: is it right to ignore missing formals/args? *)
    add_to_array_map fundec pa;
    let new_cpa = CPA.add_list pa st'.cpa in
    (* List of reachable variables *)
    let reachable = List.concat_map AD.to_var_may (reachable_vars (Analyses.ask_of_ctx ctx) (get_ptrs vals) ctx.global st) in
    let reachable = List.filter (fun v -> CPA.mem v st.cpa) reachable in
    let new_cpa = CPA.add_list_fun reachable (fun v -> CPA.find v st.cpa) new_cpa in

    (* Projection to Precision of the Callee *)
    let p = PU.int_precision_from_fundec fundec in
    let new_cpa = project (Queries.to_value_domain_ask (Analyses.ask_of_ctx ctx)) (Some p) new_cpa fundec in

    (* Identify locals of this fundec for which an outer copy (from a call down the callstack) is reachable *)
    let reachable_other_copies = List.filter (fun v -> match Cilfacade.find_scope_fundec v with Some scope -> CilType.Fundec.equal scope fundec | None -> false) reachable in
    (* Add to the set of weakly updated variables *)
    let new_weak = WeakUpdates.join st.weak (WeakUpdates.of_list reachable_other_copies) in
    {st' with cpa = new_cpa; weak = new_weak}

  let enter ctx lval fn args : (D.t * D.t) list =
    [ctx.local, make_entry ctx fn args]



  let forkfun (ctx:(D.t, G.t, C.t, V.t) Analyses.ctx) (lv: lval option) (f: varinfo) (args: exp list) : (lval option * varinfo * exp list) list =
    let create_thread lval arg v =
      try
        (* try to get function declaration *)
        let fd = Cilfacade.find_varinfo_fundec v in
        let args =
          match arg with
          | Some x -> [x]
          | None -> List.map (fun x -> MyCFG.unknown_exp) fd.sformals
        in
        Some (lval, v, args)
      with Not_found ->
        if LF.use_special f.vname then None (* we handle this function *)
        else if isFunctionType v.vtype then
          (* FromSpec warns about unknown thread creation, so we don't do it here any more *)
          let (_, v_args, _, _) = Cil.splitFunctionTypeVI v in
          let args = match arg with
            | Some x -> [x]
            | None -> List.map (fun x -> MyCFG.unknown_exp) (Cil.argsToList v_args)
          in
          Some (lval, v, args)
        else (
          M.debug ~category:Analyzer "Not creating a thread from %s because its type is %a" v.vname d_type v.vtype;
          None
        )
    in
    let desc = LF.find f in
    match desc.special args, f.vname with
    (* handling thread creations *)
    | ThreadCreate { thread = id; start_routine = start; arg = ptc_arg }, _ -> begin
        (* extra sync so that we do not analyze new threads with bottom global invariant *)
        publish_all ctx `Thread;
        (* Collect the threads. *)
        let start_addr = eval_tv (Analyses.ask_of_ctx ctx) ctx.global ctx.local start in
        let start_funvars = AD.to_var_may start_addr in
        let start_funvars_with_unknown =
          if AD.mem Addr.UnknownPtr start_addr then
            dummyFunDec.svar :: start_funvars
          else
            start_funvars
        in
        List.filter_map (create_thread (Some (Mem id, NoOffset)) (Some ptc_arg)) start_funvars_with_unknown
      end
    | _, _ when get_bool "sem.unknown_function.spawn" ->
      (* TODO: Remove sem.unknown_function.spawn check because it is (and should be) really done in LibraryFunctions.
         But here we consider all non-ThreadCrate functions also unknown, so old-style LibraryFunctions access
         definitions using `Write would still spawn because they are not truly unknown functions (missing from LibraryFunctions).
         Need this to not have memmove spawn in SV-COMP. *)
      let shallow_args = LibraryDesc.Accesses.find desc.accs { kind = Spawn; deep = false } args in
      let deep_args = LibraryDesc.Accesses.find desc.accs { kind = Spawn; deep = true } args in
      let shallow_flist = collect_invalidate ~deep:false (Analyses.ask_of_ctx ctx) ctx.global ctx.local shallow_args in
      let deep_flist = collect_invalidate ~deep:true (Analyses.ask_of_ctx ctx) ctx.global ctx.local deep_args in
      let flist = shallow_flist @ deep_flist in
      let addrs = List.concat_map AD.to_var_may flist in
      if addrs <> [] then M.debug ~category:Analyzer "Spawning functions from unknown function: %a" (d_list ", " CilType.Varinfo.pretty) addrs;
      List.filter_map (create_thread None None) addrs
    | _, _ -> []

  let assert_fn ctx e refine =
    (* make the state meet the assertion in the rest of the code *)
    if not refine then ctx.local else begin
      let newst = invariant ctx (Analyses.ask_of_ctx ctx) ctx.global ctx.local e true in
      (* if check_assert e newst <> `Lifted true then
          M.warn ~category:Assert ~msg:("Invariant \"" ^ expr ^ "\" does not stick.") (); *)
      newst
    end

  let special_unknown_invalidate ctx ask gs st f args =
    (if CilType.Varinfo.equal f dummyFunDec.svar then M.warn ~category:Imprecise "Unknown function ptr called");
    let desc = LF.find f in
    let shallow_addrs = LibraryDesc.Accesses.find desc.accs { kind = Write; deep = false } args in
    let deep_addrs = LibraryDesc.Accesses.find desc.accs { kind = Write; deep = true } args in
    let deep_addrs =
      if List.mem LibraryDesc.InvalidateGlobals desc.attrs then (
        M.info ~category:Imprecise "INVALIDATING ALL GLOBALS!";
        foldGlobals !Cilfacade.current_file (fun acc global ->
            match global with
            | GVar (vi, _, _) when not (is_static vi) ->
              mkAddrOf (Var vi, NoOffset) :: acc
            (* TODO: what about GVarDecl? *)
            | _ -> acc
          ) deep_addrs
      )
      else
        deep_addrs
    in
    (* TODO: what about escaped local variables? *)
    (* invalidate arguments and non-static globals for unknown functions *)
    let st' = invalidate ~deep:false ~ctx (Analyses.ask_of_ctx ctx) gs st shallow_addrs in
    invalidate ~deep:true ~ctx (Analyses.ask_of_ctx ctx) gs st' deep_addrs

  let special ctx (lv:lval option) (f: varinfo) (args: exp list) =
    let invalidate_ret_lv st = match lv with
      | Some lv ->
        if M.tracing then M.tracel "invalidate" "Invalidating lhs %a for function call %s\n" d_plainlval lv f.vname;
        invalidate ~ctx (Analyses.ask_of_ctx ctx) ctx.global st [Cil.mkAddrOrStartOf lv]
      | None -> st
    in
    let addr_type_of_exp exp =
      let lval = mkMem ~addr:(Cil.stripCasts exp) ~off:NoOffset in
      let addr = eval_lv (Analyses.ask_of_ctx ctx) ctx.global ctx.local lval in
      (addr, AD.get_type addr)
    in
    let forks = forkfun ctx lv f args in
    if M.tracing then if not (List.is_empty forks) then M.tracel "spawn" "Base.special %s: spawning functions %a\n" f.vname (d_list "," CilType.Varinfo.pretty) (List.map BatTuple.Tuple3.second forks);
    List.iter (BatTuple.Tuple3.uncurry ctx.spawn) forks;
    let st: store = ctx.local in
    let gs = ctx.global in
    let desc = LF.find f in
    (* for string functions *)
    let eval_n = function
      (* if only n characters of a given string are needed, evaluate expression n to an integer option *)
      | Some n ->
        begin match eval_rv (Analyses.ask_of_ctx ctx) gs st n with
          | Int i ->
            begin match ID.to_int i with
              | Some x -> Some (Z.to_int x)
              | _ -> Some (-1)
            end
          | _ -> Some (-1)
        end
      (* do nothing if all characters are needed *)
      | _ -> None
    in
<<<<<<< HEAD
    let string_manipulation s1 s2 lv all op_addr op_array =
      let s1_a, s1_typ = addr_type_of_exp s1 in 
=======
    let string_manipulation s1 s2 lv all op =
      let s1_a, s1_typ = addr_type_of_exp s1 in
>>>>>>> 1ac55d2b
      let s2_a, s2_typ = addr_type_of_exp s2 in
      (* compute value in string literals domain if s1 and s2 are both string literals *)
      if AD.get_type s1_a = charPtrType && AD.get_type s2_a = charPtrType then
        begin match lv, op_addr with
          | Some lv_val, Some f ->
          (* when whished types coincide, compute result of operation op_addr, otherwise use top *)
          let lv_a = eval_lv (Analyses.ask_of_ctx ctx) gs st lv_val in
          let lv_typ = Cilfacade.typeOfLval lv_val in
          if all && typeSig s1_typ = typeSig s2_typ && typeSig s2_typ = typeSig lv_typ then (* all types need to coincide *)
            lv_a, lv_typ, (f s1_a s2_a)
          else if not all && typeSig s1_typ = typeSig s2_typ then (* only the types of s1 and s2 need to coincide *)
            lv_a, lv_typ, (f s1_a s2_a)
          else
            lv_a, lv_typ, (VD.top_value (unrollType lv_typ))
          | _ ->
            (* check if s1 is potentially a string literal as writing to it would be undefined behavior; then return top *)
            let _ = AD.string_writing_defined s1_a in
            s1_a, s1_typ, VD.top_value (unrollType s1_typ)
        end
      (* else compute value in array domain *)
      else 
        let eval_dst = eval_rv (Analyses.ask_of_ctx ctx) gs st s1 in
        let eval_src = eval_rv (Analyses.ask_of_ctx ctx) gs st s2 in
        match eval_dst, eval_src with
        | `Array array_dst, `Array array_src -> 
          begin match lv with
            | Some lv_val -> 
              let lv_a = eval_lv (Analyses.ask_of_ctx ctx) gs st lv_val in
              let lv_typ = Cilfacade.typeOfLval lv_val in
              lv_a, lv_typ, op_array array_dst array_src
            | None -> s1_a, s1_typ, op_array array_dst array_src
          end
        | _ -> s1_a, s1_typ, VD.top_value (unrollType s1_typ)
    in
    let st = match desc.special args, f.vname with
    | Memset { dest; ch; count; }, _ ->
      (* TODO: check count *)
      let eval_ch = eval_rv (Analyses.ask_of_ctx ctx) gs st ch in
      let dest_a, dest_typ = addr_type_of_exp dest in
      let value =
        match eval_ch with
        | Int i when ID.to_int i = Some Z.zero ->
          VD.zero_init_value dest_typ
        | _ ->
          VD.top_value dest_typ
      in
      set ~ctx (Analyses.ask_of_ctx ctx) gs st dest_a dest_typ value
    | Bzero { dest; count; }, _ ->
      (* TODO: share something with memset special case? *)
      (* TODO: check count *)
      let dest_a, dest_typ = addr_type_of_exp dest in
      let value = VD.zero_init_value dest_typ in
      set ~ctx (Analyses.ask_of_ctx ctx) gs st dest_a dest_typ value
    | Memcpy { dest = dst; src }, _ ->
      let dest_a, dest_typ = addr_type_of_exp dst in
      let src_lval = mkMem ~addr:(Cil.stripCasts src) ~off:NoOffset in
      let src_typ = eval_lv (Analyses.ask_of_ctx ctx) gs st src_lval
                    |> AD.get_type in
      (* when src and destination type coincide, take value from the source, otherwise use top *)
      let value = if typeSig dest_typ = typeSig src_typ then
          let src_cast_lval = mkMem ~addr:(Cilfacade.mkCast ~e:src ~newt:(TPtr (dest_typ, []))) ~off:NoOffset in
          eval_rv (Analyses.ask_of_ctx ctx) gs st (Lval src_cast_lval)
        else
          VD.top_value (unrollType dest_typ)
      in
      set ~ctx (Analyses.ask_of_ctx ctx) gs st dest_a dest_typ value
    | Strcpy { dest = dst; src; n }, _ ->
      let dest_a, dest_typ, value = string_manipulation dst src None false None (fun ar1 ar2 -> `Array(CArrays.string_copy ar1 ar2 (eval_n n))) in
      set ~ctx (Analyses.ask_of_ctx ctx) gs st dest_a dest_typ value
    | Strcat { dest = dst; src; n }, _ ->
<<<<<<< HEAD
      let dest_a, dest_typ, value = string_manipulation dst src None false None (fun ar1 ar2 -> `Array(CArrays.string_concat ar1 ar2 (eval_n n))) in 
=======
      let dest_a, dest_typ, value = string_manipulation dst src None false None in
>>>>>>> 1ac55d2b
      set ~ctx (Analyses.ask_of_ctx ctx) gs st dest_a dest_typ value
    | Strlen s, _ ->
      begin match lv with
        | Some lv_val ->
          let dest_a = eval_lv (Analyses.ask_of_ctx ctx) gs st lv_val in
          let dest_typ = Cilfacade.typeOfLval lv_val in
          let lval = mkMem ~addr:(Cil.stripCasts s) ~off:NoOffset in
          let address = eval_lv (Analyses.ask_of_ctx ctx) gs st lval in
<<<<<<< HEAD
          let value = 
            (* if s string literal, compute strlen in string literals domain *)
            if AD.get_type address = charPtrType then
              `Int(AD.to_string_length address)
            (* else compute strlen in array domain *)
            else
              begin match eval_rv (Analyses.ask_of_ctx ctx) gs st s with
                | `Array array_s -> `Int(CArrays.to_string_length array_s)
                | _ -> VD.top_value (unrollType dest_typ)
              end in
=======
          let (value:value) = Int(AD.to_string_length address) in
>>>>>>> 1ac55d2b
          set ~ctx (Analyses.ask_of_ctx ctx) gs st dest_a dest_typ value
        | None -> st
      end
    | Strstr { haystack; needle }, _ ->
      begin match lv with
        | Some _ ->
          (* when haystack, needle and dest type coincide, check if needle is a substring of haystack:
             if that is the case, assign the substring of haystack starting at the first occurrence of needle to dest,
             else use top *)
<<<<<<< HEAD
          let dest_a, dest_typ, value = string_manipulation haystack needle lv true (Some (fun h_a n_a -> `Address(AD.substring_extraction h_a n_a)))
            (fun h_ar n_ar -> `Array(CArrays.substring_extraction h_ar n_ar)) in
=======
          let dest_a, dest_typ, value = string_manipulation haystack needle lv true (Some (fun h_a n_a -> Address(AD.substring_extraction h_a n_a))) in
>>>>>>> 1ac55d2b
          set ~ctx (Analyses.ask_of_ctx ctx) gs st dest_a dest_typ value
        | None -> st
      end
    | Strcmp { s1; s2; n }, _ ->
      begin match lv with
        | Some _ ->
          (* when s1 and s2 type coincide, compare both both strings completely or their first n characters, otherwise use top *)
<<<<<<< HEAD
          let dest_a, dest_typ, value = string_manipulation s1 s2 lv false (Some (fun s1_a s2_a -> `Int(AD.string_comparison s1_a s2_a (eval_n n))))
            (fun s1_ar s2_ar -> `Int(CArrays.string_comparison s1_ar s2_ar (eval_n n))) in
=======
          let dest_a, dest_typ, value = string_manipulation s1 s2 lv false (Some (fun s1_a s2_a -> Int(AD.string_comparison s1_a s2_a (eval_n n)))) in
>>>>>>> 1ac55d2b
          set ~ctx (Analyses.ask_of_ctx ctx) gs st dest_a dest_typ value
        | None -> st
      end
    | Abort, _ -> raise Deadcode
    | ThreadExit { ret_val = exp }, _ ->
      begin match ThreadId.get_current (Analyses.ask_of_ctx ctx) with
        | `Lifted tid ->
          (
            let rv = eval_rv (Analyses.ask_of_ctx ctx) ctx.global ctx.local exp in
            ctx.sideg (V.thread tid) (G.create_thread rv);
            (* TODO: emit thread return event so other analyses are aware? *)
            (* TODO: publish still needed? *)
            publish_all ctx `Return; (* like normal return *)
            match ThreadId.get_current (Analyses.ask_of_ctx ctx) with
            | `Lifted tid when ThreadReturn.is_current (Analyses.ask_of_ctx ctx) ->
              ignore @@ Priv.thread_return (Analyses.ask_of_ctx ctx) (priv_getg ctx.global) (priv_sideg ctx.sideg) tid st
            | _ -> ())
        | _ -> ()
      end;
      raise Deadcode
    | MutexAttrSetType {attr = attr; typ = mtyp}, _ ->
      begin
        let get_type lval =
          let address = eval_lv (Analyses.ask_of_ctx ctx) gs st lval in
          AD.get_type address
        in
        let dst_lval = mkMem ~addr:(Cil.stripCasts attr) ~off:NoOffset in
        let dest_typ = get_type dst_lval in
        let dest_a = eval_lv (Analyses.ask_of_ctx ctx) gs st dst_lval in
        match eval_rv (Analyses.ask_of_ctx ctx) gs st mtyp with
        | Int x ->
          begin
            match ID.to_int x with
            | Some z ->
              if M.tracing then M.tracel "attr" "setting\n";
              set ~ctx (Analyses.ask_of_ctx ctx) gs st dest_a dest_typ (MutexAttr (ValueDomain.MutexAttr.of_int z))
            | None -> set ~ctx (Analyses.ask_of_ctx ctx) gs st dest_a dest_typ (MutexAttr (ValueDomain.MutexAttr.top ()))
          end
        | _ -> set ~ctx (Analyses.ask_of_ctx ctx) gs st dest_a dest_typ (MutexAttr (ValueDomain.MutexAttr.top ()))
      end
    | Identity e, _ ->
      begin match lv with
        | Some x -> assign ctx x e
        | None -> ctx.local
      end
    (**Floating point classification and trigonometric functions defined in c99*)
    | Math { fun_args; }, _ ->
      let apply_unary fk float_fun x =
        let eval_x = eval_rv (Analyses.ask_of_ctx ctx) gs st x in
        begin match eval_x with
          | Float float_x -> float_fun (FD.cast_to fk float_x)
          | _ -> failwith ("non-floating-point argument in call to function "^f.vname)
        end
      in
      let apply_binary fk float_fun x y =
        let eval_x = eval_rv (Analyses.ask_of_ctx ctx) gs st x in
        let eval_y = eval_rv (Analyses.ask_of_ctx ctx) gs st y in
        begin match eval_x, eval_y with
          | Float float_x, Float float_y -> float_fun (FD.cast_to fk float_x) (FD.cast_to fk float_y)
          | _ -> failwith ("non-floating-point argument in call to function "^f.vname)
        end
      in
      let result:value =
        begin match fun_args with
          | Nan (fk, str) when Cil.isPointerType (Cilfacade.typeOf str) -> Float (FD.nan_of fk)
          | Nan _ -> failwith ("non-pointer argument in call to function "^f.vname)
          | Inf fk -> Float (FD.inf_of fk)
          | Isfinite x -> Int (ID.cast_to IInt (apply_unary FDouble FD.isfinite x))
          | Isinf x -> Int (ID.cast_to IInt (apply_unary FDouble FD.isinf x))
          | Isnan x -> Int (ID.cast_to IInt (apply_unary FDouble FD.isnan x))
          | Isnormal x -> Int (ID.cast_to IInt (apply_unary FDouble FD.isnormal x))
          | Signbit x -> Int (ID.cast_to IInt (apply_unary FDouble FD.signbit x))
          | Ceil (fk,x) -> Float (apply_unary fk FD.ceil x)
          | Floor (fk,x) -> Float (apply_unary fk FD.floor x)
          | Fabs (fk, x) -> Float (apply_unary fk FD.fabs x)
          | Acos (fk, x) -> Float (apply_unary fk FD.acos x)
          | Asin (fk, x) -> Float (apply_unary fk FD.asin x)
          | Atan (fk, x) -> Float (apply_unary fk FD.atan x)
          | Atan2 (fk, y, x) -> Float (apply_binary fk (fun y' x' -> FD.atan (FD.div y' x')) y x)
          | Cos (fk, x) -> Float (apply_unary fk FD.cos x)
          | Sin (fk, x) -> Float (apply_unary fk FD.sin x)
          | Tan (fk, x) -> Float (apply_unary fk FD.tan x)
          | Isgreater (x,y) -> Int(ID.cast_to IInt (apply_binary FDouble FD.gt x y))
          | Isgreaterequal (x,y) -> Int(ID.cast_to IInt (apply_binary FDouble FD.ge x y))
          | Isless (x,y) -> Int(ID.cast_to IInt (apply_binary FDouble FD.lt x y))
          | Islessequal (x,y) -> Int(ID.cast_to IInt (apply_binary FDouble FD.le x y))
          | Islessgreater (x,y) -> Int(ID.logor (ID.cast_to IInt (apply_binary FDouble FD.lt x y)) (ID.cast_to IInt (apply_binary FDouble FD.gt x y)))
          | Isunordered (x,y) -> Int(ID.cast_to IInt (apply_binary FDouble FD.unordered x y))
          | Fmax (fd, x ,y) -> Float (apply_binary fd FD.fmax x y)
          | Fmin (fd, x ,y) -> Float (apply_binary fd FD.fmin x y)
        end
      in
      begin match lv with
        | Some lv_val -> set ~ctx (Analyses.ask_of_ctx ctx) gs st (eval_lv (Analyses.ask_of_ctx ctx) ctx.global st lv_val) (Cilfacade.typeOfLval lv_val) result
        | None -> st
      end
    (* handling thread creations *)
    | ThreadCreate _, _ ->
      invalidate_ret_lv ctx.local (* actual results joined via threadspawn *)
    (* handling thread joins... sort of *)
    | ThreadJoin { thread = id; ret_var }, _ ->
      let st' =
        match (eval_rv (Analyses.ask_of_ctx ctx) gs st ret_var) with
        | Int n when GobOption.exists (BI.equal BI.zero) (ID.to_int n) -> st
        | Address ret_a ->
          begin match eval_rv (Analyses.ask_of_ctx ctx) gs st id with
            | Thread a ->
              let v = List.fold VD.join (VD.bot ()) (List.map (fun x -> G.thread (ctx.global (V.thread x))) (ValueDomain.Threads.elements a)) in
              (* TODO: is this type right? *)
              set ~ctx (Analyses.ask_of_ctx ctx) gs st ret_a (Cilfacade.typeOf ret_var) v
            | _      -> invalidate ~ctx (Analyses.ask_of_ctx ctx) gs st [ret_var]
          end
        | _      -> invalidate ~ctx (Analyses.ask_of_ctx ctx) gs st [ret_var]
      in
      let st' = invalidate_ret_lv st' in
      Priv.thread_join (Analyses.ask_of_ctx ctx) (priv_getg ctx.global) id st'
    | Unknown, "__goblint_assume_join" ->
      let id = List.hd args in
      Priv.thread_join ~force:true (Analyses.ask_of_ctx ctx) (priv_getg ctx.global) id st
    | Malloc size, _ -> begin
        match lv with
        | Some lv ->
          let heap_var =
            if (get_bool "sem.malloc.fail")
            then AD.join (AD.from_var (heap_var ctx)) AD.null_ptr
            else AD.from_var (heap_var ctx)
          in
          (* ignore @@ printf "malloc will allocate %a bytes\n" ID.pretty (eval_int ctx.ask gs st size); *)
          set_many ~ctx (Analyses.ask_of_ctx ctx) gs st [(heap_var, TVoid [], Blob (VD.bot (), eval_int (Analyses.ask_of_ctx ctx) gs st size, true));
                                                         (eval_lv (Analyses.ask_of_ctx ctx) gs st lv, (Cilfacade.typeOfLval lv), Address heap_var)]
        | _ -> st
      end
    | Calloc { count = n; size }, _ ->
      begin match lv with
        | Some lv -> (* array length is set to one, as num*size is done when turning into `Calloc *)
          let heap_var = heap_var ctx in
          let add_null addr =
            if get_bool "sem.malloc.fail"
            then AD.join addr AD.null_ptr (* calloc can fail and return NULL *)
            else addr in
          let ik = Cilfacade.ptrdiff_ikind () in
          let blobsize = ID.mul (ID.cast_to ik @@ eval_int (Analyses.ask_of_ctx ctx) gs st size) (ID.cast_to ik @@ eval_int (Analyses.ask_of_ctx ctx) gs st n) in
          (* the memory that was allocated by calloc is set to bottom, but we keep track that it originated from calloc, so when bottom is read from memory allocated by calloc it is turned to zero *)
          set_many ~ctx (Analyses.ask_of_ctx ctx) gs st [(add_null (AD.from_var heap_var), TVoid [], Array (CArrays.make (IdxDom.of_int (Cilfacade.ptrdiff_ikind ()) BI.one) (Blob (VD.bot (), blobsize, false))));
                                                         (eval_lv (Analyses.ask_of_ctx ctx) gs st lv, (Cilfacade.typeOfLval lv), Address (add_null (AD.from_var_offset (heap_var, `Index (IdxDom.of_int  (Cilfacade.ptrdiff_ikind ()) BI.zero, `NoOffset)))))]
        | _ -> st
      end
    | Realloc { ptr = p; size }, _ ->
      begin match lv with
        | Some lv ->
          let ask = Analyses.ask_of_ctx ctx in
          let p_rv = eval_rv ask gs st p in
          let p_addr =
            match p_rv with
            | Address a -> a
            (* TODO: don't we already have logic for this? *)
            | Int i when ID.to_int i = Some BI.zero -> AD.null_ptr
            | Int i -> AD.top_ptr
            | _ -> AD.top_ptr (* TODO: why does this ever happen? *)
          in
          let p_addr' = AD.remove NullPtr p_addr in (* realloc with NULL is same as malloc, remove to avoid unknown value from NullPtr access *)
          let p_addr_get = get ask gs st p_addr' None in (* implicitly includes join of malloc value (VD.bot) *)
          let size_int = eval_int ask gs st size in
          let heap_val:value = Blob (p_addr_get, size_int, true) in (* copy old contents with new size *)
          let heap_addr = AD.from_var (heap_var ctx) in
          let heap_addr' =
            if get_bool "sem.malloc.fail" then
              AD.join heap_addr AD.null_ptr
            else
              heap_addr
          in
          let lv_addr = eval_lv ask gs st lv in
          set_many ~ctx ask gs st [
            (heap_addr, TVoid [], heap_val);
            (lv_addr, Cilfacade.typeOfLval lv, Address heap_addr');
          ] (* TODO: free (i.e. invalidate) old blob if successful? *)
        | None ->
          st
      end
    | Assert { exp; refine; _ }, _ -> assert_fn ctx exp refine
    | Setjmp { env }, _ ->
      let ask = Analyses.ask_of_ctx ctx in
      let st' = match eval_rv ask gs st env with
        | Address jmp_buf ->
          let value = VD.JmpBuf (ValueDomain.JmpBufs.Bufs.singleton (Target (ctx.prev_node, ctx.control_context ())), false) in
          let r = set ~ctx ask gs st jmp_buf (Cilfacade.typeOf env) value in
          if M.tracing then M.tracel "setjmp" "setting setjmp %a on %a -> %a\n" d_exp env D.pretty st D.pretty r;
          r
        | _ -> failwith "problem?!"
      in
      begin match lv with
        | Some lv ->
          set ~ctx ask gs st' (eval_lv ask ctx.global st lv) (Cilfacade.typeOfLval lv) (Int (ID.of_int IInt BI.zero))
        | None -> st'
      end
    | Longjmp {env; value}, _ ->
      let ask = Analyses.ask_of_ctx ctx in
      let ensure_not_zero (rv:value) = match rv with
        | Int i ->
          begin match ID.to_bool i with
            | Some true -> rv
            | Some false ->
              M.error "Must: Longjmp with a value of 0 is silently changed to 1";
              Int (ID.of_int (ID.ikind i) Z.one)
            | None ->
              M.warn "May: Longjmp with a value of 0 is silently changed to 1";
              let ik = ID.ikind i in
              Int (ID.join (ID.meet i (ID.of_excl_list ik [Z.zero])) (ID.of_int ik Z.one))
          end
        | _ ->
          M.warn ~category:Program "Arguments to longjmp are strange!";
          rv
      in
      let rv = ensure_not_zero @@ eval_rv ask ctx.global ctx.local value in
      let t = Cilfacade.typeOf value in
      set ~ctx ~t_override:t ask ctx.global ctx.local (AD.from_var !longjmp_return) t rv (* Not raising Deadcode here, deadcode is raised at a higher level! *)
    | _, _ ->
      let st =
        special_unknown_invalidate ctx (Analyses.ask_of_ctx ctx) gs st f args
        (*
          *  TODO: invalidate vars reachable via args
          *  publish globals
          *  if single-threaded: *call f*, privatize globals
          *  else: spawn f
          *)
      in
      (* invalidate lhs in case of assign *)
      invalidate_ret_lv st
    in
    if get_bool "sem.noreturn.dead_code" && Cil.hasAttribute "noreturn" f.vattr then raise Deadcode else st

  let combine_st ctx (local_st : store) (fun_st : store) (tainted_lvs : Q.LS.t) : store =
    let ask = (Analyses.ask_of_ctx ctx) in
    Q.LS.fold (fun (v, o) st ->
        if CPA.mem v fun_st.cpa then
          let lval = Lval.CilLval.to_lval (v,o) in
          let address = eval_lv ask ctx.global st lval in
          let lval_type = (AD.get_type address) in
          if M.tracing then M.trace "taintPC" "updating %a; type: %a\n" Lval.CilLval.pretty (v, o) d_type lval_type;
          match (CPA.find_opt v (fun_st.cpa)), lval_type with
          | None, _ -> st
          (* partitioned arrays cannot be copied by individual lvalues, so if tainted just copy the whole callee value for the array variable *)
          | Some (Array a), _ when (CArrays.domain_of_t a) = PartitionedDomain -> {st with cpa = CPA.add v (Array a) st.cpa}
          (* "get" returned "unknown" when applied to a void type, so special case void types. This caused problems with some sv-comps (e.g. regtest 64 11) *)
          | Some voidVal, TVoid _ -> {st with cpa = CPA.add v voidVal st.cpa}
          | _, _ -> begin
              let new_val = get ask ctx.global fun_st address None in
              if M.tracing then M.trace "taintPC" "update val: %a\n\n" VD.pretty new_val;
              let st' = set_savetop ~ctx ask ctx.global st address lval_type new_val in
              let partDep = Dep.find_opt v fun_st.deps in
              match partDep with
              | None -> st'
              (* if a var partitions an array, all cpa-info for arrays it may partition are added from callee to caller *)
              | Some deps -> {st' with cpa = (Dep.VarSet.fold (fun v accCPA -> let val_opt = CPA.find_opt v fun_st.cpa in
                                                                match val_opt with
                                                                | None -> accCPA
                                                                | Some new_val -> CPA.add v new_val accCPA ) deps st'.cpa)}
            end
        else st) tainted_lvs local_st

  let combine_env ctx lval fexp f args fc au (f_ask: Queries.ask) =
    let combine_one (st: D.t) (fun_st: D.t) =
      if M.tracing then M.tracel "combine" "%a\n%a\n" CPA.pretty st.cpa CPA.pretty fun_st.cpa;
      (* This function does miscellaneous things, but the main task was to give the
       * handle to the global state to the state return from the function, but now
       * the function tries to add all the context variables back to the callee.
       * Note that, the function return above has to remove all the local
       * variables of the called function from cpa_s. *)
      let add_globals (st: store) (fun_st: store) =
        (* Remove the return value as this is dealt with separately. *)
        let cpa_noreturn = CPA.remove (return_varinfo ()) fun_st.cpa in
        let ask = (Analyses.ask_of_ctx ctx) in
        let tainted = f_ask.f Q.MayBeTainted in
        if M.tracing then M.trace "taintPC" "combine for %s in base: tainted: %a\n" f.svar.vname Q.LS.pretty tainted;
        if M.tracing then M.trace "taintPC" "combine base:\ncaller: %a\ncallee: %a\n" CPA.pretty st.cpa CPA.pretty fun_st.cpa;
        if Q.LS.is_top tainted then
          let cpa_local = CPA.filter (fun x _ -> not (is_global ask x)) st.cpa in
          let cpa' = CPA.fold CPA.add cpa_noreturn cpa_local in (* add cpa_noreturn to cpa_local *)
          if M.tracing then M.trace "taintPC" "combined: %a\n" CPA.pretty cpa';
          { fun_st with cpa = cpa' }
        else
          (* remove variables from caller cpa, that are global and not in the callee cpa *)
          let cpa_caller = CPA.filter (fun x _ -> (not (is_global ask x)) || CPA.mem x fun_st.cpa) st.cpa in
          if M.tracing then M.trace "taintPC" "cpa_caller: %a\n" CPA.pretty cpa_caller;
          (* add variables from callee that are not in caller yet *)
          let cpa_new = CPA.filter (fun x _ -> not (CPA.mem x cpa_caller)) cpa_noreturn in
          if M.tracing then M.trace "taintPC" "cpa_new: %a\n" CPA.pretty cpa_new;
          let cpa_caller' = CPA.fold CPA.add cpa_new cpa_caller in
          if M.tracing then M.trace "taintPC" "cpa_caller': %a\n" CPA.pretty cpa_caller';
          (* remove lvals from the tainted set that correspond to variables for which we just added a new mapping from the callee*)
          let tainted = Q.LS.filter (fun (v, _) ->  not (CPA.mem v cpa_new)) tainted in
          let st_combined = combine_st ctx {st with cpa = cpa_caller'} fun_st tainted in
          if M.tracing then M.trace "taintPC" "combined: %a\n" CPA.pretty st_combined.cpa;
          { fun_st with cpa = st_combined.cpa }
      in
      let nst = add_globals st fun_st in

      (* Projection to Precision of the Caller *)
      let p = PrecisionUtil.int_precision_from_node () in (* Since f is the fundec of the Callee we have to get the fundec of the current Node instead *)
      let callerFundec = match !MyCFG.current_node with
        | Some n -> Node.find_fundec n
        | None -> failwith "callerfundec not found"
      in
      let cpa' = project (Queries.to_value_domain_ask (Analyses.ask_of_ctx ctx)) (Some p) nst.cpa callerFundec in

      if get_bool "sem.noreturn.dead_code" && Cil.hasAttribute "noreturn" f.svar.vattr then raise Deadcode;

      { nst with cpa = cpa'; weak = st.weak } (* keep weak from caller *)
    in
    combine_one ctx.local au

  let combine_assign ctx (lval: lval option) fexp (f: fundec) (args: exp list) fc (after: D.t) (f_ask: Q.ask) : D.t =
    let combine_one (st: D.t) (fun_st: D.t) =
      let return_var = return_var () in
      let return_val =
        if CPA.mem (return_varinfo ()) fun_st.cpa
        then get (Analyses.ask_of_ctx ctx) ctx.global fun_st return_var None
        else VD.top ()
      in

      (* Projection to Precision of the Caller *)
      let p = PrecisionUtil.int_precision_from_node () in (* Since f is the fundec of the Callee we have to get the fundec of the current Node instead *)
      let callerFundec = match !MyCFG.current_node with
        | Some n -> Node.find_fundec n
        | None -> failwith "callerfundec not found"
      in
      let return_val = project_val (Queries.to_value_domain_ask (Analyses.ask_of_ctx ctx)) (attributes_varinfo (return_varinfo ()) callerFundec) (Some p) return_val (is_privglob (return_varinfo ())) in

      match lval with
      | None      -> st
      | Some lval -> set_savetop ~ctx (Analyses.ask_of_ctx ctx) ctx.global st (eval_lv (Analyses.ask_of_ctx ctx) ctx.global st lval) (Cilfacade.typeOfLval lval) return_val
    in
    combine_one ctx.local after

  let threadenter ctx (lval: lval option) (f: varinfo) (args: exp list): D.t list =
    match Cilfacade.find_varinfo_fundec f with
    | fd ->
      [make_entry ~thread:true ctx fd args]
    | exception Not_found ->
      (* Unknown functions *)
      let st = ctx.local in
      let st = special_unknown_invalidate ctx (Analyses.ask_of_ctx ctx) ctx.global st f args in
      [st]

  let threadspawn ctx (lval: lval option) (f: varinfo) (args: exp list) fctx: D.t =
    begin match lval with
      | Some lval ->
        begin match ThreadId.get_current (Analyses.ask_of_ctx fctx) with
          | `Lifted tid ->
            (* Cannot set here, because ctx isn't in multithreaded mode and set wouldn't side-effect if lval is global. *)
            ctx.emit (Events.AssignSpawnedThread (lval, tid))
          | _ -> ()
        end
      | None -> ()
    end;
    (* D.join ctx.local @@ *)
    Priv.threadspawn (Analyses.ask_of_ctx ctx) (priv_getg ctx.global) (priv_sideg ctx.sideg) ctx.local

  let unassume (ctx: (D.t, _, _, _) ctx) e uuids =
    (* TODO: structural unassume instead of invariant hack *)
    let e_d =
      let ctx_with_local ~single local =
        (* The usual recursion trick for ctx. *)
        (* Must change ctx used by ask to also use new st (not ctx.local), otherwise recursive EvalInt queries use outdated state. *)
        (* Note: query is just called on base, but not any other analyses. Potentially imprecise, but seems to be sufficient for now. *)
        let rec ctx' ~querycache asked =
          { ctx with
            ask = (fun (type a) (q: a Queries.t) -> query' ~querycache asked q)
          ; local
          }
        and query': type a. querycache:Obj.t Queries.Hashtbl.t -> Queries.Set.t -> a Queries.t -> a Queries.result = fun ~querycache asked q ->
          let anyq = Queries.Any q in
          match Queries.Hashtbl.find_option querycache anyq with
          | Some r -> Obj.obj r
          | None ->
            if Queries.Set.mem anyq asked then
              Queries.Result.top q (* query cycle *)
            else (
              let asked' = Queries.Set.add anyq asked in
              let r: a Queries.result =
                match q with
                | MustBeSingleThreaded _ when single -> true
                | MayEscape _
                | MayBePublic _
                | MayBePublicWithout _
                | MustBeProtectedBy _
                | MustLockset
                | MustBeAtomic
                | MustBeSingleThreaded _
                | MustBeUniqueThread
                | CurrentThreadId
                | MayBeThreadReturn
                | PartAccess _
                | IsHeapVar _
                | IsMultiple _
                | CreatedThreads
                | MustJoinedThreads ->
                  (* These queries are safe to ask from outside,
                     where base doesn't have the partial top local state.
                     They are also needed for sensible eval behavior via [inv_exp]
                     such that everything wouldn't be may escaped. *)
                  ctx.ask q
                | _ ->
                  (* Other queries are not safe, because they would
                     query the local value state instead of top.
                     Therefore, these are answered only by base on the
                     partial top local state. *)
                  query (ctx' ~querycache asked') q
              in
              Queries.Hashtbl.replace querycache anyq (Obj.repr r);
              r
            )
        in
        let querycache = Queries.Hashtbl.create 13 in
        ctx' ~querycache Queries.Set.empty
      in
      let f st =
        (* TODO: start with empty vars because unassume may unassume values for pointed variables not in the invariant exp *)
        let local: D.t = {ctx.local with cpa = CPA.bot ()} in
        let octx = ctx_with_local ~single:false (D.join ctx.local st) in (* original ctx with non-top values *)
        (* TODO: deduplicate with invariant *)
        let ctx = ctx_with_local ~single:true local in
        let module UnassumeEval =
        struct
          module D = D
          module V = V
          module G = G

          let oa = Analyses.ask_of_ctx octx
          let ost = octx.local

          (* all evals happen in octx with non-top values *)
          let eval_rv a gs st e = eval_rv oa gs ost e
          let eval_rv_address a gs st e = eval_rv_address oa gs ost e
          let eval_lv a gs st lv = eval_lv oa gs ost lv
          let convert_offset a gs st o = convert_offset oa gs ost o

          (* all updates happen in ctx with top values *)
          let get_var = get_var
          let get a gs st addrs exp = get a gs st addrs exp
          let set a ~ctx gs st lval lval_type ?lval_raw value = set a ~ctx ~invariant:false gs st lval lval_type ?lval_raw value (* TODO: should have invariant false? doesn't work with empty cpa then, because meets *)

          let refine_entire_var = false
          let map_oldval oldval t_lval =
            if VD.is_bot oldval then VD.top_value t_lval else oldval
          let eval_rv_lval_refine a gs st exp lv =
            (* new, use different ctx for eval_lv (for Mem): *)
            eval_rv_base_lval ~eval_lv a gs st exp lv

          (* don't meet with current octx values when propagating inverse operands down *)
          let id_meet_down ~old ~c = c
          let fd_meet_down ~old ~c = c

          let contra st = st
        end
        in
        let module Unassume = BaseInvariant.Make (UnassumeEval) in
        try
          Unassume.invariant ctx (Analyses.ask_of_ctx ctx) ctx.global ctx.local e true
        with Deadcode -> (* contradiction in unassume *)
          D.bot ()
      in
      if M.tracing then M.traceli "unassume" "base unassuming\n";
      let r =
        match get_string "ana.base.invariant.unassume" with
        | "once" ->
          f (D.bot ())
        | "fixpoint" ->
          let module DFP = LocalFixpoint.Make (D) in
          DFP.lfp f
        | _ ->
          assert false
      in
      if M.tracing then M.traceu "unassume" "base unassumed\n";
      r
    in
    M.info ~category:Witness "base unassumed invariant: %a" d_exp e;
    M.debug ~category:Witness "base unassumed state: %a" D.pretty e_d;
    (* Perform actual [set]-s with final unassumed values.
       This invokes [Priv.write_global], which was suppressed above. *)
    let e_d' =
      WideningTokens.with_side_tokens (WideningTokens.TS.of_list uuids) (fun () ->
          CPA.fold (fun x v acc ->
              let addr: AD.t = AD.from_var_offset (x, `NoOffset) in
              set (Analyses.ask_of_ctx ctx) ~ctx ~invariant:false ctx.global acc addr x.vtype v
            ) e_d.cpa ctx.local
        )
    in
    D.join ctx.local e_d'

  let event ctx e octx =
    let st: store = ctx.local in
    match e with
    | Events.Lock (addr, _) when ThreadFlag.has_ever_been_multi (Analyses.ask_of_ctx ctx) -> (* TODO: is this condition sound? *)
      if M.tracing then M.tracel "priv" "LOCK EVENT %a\n" LockDomain.Addr.pretty addr;
      Priv.lock (Analyses.ask_of_ctx ctx) (priv_getg ctx.global) st addr
    | Events.Unlock addr when ThreadFlag.has_ever_been_multi (Analyses.ask_of_ctx ctx) -> (* TODO: is this condition sound? *)
      if addr = UnknownPtr then
        M.info ~category:Unsound "Unknown mutex unlocked, base privatization unsound"; (* TODO: something more sound *)
      WideningTokens.with_local_side_tokens (fun () ->
          Priv.unlock (Analyses.ask_of_ctx ctx) (priv_getg ctx.global) (priv_sideg ctx.sideg) st addr
        )
    | Events.Escape escaped ->
      Priv.escape (Analyses.ask_of_ctx ctx) (priv_getg ctx.global) (priv_sideg ctx.sideg) st escaped
    | Events.EnterMultiThreaded ->
      Priv.enter_multithreaded (Analyses.ask_of_ctx ctx) (priv_getg ctx.global) (priv_sideg ctx.sideg) st
    | Events.AssignSpawnedThread (lval, tid) ->
      (* TODO: is this type right? *)
      set ~ctx (Analyses.ask_of_ctx ctx) ctx.global ctx.local (eval_lv (Analyses.ask_of_ctx ctx) ctx.global ctx.local lval) (Cilfacade.typeOfLval lval) (Thread (ValueDomain.Threads.singleton tid))
    | Events.Assert exp ->
      assert_fn ctx exp true
    | Events.Unassume {exp; uuids} ->
      Timing.wrap "base unassume" (unassume ctx exp) uuids
    | Events.Longjmped {lval} ->
      begin match lval with
        | Some lval ->
          let st' = assign ctx lval (Lval (Cil.var !longjmp_return)) in
          {st' with cpa = CPA.remove !longjmp_return st'.cpa}
        | None -> ctx.local
      end
    | _ ->
      ctx.local
end

module type MainSpec = sig
  include MCPSpec
  include BaseDomain.ExpEvaluator
  val return_lval: unit -> Cil.lval
  val return_varinfo: unit -> Cil.varinfo
end

let main_module: (module MainSpec) Lazy.t =
  lazy (
    let module Priv = (val BasePriv.get_priv ()) in
    let module Main =
    struct
      (* Only way to locally define a recursive module. *)
      module rec Main:MainSpec with type t = BaseComponents (Priv.D).t = MainFunctor (Priv) (Main)
      include Main
    end
    in
    (module Main)
  )

let get_main (): (module MainSpec) =
  Lazy.force main_module

let after_config () =
  let module Main = (val get_main ()) in
  (* add ~dep:["expRelation"] after modifying test cases accordingly *)
  MCP.register_analysis ~dep:["mallocWrapper"] (module Main : MCPSpec)

let _ =
  AfterConfig.register after_config<|MERGE_RESOLUTION|>--- conflicted
+++ resolved
@@ -531,19 +531,6 @@
     | Union (f,e) -> reachable_from_value ask gs st e t description
     (* For arrays, we ask to read from an unknown index, this will cause it
      * join all its values. *)
-<<<<<<< HEAD
-    | `Array a -> reachable_from_value ask gs st (ValueDomain.CArrays.get (Queries.to_value_domain_ask ask) a (None, ValueDomain.ArrIdxDomain.top ())) t description
-    | `Blob (e,_,_) -> reachable_from_value ask gs st e t description
-    | `Struct s -> ValueDomain.Structs.fold (fun k v acc -> AD.join (reachable_from_value ask gs st v t description) acc) s empty
-    | `Int _ -> empty
-    | `Float _ -> empty
-    | `MutexAttr _ -> empty
-    | `Thread _ -> empty (* thread IDs are abstract and nothing known can be reached from them *)
-    | `JmpBuf _ -> empty (* Jump buffers are abstract and nothing known can be reached from them *)
-    | `Mutex -> empty (* mutexes are abstract and nothing known can be reached from them *)
-    | `NullByte -> empty (* TODO: is this correct? *)
-    | `NotNullByte -> empty (* TODO: is this correct? *)
-=======
     | Array a -> reachable_from_value ask gs st (ValueDomain.CArrays.get (Queries.to_value_domain_ask ask) a (None, ValueDomain.ArrIdxDomain.top ())) t description
     | Blob (e,_,_) -> reachable_from_value ask gs st e t description
     | Struct s -> ValueDomain.Structs.fold (fun k v acc -> AD.join (reachable_from_value ask gs st v t description) acc) s empty
@@ -553,7 +540,8 @@
     | Thread _ -> empty (* thread IDs are abstract and nothing known can be reached from them *)
     | JmpBuf _ -> empty (* Jump buffers are abstract and nothing known can be reached from them *)
     | Mutex -> empty (* mutexes are abstract and nothing known can be reached from them *)
->>>>>>> 1ac55d2b
+    | NullByte -> empty (* TODO: is this correct? *)
+    | NotNullByte -> empty (* TODO: is this correct? *)
 
   (* Get the list of addresses accessable immediately from a given address, thus
    * all pointers within a structure should be considered, but we don't follow
@@ -690,23 +678,14 @@
             join_tr (with_type k.ftype (reachable_from_value v))
           in
           ValueDomain.Structs.fold f s (empty, TS.bot (), false)
-<<<<<<< HEAD
-        | `Int _ -> (empty, TS.bot (), false)
-        | `Float _ -> (empty, TS.bot (), false)
-        | `MutexAttr _ -> (empty, TS.bot (), false)
-        | `Thread _ -> (empty, TS.bot (), false) (* TODO: is this right? *)
-        | `JmpBuf _ -> (empty, TS.bot (), false) (* TODO: is this right? *)
-        | `Mutex -> (empty, TS.bot (), false) (* TODO: is this right? *)
-        | `NullByte -> (empty, TS.bot (), false) (* TODO: is this right? *)
-        | `NotNullByte -> (empty, TS.bot (), false) (* TODO: is this right? *)
-=======
         | Int _ -> (empty, TS.bot (), false)
         | Float _ -> (empty, TS.bot (), false)
         | MutexAttr _ -> (empty, TS.bot (), false)
         | Thread _ -> (empty, TS.bot (), false) (* TODO: is this right? *)
         | JmpBuf _ -> (empty, TS.bot (), false) (* TODO: is this right? *)
         | Mutex -> (empty, TS.bot (), false) (* TODO: is this right? *)
->>>>>>> 1ac55d2b
+        | NullByte -> (empty, TS.bot (), false) (* TODO: is this right? *)
+        | NotNullByte -> (empty, TS.bot (), false) (* TODO: is this right? *)
       in
       reachable_from_value (get (Analyses.ask_of_ctx ctx) ctx.global ctx.local adr None)
     in
@@ -2081,13 +2060,8 @@
       (* do nothing if all characters are needed *)
       | _ -> None
     in
-<<<<<<< HEAD
     let string_manipulation s1 s2 lv all op_addr op_array =
       let s1_a, s1_typ = addr_type_of_exp s1 in 
-=======
-    let string_manipulation s1 s2 lv all op =
-      let s1_a, s1_typ = addr_type_of_exp s1 in
->>>>>>> 1ac55d2b
       let s2_a, s2_typ = addr_type_of_exp s2 in
       (* compute value in string literals domain if s1 and s2 are both string literals *)
       if AD.get_type s1_a = charPtrType && AD.get_type s2_a = charPtrType then
@@ -2112,7 +2086,7 @@
         let eval_dst = eval_rv (Analyses.ask_of_ctx ctx) gs st s1 in
         let eval_src = eval_rv (Analyses.ask_of_ctx ctx) gs st s2 in
         match eval_dst, eval_src with
-        | `Array array_dst, `Array array_src -> 
+        | Array array_dst, Array array_src -> 
           begin match lv with
             | Some lv_val -> 
               let lv_a = eval_lv (Analyses.ask_of_ctx ctx) gs st lv_val in
@@ -2155,14 +2129,10 @@
       in
       set ~ctx (Analyses.ask_of_ctx ctx) gs st dest_a dest_typ value
     | Strcpy { dest = dst; src; n }, _ ->
-      let dest_a, dest_typ, value = string_manipulation dst src None false None (fun ar1 ar2 -> `Array(CArrays.string_copy ar1 ar2 (eval_n n))) in
+      let dest_a, dest_typ, value = string_manipulation dst src None false None (fun ar1 ar2 -> Array(CArrays.string_copy ar1 ar2 (eval_n n))) in
       set ~ctx (Analyses.ask_of_ctx ctx) gs st dest_a dest_typ value
     | Strcat { dest = dst; src; n }, _ ->
-<<<<<<< HEAD
-      let dest_a, dest_typ, value = string_manipulation dst src None false None (fun ar1 ar2 -> `Array(CArrays.string_concat ar1 ar2 (eval_n n))) in 
-=======
-      let dest_a, dest_typ, value = string_manipulation dst src None false None in
->>>>>>> 1ac55d2b
+      let dest_a, dest_typ, value = string_manipulation dst src None false None (fun ar1 ar2 -> Array(CArrays.string_concat ar1 ar2 (eval_n n))) in 
       set ~ctx (Analyses.ask_of_ctx ctx) gs st dest_a dest_typ value
     | Strlen s, _ ->
       begin match lv with
@@ -2171,20 +2141,16 @@
           let dest_typ = Cilfacade.typeOfLval lv_val in
           let lval = mkMem ~addr:(Cil.stripCasts s) ~off:NoOffset in
           let address = eval_lv (Analyses.ask_of_ctx ctx) gs st lval in
-<<<<<<< HEAD
-          let value = 
+          let (value:value) = 
             (* if s string literal, compute strlen in string literals domain *)
             if AD.get_type address = charPtrType then
-              `Int(AD.to_string_length address)
+              Int(AD.to_string_length address)
             (* else compute strlen in array domain *)
             else
               begin match eval_rv (Analyses.ask_of_ctx ctx) gs st s with
-                | `Array array_s -> `Int(CArrays.to_string_length array_s)
+                | Array array_s -> Int(CArrays.to_string_length array_s)
                 | _ -> VD.top_value (unrollType dest_typ)
               end in
-=======
-          let (value:value) = Int(AD.to_string_length address) in
->>>>>>> 1ac55d2b
           set ~ctx (Analyses.ask_of_ctx ctx) gs st dest_a dest_typ value
         | None -> st
       end
@@ -2194,12 +2160,8 @@
           (* when haystack, needle and dest type coincide, check if needle is a substring of haystack:
              if that is the case, assign the substring of haystack starting at the first occurrence of needle to dest,
              else use top *)
-<<<<<<< HEAD
-          let dest_a, dest_typ, value = string_manipulation haystack needle lv true (Some (fun h_a n_a -> `Address(AD.substring_extraction h_a n_a)))
-            (fun h_ar n_ar -> `Array(CArrays.substring_extraction h_ar n_ar)) in
-=======
-          let dest_a, dest_typ, value = string_manipulation haystack needle lv true (Some (fun h_a n_a -> Address(AD.substring_extraction h_a n_a))) in
->>>>>>> 1ac55d2b
+          let dest_a, dest_typ, value = string_manipulation haystack needle lv true (Some (fun h_a n_a -> Address(AD.substring_extraction h_a n_a)))
+            (fun h_ar n_ar -> Array(CArrays.substring_extraction h_ar n_ar)) in
           set ~ctx (Analyses.ask_of_ctx ctx) gs st dest_a dest_typ value
         | None -> st
       end
@@ -2207,12 +2169,8 @@
       begin match lv with
         | Some _ ->
           (* when s1 and s2 type coincide, compare both both strings completely or their first n characters, otherwise use top *)
-<<<<<<< HEAD
-          let dest_a, dest_typ, value = string_manipulation s1 s2 lv false (Some (fun s1_a s2_a -> `Int(AD.string_comparison s1_a s2_a (eval_n n))))
-            (fun s1_ar s2_ar -> `Int(CArrays.string_comparison s1_ar s2_ar (eval_n n))) in
-=======
-          let dest_a, dest_typ, value = string_manipulation s1 s2 lv false (Some (fun s1_a s2_a -> Int(AD.string_comparison s1_a s2_a (eval_n n)))) in
->>>>>>> 1ac55d2b
+          let dest_a, dest_typ, value = string_manipulation s1 s2 lv false (Some (fun s1_a s2_a -> Int(AD.string_comparison s1_a s2_a (eval_n n))))
+            (fun s1_ar s2_ar -> Int(CArrays.string_comparison s1_ar s2_ar (eval_n n))) in
           set ~ctx (Analyses.ask_of_ctx ctx) gs st dest_a dest_typ value
         | None -> st
       end
