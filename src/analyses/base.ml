(** Value analysis + multi-threadedness analysis.  *)

open Prelude.Ana
open Analyses
open GobConfig
module A = Analyses
module H = Hashtbl
module Q = Queries

module GU = Goblintutil
module ID = ValueDomain.ID
module IdxDom = ValueDomain.IndexDomain
module IntSet = SetDomain.Make (IntDomain.Integers)
module AD = ValueDomain.AD
module Addr = ValueDomain.Addr
module Offs = ValueDomain.Offs
module LF = LibraryFunctions
module CArrays = ValueDomain.CArrays

let is_mutex_type (t: typ): bool = match t with
  | TNamed (info, attr) -> info.tname = "pthread_mutex_t" || info.tname = "spinlock_t"
  | TInt (IInt, attr) -> hasAttribute "mutex" attr
  | _ -> false

let is_immediate_type t = is_mutex_type t || isFunctionType t

let is_global (a: Q.ask) (v: varinfo): bool =
  v.vglob || match a (Q.MayEscape v) with `Bool tv -> tv | _ -> false

let is_static (v:varinfo): bool = v.vstorage == Static

let precious_globs = ref []
let is_precious_glob v = List.exists (fun x -> v.vname = Json.string x) !precious_globs

let privatization = ref false
let is_private (a: Q.ask) (_,fl,_) (v: varinfo): bool =
  !privatization &&
  (not (BaseDomain.Flag.is_multi fl) && is_precious_glob v ||
   match a (Q.IsPublic v) with `Bool tv -> not tv | _ ->
   if M.tracing then M.tracel "osek" "isPrivate yields top(!!!!)";
   false)

module MainFunctor(RVEval:BaseDomain.ExpEvaluator) =
struct
  include Analyses.DefaultSpec

  exception Top

  module VD     = BaseDomain.VD
  module CPA    = BaseDomain.CPA
  module Flag   = BaseDomain.Flag
  module Dep    = BaseDomain.PartDeps

  module Dom    = BaseDomain.DomFunctor(RVEval)

  module G      = BaseDomain.VD
  module D      = Dom
  module C      = Dom
  module V      = Basetype.Variables


  let name () = "base"
  let startstate v = CPA.bot (), Flag.bot (), Dep.bot ()
  let otherstate v = CPA.bot (), Flag.start_multi v, Dep.bot ()
  let exitstate  v = CPA.bot (), Flag.start_main v, Dep.bot ()


  let morphstate v (cpa,fl,dep) = cpa, Flag.start_single v, dep
  let create_tid v =
    let loc = !Tracing.current_loc in
    Flag.spawn_thread loc v
  let threadstate v = CPA.bot (), create_tid v, Dep.bot ()

  type cpa = CPA.t
  type flag = Flag.t
  type extra = (varinfo * Offs.t * bool) list
  type store = D.t
  type value = VD.t
  type address = AD.t
  type glob_fun  = V.t -> G.t
  type glob_diff = (V.t * G.t) list

  (**************************************************************************
   * Helpers
   **************************************************************************)

  let fst_triple (a,_,_) = a
  let snd_triple (_,b,_) = b
  let trd_triple (_,_,c) = c
  let get_fl (_,fl,_) = fl

  (* hack for char a[] = {"foo"} or {'f','o','o', '\000'} *)
  let char_array : (lval, bytes) Hashtbl.t = Hashtbl.create 500

  let hash    (x,y,_)             = Hashtbl.hash (x,y)
  let equal   (x1,x2,_) (y1,y2,_) = CPA.equal x1 y1 && Flag.equal x2 y2
  let leq     (x1,x2,_) (y1,y2,_) = CPA.leq   x1 y1 && Flag.leq   x2 y2
  let compare (x1,x2,_) (y1,y2,_) =
    match CPA.compare x1 y1 with
    | 0 -> Flag.compare x2 y2
    | x -> x

<<<<<<< HEAD

=======
  let ikindOf t = match Cil.unrollType t with TInt (ik,_) | TEnum ({ekind = ik; _},_) -> ik | _ ->
    (* important to unroll the type here, otherwise problems with typedefs *)
    M.warn "Something that we expected to be an integer type has a different type, assuming it is an IInt";  Cil.IInt
>>>>>>> ea1facb5

  (**************************************************************************
   * Initializing my variables
   **************************************************************************)

  let return_varstore = ref dummyFunDec.svar
  let return_varinfo () = !return_varstore
  let return_var () = AD.from_var (return_varinfo ())
  let return_lval (): lval = (Var (return_varinfo ()), NoOffset)

  let heap_var loc = AD.from_var (BaseDomain.get_heap_var loc)

  let init () =
    privatization := get_bool "exp.privatization";
    precious_globs := get_list "exp.precious_globs";
    return_varstore := Goblintutil.create_var @@ makeVarinfo false "RETURN" voidType;
    H.clear BaseDomain.heap_hash

  (**************************************************************************
   * Abstract evaluation functions
   **************************************************************************)

  let iDtoIdx n =
    match ID.to_int n with
    | None -> IdxDom.top_of (Cilfacade.ptrdiff_ikind ())
    | Some n -> IdxDom.of_int_ikind (Cilfacade.ptrdiff_ikind ()) n

  let intToIdx n = IdxDom.of_int_ikind (Cilfacade.ptrdiff_ikind ()) n

  let unop_ID = function
    | Neg  -> ID.neg
    | BNot -> ID.bitnot
    | LNot -> ID.lognot

  (* Evaluating Cil's unary operators. *)
  let evalunop op = function
    | `Int v1 -> `Int (unop_ID op v1)
    | `Bot -> `Bot
    | _ -> VD.top ()

  let binop_ID ik = function
    | PlusA -> ID.add
    | MinusA -> ID.sub
    | Mult -> ID.mul
    | Div -> ID.div
    | Mod -> ID.rem
    | Lt -> ID.lt
    | Gt -> ID.gt
    | Le -> ID.le
    | Ge -> ID.ge
    | Eq -> ID.eq
    | Ne -> ID.ne
    | BAnd -> ID.bitand
    | BOr -> ID.bitor
    | BXor -> ID.bitxor
    | Shiftlt -> ID.shift_left
    | Shiftrt -> ID.shift_right
    | LAnd -> ID.logand
    | LOr -> ID.logor
    | _ -> (fun x y -> (ID.top_of ik))

  (* Evaluate binop for two abstract values: *)
  let evalbinop (op: binop) (t1:typ) (a1:value) (t2:typ) (a2:value) (t:typ): value =
    (* We define a conversion function for the easy cases when we can just use
     * the integer domain operations. *)
    let bool_top ik = ID.(join (of_int_ikind ik 0L) (of_int_ikind ik 1L)) in
    (* An auxiliary function for ptr arithmetic on array values. *)
    let addToAddr n (addr:Addr.t) =
      (* adds n to the last offset *)
      let rec addToOffset n = function
        | `Index (i, `NoOffset) ->
          (* If we have arrived at the last Offset and it is an Index, we add our integer to it *)
          `Index(IdxDom.add i (iDtoIdx n), `NoOffset)
        | `Index (i, o) -> `Index(i, addToOffset n o)
        | `Field (f, o) -> `Field(f, addToOffset n o)
        | `NoOffset -> `Index(iDtoIdx n, `NoOffset)
        | x -> x
      in
      let default = function
        | Addr.NullPtr when ID.to_int n = Some 0L -> Addr.NullPtr
        | Addr.SafePtr | Addr.NullPtr when get_bool "exp.ptr-arith-safe" -> Addr.SafePtr
        | _ -> Addr.UnknownPtr
      in
      match Addr.to_var_offset addr with
      | [x, o] -> Addr.from_var_offset (x, addToOffset n o)
      | _ -> default addr
    in
    (* The main function! *)
    match a1,a2 with
    (* For the integer values, we apply the domain operator *)
    | `Int v1, `Int v2 -> `Int (binop_ID (Cilfacade.get_ikind t) op v1 v2)
    (* For address +/- value, we try to do some elementary ptr arithmetic *)
    | `Address p, `Int n
    | `Int n, `Address p when op=Eq || op=Ne ->
      `Int (match ID.to_bool n, AD.to_bool p with
          | Some a, Some b -> ID.of_bool_ikind (Cilfacade.get_ikind t) (op=Eq && a=b || op=Ne && a<>b)
          | _ -> bool_top (Cilfacade.get_ikind t))
    | `Address p, `Int n  -> begin
        match op with
        (* For array indexing e[i] and pointer addition e + i we have: *)
        | IndexPI | PlusPI ->
          `Address (AD.map (addToAddr n) p)
        (* Pointer subtracted by a value (e-i) is very similar *)
        | MinusPI -> let n = ID.neg n in
          `Address (AD.map (addToAddr n) p)
        | Mod -> `Int (ID.top_of (Cilfacade.get_ikind t)) (* we assume that address is actually casted to int first*)
        | _ -> `Address AD.top_ptr
      end
    (* If both are pointer values, we can subtract them and well, we don't
     * bother to find the result in most cases, but it's an integer. *)
    | `Address p1, `Address p2 -> begin
        let eq x y = if AD.is_definite x && AD.is_definite y then Some (AD.Addr.equal (AD.choose x) (AD.choose y)) else None in
        match op with
        (* TODO use ID.of_incl_list [0; 1] for all comparisons *)
        | MinusPP ->
          (* when subtracting pointers to arrays, per 6.5.6 of C-standard if we subtract two pointers to the same array, the difference *)
          (* between them is the difference in subscript *)
          begin
            let rec calculateDiffFromOffset x y =
              match x, y with
              | `Field ((xf:Cil.fieldinfo), xo), `Field((yf:Cil.fieldinfo), yo)
                when  xf.floc = yf.floc && xf.fname = yf.fname && Cil.typeSig xf.ftype = Cil.typeSig yf.ftype && xf.fbitfield = yf.fbitfield && xf.fattr = yf.fattr ->
                calculateDiffFromOffset xo yo
              | `Index (i, `NoOffset), `Index(j, `NoOffset) ->
                begin
                  let diff = ValueDomain.IndexDomain.sub i j in
                  match ValueDomain.IndexDomain.to_int diff with
                  | Some z -> `Int(diff)
                  | _ -> `Int (ID.top_of ((Cilfacade.get_ikind t)))
                end
              | `Index (xi, xo), `Index(yi, yo) when xi = yi ->
                calculateDiffFromOffset xo yo
              | _ -> `Int (ID.top_of (Cilfacade.get_ikind t))
            in
            if AD.is_definite p1 && AD.is_definite p2 then
              match Addr.to_var_offset (AD.choose p1), Addr.to_var_offset (AD.choose p2) with
              | [x, xo], [y, yo] when x.vid = y.vid ->
                calculateDiffFromOffset xo yo
              | _ ->
                `Int (ID.top_of (Cilfacade.get_ikind t))
            else
              `Int (ID.top_of (Cilfacade.get_ikind t))
          end
        | Eq ->
          let ik = Cilfacade.get_ikind t in
          `Int (if AD.is_bot (AD.meet p1 p2) then ID.of_int_ikind ik 0L else match eq p1 p2 with Some x when x -> ID.of_int_ikind ik 1L | _ -> bool_top ik)
        | Ne ->
          let ik = Cilfacade.get_ikind t in
          `Int (if AD.is_bot (AD.meet p1 p2) then ID.of_int_ikind ik 1L else match eq p1 p2 with Some x when x -> ID.of_int_ikind ik 0L | _ -> bool_top ik)
        | _ -> VD.top ()
      end
    (* For other values, we just give up! *)
    | `Bot, _ -> `Bot
    | _, `Bot -> `Bot
    | _ -> VD.top ()

  (* Auxiliary function to append an additional offset to a given offset. *)
  let rec add_offset ofs add =
    match ofs with
    | `NoOffset -> add
    | `Field (fld, `NoOffset) -> `Field (fld, add)
    | `Field (fld, ofs) -> `Field (fld, add_offset ofs add)
    | `Index (exp, `NoOffset) -> `Index (exp, add)
    | `Index (exp, ofs) -> `Index (exp, add_offset ofs add)

  (* We need the previous function with the varinfo carried along, so we can
   * map it on the address sets. *)
  let add_offset_varinfo add ad =
    match Addr.to_var_offset ad with
    | [x,ofs] -> Addr.from_var_offset (x, add_offset ofs add)
    | _ -> ad

  (* evaluate value using our "query functions" *)
  let eval_rv_pre (ask: Q.ask) exp pr =
    let binop op e1 e2 =
      let equality () =
        match ask (Q.ExpEq (e1,e2)) with
        | `Bool x -> Some x
        | _ -> None
      in
      match op with
      | MinusA when equality () = Some true ->
        let ik = Cilfacade.get_ikind (Cil.typeOf exp) in
        Some (`Int (ID.of_int_ikind ik 0L))
      | MinusPI
      | MinusPP when equality () = Some true -> Some (`Int (ID.of_int_ikind (Cilfacade.ptrdiff_ikind ()) 0L))
      | MinusPI
      | MinusPP when equality () = Some false -> Some (`Int (ID.of_excl_list (Cilfacade.ptrdiff_ikind ()) [0L]))
      | Le
      | Ge when equality () = Some true ->
        let ik = Cilfacade.get_ikind (Cil.typeOf exp) in
        Some (`Int (ID.of_bool_ikind ik true))
      | Lt
      | Gt when equality () = Some true ->
        let ik = Cilfacade.get_ikind (Cil.typeOf exp) in
        Some (`Int (ID.of_bool_ikind ik false))
      | Eq ->
        let ik = Cilfacade.get_ikind (Cil.typeOf exp) in
        (match equality () with Some tv -> Some (`Int (ID.of_bool_ikind ik tv)) | None -> None)
      | Ne ->
        let ik = Cilfacade.get_ikind (Cil.typeOf exp) in
        (match equality () with Some tv -> Some (`Int (ID.of_bool_ikind ik (not tv))) | None -> None)
      | _ -> None
    in
    match exp with
    | BinOp (op,arg1,arg2,_) -> binop op arg1 arg2
    | _ -> None


  (**************************************************************************
   * State functions
   **************************************************************************)

  let globalize ?(privates=false) a (cpa,fl,dep): cpa * glob_diff  =
    (* For each global variable, we create the diff *)
    let add_var (v: varinfo) (value) (cpa,acc) =
      if M.tracing then M.traceli "globalize" ~var:v.vname "Tracing for %s\n" v.vname;
      let res =
        if is_global a v && ((privates && not (is_precious_glob v)) || not (is_private a (cpa,fl,dep) v)) then begin
          if M.tracing then M.tracec "globalize" "Publishing its value: %a\n" VD.pretty value;
          (CPA.remove v cpa, (v,value) :: acc)
        end else
          (cpa,acc)
      in
      if M.tracing then M.traceu "globalize" "Done!\n";
      res
    in
    (* We fold over the local state, and collect the globals *)
    CPA.fold add_var cpa (cpa, [])

  let sync' privates ctx: D.t * glob_diff =
    let cpa,fl, dep = ctx.local in
    let privates = privates || (!GU.earlyglobs && not (Flag.is_multi fl)) in
    let cpa, diff = if !GU.earlyglobs || Flag.is_multi fl then globalize ~privates:privates ctx.ask ctx.local else (cpa,[]) in
    (cpa,fl, dep), diff

  let sync = sync' false

  let publish_all ctx =
    let cpa,fl,dep = ctx.local in
    let ctx_mul = swap_st ctx (cpa, Flag.get_multi (), dep) in
    List.iter (fun ((x,d)) -> ctx.sideg x d) (snd (sync' true ctx_mul))

  (** [get st addr] returns the value corresponding to [addr] in [st]
   *  adding proper dependencies.
   *  For the exp argument it is always ok to put None. This means not using precise information about
   *  which part of an array is involved.  *)
  let rec get ?(full=false) a (gs: glob_fun) (st,fl,dep: store) (addrs:address) (exp:exp option): value =
    let firstvar = if M.tracing then try (List.hd (AD.to_var_may addrs)).vname with _ -> "" else "" in
    let get_global x = gs x in
    if M.tracing then M.traceli "get" ~var:firstvar "Address: %a\nState: %a\n" AD.pretty addrs CPA.pretty st;
    (* Finding a single varinfo*offset pair *)
    let res =
      let f_addr (x, offs) =
        (* get hold of the variable value, either from local or global state *)
        let var = if (!GU.earlyglobs || Flag.is_multi fl) && is_global a x then
            match CPA.find x st with
            | `Bot -> (if M.tracing then M.tracec "get" "Using global invariant.\n"; get_global x)
            | x -> (if M.tracing then M.tracec "get" "Using privatized version.\n"; x)
          else begin
            if M.tracing then M.tracec "get" "Singlethreaded mode.\n";
            CPA.find x st
          end
        in

        let v = VD.eval_offset a (fun x -> get a gs (st,fl,dep) x exp) var offs exp (Some (Var x, Offs.to_cil_offset offs)) in
        if M.tracing then M.tracec "get" "var = %a, %a = %a\n" VD.pretty var AD.pretty (AD.from_var_offset (x, offs)) VD.pretty v;
        if full then v else match v with
          | `Blob (c, s) -> c
          | x -> x
      in
      let f x =
        match Addr.to_var_offset x with
        | [x] -> f_addr x                    (* normal reference *)
        | _ when x = Addr.NullPtr -> VD.bot () (* null pointer *)
        | _ -> `Int (ID.top_of IChar)       (* string pointer *)
      in
      (* We form the collecting function by joining *)
      let f x a = VD.join (f x) a in
      (* Finally we join over all the addresses in the set. If any of the
       * addresses is a topped value, joining will fail. *)
      try AD.fold f addrs (VD.bot ()) with SetDomain.Unsupported _ -> VD.top ()
    in
    if M.tracing then M.traceu "get" "Result: %a\n" VD.pretty res;
    res

  let is_always_unknown variable = variable.vstorage = Extern || Ciltools.is_volatile_tp variable.vtype


  (**************************************************************************
   * Auxiliary functions for function calls
   **************************************************************************)

  (* The normal haskell zip that throws no exception *)
  let rec zip x y = match x,y with
    | (x::xs), (y::ys) -> (x,y) :: zip xs ys
    | _ -> []

  (* From a list of values, presumably arguments to a function, simply extract
   * the pointer arguments. *)
  let get_ptrs (vals: value list): address list =
    let f x acc = match x with
      | `Address adrs when AD.is_top adrs ->
        M.warn_each "Unknown address given as function argument"; acc
      | `Address adrs when AD.to_var_may adrs = [] -> acc
      | `Address adrs ->
        let typ = AD.get_type adrs in
        if isFunctionType typ then acc else adrs :: acc
      | `Top -> M.warn_each "Unknown value type given as function argument"; acc
      | _ -> acc
    in
    List.fold_right f vals []

  (* Get the list of addresses accessable immediately from a given address, thus
   * all pointers within a structure should be considered, but we don't follow
   * pointers. We return a flattend representation, thus simply an address (set). *)
  let reachable_from_address (ask: Q.ask) (gs:glob_fun) st (adr: address): address =
    if M.tracing then M.tracei "reachability" "Checking for %a\n" AD.pretty adr;
    let empty = AD.empty () in
    let rec reachable_from_value (value: value) =
      if M.tracing then M.trace "reachability" "Checking value %a\n" VD.pretty value;
      match value with
      | `Top ->
        let typ = AD.get_type adr in
        let warning = "Unknown value in " ^ AD.short 40 adr ^ " could be an escaped pointer address!" in
        if is_immediate_type typ then () else M.warn_each warning; empty
      | `Bot -> (*M.debug "A bottom value when computing reachable addresses!";*) empty
      | `Address adrs when AD.is_top adrs ->
        let warning = "Unknown address in " ^ AD.short 40 adr ^ " has escaped." in
        M.warn_each warning; empty
      (* The main thing is to track where pointers go: *)
      | `Address adrs -> adrs
      (* Unions are easy, I just ingore the type info. *)
      | `Union (t,e) -> reachable_from_value e
      (* For arrays, we ask to read from an unknown index, this will cause it
       * join all its values. *)
      | `Array a -> reachable_from_value (ValueDomain.CArrays.get ask a (ExpDomain.top (), ValueDomain.ArrIdxDomain.top ()))
      | `Blob (e,_) -> reachable_from_value e
      | `List e -> reachable_from_value (`Address (ValueDomain.Lists.entry_rand e))
      | `Struct s -> ValueDomain.Structs.fold (fun k v acc -> AD.join (reachable_from_value v) acc) s empty
      | `Int _ -> empty
    in
    let res = reachable_from_value (get ask gs st adr None) in
    if M.tracing then M.traceu "reachability" "Reachable addresses: %a\n" AD.pretty res;
    res

  (* The code for getting the variables reachable from the list of parameters.
   * This section is very confusing, because I use the same construct, a set of
   * addresses, as both AD elements abstracting individual (ambiguous) addresses
   * and the workset of visited addresses. *)
  let reachable_vars (ask: Q.ask) (args: address list) (gs:glob_fun) (st: store): address list =
    if M.tracing then M.traceli "reachability" "Checking reachable arguments from [%a]!\n" (d_list ", " AD.pretty) args;
    let empty = AD.empty () in
    (* We begin looking at the parameters: *)
    let argset = List.fold_right (AD.join) args empty in
    let workset = ref argset in
    (* And we keep a set of already visited variables *)
    let visited = ref empty in
    while not (AD.is_empty !workset) do
      visited := AD.union !visited !workset;
      (* ok, let's visit all the variables in the workset and collect the new variables *)
      let visit_and_collect var (acc: address): address =
        let var = AD.singleton var in (* Very bad hack! Pathetic really! *)
        AD.union (reachable_from_address ask gs st var) acc in
      let collected = AD.fold visit_and_collect !workset empty in
      (* And here we remove the already visited variables *)
      workset := AD.diff collected !visited
    done;
    (* Return the list of elements that have been visited. *)
    if M.tracing then M.traceu "reachability" "All reachable vars: %a\n" AD.pretty !visited;
    List.map AD.singleton (AD.elements !visited)

  let drop_non_ptrs (st:CPA.t) : CPA.t =
    if CPA.is_top st then st else
      let rec replace_val = function
        | `Address _ as v -> v
        | `Blob (v,s) ->
          begin match replace_val v with
            | `Blob (`Top, _)
            | `Top -> `Top
            | t -> `Blob (t, s)
          end
        | `Struct s ->
          let one_field fl vl st =
            match replace_val vl with
            | `Top -> st
            | v    -> ValueDomain.Structs.replace st fl v
          in
          `Struct (ValueDomain.Structs.fold one_field (ValueDomain.Structs.top ()) s)
        | _ -> `Top
      in
      CPA.map replace_val st

  let drop_ints (st:CPA.t) : CPA.t =
    if CPA.is_top st then st else
      let rec replace_val = function
        | `Int _       -> `Top
        | `Array n     -> `Array (ValueDomain.CArrays.map replace_val n)
        | `Struct n    -> `Struct (ValueDomain.Structs.map replace_val n)
        | `Union (f,v) -> `Union (f,replace_val v)
        | `Blob (n,s)  -> `Blob (replace_val n,s)
        | `Address x -> `Address (ValueDomain.AD.map ValueDomain.Addr.drop_ints x)
        | x -> x
      in
      CPA.map replace_val st

  let drop_interval32 = CPA.map (function `Int x -> `Int (ID.no_interval32 x) | x -> x)

  let context (cpa,fl,dep) =
    let f t f (cpa,fl,dep) = if t then f cpa, fl, dep else cpa, fl, dep in
    (cpa,fl,dep) |>
    f !GU.earlyglobs (CPA.filter (fun k v -> not (V.is_global k) || is_precious_glob k))
    %> f (get_bool "exp.addr-context") drop_non_ptrs
    %> f (get_bool "exp.no-int-context") drop_ints
    %> f (get_bool "exp.no-interval32-context") drop_interval32

  let context_cpa (cpa,fl,dep) = fst_triple @@ context (cpa,fl,dep)

  let convertToQueryLval x =
    let rec offsNormal o =
      let toInt i =
        match IdxDom.to_int i with
        | Some x -> Const (CInt64 (x,IInt, None))
        | _ -> mkCast (Const (CStr "unknown")) intType

      in
      match o with
      | `NoOffset -> `NoOffset
      | `Field (f,o) -> `Field (f,offsNormal o)
      | `Index (i,o) -> `Index (toInt i,offsNormal o)
    in
    match x with
    | ValueDomain.AD.Addr.Addr (v,o) ->[v,offsNormal o]
    | _ -> []

  let addrToLvalSet a =
    let add x y = Q.LS.add y x in
    try
      AD.fold (fun e c -> List.fold_left add c (convertToQueryLval e)) a (Q.LS.empty ())
    with SetDomain.Unsupported _ -> Q.LS.top ()

  let reachable_top_pointers_types ctx (ps: AD.t) : Queries.TS.t =
    let module TS = Queries.TS in
    let empty = AD.empty () in
    let reachable_from_address (adr: address) =
      let with_type t = function
        | (ad,ts,true) ->
          begin match unrollType t with
            | TPtr (p,_) ->
              (ad, TS.add (unrollType p) ts, false)
            | _ ->
              (ad, ts, false)
          end
        | x -> x
      in
      let with_field (a,t,b) = function
        | `Top -> (AD.empty (), TS.top (), false)
        | `Bot -> (a,t,false)
        | `Lifted f -> with_type f.ftype (a,t,b)
      in
      let rec reachable_from_value (value: value) =
        match value with
        | `Top -> (empty, TS.top (), true)
        | `Bot -> (empty, TS.bot (), false)
        | `Address adrs when AD.is_top adrs -> (empty,TS.bot (), true)
        | `Address adrs -> (adrs,TS.bot (), AD.has_unknown adrs)
        | `Union (t,e) -> with_field (reachable_from_value e) t
        | `Array a -> reachable_from_value (ValueDomain.CArrays.get ctx.ask a (ExpDomain.top(), ValueDomain.ArrIdxDomain.top ()))
        | `Blob (e,_) -> reachable_from_value e
        | `List e -> reachable_from_value (`Address (ValueDomain.Lists.entry_rand e))
        | `Struct s ->
          let join_tr (a1,t1,_) (a2,t2,_) = AD.join a1 a2, TS.join t1 t2, false in
          let f k v =
            join_tr (with_type k.ftype (reachable_from_value v))
          in
          ValueDomain.Structs.fold f s (empty, TS.bot (), false)
        | `Int _ -> (empty, TS.bot (), false)
      in
      reachable_from_value (get ctx.ask ctx.global ctx.local adr None)
    in
    let visited = ref empty in
    let work = ref ps in
    let collected = ref (TS.empty ()) in
    while not (AD.is_empty !work) do
      let next = ref empty in
      let do_one a =
        let (x,y,_) = reachable_from_address (AD.singleton a) in
        collected := TS.union !collected y;
        next := AD.union !next x
      in
      if not (AD.is_top !work) then
        AD.iter do_one !work;
      visited := AD.union !visited !work;
      work := AD.diff !next !visited
    done;
    !collected

  (* The evaluation function as mutually recursive eval_lv & eval_rv *)
  let rec eval_rv (a: Q.ask) (gs:glob_fun) (st: store) (exp:exp): value =
    let rec do_offs def = function (* for types that only have one value *)
      | Field (fd, offs) -> begin
          match Goblintutil.is_blessed (TComp (fd.fcomp, [])) with
          | Some v -> do_offs (`Address (AD.singleton (Addr.from_var_offset (v,convert_offset a gs st (Field (fd, offs)))))) offs
          | None -> do_offs def offs
        end
      | Index (_, offs) -> do_offs def offs
      | NoOffset -> def
    in
    (* we have a special expression that should evaluate to top ... *)
    if exp = MyCFG.unknown_exp then VD.top () else
      (* First we try with query functions --- these are currently more precise.
       * Ideally we would meet both values, but we fear types might not match. (bottom) *)
      match eval_rv_pre a exp st with
      | Some x -> x
      | None ->
        (* query functions were no help ... now try with values*)
        match constFold true exp with
        (* Integer literals *)
        (* seems like constFold already converts CChr to CInt64 *)
        | Const (CChr x) -> eval_rv a gs st (Const (charConstToInt x)) (* char becomes int, see Cil doc/ISO C 6.4.4.4.10 *)
        | Const (CInt64 (num,typ,str)) ->
          (match str with Some x -> M.tracel "casto" "CInt64 (%s, %a, %s)\n" (Int64.to_string num) d_ikind typ x | None -> ());
          `Int (ID.of_int_ikind typ num)
        (* String literals *)
        | Const (CStr x) -> `Address (AD.from_string x) (* normal 8-bit strings, type: char* *)
        | Const (CWStr xs as c) -> (* wide character strings, type: wchar_t* *)
          let x = Pretty.sprint 80 (d_const () c) in (* escapes, see impl. of d_const in cil.ml *)
          let x = String.sub x 2 (String.length x - 3) in (* remove surrounding quotes: L"foo" -> foo *)
          `Address (AD.from_string x) (* `Address (AD.str_ptr ()) *)
        (* Variables and address expressions *)
        | Lval (Var v, ofs) -> do_offs (get a gs st (eval_lv a gs st (Var v, ofs)) (Some exp)) ofs
        (*| Lval (Mem e, ofs) -> do_offs (get a gs st (eval_lv a gs st (Mem e, ofs))) ofs*)
        | Lval (Mem e, ofs) ->
          (*M.tracel "cast" "Deref: lval: %a\n" d_plainlval lv;*)
          let rec contains_vla (t:typ) = match t with
            | TPtr (t, _) -> contains_vla t
            | TArray(t, None, args) -> true
            | TArray(t, Some exp, args) when isConstant exp -> contains_vla t
            | TArray(t, Some exp, args) -> true
            | _ -> false
          in
          let b = Mem e, NoOffset in (* base pointer *)
          let t = typeOfLval b in (* static type of base *)
          let p = eval_lv a gs st b in (* abstract base addresses *)
          let v = (* abstract base value *)
            let open Addr in
            (* pre VLA: *)
            (* let cast_ok = function Addr a -> sizeOf t <= sizeOf (get_type_addr a) | _ -> false in *)
            let cast_ok = function
              | Addr a ->
                begin
                  match Cil.isInteger (sizeOf t), Cil.isInteger (sizeOf (get_type_addr a)) with
                  | Some i1, Some i2 -> Int64.compare i1 i2 <= 0
                  | _ ->
                    if contains_vla t || contains_vla (get_type_addr a) then
                      begin
                        (* TODO: Is this ok? *)
                        M.warn "Casting involving a VLA is assumed to work";
                        true
                      end
                    else
                      false
                end
              | _ -> false
            in
            if AD.for_all cast_ok p then
              get a gs st p (Some exp)  (* downcasts are safe *)
            else
              VD.top () (* upcasts not! *)
          in
          let v' = VD.cast t v in (* cast to the expected type (the abstract type might be something other than t since we don't change addresses upon casts!) *)
          M.tracel "cast" "Ptr-Deref: cast %a to %a = %a!\n" VD.pretty v d_type t VD.pretty v';
          let v' = VD.eval_offset a (fun x -> get a gs st x (Some exp)) v' (convert_offset a gs st ofs) (Some exp) None in (* handle offset *)
          let v' = do_offs v' ofs in (* handle blessed fields? *)
          v'
        (* Binary operators *)
        (* Eq/Ne when both values are equal and casted to the same type *)
        | BinOp (op, (CastE (t1, e1) as c1), (CastE (t2, e2) as c2), t) when typeSig t1 = typeSig t2 && (op = Eq || op = Ne) ->
          let a1 = eval_rv a gs st e1 in
          let a2 = eval_rv a gs st e2 in
          let is_safe = VD.equal a1 a2 || VD.is_safe_cast t1 (typeOf e1) && VD.is_safe_cast t2 (typeOf e2) in
          M.tracel "cast" "remove cast on both sides for %a -> %b\n" d_exp exp is_safe;
          if is_safe then (* we can ignore the casts if the values are equal anyway, or if the casts can't change the value *)
            eval_rv a gs st (BinOp (op, e1, e2, t))
          else
            let a1 = eval_rv a gs st c1 in
            let a2 = eval_rv a gs st c2 in
            evalbinop op t1 a1 t2 a2 t
        | BinOp (op,arg1,arg2,t) ->
          let a1 = eval_rv a gs st arg1 in
          let a2 = eval_rv a gs st arg2 in
          let t1 = typeOf arg1 in
          let t2 = typeOf arg2 in
          evalbinop op t1 a1 t2 a2 t
        (* Unary operators *)
        | UnOp (op,arg1,typ) ->
          let a1 = eval_rv a gs st arg1 in
          evalunop op a1
        (* The &-operator: we create the address abstract element *)
        | AddrOf lval -> `Address (eval_lv a gs st lval)
        (* CIL's very nice implicit conversion of an array name [a] to a pointer
         * to its first element [&a[0]]. *)
        | StartOf lval ->
          let array_ofs = `Index (intToIdx 0L, `NoOffset) in
          let array_start ad =
            match Addr.to_var_offset ad with
            | [x, offs] -> Addr.from_var_offset (x, add_offset offs array_ofs)
            | _ -> ad
          in
          `Address (AD.map array_start (eval_lv a gs st lval))
        | CastE (t, Const (CStr x)) -> (* VD.top () *) eval_rv a gs st (Const (CStr x)) (* TODO safe? *)
        | CastE  (t, exp) ->
          let v = eval_rv a gs st exp in
          VD.cast ~torg:(typeOf exp) t v
        | _ -> VD.top ()
  (* A hackish evaluation of expressions that should immediately yield an
   * address, e.g. when calling functions. *)
  and eval_fv a (gs:glob_fun) st (exp:exp): AD.t =
    match exp with
    | Lval lval -> eval_lv a gs st lval
    | _ -> eval_tv a gs st exp
  (* Used also for thread creation: *)
  and eval_tv a (gs:glob_fun) st (exp:exp): AD.t =
    match (eval_rv a gs st exp) with
    | `Address x -> x
    | _          -> M.bailwith "Problems evaluating expression to function calls!"
  and eval_int a gs st exp =
    match eval_rv a gs st exp with
    | `Int x -> x
    | _ -> ID.top ()
  (* A function to convert the offset to our abstract representation of
   * offsets, i.e.  evaluate the index expression to the integer domain. *)
  and convert_offset a (gs:glob_fun) (st: store) (ofs: offset) =
    match ofs with
    | NoOffset -> `NoOffset
    | Field (fld, ofs) -> `Field (fld, convert_offset a gs st ofs)
    | Index (exp, ofs) ->
      let exp_rv = eval_rv a gs st exp in
      match exp_rv with
      | `Int i -> `Index (iDtoIdx i, convert_offset a gs st ofs)
      | `Top   -> `Index (IdxDom.top_of (Cilfacade.ptrdiff_ikind ()), convert_offset a gs st ofs)
      | `Bot -> `Index (IdxDom.bot (), convert_offset a gs st ofs)
      | _ -> M.bailwith "Index not an integer value"
  (* Evaluation of lvalues to our abstract address domain. *)
  and eval_lv (a: Q.ask) (gs:glob_fun) st (lval:lval): AD.t =
    let rec do_offs def = function
      | Field (fd, offs) -> begin
          match Goblintutil.is_blessed (TComp (fd.fcomp, [])) with
          | Some v -> do_offs (AD.singleton (Addr.from_var_offset (v,convert_offset a gs st (Field (fd, offs))))) offs
          | None -> do_offs def offs
        end
      | Index (_, offs) -> do_offs def offs
      | NoOffset -> def
    in
    match lval with
    | Var x, NoOffset when (not x.vglob) && Goblintutil.is_blessed x.vtype<> None ->
      begin match Goblintutil.is_blessed x.vtype with
        | Some v -> AD.singleton (Addr.from_var v)
        | _ ->  AD.singleton (Addr.from_var_offset (x, convert_offset a gs st NoOffset))
      end
    (* The simpler case with an explicit variable, e.g. for [x.field] we just
     * create the address { (x,field) } *)
    | Var x, ofs ->
      if x.vglob
      then AD.singleton (Addr.from_var_offset (x, convert_offset a gs st ofs))
      else do_offs (AD.singleton (Addr.from_var_offset (x, convert_offset a gs st ofs))) ofs
    (* The more complicated case when [exp = & x.field] and we are asked to
     * evaluate [(\*exp).subfield]. We first evaluate [exp] to { (x,field) }
     * and then add the subfield to it: { (x,field.subfield) }. *)
    | Mem n, ofs -> begin
        match (eval_rv a gs st n) with
        | `Address adr -> do_offs (AD.map (add_offset_varinfo (convert_offset a gs st ofs)) adr) ofs
        | `Bot -> AD.bot ()
        | _ ->  let str = Pretty.sprint ~width:80 (Pretty.dprintf "%a " d_lval lval) in
          M.debug ("Failed evaluating "^str^" to lvalue"); do_offs AD.unknown_ptr ofs
      end

  let rec bot_value a (gs:glob_fun) (st: store) (t: typ): value =
    let bot_comp compinfo: ValueDomain.Structs.t =
      let nstruct = ValueDomain.Structs.top () in
      let bot_field nstruct fd = ValueDomain.Structs.replace nstruct fd (bot_value a gs st fd.ftype) in
      List.fold_left bot_field nstruct compinfo.cfields
    in
    match t with
    | TInt _ -> `Bot (*`Int (ID.bot ()) -- should be lower than any int or address*)
    | TPtr _ -> `Address (AD.bot ())
    | TComp ({cstruct=true; _} as ci,_) -> `Struct (bot_comp ci)
    | TComp ({cstruct=false; _},_) -> `Union (ValueDomain.Unions.bot ())
    | TArray (ai, None, _) ->
      `Array (ValueDomain.CArrays.make (IdxDom.bot ()) (bot_value a gs st ai))
    | TArray (ai, Some exp, _) ->
      let l = Cil.isInteger (Cil.constFold true exp) in
      `Array (ValueDomain.CArrays.make (BatOption.map_default (IdxDom.of_int) (IdxDom.bot ()) l) (bot_value a gs st ai))
    | TNamed ({ttype=t; _}, _) -> bot_value a gs st t
    | _ -> `Bot

  let rec init_value a (gs:glob_fun) (st: store) (t: typ): value = (* TODO why is VD.top_value not used here? *)
    let init_comp compinfo: ValueDomain.Structs.t =
      let nstruct = ValueDomain.Structs.top () in
      let init_field nstruct fd = ValueDomain.Structs.replace nstruct fd (init_value a gs st fd.ftype) in
      List.fold_left init_field nstruct compinfo.cfields
    in
    match t with
    | t when is_mutex_type t -> `Top
    | TInt (ik,_) -> `Int (ID.top_of ik)
    | TPtr _ -> `Address (if get_bool "exp.uninit-ptr-safe" then AD.(join null_ptr safe_ptr) else AD.top_ptr)
    | TComp ({cstruct=true; _} as ci,_) -> `Struct (init_comp ci)
    | TComp ({cstruct=false; _},_) -> `Union (ValueDomain.Unions.top ())
    | TArray (ai, None, _) ->
      `Array (ValueDomain.CArrays.make (IdxDom.bot ())  (if get_bool "exp.partition-arrays.enabled" then (init_value a gs st ai) else (bot_value a gs st ai)))
    | TArray (ai, Some exp, _) ->
      let l = Cil.isInteger (Cil.constFold true exp) in
      `Array (ValueDomain.CArrays.make (BatOption.map_default (IdxDom.of_int) (IdxDom.bot ()) l) (if get_bool "exp.partition-arrays.enabled" then (init_value a gs st ai) else (bot_value a gs st ai)))
    | TNamed ({ttype=t; _}, _) -> init_value a gs st t
    | _ -> `Top

  let rec top_value a (gs:glob_fun) (st: store) (t: typ): value =
    let top_comp compinfo: ValueDomain.Structs.t =
      let nstruct = ValueDomain.Structs.top () in
      let top_field nstruct fd = ValueDomain.Structs.replace nstruct fd (top_value a gs st fd.ftype) in
      List.fold_left top_field nstruct compinfo.cfields
    in
    match t with
    | TInt (ik, _) -> `Int (ID.top_of ik)
    | TPtr _ -> `Address AD.top_ptr
    | TComp ({cstruct=true; _} as ci,_) -> `Struct (top_comp ci)
    | TComp ({cstruct=false; _},_) -> `Union (ValueDomain.Unions.top ())
    | TArray (ai, None, _) ->
      `Array (ValueDomain.CArrays.make (IdxDom.top ()) (if get_bool "exp.partition-arrays.enabled" then (top_value a gs st ai) else (bot_value a gs st ai)))
    | TArray (ai, Some exp, _) ->
      let l = Cil.isInteger (Cil.constFold true exp) in
      `Array (ValueDomain.CArrays.make (BatOption.map_default (IdxDom.of_int) (IdxDom.top ()) l) (if get_bool "exp.partition-arrays.enabled" then (top_value a gs st ai) else (bot_value a gs st ai)))
    | TNamed ({ttype=t; _}, _) -> top_value a gs st t
    | _ -> `Top

  (* run eval_rv from above and keep a result that is bottom *)
  (* this is needed for global variables *)
  let eval_rv_keep_bot = eval_rv

  (* run eval_rv from above, but change bot to top to be sound for programs with undefined behavior. *)
  (* Previously we only gave sound results for programs without undefined behavior, so yielding bot for accessing an uninitialized array was considered ok. Now only [invariant] can yield bot/Deadcode if the condition is known to be false but evaluating an expression should not be bot. *)
  let eval_rv (a: Q.ask) (gs:glob_fun) (st: store) (exp:exp): value =
    let r = eval_rv a gs st exp in
    if VD.is_bot r then top_value a gs st (typeOf exp) else r

  (* Evaluate an expression containing only locals. This is needed for smart joining the partitioned arrays where ctx is not accessible. *)
  (* This will yield `Top for expressions containing any access to globals, and does not make use of the query system. *)
  (* Wherever possible, don't use this but the query system or normal eval_rv instead. *)
  let eval_exp x (exp:exp):int64 option =
    (* Since ctx is not available here, we need to make some adjustments *)
    let knownothing = fun _ -> `Top in (* our version of ask *)
    let gs = fun _ -> `Top in (* the expression is guaranteed to not contain globals *)
    match (eval_rv knownothing gs x exp) with
    | `Int x -> ValueDomain.ID.to_int x
    | _ -> None

  let eval_funvar ctx fval: varinfo list =
    try
      let fp = eval_fv ctx.ask ctx.global ctx.local fval in
      if AD.mem Addr.UnknownPtr fp then begin
        M.warn_each ("Function pointer " ^ sprint d_exp fval ^ " may contain unknown functions.");
        dummyFunDec.svar :: AD.to_var_may fp
      end else
        AD.to_var_may fp
    with SetDomain.Unsupported _ ->
      M.warn_each ("Unknown call to function " ^ sprint d_exp fval ^ ".");
      [dummyFunDec.svar]

  (* interpreter end *)

  let query ctx (q:Q.t) =
    match q with
    (* | Q.IsPublic _ ->
       `Bool (BaseDomain.Flag.is_multi (snd ctx.local)) *)
    | Q.EvalFunvar e ->
      begin
        let fs = eval_funvar ctx e in
        (*          Messages.report ("Base: I should know it! "^string_of_int (List.length fs));*)
        `LvalSet (List.fold_left (fun xs v -> Q.LS.add (v,`NoOffset) xs) (Q.LS.empty ()) fs)
      end
    | Q.EvalInt e -> begin
        match eval_rv ctx.ask ctx.global ctx.local e with
        | `Int i when ID.is_int i -> `Int (Option.get (ID.to_int i))
        | `Bot   -> `Bot
        | v      -> M.warn ("Query function answered " ^ (VD.short 20 v)); `Top
      end
    | Q.EvalLength e -> begin
        match eval_rv ctx.ask ctx.global ctx.local e with
        | `Address a ->
          let slen = List.map String.length (AD.to_string a) in
          let lenOf = function
            | TArray (_, l, _) -> (try Some (lenOfArray l) with _ -> None)
            | _ -> None
          in
          let alen = List.filter_map (fun v -> lenOf v.vtype) (AD.to_var_may a) in
          let d = List.fold_left ID.join (ID.bot ()) (List.map (ID.of_int%Int64.of_int) (slen @ alen)) in
          (* ignore @@ printf "EvalLength %a = %a\n" d_exp e ID.pretty d; *)
          (match ID.to_int d with Some i -> `Int i | None -> `Top)
        | `Bot -> `Bot
        | _ -> `Top
      end
    | Q.BlobSize e -> begin
        let p = eval_rv ctx.ask ctx.global ctx.local e in
        (* ignore @@ printf "BlobSize %a MayPointTo %a\n" d_plainexp e VD.pretty p; *)
        match p with
        | `Address a ->
          let r = get ~full:true ctx.ask ctx.global ctx.local a  None in
          (* ignore @@ printf "BlobSize %a = %a\n" d_plainexp e VD.pretty r; *)
          (match r with
           | `Blob (_,s) -> (match ID.to_int s with Some i -> `Int i | None -> `Top)
           | _ -> `Top)
        | _ -> `Top
      end
    | Q.MayPointTo e -> begin
        match eval_rv ctx.ask ctx.global ctx.local e with
        | `Address a ->
          let s = addrToLvalSet a in
          if AD.mem Addr.UnknownPtr a
          then `LvalSet (Q.LS.add (dummyFunDec.svar, `NoOffset) s)
          else `LvalSet s
        | `Bot -> `Bot
        | _ -> `Top
      end
    | Q.ReachableFrom e -> begin
        match eval_rv ctx.ask ctx.global ctx.local e with
        | `Top -> `Top
        | `Bot -> `Bot
        | `Address a when AD.is_top a || AD.mem Addr.UnknownPtr a ->
          `LvalSet (Q.LS.top ())
        | `Address a ->
          let xs = List.map addrToLvalSet (reachable_vars ctx.ask [a] ctx.global ctx.local) in
          let addrs = List.fold_left (Q.LS.join) (Q.LS.empty ()) xs in
          `LvalSet addrs
        | _ -> `LvalSet (Q.LS.empty ())
      end
    | Q.ReachableUkTypes e -> begin
        match eval_rv ctx.ask ctx.global ctx.local e with
        | `Top -> `Top
        | `Bot -> `Bot
        | `Address a when AD.is_top a || AD.mem Addr.UnknownPtr a ->
          `TypeSet (Q.TS.top ())
        | `Address a ->
          `TypeSet (reachable_top_pointers_types ctx a)
        | _ -> `TypeSet (Q.TS.empty ())
      end
    | Q.SingleThreaded -> `Bool (Q.BD.of_bool (not (Flag.is_multi (get_fl ctx.local))))
    | Q.EvalStr e -> begin
        match eval_rv ctx.ask ctx.global ctx.local e with
        (* exactly one string in the set (works for assignments of string constants) *)
        | `Address a when List.length (AD.to_string a) = 1 -> (* exactly one string *)
          `Str (List.hd (AD.to_string a))
        (* check if we have an array of chars that form a string *)
        (* TODO return may-points-to-set of strings *)
        | `Address a when List.length (AD.to_string a) > 1 -> (* oh oh *)
          M.debug_each @@ "EvalStr (" ^ sprint d_exp e ^ ") returned " ^ AD.short 80 a;
          `Top
        | `Address a when List.length (AD.to_var_may a) = 1 -> (* some other address *)
          (* Cil.varinfo * (AD.Addr.field, AD.Addr.idx) Lval.offs *)
          (* ignore @@ printf "EvalStr `Address: %a -> %s (must %i, may %i)\n" d_plainexp e (VD.short 80 (`Address a)) (List.length @@ AD.to_var_must a) (List.length @@ AD.to_var_may a); *)
          begin match unrollType (typeOf e) with
            | TPtr(TInt(IChar, _), _) ->
              let v, offs = Q.LS.choose @@ addrToLvalSet a in
              let ciloffs = Lval.CilLval.to_ciloffs offs in
              let lval = Var v, ciloffs in
              (try `Str (Bytes.to_string (Hashtbl.find char_array lval))
               with Not_found -> `Top)
            | _ -> (* what about ISChar and IUChar? *)
              (* ignore @@ printf "Type %a\n" d_plaintype t; *)
              `Top
          end
        | x ->
          (* ignore @@ printf "EvalStr Unknown: %a -> %s\n" d_plainexp e (VD.short 80 x); *)
          `Top
      end
    | Q.MustBeEqual (e1, e2) -> begin
        let e1_val = eval_rv ctx.ask ctx.global ctx.local e1 in
        let e2_val = eval_rv ctx.ask ctx.global ctx.local e2 in
        match e1_val, e2_val with
        | `Int i1, `Int i2 -> begin
            match ID.to_int i1, ID.to_int i2 with
            | Some i1', Some i2' when i1' = i2' -> `Bool(true)
            | _ -> Q.Result.top ()
            end
        | _ -> Q.Result.top ()
      end
    | Q.MayBeEqual (e1, e2) -> begin
        (* Printf.printf "---------------------->  may equality check for %s and %s \n" (ExpDomain.short 20 (`Lifted e1)) (ExpDomain.short 20 (`Lifted e2)); *)
        let e1_val = eval_rv ctx.ask ctx.global ctx.local e1 in
        let e2_val = eval_rv ctx.ask ctx.global ctx.local e2 in
        match e1_val, e2_val with
        | `Int i1, `Int i2 -> begin
            (* This should behave like == and also work on different int types, hence the cast (just like with == in C) *)
            let e1_ik = Cilfacade.get_ikind (Cil.typeOf e1) in
            let e2_ik = Cilfacade.get_ikind (Cil.typeOf e2) in
            let ik= Cil.commonIntKind e1_ik e2_ik in
            if ID.is_bot (ID.meet (ID.cast_to ik i1) (ID.cast_to ik i2)) then
              begin
                (* Printf.printf "----------------------> NOPE may equality check for %s and %s \n" (ExpDomain.short 20 (`Lifted e1)) (ExpDomain.short 20 (`Lifted e2)); *)
                `Bool(false)
              end
            else Q.Result.top ()
          end
        | _ -> Q.Result.top ()
      end
    | Q.MayBeLess (e1, e2) -> begin
        (* Printf.printf "----------------------> may check for %s < %s \n" (ExpDomain.short 20 (`Lifted e1)) (ExpDomain.short 20 (`Lifted e2)); *)
        let e1_val = eval_rv ctx.ask ctx.global ctx.local e1 in
        let e2_val = eval_rv ctx.ask ctx.global ctx.local e2 in
        match e1_val, e2_val with
        | `Int i1, `Int i2 -> begin
            match (ID.minimal i1), (ID.maximal i2) with
            | Some i1', Some i2' ->
              if i1' >= i2' then
                begin
                  (* Printf.printf "----------------------> NOPE may check for %s < %s \n" (ExpDomain.short 20 (`Lifted e1)) (ExpDomain.short 20 (`Lifted e2)); *)
                  `Bool(false)
                end
              else Q.Result.top ()
            | _ -> Q.Result.top ()
          end
        | _ -> Q.Result.top ()
      end
    | _ -> Q.Result.top ()

  let update_variable variable value state =
    if ((get_bool "exp.volatiles_are_top") && (is_always_unknown variable)) then
      CPA.add variable (VD.top ()) state
    else
      CPA.add variable value state

  (** Add dependencies between a value and the expression it (or any of its contents) are partitioned by *)
  let add_partitioning_dependencies (x:varinfo) (value:VD.t) (st,fl,dep:store):store =
    let add_one_dep (array:varinfo) (var:varinfo) dep =
      let vMap = Dep.find_opt var dep |? Dep.VarSet.empty () in
      let vMapNew = Dep.VarSet.add array vMap in
      Dep.add var vMapNew dep
    in
    match value with
    | `Array _
    | `Struct _
    | `Union _ ->
      begin
        let vars_in_paritioning = VD.affecting_vars value in
        let dep_new = List.fold_left (fun dep var -> add_one_dep x var dep) dep vars_in_paritioning in
        (st, fl, dep_new)
      end
    (* `List and `Blob cannot contain arrays *)
    | _ ->  (st, fl, dep)


  (** [set st addr val] returns a state where [addr] is set to [val]
  * it is always ok to put None for lval_raw and rval_raw, this amounts to not using/maintaining
  * precise information about arrays. *)
  let set a ?(ctx=None) ?(effect=true) ?(change_array=true) ?lval_raw ?rval_raw ?t_override (gs:glob_fun) (st,fl,dep: store) (lval: AD.t) (value: value) : store =
    let update_variable x y z =
      if M.tracing then M.tracel "setosek" ~var:x.vname "update_variable: start '%s' '%a'\nto\n%a\n\n" x.vname VD.pretty y CPA.pretty z;
      let r = update_variable x y z in (* refers to defintion that is outside of set *)
      if M.tracing then M.tracel "setosek" ~var:x.vname "update_variable: start '%s' '%a'\nto\n%a\nresults in\n%a\n" x.vname VD.pretty y CPA.pretty z CPA.pretty r;
      r
    in
    let firstvar = if M.tracing then try (List.hd (AD.to_var_may lval)).vname with _ -> "" else "" in
    if M.tracing then M.tracel "set" ~var:firstvar "lval: %a\nvalue: %a\nstate: %a\n" AD.pretty lval VD.pretty value CPA.pretty st;
    (* Updating a single varinfo*offset pair. NB! This function's type does
     * not include the flag. *)
    let update_one_addr (x, offs) (nst, fl, dep): store =
      let cil_offset = Offs.to_cil_offset offs in
      let t = match t_override with
        | Some t -> t
        | None -> Cil.typeOf (Lval(Var x, cil_offset)) in
      if M.tracing then M.tracel "setosek" ~var:firstvar "update_one_addr: start with '%a' (type '%a') \nstate:%a\n\n" AD.pretty (AD.from_var_offset (x,offs)) d_type x.vtype CPA.pretty st;
      if isFunctionType x.vtype then begin
        if M.tracing then M.tracel "setosek" ~var:firstvar "update_one_addr: returning: '%a' is a function type \n" d_type x.vtype;
        nst, fl, dep
      end else
      if get_bool "exp.globs_are_top" then begin
        if M.tracing then M.tracel "setosek" ~var:firstvar "update_one_addr: BAD? exp.globs_are_top is set \n";
        CPA.add x `Top nst, fl, dep
      end else
        (* Check if we need to side-effect this one. We no longer generate
         * side-effects here, but the code still distinguishes these cases. *)
      if (!GU.earlyglobs || Flag.is_multi fl) && is_global a x then
        (* Check if we should avoid producing a side-effect, such as updates to
         * the state when following conditional guards. *)
        if not effect && not (is_private a (st,fl,dep) x) then begin
          if M.tracing then M.tracel "setosek" ~var:x.vname "update_one_addr: BAD! effect = '%B', or else is private! \n" effect;
          nst, fl, dep
        end else begin
          let get x st =
            match CPA.find x st with
            | `Bot -> (if M.tracing then M.tracec "set" "Reading from global invariant.\n"; gs x)
            | x -> (if M.tracing then M.tracec "set" "Reading from privatized version.\n"; x)
          in
          if M.tracing then M.tracel "setosek" ~var:x.vname "update_one_addr: update a global var '%s' ...\n" x.vname;
          (* Here, an effect should be generated, but we add it to the local
           * state, waiting for the sync function to publish it. *)
          update_variable x (VD.update_offset a (get x nst) offs value (Option.map (fun x -> Lval x) lval_raw) (Var x, cil_offset) t) nst, fl, dep
        end
      else begin
        if M.tracing then M.tracel "setosek" ~var:x.vname "update_one_addr: update a local var '%s' ...\n" x.vname;
        (* Normal update of the local state *)
        let lval_raw = (Option.map (fun x -> Lval x) lval_raw) in
        let new_value = VD.update_offset a (CPA.find x nst) offs value lval_raw ((Var x), cil_offset) t in
        (* what effect does changing this local variable have on arrays -
           we only need to do this here since globals are not allowed in the
           expressions for partitioning *)
        let effect_on_arrays a (st, fl, dep)=
          let affected_arrays =
            let set = Dep.find_opt x dep |? Dep.VarSet.empty () in
            Dep.VarSet.elements set
          in
          let movement_for_expr l' r' currentE' =
            let are_equal e1 e2 =
              match a (Q.MustBeEqual (e1, e2)) with
              | `Bool t -> Q.BD.to_bool t = Some true
              | _ -> false
            in
            let ik = Cilfacade.get_ikind (typeOf currentE') in
            let newE = Basetype.CilExp.replace l' r' currentE' in
            let currentEPlusOne = BinOp (PlusA, currentE', Cil.kinteger ik 1, typeOf currentE') in
            if are_equal newE currentEPlusOne then
              Some 1
            else
              let currentEMinusOne = BinOp (MinusA, currentE', Cil.kinteger ik 1, typeOf currentE') in
              if are_equal newE currentEMinusOne then
                Some (-1)
              else
                None
          in
          let effect_on_array actually_moved arr (st,fl,dep):store =
            let v = CPA.find arr st in
            let nval =
              if actually_moved then
                match lval_raw, rval_raw with
                | Some (Lval(Var l',NoOffset)), Some r' ->
                  begin
                    let moved_by = movement_for_expr l' r' in
                    VD.affect_move a v x moved_by
                  end
                | _  ->
                  VD.affect_move a v x (fun x -> None)
              else
                let patched_ask =
                match ctx with
                | Some ctx ->
                  let patched = swap_st ctx (st,fl,dep) in
                  query patched
                | _ ->
                  a
                in
                let moved_by = fun x -> Some 0 in (* this is ok, the information is not provided if it *)
                VD.affect_move patched_ask v x moved_by     (* was a set call caused e.g. by a guard *)
            in
            update_variable arr nval st,fl, dep
          in
          (* change_array is false if a change to the way arrays are partitioned is not necessary *)
          (* for now, this is only the case when guards are evaluated *)
          List.fold_left (fun x y -> effect_on_array change_array y x) (st,fl,dep) affected_arrays
        in
        let x_updated = update_variable x new_value nst in
        let with_dep = add_partitioning_dependencies x new_value (x_updated, fl, dep) in
        effect_on_arrays a with_dep
      end
    in
    let update_one x store =
      match Addr.to_var_offset x with
      | [x] -> update_one_addr x store
      | _ -> store
    in try
      (* We start from the current state and an empty list of global deltas,
       * and we assign to all the the different possible places: *)
      let nst = AD.fold update_one lval (st, fl, dep) in
      (* if M.tracing then M.tracel "setosek" ~var:firstvar "new state1 %a\n" CPA.pretty nst; *)
      (* If the address was definite, then we just return it. If the address
       * was ambiguous, we have to join it with the initial state. *)
      let nst = if AD.cardinal lval > 1 then (CPA.join st (fst_triple nst), fl, dep) else nst in
      (* if M.tracing then M.tracel "setosek" ~var:firstvar "new state2 %a\n" CPA.pretty nst; *)
      nst
    with
    (* If any of the addresses are unknown, we ignore it!?! *)
    | SetDomain.Unsupported x ->
      (* if M.tracing then M.tracel "setosek" ~var:firstvar "set got an exception '%s'\n" x; *)
      M.warn_each "Assignment to unknown address"; (st,fl,dep)

  let set_many a (gs:glob_fun) (st,fl,dep as store: store) lval_value_list: store =
    (* Maybe this can be done with a simple fold *)
    let f (acc: store) ((lval:AD.t),(value:value)): store =
      set a gs acc lval value
    in
    (* And fold over the list starting from the store turned wstore: *)
    List.fold_left f store lval_value_list

  let rem_many a (st,fl,dep: store) (v_list: varinfo list): store =
    let f acc v = CPA.remove v acc in
    let g dep v = Dep.remove v dep in
    List.fold_left f st v_list, fl, List.fold_left g dep v_list

  (* Removes all partitionings done according to this variable *)
  let rem_many_paritioning a (s:store) (v_list: varinfo list):store =
    (* Removes the partitioning information from all affected arrays, call before removing locals *)
    let rem_partitioning a (st,fl,dep:store) (x:varinfo):store =
      let affected_arrays =
        let set = Dep.find_opt x dep |? Dep.VarSet.empty () in
        Dep.VarSet.elements set
      in
      let effect_on_array arr st =
        let v = CPA.find arr st in
        let nval = VD.affect_move ~replace_with_const:(get_bool ("exp.partition-arrays.partition-by-const-on-return")) a v x (fun _ -> None) in (* Having the function for movement return None here is equivalent to forcing the partitioning to be dropped *)
        update_variable arr nval st
      in
      let nst = List.fold_left (fun x y -> effect_on_array y x) st affected_arrays in
      (nst, fl, dep) in
    let f s v = rem_partitioning a s v in
    List.fold_left f s v_list

 (**************************************************************************
   * Auxillary functions
   **************************************************************************)

  let is_some_bot x =
    match x with
    | `Int n ->  ID.is_bot n
    | `Address n ->  AD.is_bot n
    | `Struct n ->  ValueDomain.Structs.is_bot n
    | `Union n ->  ValueDomain.Unions.is_bot n
    | `Array n ->  ValueDomain.CArrays.is_bot n
    | `Blob n ->  ValueDomain.Blobs.is_bot n
    | `List n ->  ValueDomain.Lists.is_bot n
    | `Bot -> false (* HACK: bot is here due to typing conflict (we do not cast appropriately) *)
    | `Top -> false

  let invariant ctx a (gs:glob_fun) st exp tv =
    (* We use a recursive helper function so that x != 0 is false can be handled
     * as x == 0 is true etc *)
    let rec helper (op: binop) (lval: lval) (value: value) (tv: bool) =
      match (op, lval, value, tv) with
      (* The true-branch where x == value: *)
      | Eq, x, value, true ->
        if M.tracing then M.tracec "invariant" "Yes, %a equals %a\n" d_lval x VD.pretty value;
        (match value with
        | `Int n ->
          let ikind = Cilfacade.get_ikind (typeOf (Lval lval)) in
          Some (x, `Int (ID.cast_to ikind n))
        | _ -> Some(x, value))
      (* The false-branch for x == value: *)
      | Eq, x, value, false -> begin
          match value with
          | `Int n -> begin
              match ID.to_int n with
              | Some n ->
                (* When x != n, we can return a singleton exclusion set *)
                if M.tracing then M.tracec "invariant" "Yes, %a is not %Ld\n" d_lval x n;
                let ikind = Cilfacade.get_ikind (typeOf (Lval lval)) in
                Some (x, `Int (ID.of_excl_list ikind [n]))
              | None -> None
            end
          | `Address n -> begin
              if M.tracing then M.tracec "invariant" "Yes, %a is not %a\n" d_lval x AD.pretty n;
              match eval_rv a gs st (Lval x) with
              | `Address a when AD.is_definite n ->
                Some (x, `Address (AD.diff a n))
              | `Top when AD.is_null n ->
                Some (x, `Address AD.not_null)
              | v ->
                if M.tracing then M.tracec "invariant" "No address invariant for: %a != %a\n" VD.pretty v AD.pretty n;
                None
            end
          (* | `Address a -> Some (x, value) *)
          | _ ->
            (* We can't say anything else, exclusion sets are finite, so not
             * being in one means an infinite number of values *)
            if M.tracing then M.tracec "invariant" "Failed! (not a definite value)\n";
            None
        end
      | Ne, x, value, _ -> helper Eq x value (not tv)
      | Lt, x, value, _ -> begin
          match value with
          | `Int n -> begin
            let ikind = Cilfacade.get_ikind (typeOf (Lval lval)) in
            let n = ID.cast_to ikind n in
            let range_from x = if tv then ID.ending_ikind ikind (Int64.sub x 1L) else ID.starting_ikind ikind x in
            let limit_from = if tv then ID.maximal else ID.minimal in
            match limit_from n with
            | Some n ->
              if M.tracing then M.tracec "invariant" "Yes, success! %a is not %Ld\n\n" d_lval x n;
              Some (x, `Int (range_from n))
            | None -> None
            end
          | _ -> None
        end
      | Le, x, value, _ -> begin
          match value with
          | `Int n -> begin
            let ikind = Cilfacade.get_ikind (typeOf (Lval lval)) in
            let n = ID.cast_to ikind n in
            let range_from x = if tv then ID.ending_ikind ikind x else ID.starting_ikind ikind (Int64.add x 1L) in
            let limit_from = if tv then ID.maximal else ID.minimal in
              match limit_from n with
              | Some n ->
                if M.tracing then M.tracec "invariant" "Yes, success! %a is not %Ld\n\n" d_lval x n;
                Some (x, `Int (range_from n))
              | None -> None
            end
          | _ -> None
        end
      | Gt, x, value, _ -> helper Le x value (not tv)
      | Ge, x, value, _ -> helper Lt x value (not tv)
      | _ ->
        if M.tracing then M.trace "invariant" "Failed! (operation not supported)\n\n";
        None
    in
    if M.tracing then M.traceli "invariant" "assume expression %a is %B\n" d_exp exp tv;
    let null_val typ =
      match typ with
      | TPtr _              -> `Address AD.null_ptr
      | TInt(ikind, _)      -> `Int (ID.of_int_ikind ikind 0L)
      | _                   -> `Int (ID.of_int 0L)
    in
    let rec derived_invariant exp tv =
      let switchedOp = function Lt -> Gt | Gt -> Lt | Le -> Ge | Ge -> Le | x -> x in (* a op b <=> b (switchedOp op) b *)
      match exp with
      (* Since we handle not only equalities, the order is important *)
      | BinOp(op, Lval x, rval, typ) -> helper op x (VD.cast (typeOfLval x) (eval_rv a gs st rval)) tv
      | BinOp(op, rval, Lval x, typ) -> derived_invariant (BinOp(switchedOp op, Lval x, rval, typ)) tv
      | BinOp(op, CastE (t1, c1), CastE (t2, c2), t) when (op = Eq || op = Ne) && typeSig t1 = typeSig t2 && VD.is_safe_cast t1 (typeOf c1) && VD.is_safe_cast t2 (typeOf c2)
        -> derived_invariant (BinOp (op, c1, c2, t)) tv
      | BinOp(op, CastE (TInt (ik, _) as t1, Lval x), rval, typ) ->
          (match eval_rv a gs st (Lval x) with
         | `Int v ->
          (* This is tricky: It it is not sufficient to check that ID.cast_to_ik v = v   *)
          (* If there is one domain that knows this to be true and the other does not we *)
          (* should still impose the invariant. E.g. i -> ([1,5]; Not {0}[byte])         *)
           if VD.is_safe_cast t1 (Cil.typeOf (Lval x)) then
             derived_invariant (BinOp (op, Lval x, rval, typ)) tv
           else
             None
         | _ -> None)
      | BinOp(op, rval, CastE (TInt (_, _) as ti, Lval x), typ) ->
        derived_invariant (BinOp (switchedOp op, CastE(ti, Lval x), rval, typ)) tv
      (* Cases like if (x) are treated like if (x != 0) *)
      | Lval x ->
        (* There are two correct ways of doing it: "if ((int)x != 0)" or "if (x != (typeof(x))0))"
         * Because we try to avoid casts (and use a more precise address domain) we use the latter *)
        helper Ne x (null_val (typeOf exp)) tv
      | UnOp (LNot,uexp,typ) -> derived_invariant uexp (not tv)
      | _ ->
        if M.tracing then M.tracec "invariant" "Failed! (expression %a not understood)\n\n" d_plainexp exp;
        None
    in
    let apply_invariant oldv newv =
      match oldv, newv with
      (* | `Address o, `Address n when AD.mem (Addr.unknown_ptr ()) o && AD.mem (Addr.unknown_ptr ()) n -> *)
      (*   `Address (AD.join o n) *)
      (* | `Address o, `Address n when AD.mem (Addr.unknown_ptr ()) o -> `Address n *)
      (* | `Address o, `Address n when AD.mem (Addr.unknown_ptr ()) n -> `Address o *)
      | _ -> VD.meet oldv newv
    in
    match derived_invariant exp tv with
    | Some (lval, value) ->
      if M.tracing then M.tracec "invariant" "Restricting %a with %a\n" d_lval lval VD.pretty value;
      let addr = eval_lv a gs st lval in
      if (AD.is_top addr) then st
      else
        let oldval = get a gs st addr None in (* None is ok here, we could try to get more precise, but this is ok (reading at unknown position in array) *)
        let oldval = if is_some_bot oldval then (M.tracec "invariant" "%a is bot! This should not happen. Will continue with top!" d_lval lval; VD.top ()) else oldval in
        let state_with_excluded = set a gs st addr value ~effect:false ~change_array:false ~ctx:(Some ctx) in
        let value =  get a gs state_with_excluded addr None in
        let new_val = apply_invariant oldval value in
        if M.tracing then M.traceu "invariant" "New value is %a\n" VD.pretty new_val;
        (* make that address meet the invariant, i.e exclusion sets will be joined *)
        if is_some_bot new_val then (
          if M.tracing then M.tracel "branchosek" "C The branch %B is dead!\n" tv;
          raise Analyses.Deadcode
        )
        else if VD.is_bot new_val
        then set a gs st addr value ~effect:false ~change_array:false ~ctx:(Some ctx) (* no *_raw because this is not a real assignment *)
        else set a gs st addr new_val ~effect:false ~change_array:false ~ctx:(Some ctx) (* no *_raw because this is not a real assignment *)
    | None ->
      if M.tracing then M.traceu "invariant" "Doing nothing.\n";
      M.warn_each ("Invariant failed: expression \"" ^ sprint d_plainexp exp ^ "\" not understood.");
      st

  let invariant ctx a gs st exp tv =
    let open Deriving.Cil in
    (* inverse values for binary operation a `op` b == c *)
    let fallback reason =
      if M.tracing then M.tracel "inv" "Can't handle %a.\n%s\n" d_plainexp exp reason;
      Tuple3.first (invariant ctx a gs st exp tv)
    in
    let inv_bin_int (a, b) c t op =
      let meet_bin a' b' = ID.meet a a', ID.meet b b' in
      let meet_com oi    = meet_bin (oi c b) (oi c a) in (* commutative *)
      let meet_non oi oo = meet_bin (oi c b) (oo a c) in (* non-commutative *)
      match op with
      | PlusA  -> meet_com ID.sub
      | Mult   -> meet_com ID.div
      | MinusA -> meet_non ID.add ID.sub
      | Div    -> meet_non ID.mul ID.div
      | Mod    -> meet_bin (ID.add c (ID.mul b (ID.div a b))) (ID.div (ID.sub a c) (ID.div a b))
      | Eq | Ne ->
        let both x = x, x in
        let m = ID.meet a b in
        (match op, ID.to_bool c with
        | Eq, Some true
        | Ne, Some false -> both m (* def. equal *)
        | Eq, Some false
        | Ne, Some true -> (* def. unequal *)
          (match ID.to_int m with
          | Some i -> both (ID.of_excl_list t [i])
          | None -> a, b)
        | _, _ -> a, b
        )
      | Lt | Le | Ge | Gt ->
        (match ID.minimal a, ID.maximal a, ID.minimal b, ID.maximal b with
        | Some l1, Some u1, Some l2, Some u2 ->
          (* if M.tracing then M.tracel "inv" "Op: %s, l1: %Ld, u1: %Ld, l2: %Ld, u2: %Ld\n" (show_binop op) l1 u1 l2 u2; *)
          (match op, ID.to_bool c with
          | Le, Some true
          | Gt, Some false -> meet_bin (ID.ending_ikind t u2) (ID.starting_ikind t l1)
          | Ge, Some true
          | Lt, Some false -> meet_bin (ID.starting_ikind t l2) (ID.ending_ikind t u1)
          | Lt, Some true
          | Ge, Some false -> meet_bin (ID.ending_ikind t (Int64.pred u2)) (ID.starting_ikind t (Int64.succ l1))
          | Gt, Some true
          | Le, Some false -> meet_bin (ID.starting_ikind t (Int64.succ l2)) (ID.ending_ikind t (Int64.pred u1))
          | _, _ -> a, b)
        | _ -> a, b)
      | _ ->
        if M.tracing then M.tracel "inv" "Unhandled operator %s\n" (show_binop op);
        a, b
    in
    let eval e = eval_rv a gs st e in
    let eval_bool e = match eval e with `Int i -> ID.to_bool i | _ -> None in
    let set' lval v = Tuple3.first (set a gs st (eval_lv a gs st lval) v ~effect:false ~change_array:false ~ctx:(Some ctx)) in
    let rec inv_exp c exp =
      match exp with
      | UnOp (op, e, _) -> inv_exp (unop_ID op c) e
      | BinOp(op, CastE (t1, c1), CastE (t2, c2), t) when (op = Eq || op = Ne) && typeSig t1 = typeSig t2 && VD.is_safe_cast t1 (typeOf c1) && VD.is_safe_cast t2 (typeOf c2) ->
        if M.tracing then M.tracel "inv" "dropped cast %a\n" d_exp exp;
        inv_exp c (BinOp (op, c1, c2, t))
      | BinOp (op, e1, e2, t) as e ->
        if M.tracing then M.tracel "inv" "binop %a with %a %s %a == %a\n" d_exp e VD.pretty (eval e1) (show_binop op) VD.pretty (eval e2) ID.pretty c;
        (match eval e1, eval e2 with
        | `Int a, `Int b ->
          (* the ikind of comparisons is always TInt(IInt,[]) in CIL *)
          let ik = match op with
            | Cil.Eq|Cil.Ne|Cil.Lt|Cil.Le|Cil.Ge|Cil.Gt -> (Cilfacade.get_ikind (Cil.typeOf e1))
            (* | Lor and land? *)
            | _ -> Cilfacade.get_ikind (Cil.typeOf exp)
          in
          let a', b' = inv_bin_int (a, b) (ID.cast_to ik c) ik op in
          let m1 = inv_exp (ID.cast_to (Cilfacade.get_ikind (Cil.typeOf e1)) a') e1 in
          let m2 = inv_exp (ID.cast_to (Cilfacade.get_ikind (Cil.typeOf e2)) b') e2 in
          CPA.meet m1 m2
        (* | `Address a, `Address b -> ... *)
        | a1, a2 -> fallback ("binop: got abstract values that are not `Int: " ^ sprint VD.pretty a1 ^ " and " ^ sprint VD.pretty a2))
      | Lval x -> (* meet x with c *)
        let t = Cil.unrollType (typeOfLval x) in  (* unroll type to deal with TNamed *)
        let c' = match t with
          | TPtr _ -> `Address (AD.of_int (module ID) c)
          | TInt (ik, _)
          | TEnum ({ekind = ik; _}, _) -> `Int (ID.cast_to ik c )
          | _ -> `Int c
        in
        let oldv = eval (Lval x) in
        let v = VD.meet oldv c' in
        if is_some_bot v then
          raise Deadcode
        else
          (if M.tracing then M.tracel "inv" "improve lval %a = %a with %a (from %a), meet = %a\n" d_lval x VD.pretty oldv VD.pretty c' ID.pretty c VD.pretty v;
          set' x v)
      | Const _ -> Tuple3.first st (* nothing to do *)
      | CastE ((TInt (ik, _)) as t, e) -> (* Can only meet the t part of an Lval in e with c (unless we meet with all overflow possibilities)! Since there is no good way to do this, we only continue if e has no values outside of t. *)
        (match eval e with
        | `Int a ->
          if ID.leq a (ID.cast_to ik a) then
             match Cil.typeOf e with
              | TInt(ik_e, _) -> inv_exp (ID.cast_to ik_e c) e
              | x -> fallback ("CastE: e did evaluate to `Int, but the type did not match" ^ sprint d_type t)
          else
            fallback ("CastE: " ^ sprint d_plainexp e ^ " evaluates to " ^ sprint ID.pretty a ^ " which is bigger than the type it is cast to which is " ^ sprint d_type t)
        | v -> fallback ("CastE: e did not evaluate to `Int, but " ^ sprint VD.pretty v))
      | e -> fallback (sprint d_plainexp e ^ " not implemented")
    in
<<<<<<< HEAD
    if eval_bool exp = Some tv then raise Deadcode
    else
      let ik = Cilfacade.get_ikind (Cil.typeOf exp) in
      Tuple3.map1 (fun _ -> inv_exp (ID.of_bool_ikind ik tv) exp) st
=======
    if eval_bool exp = Some tv then raise Deadcode (* we already know that the branch is dead *)
    else
      let is_cmp = function
        | BinOp ((Lt | Gt | Le | Ge | Eq | Ne), _, _, t) -> true
        | _ -> false
      in
      let itv = (* int abstraction for tv *)
        if not tv || is_cmp exp then (* false is 0, but true can be anything that is not 0, except for comparisons which yield 1 *)
          ID.of_bool tv (* this will give 1 for true which is only ok for comparisons *)
        else
          let ik = ikindOf (typeOf exp) in
          ID.of_excl_list ik [Int64.zero] (* Lvals, Casts, arithmetic operations etc. should work with true = non_zero *)
      in
      Tuple3.map1 (fun _ -> inv_exp itv exp) st
>>>>>>> ea1facb5

  let set_savetop ?lval_raw ?rval_raw ask (gs:glob_fun) st adr v : store =
    match v with
    | `Top -> set ask gs st adr (top_value ask gs st (AD.get_type adr)) ?lval_raw ?rval_raw
    | v -> set ask gs st adr v ?lval_raw ?rval_raw


  (**************************************************************************
   * Simple defs for the transfer functions
   **************************************************************************)
  let assign ctx (lval:lval) (rval:exp):store  =
    let char_array_hack () =
      let rec split_offset = function
        | Index(Const(CInt64(i, _, _)), NoOffset) -> (* ...[i] *)
          Index(zero, NoOffset), Some i (* all i point to StartOf(string) *)
        | NoOffset -> NoOffset, None
        | Index(exp, offs) ->
          let offs', r = split_offset offs in
          Index(exp, offs'), r
        | Field(fi, offs) ->
          let offs', r = split_offset offs in
          Field(fi, offs'), r
      in
      let last_index (lhost, offs) =
        match split_offset offs with
        | offs', Some i -> Some ((lhost, offs'), i)
        | _ -> None
      in
      match last_index lval, stripCasts rval with
      | Some (lv, i), Const(CChr c) when c<>'\000' -> (* "abc" <> "abc\000" in OCaml! *)
        let i = i64_to_int i in
        (* ignore @@ printf "%a[%i] = %c\n" d_lval lv i c; *)
        let s = try Hashtbl.find char_array lv with Not_found -> Bytes.empty in (* current string for lv or empty string *)
        if i >= Bytes.length s then ((* optimized b/c Out_of_memory *)
          let dst = Bytes.make (i+1) '\000' in
          Bytes.blit s 0 dst 0 (Bytes.length s); (* dst[0:len(s)] = s *)
          Bytes.set dst i c; (* set character i to c inplace *)
          Hashtbl.replace char_array lv dst
        )else(
          Bytes.set s i c; (* set character i to c inplace *)
          Hashtbl.replace char_array lv s
        )
      (*BatHashtbl.modify_def "" lv (fun s -> Bytes.set s i c) char_array*)
      | _ -> ()
    in
    char_array_hack ();
    let is_list_init () =
      match lval, rval with
      | (Var a, Field (fi,NoOffset)), AddrOf((Var b, NoOffset))
        when !GU.global_initialization && a.vid = b.vid
             && fi.fcomp.cname = "list_head"
             && (fi.fname = "prev" || fi.fname = "next") -> Some a
      | _ -> None
    in
    match is_list_init () with
    | Some a when (get_bool "exp.list-type") ->
        set ctx.ask ctx.global ctx.local (AD.singleton (Addr.from_var a)) (`List (ValueDomain.Lists.bot ()))
    | _ ->
      let rval_val = eval_rv ctx.ask ctx.global ctx.local rval in
      let lval_val = eval_lv ctx.ask ctx.global ctx.local lval in
      (* let sofa = AD.short 80 lval_val^" = "^VD.short 80 rval_val in *)
      (* M.debug @@ sprint ~width:80 @@ dprintf "%a = %a\n%s" d_plainlval lval d_plainexp rval sofa; *)
      let not_local xs =
        let not_local x =
          match Addr.to_var_may x with
          | [x] -> is_global ctx.ask x
          | _ -> x = Addr.UnknownPtr
        in
        AD.is_top xs || AD.exists not_local xs
      in
      (match rval_val, lval_val with
      | `Address adrs, lval
        when (not !GU.global_initialization) && get_bool "kernel" && not_local lval && not (AD.is_top adrs) ->
        let find_fps e xs = Addr.to_var_must e @ xs in
        let vars = AD.fold find_fps adrs [] in
        let funs = List.filter (fun x -> isFunctionType x.vtype) vars in
        List.iter (fun x -> ctx.spawn x (threadstate x)) funs
      | _ -> ()
      );
      match lval with (* this section ensure global variables contain bottom values of the proper type before setting them  *)
      | (Var v, _) when AD.is_definite lval_val && v.vglob ->
        let current_val = eval_rv_keep_bot ctx.ask ctx.global ctx.local (Lval (Var v, NoOffset)) in
        (match current_val with
        | `Bot -> (* current value is VD `Bot *)
          (match Addr.to_var_offset (AD.choose lval_val) with
          | [(x,offs)] ->
            let t = v.vtype in
            let iv = bot_value ctx.ask ctx.global ctx.local v.vtype in (* correct bottom value for top level variable *)
            let nv = VD.update_offset ctx.ask iv offs rval_val (Some  (Lval lval)) lval t in (* do desired update to value *)
            set_savetop ctx.ask ctx.global ctx.local (AD.from_var v) nv (* set top-level variable to updated value *)
          | _ ->
            set_savetop ctx.ask ctx.global ctx.local lval_val rval_val ~lval_raw:lval ~rval_raw:rval
          )
        | _ ->
          set_savetop ctx.ask ctx.global ctx.local lval_val rval_val ~lval_raw:lval ~rval_raw:rval
        )
      | _ ->
        set_savetop ctx.ask ctx.global ctx.local lval_val rval_val ~lval_raw:lval ~rval_raw:rval


  module Locmap = Deadcode.Locmap

  let dead_branches = function true -> Deadcode.dead_branches_then | false -> Deadcode.dead_branches_else

  let locmap_modify_def d k f h =
    if Locmap.mem h k then
      Locmap.replace h k (f (Locmap.find h k))
    else
      Locmap.add h k d

  let branch ctx (exp:exp) (tv:bool) : store =
    Locmap.replace Deadcode.dead_branches_cond !Tracing.next_loc exp;
    let valu = eval_rv ctx.ask ctx.global ctx.local exp in
    if M.tracing then M.traceli "branch" ~subsys:["invariant"] "Evaluating branch for expression %a with value %a\n" d_exp exp VD.pretty valu;
    if M.tracing then M.tracel "branchosek" "Evaluating branch for expression %a with value %a\n" d_exp exp VD.pretty valu;
    (* First we want to see, if we can determine a dead branch: *)
    match valu with
    (* For a boolean value: *)
    | `Int value when (ID.is_bool value) ->
      if M.tracing then M.traceu "branch" "Expression %a evaluated to %a\n" d_exp exp ID.pretty value;
      (* to suppress pattern matching warnings: *)
      let fromJust x = match x with Some x -> x | None -> assert false in
      let v = fromJust (ID.to_bool value) in
      if !GU.in_verifying_stage && get_bool "dbg.print_dead_code" then begin
        if v=tv then
          Locmap.replace (dead_branches tv) !Tracing.next_loc false
        else
          locmap_modify_def true !Tracing.next_loc (fun x -> x) (dead_branches tv)
      end;
      (* Eliminate the dead branch and just propagate to the true branch *)
      if v = tv then ctx.local else begin
        if M.tracing then M.tracel "branchosek" "A The branch %B is dead!\n" tv;
        raise Deadcode
      end
    | `Bot ->
      if M.tracing then M.traceu "branch" "The branch %B is dead!\n" tv;
      if M.tracing then M.tracel "branchosek" "B The branch %B is dead!\n" tv;
      if !GU.in_verifying_stage && get_bool "dbg.print_dead_code" then begin
        locmap_modify_def true !Tracing.next_loc (fun x -> x) (dead_branches tv)
      end;
      raise Deadcode
    (* Otherwise we try to impose an invariant: *)
    | _ ->
      if !GU.in_verifying_stage then
        Locmap.replace (dead_branches tv) !Tracing.next_loc false;
      let res = invariant ctx ctx.ask ctx.global ctx.local exp tv in
      if M.tracing then M.tracec "branch" "EqualSet result for expression %a is %a\n" d_exp exp Queries.Result.pretty (ctx.ask (Queries.EqualSet exp));
      if M.tracing then M.tracec "branch" "CondVars result for expression %a is %a\n" d_exp exp Queries.Result.pretty (ctx.ask (Queries.CondVars exp));
      if M.tracing then M.traceu "branch" "Invariant enforced!\n";
      match ctx.ask (Queries.CondVars exp) with
      | `ExprSet s when Queries.ES.cardinal s = 1 ->
        let e = Queries.ES.choose s in
        M.debug_each @@ "CondVars result for expression " ^ sprint d_exp exp ^ " is " ^ sprint d_exp e;
        invariant ctx ctx.ask ctx.global res e tv
      | _ -> res

  let body ctx f =
    (* First we create a variable-initvalue pair for each variable *)
    let init_var v = (AD.from_var v, init_value ctx.ask ctx.global ctx.local v.vtype) in
    (* Apply it to all the locals and then assign them all *)
    let inits = List.map init_var f.slocals in
    set_many ctx.ask ctx.global ctx.local inits

  let return ctx exp fundec =
    let (cp,fl,dep) = ctx.local in
    match fundec.svar.vname with
    | "__goblint_dummy_init" ->
      publish_all ctx;
      cp, Flag.make_main fl, dep
    | "StartupHook" ->
      publish_all ctx;
      cp, Flag.get_multi (), dep
    | _ ->
      let locals = (fundec.sformals @ fundec.slocals) in
      let nst_part = rem_many_paritioning ctx.ask ctx.local locals in
      let nst = rem_many ctx.ask nst_part locals in
      match exp with
      | None -> nst
      | Some exp ->
        let t_override = match fundec.svar.vtype with
          | TFun(TVoid _, _, _, _) -> M.warn "Returning a value from a void function"; assert false
          | TFun(ret, _, _, _) -> ret
          | _ -> assert false
        in
        set ~t_override ctx.ask ctx.global nst (return_var ()) (eval_rv ctx.ask ctx.global ctx.local exp)
        (* lval_raw:None, and rval_raw:None is correct here *)

  let vdecl ctx (v:varinfo) =
    if not (Cil.isArrayType v.vtype) then
      ctx.local
    else
      let lval = eval_lv ctx.ask ctx.global ctx.local (Var v, NoOffset) in
      let current_value = eval_rv ctx.ask ctx.global ctx.local (Lval (Var v, NoOffset)) in
      let new_value = VD.update_array_lengths (eval_rv ctx.ask ctx.global ctx.local) current_value v.vtype in
      set ctx.ask ctx.global ctx.local lval new_value

  (**************************************************************************
   * Function calls
   **************************************************************************)
  let invalidate ask (gs:glob_fun) (st:store) (exps: exp list): store =
    if M.tracing && exps <> [] then M.tracel "invalidate" "Will invalidate expressions [%a]\n" (d_list ", " d_plainexp) exps;
    (* To invalidate a single address, we create a pair with its corresponding
     * top value. *)
    let invalidate_address st a =
      let t = AD.get_type a in
      let v = get ask gs st a None in (* None here is ok, just causes us to be a bit less precise *)
      let nv =  VD.invalidate_value ask t v in
      (a, nv)
    in
    (* We define the function that invalidates all the values that an address
     * expression e may point to *)
    let invalidate_exp e =
      match eval_rv ask gs st e with
      (*a null pointer is invalid by nature*)
      | `Address a when AD.is_null a -> []
      | `Address a when not (AD.is_top a) ->
        List.map (invalidate_address st) (reachable_vars ask [a] gs st)
      | `Int _ -> []
      | _ -> M.warn_each ("Failed to invalidate unknown address: " ^ sprint d_exp e); []
    in
    (* We concatMap the previous function on the list of expressions. *)
    let invalids = List.concat (List.map invalidate_exp exps) in
    let my_favorite_things = List.map Json.string !precious_globs in
    let is_fav_addr x =
      List.exists (fun x -> List.mem x.vname my_favorite_things) (AD.to_var_may x)
    in
    let invalids' = List.filter (fun (x,_) -> not (is_fav_addr x)) invalids in
    if M.tracing && exps <> [] then (
      let addrs, vs = List.split invalids' in
      M.tracel "invalidate" "Setting addresses [%a] to values [%a]\n" (d_list ", " AD.pretty) addrs (d_list ", " VD.pretty) vs
    );
    set_many ask gs st invalids'

  (* Variation of the above for yet another purpose, uhm, code reuse? *)
  let collect_funargs ask (gs:glob_fun) (st:store) (exps: exp list) =
    let do_exp e =
      match eval_rv ask gs st e with
      | `Address a when AD.equal a AD.null_ptr -> []
      | `Address a when not (AD.is_top a) ->
        let rble = reachable_vars ask [a] gs st in
        if M.tracing then
          M.trace "collect_funargs" "%a = %a\n" AD.pretty a (d_list ", " AD.pretty) rble;
        rble
      | _-> []
    in
    List.concat (List.map do_exp exps)


  let make_entry (ctx:(D.t, G.t, C.t) Analyses.ctx) ?nfl:(nfl=(snd_triple ctx.local)) fn args: D.t =
    let (cpa,fl,dep) as st = ctx.local in
    (* Evaluate the arguments. *)
    let vals = List.map (eval_rv ctx.ask ctx.global st) args in
    (* generate the entry states *)
    let fundec = Cilfacade.getdec fn in
    (* If we need the globals, add them *)
    let new_cpa = if not (!GU.earlyglobs || Flag.is_multi fl) then CPA.filter_class 2 cpa else CPA.filter (fun k v -> V.is_global k && is_private ctx.ask ctx.local k) cpa in
    (* Assign parameters to arguments *)
    let pa = zip fundec.sformals vals in
    let new_cpa = CPA.add_list pa new_cpa in
    (* List of reachable variables *)
    let reachable = List.concat (List.map AD.to_var_may (reachable_vars ctx.ask (get_ptrs vals) ctx.global st)) in
    let new_cpa = CPA.add_list_fun reachable (fun v -> CPA.find v cpa) new_cpa in
    new_cpa, nfl, dep

  let enter ctx lval fn args : (D.t * D.t) list =
    [ctx.local, make_entry ctx fn args]


  let tasks_var = Goblintutil.create_var (makeGlobalVar "__GOBLINT_ARINC_TASKS" voidPtrType)

  let forkfun (ctx:(D.t, G.t, C.t) Analyses.ctx) (lv: lval option) (f: varinfo) (args: exp list) : (varinfo * D.t) list =
    let create_thread arg v =
      try
        (* try to get function declaration *)
        let fd = Cilfacade.getdec v in
        let args =
          match arg with
          | Some x -> [x]
          | None -> List.map (fun x -> MyCFG.unknown_exp) fd.sformals
        in
        let nfl = create_tid v in
        let nst = make_entry ctx ~nfl:nfl v args in
        Some (v, nst)
      with Not_found ->
        if LF.use_special f.vname then None (* we handle this function *)
        else if isFunctionType v.vtype then (
          M.warn_each ("Creating a thread from unknown function " ^ v.vname);
          Some (v, (fst_triple ctx.local, create_tid v, trd_triple ctx.local))
        ) else (
          M.warn_each ("Not creating a thread from " ^ v.vname ^ " because its type is " ^ sprint d_type v.vtype);
          None
        )
    in
    match LF.classify f.vname args with
    (* handling thread creations *)
    | `Unknown "LAP_Se_SetPartitionMode" when List.length args = 2 -> begin
        let mode = List.hd @@ List.map (fun x -> stripCasts (constFold false x)) args in
        match ctx.ask (Queries.EvalInt mode) with
        | `Int i when i=3L ->
          let a = match ctx.global tasks_var with `Address a -> a | _ -> AD.empty () in
          let r = AD.to_var_may a |> List.filter_map (create_thread None) in
          ctx.sideg tasks_var (`Address (AD.empty ()));
          ignore @@ printf "base: SetPartitionMode NORMAL: spawning %i processes!\n" (List.length r);
          r
        | _ -> []
      end
    | `Unknown "LAP_Se_CreateProcess"
    | `Unknown "LAP_Se_CreateErrorHandler" -> begin
        match List.map (fun x -> stripCasts (constFold false x)) args with
        (* | [proc_att;AddrOf id;AddrOf r] -> (* CreateProcess *) *)
        (* | [entry_point;stack_size;AddrOf r] -> (* CreateErrorHandler *) *)
        | [entry_point; _; AddrOf r] -> (* both *)
          let pa = eval_fv ctx.ask ctx.global ctx.local entry_point in
          let reach_fs = reachable_vars ctx.ask [pa] ctx.global ctx.local in
          let reach_fs = List.concat (List.map AD.to_var_may reach_fs) in
          let a = match ctx.global tasks_var with `Address a -> a | _ -> AD.empty () in
          ctx.sideg tasks_var (`Address (List.map AD.from_var reach_fs |> List.fold_left AD.join a));
          (* List.filter_map (create_thread None) reach_fs *)
          []
        | _ -> []
      end
    | `ThreadCreate (start,ptc_arg) -> begin
        (* extra sync so that we do not analyze new threads with bottom global invariant *)
        publish_all ctx;
        (* Collect the threads. *)
        let start_addr = eval_tv ctx.ask ctx.global ctx.local start in
        List.filter_map (create_thread (Some ptc_arg)) (AD.to_var_may start_addr)
      end
    | `Unknown _ -> begin
        let args =
          match LF.get_invalidate_action f.vname with
          | Some fnc -> fnc `Write  args (* why do we only spawn arguments that are written?? *)
          | None -> args
        in
        let flist = collect_funargs ctx.ask ctx.global ctx.local args in
        let addrs = List.concat (List.map AD.to_var_may flist) in
        List.filter_map (create_thread None) addrs
      end
    | _ ->  []

  let assert_fn ctx e warn change =
    let check_assert e st =
      match eval_rv ctx.ask ctx.global st e with
      | `Int v when ID.is_bool v ->
        begin match ID.to_bool v with
          | Some false ->  `False
          | Some true  ->  `True
          | _ -> `Top
        end
      | `Bot -> `Bot
      | _ -> `Top
    in
    let expr = sprint d_exp e in
    let warn ?annot msg = if warn then
        if get_bool "dbg.regression" then (
          let loc = !M.current_loc in
          let line = List.at (List.of_enum @@ File.lines_of loc.file) (loc.line-1) in
          let expected = let open Str in if string_match (regexp ".+//.*\\(FAIL\\|UNKNOWN\\).*") line 0 then Some (matched_group 1 line) else None in
          if expected <> annot then (
            let result = if annot = None && (expected = Some ("NOWARN") || (expected = Some ("UNKNOWN") && not (String.exists line "UNKNOWN!"))) then "improved" else "failed" in
            M.warn_each ~ctx:ctx.control_context (msg ^ " Expected: " ^ (expected |? "SUCCESS") ^ " -> " ^ result)
          )
        ) else
          M.warn_each ~ctx:ctx.control_context msg
    in
    match check_assert e ctx.local with
    | `False ->
      warn ~annot:"FAIL" ("{red}Assertion \"" ^ expr ^ "\" will fail.");
      if change then raise Analyses.Deadcode else ctx.local
    | `True ->
      warn ("{green}Assertion \"" ^ expr ^ "\" will succeed");
      ctx.local
    | `Bot ->
      M.warn_each ~ctx:ctx.control_context ("{red}Assertion \"" ^ expr ^ "\" produces a bottom. What does that mean? (currently uninitialized arrays' content is bottom)");
      ctx.local
    | `Top ->
      warn ~annot:"UNKNOWN" ("{yellow}Assertion \"" ^ expr ^ "\" is unknown.");
      (* make the state meet the assertion in the rest of the code *)
      if not change then ctx.local else begin
        let newst = invariant ctx ctx.ask ctx.global ctx.local e true in
        (* if check_assert e newst <> `True then
            M.warn_each ("Invariant \"" ^ expr ^ "\" does not stick."); *)
        newst
      end

  let special ctx (lv:lval option) (f: varinfo) (args: exp list) =
    (*    let heap_var = heap_var !Tracing.current_loc in*)
    let forks = forkfun ctx lv f args in
    if M.tracing then M.tracel "spawn" "Base.special %s: spawning functions %a\n" f.vname (d_list "," d_varinfo) (List.map fst forks);
    List.iter (uncurry ctx.spawn) forks;
    let cpa,fl,dep as st = ctx.local in
    let gs = ctx.global in
    match LF.classify f.vname args with
    | `Unknown "F59" (* strcpy *)
    | `Unknown "F60" (* strncpy *)
    | `Unknown "F63" (* memcpy *)
      ->
      begin match args with
        | [dst; src]
        | [dst; src; _] ->
          (* let dst_val = eval_rv ctx.ask ctx.global ctx.local dst in *)
          (* let src_val = eval_rv ctx.ask ctx.global ctx.local src in *)
          (* begin match dst_val with *)
          (* | `Address ls -> set_savetop ctx.ask ctx.global ctx.local ls src_val *)
          (* | _ -> ignore @@ Pretty.printf "strcpy: dst %a may point to anything!\n" d_exp dst; *)
          (*     ctx.local *)
          (* end *)
          let rec get_lval exp = match stripCasts exp with
            | Lval x | AddrOf x | StartOf x -> x
            | BinOp (PlusPI, e, i, _)
            | BinOp (MinusPI, e, i, _) -> get_lval e
            | x ->
              ignore @@ Pretty.printf "strcpy: dst is %a!\n" d_plainexp dst;
              failwith "strcpy: expecting first argument to be a pointer!"
          in
          assign ctx (get_lval dst) src
        | _ -> M.bailwith "strcpy arguments are strange/complicated."
      end
    | `Unknown "F1" ->
      begin match args with
        | [dst; data; len] -> (* memset: write char to dst len times *)
          let dst_lval = mkMem ~addr:dst ~off:NoOffset in
          assign ctx dst_lval data (* this is only ok because we use ArrayDomain.Trivial per default, i.e., there's no difference between the first element or the whole array *)
        | _ -> M.bailwith "memset arguments are strange/complicated."
      end
    | `Unknown "list_add" when (get_bool "exp.list-type") ->
      begin match args with
        | [ AddrOf (Var elm,next);(AddrOf (Var lst,NoOffset))] ->
          begin
            let ladr = AD.singleton (Addr.from_var lst) in
            match get ctx.ask ctx.global ctx.local ladr  None with
            | `List ld ->
              let eadr = AD.singleton (Addr.from_var elm) in
              let eitemadr = AD.singleton (Addr.from_var_offset (elm, convert_offset ctx.ask ctx.global ctx.local next)) in
              let new_list = `List (ValueDomain.Lists.add eadr ld) in
              let s1 = set ctx.ask ctx.global ctx.local ladr new_list in
              let s2 = set ctx.ask ctx.global s1 eitemadr (`Address (AD.singleton (Addr.from_var lst))) in
              s2
            | _ -> set ctx.ask ctx.global ctx.local ladr `Top
          end
        | _ -> M.bailwith "List function arguments are strange/complicated."
      end
    | `Unknown "list_del" when (get_bool "exp.list-type") ->
      begin match args with
        | [ AddrOf (Var elm,next) ] ->
          begin
            let eadr = AD.singleton (Addr.from_var elm) in
            let lptr = AD.singleton (Addr.from_var_offset (elm, convert_offset ctx.ask ctx.global ctx.local next)) in
            let lprt_val = get ctx.ask ctx.global ctx.local lptr None in
            let lst_poison = `Address (AD.singleton (Addr.from_var ListDomain.list_poison)) in
            let s1 = set ctx.ask ctx.global ctx.local lptr (VD.join lprt_val lst_poison) in
            match get ctx.ask ctx.global ctx.local lptr None with
            | `Address ladr -> begin
                match get ctx.ask ctx.global ctx.local ladr None with
                | `List ld ->
                  let del_ls = ValueDomain.Lists.del eadr ld in
                  let s2 = set ctx.ask ctx.global s1 ladr (`List del_ls) in
                  s2
                | _ -> s1
              end
            | _ -> s1
          end
        | _ -> M.bailwith "List function arguments are strange/complicated."
      end
    | `Unknown "__builtin" ->
      begin match args with
        | Const (CStr "invariant") :: args when List.length args > 0 ->
          List.fold_left (fun d e -> invariant ctx ctx.ask ctx.global d e true) ctx.local args
        | _ -> failwith "Unknown __builtin."
      end
    | `Unknown "exit" ->  raise Deadcode
    | `Unknown "abort" -> raise Deadcode
    | `Unknown "pthread_exit" -> raise Deadcode (* TODO: somehow actually return value, pthread_join doesn't handle anyway? *)
    | `Unknown "__builtin_expect" ->
      begin match lv with
        | Some v -> assign ctx v (List.hd args)
        | _ -> M.bailwith "Strange use of '__builtin_expect' detected --- ignoring."
      end
    | `Unknown "spinlock_check" ->
      begin match lv with
        | Some x -> assign ctx x (List.hd args)
        | None -> ctx.local
      end
    | `Unknown "LAP_Se_SetPartitionMode" -> begin
        match ctx.ask (Queries.EvalInt (List.hd args)) with
        | `Int i when i=1L || i=2L -> ctx.local
        | `Bot -> ctx.local
        | _ -> cpa, Flag.make_main fl, dep
      end
    (* handling thread creations *)
    (*       | `Unknown "LAP_Se_CreateProcess" -> begin
              match List.map (fun x -> stripCasts (constFold false x)) args with
                | [_;AddrOf id;AddrOf r] ->
                    let cpa,_ = invalidate ctx.ask ctx.global ctx.local [Lval id; Lval r] in
                      cpa, fl
                | _ -> raise Deadcode
              end *)
    | `ThreadCreate (f,x) -> cpa, Flag.make_main fl, dep
    (* handling thread joins... sort of *)
    | `ThreadJoin (id,ret_var) ->
      begin
        match (eval_rv ctx.ask gs st ret_var) with
        | `Int n when ID.to_int n = (Some Int64.zero) -> cpa,fl,dep
        | _      -> invalidate ctx.ask gs st [ret_var]
      end
    | `Malloc size -> begin
        match lv with
        | Some lv ->
          let heap_var =
            if (get_bool "exp.malloc-fail")
            then AD.join (heap_var !Tracing.current_loc) AD.null_ptr
            else heap_var !Tracing.current_loc
          in
          (* ignore @@ printf "malloc will allocate %a bytes\n" ID.pretty (eval_int ctx.ask gs st size); *)
          set_many ctx.ask gs st [(heap_var, `Blob (VD.bot (), eval_int ctx.ask gs st size));
                                  (eval_lv ctx.ask gs st lv, `Address heap_var)]
        | _ -> st
      end
    | `Calloc size ->
      begin match lv with
        | Some lv -> (* array length is set to one, as num*size is done when turning into `Calloc *)
          let heap_var = BaseDomain.get_heap_var !Tracing.current_loc in (* TODO calloc can also fail and return NULL *)
          set_many ctx.ask gs st [(AD.from_var heap_var, `Array (CArrays.make (IdxDom.of_int Int64.one) (`Blob (VD.bot (), eval_int ctx.ask gs st size)))); (* TODO why? should be zero-initialized *)
                                  (eval_lv ctx.ask gs st lv, `Address (AD.from_var_offset (heap_var, `Index (intToIdx 0L, `NoOffset))))]
        | _ -> st
      end
    | `Unknown "__goblint_unknown" ->
      begin match args with
        | [Lval lv] | [CastE (_,AddrOf lv)] ->
          let st = set ctx.ask ctx.global ctx.local (eval_lv ctx.ask ctx.global st lv) `Top in
          st
        | _ ->
          M.bailwith "Function __goblint_unknown expected one address-of argument."
      end
    (* Handling the assertions *)
    | `Unknown "__assert_rtn" -> raise Deadcode (* gcc's built-in assert *)
    | `Unknown "__goblint_check" -> assert_fn ctx (List.hd args) true false
    | `Unknown "__goblint_commit" -> assert_fn ctx (List.hd args) false true
    | `Unknown "__goblint_assert" -> assert_fn ctx (List.hd args) true true
    | `Assert e -> assert_fn ctx e (get_bool "dbg.debug") (not (get_bool "dbg.debug"))
    | _ -> begin
        let st =
          match LF.get_invalidate_action f.vname with
          | Some fnc -> invalidate ctx.ask gs st (fnc `Write  args)
          | None -> (
              (if f.vid <> dummyFunDec.svar.vid  && not (LF.use_special f.vname) then M.warn_each ("Function definition missing for " ^ f.vname));
              let st_expr (v:varinfo) (value) a =
                if is_global ctx.ask v && not (is_static v) then
                  mkAddrOf (Var v, NoOffset) :: a
                else a
              in
              let addrs = CPA.fold st_expr cpa args in
              (* This rest here is just to see if something got spawned. *)
              let flist = collect_funargs ctx.ask gs st args in
              (* invalidate arguments for unknown functions *)
              let (cpa,fl,dep as st) = invalidate ctx.ask gs st addrs in
              let f addr acc =
                try
                  let var = List.hd (AD.to_var_may addr) in
                  let _ = Cilfacade.getdec var in true
                with _ -> acc
              in
              (*
               *  TODO: invalidate vars reachable via args
               *  publish globals
               *  if single-threaded: *call f*, privatize globals
               *  else: spawn f
               *)
              if List.fold_right f flist false
              && not (get_bool "exp.single-threaded")
              && get_bool "exp.unknown_funs_spawn" then
                cpa, Flag.make_main fl, dep
              else
                st
            )
        in
        (* invalidate lhs in case of assign *)
        let st = match lv with
          | None -> st
          | Some x ->
            if M.tracing then M.tracel "invalidate" "Invalidating lhs %a for unknown function call %s\n" d_plainlval x f.vname;
            invalidate ctx.ask gs st [mkAddrOrStartOf x]
        in
        (* apply all registered abstract effects from other analysis on the base value domain *)
        List.map (fun f -> f (fun lv -> (fun x -> set ctx.ask ctx.global st (eval_lv ctx.ask ctx.global st lv) x))) (LF.effects_for f.vname args) |> BatList.fold_left D.meet st
      end

  let combine ctx (lval: lval option) fexp (f: varinfo) (args: exp list) (after: D.t) : D.t =
    let combine_one (loc,lf,ldep as st: D.t) ((fun_st,fun_fl,fun_dep) as fun_d: D.t) =
      (* This function does miscellaneous things, but the main task was to give the
       * handle to the global state to the state return from the function, but now
       * the function tries to add all the context variables back to the callee.
       * Note that, the function return above has to remove all the local
       * variables of the called function from cpa_s. *)
      let add_globals (cpa_s,fl_s,dep_s) (cpa_d,fl_dl, dep_d) =
        (* Remove the return value as this is dealt with separately. *)
        let cpa_s = CPA.remove (return_varinfo ()) cpa_s in
        let new_cpa = CPA.fold CPA.add cpa_s cpa_d in
        (new_cpa, fl_s, dep_s)
      in
      let return_var = return_var () in
      let return_val =
        if CPA.mem (return_varinfo ()) fun_st
        then get ctx.ask ctx.global fun_d return_var None
        else VD.top ()
      in
      let st = add_globals (fun_st,fun_fl, fun_dep) st in
      match lval with
      | None      -> st
      | Some lval -> set_savetop ctx.ask ctx.global st (eval_lv ctx.ask ctx.global st lval) return_val
    in
    combine_one ctx.local after

  let is_unique ctx fl =
    not (BaseDomain.Flag.is_bad fl) ||
    match ctx.ask Queries.IsNotUnique with
    | `Bool false -> true
    | _ -> false

  (* remove this function and everything related to exp.ignored_threads *)
  let is_special_ignorable_thread = function
    | (_, `Lifted f) ->
      let fs = get_list "exp.ignored_threads" |> List.map Json.string in
      List.mem f.vname fs
    | _ -> false


  let call_descr f (es,fl,dep) =
    let short_fun x =
      match x.vtype, CPA.find x es with
      | TPtr (t, attr), `Address a
        when (not (AD.is_top a))
          && List.length (AD.to_var_may a) = 1
          && not (is_immediate_type t)
        ->
        let cv = List.hd (AD.to_var_may a) in
        "ref " ^ VD.short 26 (CPA.find cv es)
      | _, v -> VD.short 30 v
    in
    let args_short = List.map short_fun f.sformals in
    Printable.get_short_list (GU.demangle f.svar.vname ^ "(") ")" 80 args_short

  let part_access ctx e v w =
    let es = Access.LSSet.empty () in
    let _, fl, _ = ctx.local in
    if BaseDomain.Flag.is_multi fl && not (is_special_ignorable_thread fl) then begin
      if is_unique ctx fl then
        let tid = BaseDomain.Flag.short 20 fl in
        (Access.LSSSet.singleton es, Access.LSSet.add ("thread",tid) es)
      else
        (Access.LSSSet.singleton es, es)
    end else
      Access.LSSSet.empty (), es

end

module type MainSpec = sig
  include Spec
  include BaseDomain.ExpEvaluator
  val return_lval: unit -> Cil.lval
  val return_varinfo: unit -> Cil.varinfo
  type extra = (varinfo * Offs.t * bool) list
  val context_cpa: D.t -> BaseDomain.CPA.t
end

module rec Main:MainSpec = MainFunctor(Main:BaseDomain.ExpEvaluator)

let _ =
  (* add ~dep:["expRelation"] after modifying test cases accordingly *)
  MCP.register_analysis (module Main : Spec)<|MERGE_RESOLUTION|>--- conflicted
+++ resolved
@@ -100,13 +100,6 @@
     | 0 -> Flag.compare x2 y2
     | x -> x
 
-<<<<<<< HEAD
-
-=======
-  let ikindOf t = match Cil.unrollType t with TInt (ik,_) | TEnum ({ekind = ik; _},_) -> ik | _ ->
-    (* important to unroll the type here, otherwise problems with typedefs *)
-    M.warn "Something that we expected to be an integer type has a different type, assuming it is an IInt";  Cil.IInt
->>>>>>> ea1facb5
 
   (**************************************************************************
    * Initializing my variables
@@ -1490,12 +1483,6 @@
         | v -> fallback ("CastE: e did not evaluate to `Int, but " ^ sprint VD.pretty v))
       | e -> fallback (sprint d_plainexp e ^ " not implemented")
     in
-<<<<<<< HEAD
-    if eval_bool exp = Some tv then raise Deadcode
-    else
-      let ik = Cilfacade.get_ikind (Cil.typeOf exp) in
-      Tuple3.map1 (fun _ -> inv_exp (ID.of_bool_ikind ik tv) exp) st
-=======
     if eval_bool exp = Some tv then raise Deadcode (* we already know that the branch is dead *)
     else
       let is_cmp = function
@@ -1506,11 +1493,10 @@
         if not tv || is_cmp exp then (* false is 0, but true can be anything that is not 0, except for comparisons which yield 1 *)
           ID.of_bool tv (* this will give 1 for true which is only ok for comparisons *)
         else
-          let ik = ikindOf (typeOf exp) in
+          let ik = Cilfacade.get_ikind (typeOf exp) in
           ID.of_excl_list ik [Int64.zero] (* Lvals, Casts, arithmetic operations etc. should work with true = non_zero *)
       in
       Tuple3.map1 (fun _ -> inv_exp itv exp) st
->>>>>>> ea1facb5
 
   let set_savetop ?lval_raw ?rval_raw ask (gs:glob_fun) st adr v : store =
     match v with
