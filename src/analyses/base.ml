(** Value analysis.  *)

open Prelude.Ana
open Analyses
open GobConfig
open BaseUtil
module A = Analyses
module H = Hashtbl
module Q = Queries

module GU = Goblintutil
module ID = ValueDomain.ID
module FD = ValueDomain.FD
module IdxDom = ValueDomain.IndexDomain
module AD = ValueDomain.AD
module Addr = ValueDomain.Addr
module Offs = ValueDomain.Offs
module LF = LibraryFunctions
module CArrays = ValueDomain.CArrays
module BI = IntOps.BigIntOps
module PU = PrecisionUtil

module VD     = BaseDomain.VD
module CPA    = BaseDomain.CPA
module Dep    = BaseDomain.PartDeps
module WeakUpdates   = BaseDomain.WeakUpdates
module BaseComponents = BaseDomain.BaseComponents



module MainFunctor (Priv:BasePriv.S) (RVEval:BaseDomain.ExpEvaluator with type t = BaseComponents (Priv.D).t) =
struct
  include Analyses.DefaultSpec

  exception Top

  module Dom    = BaseDomain.DomFunctor (Priv.D) (RVEval)
  type t = Dom.t
  module D      = Dom
  module C      = Dom

  module V =
  struct
    include Printable.Either (Priv.V) (ThreadIdDomain.Thread)
    let priv x = `Left x
    let thread x = `Right x
  end

  module G =
  struct
    include Lattice.Lift2 (Priv.G) (VD) (Printable.DefaultNames)

    let priv = function
      | `Bot -> Priv.G.bot ()
      | `Lifted1 x -> x
      | _ -> failwith "Base.priv"
    let thread = function
      | `Bot -> VD.bot ()
      | `Lifted2 x -> x
      | _ -> failwith "Base.thread"
    let create_priv priv = `Lifted1 priv
    let create_thread thread = `Lifted2 thread
  end

  let priv_getg getg g = G.priv (getg (V.priv g))
  let priv_sideg sideg g d = sideg (V.priv g) (G.create_priv d)

  type extra = (varinfo * Offs.t * bool) list
  type store = D.t
  type value = VD.t
  type address = AD.t
  type glob_fun  = V.t -> G.t
  type glob_diff = (V.t * G.t) list

  let name () = "base"
  let startstate v: store = { cpa = CPA.bot (); deps = Dep.bot (); weak = WeakUpdates.bot (); priv = Priv.startstate ()}
  let exitstate  v: store = { cpa = CPA.bot (); deps = Dep.bot (); weak = WeakUpdates.bot (); priv = Priv.startstate ()}

  (**************************************************************************
   * Helpers
   **************************************************************************)

  let is_privglob v = GobConfig.get_bool "annotation.int.privglobs" && v.vglob

  let project_val p_opt value is_glob =
    match GobConfig.get_bool "annotation.int.enabled", is_glob, p_opt with
    | true, true, _ -> VD.project PU.max_int_precision value
    | true, false, Some p -> VD.project p value
    | _ -> value

  let project p_opt cpa =
    CPA.mapi (fun varinfo value -> project_val p_opt value (is_privglob varinfo)) cpa


  (**************************************************************************
   * Initializing my variables
   **************************************************************************)

  let return_varstore = ref dummyFunDec.svar
  let return_varinfo () = !return_varstore
  let return_var () = AD.from_var (return_varinfo ())
  let return_lval (): lval = (Var (return_varinfo ()), NoOffset)

  let heap_var ctx =
    let info = match (ctx.ask Q.HeapVar) with
      | `Lifted vinfo -> vinfo
      | _ -> failwith("Ran without a malloc analysis.") in
    info

  (* hack for char a[] = {"foo"} or {'f','o','o', '\000'} *)
  let char_array : (lval, bytes) Hashtbl.t = Hashtbl.create 500

  let init marshal =
    return_varstore := Goblintutil.create_var @@ makeVarinfo false "RETURN" voidType;
    Priv.init ()

  let finalize () =
    Priv.finalize ()

  (**************************************************************************
   * Abstract evaluation functions
   **************************************************************************)

  let iDtoIdx = ID.cast_to (Cilfacade.ptrdiff_ikind ())

  let unop_ID = function
    | Neg  -> ID.neg
    | BNot -> ID.bitnot
    | LNot -> ID.lognot

  let unop_FD = function
    | Neg  -> FD.neg
    (* other unary operators are not implemented on float values *)
    | _ -> (fun c -> FD.top_of (FD.precision c))

  (* Evaluating Cil's unary operators. *)
  let evalunop op typ = function
    | `Int v1 -> `Int (ID.cast_to (Cilfacade.get_ikind typ) (unop_ID op v1))
    | `Float v -> `Float (unop_FD op v)
    | `Address a when op = LNot ->
      if AD.is_null a then
        `Int (ID.of_bool (Cilfacade.get_ikind typ) true)
      else if AD.is_not_null a then
        `Int (ID.of_bool (Cilfacade.get_ikind typ) false)
      else
        `Int (ID.top_of (Cilfacade.get_ikind typ))
    | `Bot -> `Bot
    | _ -> VD.top ()

  let binop_ID (result_ik: Cil.ikind) = function
    | PlusA -> ID.add
    | MinusA -> ID.sub
    | Mult -> ID.mul
    | Div -> ID.div
    | Mod -> ID.rem
    | Lt -> ID.lt
    | Gt -> ID.gt
    | Le -> ID.le
    | Ge -> ID.ge
    | Eq -> ID.eq
    | Ne -> ID.ne
    | BAnd -> ID.bitand
    | BOr -> ID.bitor
    | BXor -> ID.bitxor
    | Shiftlt -> ID.shift_left
    | Shiftrt -> ID.shift_right
    | LAnd -> ID.logand
    | LOr -> ID.logor
    | b -> (fun x y -> (ID.top_of result_ik))

  let binop_FD (result_fk: Cil.fkind) = function
    | PlusA -> FD.add
    | MinusA -> FD.sub
    | Mult -> FD.mul
    | Div -> FD.div
    | _ -> (fun _ _ -> FD.top_of result_fk)

  let int_returning_binop_FD = function 
    | Lt -> FD.lt
    | Gt -> FD.gt
    | Le -> FD.le
    | Ge -> FD.ge
    | Eq -> FD.eq
    | Ne -> FD.ne
    | _ -> (fun _ _ -> ID.top ())

  let is_int_returning_binop_FD = function 
    | Lt | Gt | Le | Ge | Eq | Ne -> true
    | _ -> false

  (* Evaluate binop for two abstract values: *)
  let evalbinop (a: Q.ask) (st: store) (op: binop) (t1:typ) (a1:value) (t2:typ) (a2:value) (t:typ) :value =
    if M.tracing then M.tracel "eval" "evalbinop %a %a %a\n" d_binop op VD.pretty a1 VD.pretty a2;
    (* We define a conversion function for the easy cases when we can just use
     * the integer domain operations. *)
    let bool_top ik = ID.(join (of_int ik BI.zero) (of_int ik BI.one)) in
    (* An auxiliary function for ptr arithmetic on array values. *)
    let addToAddr n (addr:Addr.t) =
      let typeOffsetOpt o t =
        try
          Some (Cilfacade.typeOffset t o)
        with Cilfacade.TypeOfError _ ->
          None
      in
      (* adds n to the last offset *)
      let rec addToOffset n (t:typ option) = function
        | `Index (i, `NoOffset) ->
          (* If we have arrived at the last Offset and it is an Index, we add our integer to it *)
          `Index(IdxDom.add i (iDtoIdx n), `NoOffset)
        | `Field (f, `NoOffset) ->
          (* If we have arrived at the last Offset and it is a Field,
           * then check if we're subtracting exactly its offsetof.
           * If so, n cancels out f exactly.
           * This is to better handle container_of hacks. *)
          let n_offset = iDtoIdx n in
          begin match t with
            | Some t ->
              let (f_offset_bits, _) = bitsOffset t (Field (f, NoOffset)) in
              let f_offset = IdxDom.of_int (Cilfacade.ptrdiff_ikind ()) (BI.of_int (f_offset_bits / 8)) in
              begin match IdxDom.(to_bool (eq f_offset (neg n_offset))) with
                | Some true -> `NoOffset
                | _ -> `Field (f, `Index (n_offset, `NoOffset))
              end
            | None -> `Field (f, `Index (n_offset, `NoOffset))
          end
        | `Index (i, o) ->
          let t' = BatOption.bind t (typeOffsetOpt (Index (integer 0, NoOffset))) in (* actual index value doesn't matter for typeOffset *)
          `Index(i, addToOffset n t' o)
        | `Field (f, o) ->
          let t' = BatOption.bind t (typeOffsetOpt (Field (f, NoOffset))) in
          `Field(f, addToOffset n t' o)
        | `NoOffset -> `Index(iDtoIdx n, `NoOffset)
      in
      let default = function
        | Addr.NullPtr when GobOption.exists (BI.equal BI.zero) (ID.to_int n) -> Addr.NullPtr
        | _ -> Addr.UnknownPtr
      in
      match Addr.to_var_offset addr with
      | Some (x, o) -> Addr.from_var_offset (x, addToOffset n (Some x.vtype) o)
      | None -> default addr
    in
    let addToAddrOp p n =
      match op with
      (* For array indexing e[i] and pointer addition e + i we have: *)
      | IndexPI | PlusPI ->
        `Address (AD.map (addToAddr n) p)
      (* Pointer subtracted by a value (e-i) is very similar *)
      (* Cast n to the (signed) ptrdiff_ikind, then add the its negated value. *)
      | MinusPI ->
        let n = ID.neg (ID.cast_to (Cilfacade.ptrdiff_ikind ()) n) in
        `Address (AD.map (addToAddr n) p)
      | Mod -> `Int (ID.top_of (Cilfacade.ptrdiff_ikind ())) (* we assume that address is actually casted to int first*)
      | _ -> `Address AD.top_ptr
    in
    (* The main function! *)
    match a1,a2 with
    (* For the integer values, we apply the domain operator *)
    | `Int v1, `Int v2 ->
      let result_ik = Cilfacade.get_ikind t in
      `Int (ID.cast_to result_ik (binop_ID result_ik op v1 v2))
    | `Float v1, `Float v2 when is_int_returning_binop_FD op -> 
      let result_ik = Cilfacade.get_ikind t in
      `Int (ID.cast_to result_ik (int_returning_binop_FD op v1 v2))
    | `Float v1, `Float v2 -> `Float (binop_FD (Cilfacade.get_fkind t) op v1 v2)
    (* For address +/- value, we try to do some elementary ptr arithmetic *)
    | `Address p, `Int n
    | `Int n, `Address p when op=Eq || op=Ne ->
      let ik = Cilfacade.get_ikind t in
      `Int (match ID.to_bool n, AD.to_bool p with
          | Some a, Some b -> ID.of_bool ik (op=Eq && a=b || op=Ne && a<>b)
          | _ -> bool_top ik)
    | `Address p, `Int n  ->
      addToAddrOp p n
    | `Address p, `Top ->
      (* same as previous, but with Unknown instead of int *)
      (* TODO: why does this even happen in zstd-thread-pool-add? *)
      let n = ID.top_of (Cilfacade.ptrdiff_ikind ()) in (* pretend to have unknown ptrdiff int instead *)
      addToAddrOp p n
    (* If both are pointer values, we can subtract them and well, we don't
     * bother to find the result in most cases, but it's an integer. *)
    | `Address p1, `Address p2 -> begin
        let ik = Cilfacade.get_ikind t in
        let eq x y =
          if AD.is_definite x && AD.is_definite y then
            let ax = AD.choose x in
            let ay = AD.choose y in
            if AD.Addr.equal ax ay then
              match AD.Addr.to_var ax with
              | Some v when a.f (Q.IsMultiple v) ->
                None
              | _ ->
                Some true
            else
              (* If they are unequal, it does not matter if the underlying var represents multiple concrete vars or not *)
              Some false
          else
            None
        in
        match op with
        (* TODO use ID.of_incl_list [0; 1] for all comparisons *)
        | MinusPP ->
          (* when subtracting pointers to arrays, per 6.5.6 of C-standard if we subtract two pointers to the same array, the difference *)
          (* between them is the difference in subscript *)
          begin
            let rec calculateDiffFromOffset x y =
              match x, y with
              | `Field ((xf:Cil.fieldinfo), xo), `Field((yf:Cil.fieldinfo), yo)
                when CilType.Fieldinfo.equal xf yf ->
                calculateDiffFromOffset xo yo
              | `Index (i, `NoOffset), `Index(j, `NoOffset) ->
                begin
                  let diff = ValueDomain.IndexDomain.sub i j in
                  match ValueDomain.IndexDomain.to_int diff with
                  | Some z -> `Int(ID.of_int ik z)
                  | _ -> `Int (ID.top_of ik)
                end
              | `Index (xi, xo), `Index(yi, yo) when xi = yi -> (* TODO: ID.equal? *)
                calculateDiffFromOffset xo yo
              | _ -> `Int (ID.top_of ik)
            in
            if AD.is_definite p1 && AD.is_definite p2 then
              match Addr.to_var_offset (AD.choose p1), Addr.to_var_offset (AD.choose p2) with
              | Some (x, xo), Some (y, yo) when CilType.Varinfo.equal x y ->
                calculateDiffFromOffset xo yo
              | _, _ ->
                `Int (ID.top_of ik)
            else
              `Int (ID.top_of ik)
          end
        | Eq ->
          `Int (if AD.is_bot (AD.meet p1 p2) then ID.of_int ik BI.zero else match eq p1 p2 with Some x when x -> ID.of_int ik BI.one | _ -> bool_top ik)
        | Ne ->
          `Int (if AD.is_bot (AD.meet p1 p2) then ID.of_int ik BI.one else match eq p1 p2 with Some x when x -> ID.of_int ik BI.zero | _ -> bool_top ik)
        | _ -> VD.top ()
      end
    (* For other values, we just give up! *)
    | `Bot, _ -> `Bot
    | _, `Bot -> `Bot
    | _ -> VD.top ()

  (* Auxiliary function to append an additional offset to a given offset. *)
  let rec add_offset ofs add =
    match ofs with
    | `NoOffset -> add
    | `Field (fld, `NoOffset) -> `Field (fld, add)
    | `Field (fld, ofs) -> `Field (fld, add_offset ofs add)
    | `Index (exp, `NoOffset) -> `Index (exp, add)
    | `Index (exp, ofs) -> `Index (exp, add_offset ofs add)

  (* We need the previous function with the varinfo carried along, so we can
   * map it on the address sets. *)
  let add_offset_varinfo add ad =
    match Addr.to_var_offset ad with
    | Some (x,ofs) -> Addr.from_var_offset (x, add_offset ofs add)
    | None -> ad


  (**************************************************************************
   * State functions
   **************************************************************************)

  let sync' reason ctx: D.t =
    let multi =
      match reason with
      | `Init
      | `Thread ->
        true
      | _ ->
        ThreadFlag.is_multi (Analyses.ask_of_ctx ctx)
    in
    if M.tracing then M.tracel "sync" "sync multi=%B earlyglobs=%B\n" multi !GU.earlyglobs;
    if !GU.earlyglobs || multi then Priv.sync (Analyses.ask_of_ctx ctx) (priv_getg ctx.global) (priv_sideg ctx.sideg) ctx.local reason else ctx.local

  let sync ctx reason = sync' (reason :> [`Normal | `Join | `Return | `Init | `Thread]) ctx

  let publish_all ctx reason =
    ignore (sync' reason ctx)

  let get_var (a: Q.ask) (gs: glob_fun) (st: store) (x: varinfo): value =
    if (!GU.earlyglobs || ThreadFlag.is_multi a) && is_global a x then
      Priv.read_global a (priv_getg gs) st x
    else begin
      if M.tracing then M.tracec "get" "Singlethreaded mode.\n";
      CPA.find x st.cpa
    end

  (** [get st addr] returns the value corresponding to [addr] in [st]
   *  adding proper dependencies.
   *  For the exp argument it is always ok to put None. This means not using precise information about
   *  which part of an array is involved.  *)
  let rec get ?(top=VD.top ()) ?(full=false) a (gs: glob_fun) (st: store) (addrs:address) (exp:exp option): value =
    let at = AD.get_type addrs in
    let firstvar = if M.tracing then match AD.to_var_may addrs with [] -> "" | x :: _ -> x.vname else "" in
    if M.tracing then M.traceli "get" ~var:firstvar "Address: %a\nState: %a\n" AD.pretty addrs CPA.pretty st.cpa;
    (* Finding a single varinfo*offset pair *)
    let res =
      let f_addr (x, offs) =
        (* get hold of the variable value, either from local or global state *)
        let var = get_var a gs st x in
        let v = VD.eval_offset a (fun x -> get a gs st x exp) var offs exp (Some (Var x, Offs.to_cil_offset offs)) x.vtype in
        if M.tracing then M.tracec "get" "var = %a, %a = %a\n" VD.pretty var AD.pretty (AD.from_var_offset (x, offs)) VD.pretty v;
        if full then v else match v with
          | `Blob (c,s,_) -> c
          | x -> x
      in
      let f = function
        | Addr.Addr (x, o) -> f_addr (x, o)
        | Addr.NullPtr -> VD.bot () (* TODO: why bot? *)
        | Addr.UnknownPtr -> top (* top may be more precise than VD.top, e.g. for address sets, such that known addresses are kept for soundness *)
        | Addr.StrPtr _ -> `Int (ID.top_of IChar)
      in
      (* We form the collecting function by joining *)
      let c x = match x with (* If address type is arithmetic, and our value is an int, we cast to the correct ik *)
        | `Int _ when Cil.isArithmeticType at -> VD.cast at x
        | _ -> x
      in
      let f x a = VD.join (c @@ f x) a in      (* Finally we join over all the addresses in the set. *)
      AD.fold f addrs (VD.bot ())
    in
    if M.tracing then M.traceu "get" "Result: %a\n" VD.pretty res;
    res


  (**************************************************************************
   * Auxiliary functions for function calls
   **************************************************************************)

  (* From a list of values, presumably arguments to a function, simply extract
   * the pointer arguments. *)
  let get_ptrs (vals: value list): address list =
    let f x acc = match x with
      | `Address adrs when AD.is_top adrs ->
        M.info ~category:Unsound "Unknown address given as function argument"; acc
      | `Address adrs when AD.to_var_may adrs = [] -> acc
      | `Address adrs ->
        let typ = AD.get_type adrs in
        if isFunctionType typ then acc else adrs :: acc
      | `Top -> M.info ~category:Unsound "Unknown value type given as function argument"; acc
      | _ -> acc
    in
    List.fold_right f vals []

  let rec reachable_from_value (ask: Q.ask) (gs:glob_fun) st (value: value) (t: typ) (description: string)  =
    let empty = AD.empty () in
    if M.tracing then M.trace "reachability" "Checking value %a\n" VD.pretty value;
    match value with
    | `Top ->
      if VD.is_immediate_type t then () else M.info ~category:Unsound "Unknown value in %s could be an escaped pointer address!" description; empty
    | `Bot -> (*M.debug "A bottom value when computing reachable addresses!";*) empty
    | `Address adrs when AD.is_top adrs ->
      M.info ~category:Unsound "Unknown address in %s has escaped." description; AD.remove Addr.NullPtr adrs (* return known addresses still to be a bit more sane (but still unsound) *)
    (* The main thing is to track where pointers go: *)
    | `Address adrs -> AD.remove Addr.NullPtr adrs
    (* Unions are easy, I just ingore the type info. *)
    | `Union (f,e) -> reachable_from_value ask gs st e t description
    (* For arrays, we ask to read from an unknown index, this will cause it
     * join all its values. *)
    | `Array a -> reachable_from_value ask gs st (ValueDomain.CArrays.get ask a (ExpDomain.top (), ValueDomain.ArrIdxDomain.top ())) t description
    | `Blob (e,_,_) -> reachable_from_value ask gs st e t description
    | `Struct s -> ValueDomain.Structs.fold (fun k v acc -> AD.join (reachable_from_value ask gs st v t description) acc) s empty
    | `Int _ -> empty
    | `Float _ -> empty
    | `Thread _ -> empty (* thread IDs are abstract and nothing known can be reached from them *)

  (* Get the list of addresses accessable immediately from a given address, thus
   * all pointers within a structure should be considered, but we don't follow
   * pointers. We return a flattend representation, thus simply an address (set). *)
  let reachable_from_address (ask: Q.ask) (gs:glob_fun) st (adr: address): address =
    if M.tracing then M.tracei "reachability" "Checking for %a\n" AD.pretty adr;
    let res = reachable_from_value ask gs st (get ask gs st adr None) (AD.get_type adr) (AD.show adr) in
    if M.tracing then M.traceu "reachability" "Reachable addresses: %a\n" AD.pretty res;
    res

  (* The code for getting the variables reachable from the list of parameters.
   * This section is very confusing, because I use the same construct, a set of
   * addresses, as both AD elements abstracting individual (ambiguous) addresses
   * and the workset of visited addresses. *)
  let reachable_vars (ask: Q.ask) (args: address list) (gs:glob_fun) (st: store): address list =
    if M.tracing then M.traceli "reachability" "Checking reachable arguments from [%a]!\n" (d_list ", " AD.pretty) args;
    let empty = AD.empty () in
    (* We begin looking at the parameters: *)
    let argset = List.fold_right (AD.join) args empty in
    let workset = ref argset in
    (* And we keep a set of already visited variables *)
    let visited = ref empty in
    while not (AD.is_empty !workset) do
      visited := AD.union !visited !workset;
      (* ok, let's visit all the variables in the workset and collect the new variables *)
      let visit_and_collect var (acc: address): address =
        let var = AD.singleton var in (* Very bad hack! Pathetic really! *)
        AD.union (reachable_from_address ask gs st var) acc in
      let collected = AD.fold visit_and_collect !workset empty in
      (* And here we remove the already visited variables *)
      workset := AD.diff collected !visited
    done;
    (* Return the list of elements that have been visited. *)
    if M.tracing then M.traceu "reachability" "All reachable vars: %a\n" AD.pretty !visited;
    List.map AD.singleton (AD.elements !visited)

  let drop_non_ptrs (st:CPA.t) : CPA.t =
    if CPA.is_top st then st else
      let rec replace_val = function
        | `Address _ as v -> v
        | `Blob (v,s,o) ->
          begin match replace_val v with
            | `Blob (`Top,_,_)
            | `Top -> `Top
            | t -> `Blob (t,s,o)
          end
        | `Struct s -> `Struct (ValueDomain.Structs.map replace_val s)
        | _ -> `Top
      in
      CPA.map replace_val st

  let drop_ints (st:CPA.t) : CPA.t =
    if CPA.is_top st then st else
      let rec replace_val = function
        | `Int _       -> `Top
        | `Array n     -> `Array (ValueDomain.CArrays.map replace_val n)
        | `Struct n    -> `Struct (ValueDomain.Structs.map replace_val n)
        | `Union (f,v) -> `Union (f,replace_val v)
        | `Blob (n,s,o)  -> `Blob (replace_val n,s,o)
        | `Address x -> `Address (ValueDomain.AD.map ValueDomain.Addr.drop_ints x)
        | x -> x
      in
      CPA.map replace_val st

  let drop_interval = CPA.map (function `Int x -> `Int (ID.no_interval x) | x -> x)

  let context (fd: fundec) (st: store): store =
    let f keep drop_fn (st: store) = if keep then st else { st with cpa = drop_fn st.cpa} in
    st |>
    f (not !GU.earlyglobs) (CPA.filter (fun k v -> not (Basetype.Variables.is_global k) || is_excluded_from_earlyglobs k))
    %> f (ContextUtil.should_keep ~isAttr:GobContext ~keepOption:"ana.base.context.non-ptr" ~removeAttr:"base.no-non-ptr" ~keepAttr:"base.non-ptr" fd) drop_non_ptrs
    %> f (ContextUtil.should_keep ~isAttr:GobContext ~keepOption:"ana.base.context.int" ~removeAttr:"base.no-int" ~keepAttr:"base.int" fd) drop_ints
    %> f (ContextUtil.should_keep ~isAttr:GobContext ~keepOption:"ana.base.context.interval" ~removeAttr:"base.no-interval" ~keepAttr:"base.interval" fd) drop_interval

  let context_cpa fd (st: store) = (context fd st).cpa

  let convertToQueryLval x =
    let rec offsNormal o =
      let ik = Cilfacade.ptrdiff_ikind () in
      let toInt i =
        match IdxDom.to_int @@ ID.cast_to ik i with
        | Some x -> Const (CInt (x,ik, None))
        | _ -> mkCast ~e:(Const (CStr ("unknown",No_encoding))) ~newt:intType

      in
      match o with
      | `NoOffset -> `NoOffset
      | `Field (f,o) -> `Field (f,offsNormal o)
      | `Index (i,o) -> `Index (toInt i,offsNormal o)
    in
    match x with
    | ValueDomain.AD.Addr.Addr (v,o) ->[v,offsNormal o]
    | _ -> []

  let addrToLvalSet a =
    let add x y = Q.LS.add y x in
    try
      AD.fold (fun e c -> List.fold_left add c (convertToQueryLval e)) a (Q.LS.empty ())
    with SetDomain.Unsupported _ -> Q.LS.top ()

  let reachable_top_pointers_types ctx (ps: AD.t) : Queries.TS.t =
    let module TS = Queries.TS in
    let empty = AD.empty () in
    let reachable_from_address (adr: address) =
      let with_type t = function
        | (ad,ts,true) ->
          begin match unrollType t with
            | TPtr (p,_) ->
              (ad, TS.add (unrollType p) ts, false)
            | _ ->
              (ad, ts, false)
          end
        | x -> x
      in
      let with_field (a,t,b) = function
        | `Top -> (AD.empty (), TS.top (), false)
        | `Bot -> (a,t,false)
        | `Lifted f -> with_type f.ftype (a,t,b)
      in
      let rec reachable_from_value (value: value) =
        match value with
        | `Top -> (empty, TS.top (), true)
        | `Bot -> (empty, TS.bot (), false)
        | `Address adrs when AD.is_top adrs -> (empty,TS.bot (), true)
        | `Address adrs -> (adrs,TS.bot (), AD.has_unknown adrs)
        | `Union (t,e) -> with_field (reachable_from_value e) t
        | `Array a -> reachable_from_value (ValueDomain.CArrays.get (Analyses.ask_of_ctx ctx) a (ExpDomain.top(), ValueDomain.ArrIdxDomain.top ()))
        | `Blob (e,_,_) -> reachable_from_value e
        | `Struct s ->
          let join_tr (a1,t1,_) (a2,t2,_) = AD.join a1 a2, TS.join t1 t2, false in
          let f k v =
            join_tr (with_type k.ftype (reachable_from_value v))
          in
          ValueDomain.Structs.fold f s (empty, TS.bot (), false)
        | `Int _ -> (empty, TS.bot (), false)
        | `Float _ -> (empty, TS.bot (), false)
        | `Thread _ -> (empty, TS.bot (), false) (* TODO: is this right? *)
      in
      reachable_from_value (get (Analyses.ask_of_ctx ctx) ctx.global ctx.local adr None)
    in
    let visited = ref empty in
    let work = ref ps in
    let collected = ref (TS.empty ()) in
    while not (AD.is_empty !work) do
      let next = ref empty in
      let do_one a =
        let (x,y,_) = reachable_from_address (AD.singleton a) in
        collected := TS.union !collected y;
        next := AD.union !next x
      in
      if not (AD.is_top !work) then
        AD.iter do_one !work;
      visited := AD.union !visited !work;
      work := AD.diff !next !visited
    done;
    !collected

  (* The evaluation function as mutually recursive eval_lv & eval_rv *)
  let rec eval_rv (a: Q.ask) (gs:glob_fun) (st: store) (exp:exp): value =
    if M.tracing then M.traceli "evalint" "base eval_rv %a\n" d_exp exp;
    let r =
      (* we have a special expression that should evaluate to top ... *)
      if exp = MyCFG.unknown_exp then
        VD.top ()
      else
        eval_rv_ask_evalint a gs st exp
    in
    if M.tracing then M.traceu "evalint" "base eval_rv %a -> %a\n" d_exp exp VD.pretty r;
    r

  (** Evaluate expression using EvalInt query.
      Base itself also answers EvalInt, so recursion goes indirectly through queries.
      This allows every subexpression to also meet more precise value from other analyses.
      Non-integer expression just delegate to next eval_rv function. *)
  and eval_rv_ask_evalint a gs st exp =
    let eval_next () = eval_rv_no_ask_evalint a gs st exp in
    if M.tracing then M.traceli "evalint" "base eval_rv_ask_evalint %a\n" d_exp exp;
    let r =
      match Cilfacade.typeOf exp with
      | typ when Cil.isIntegralType typ && not (Cil.isConstant exp) -> (* don't EvalInt integer constants, base can do them precisely itself *)
        if M.tracing then M.traceli "evalint" "base ask EvalInt %a\n" d_exp exp;
        let a = a.f (Q.EvalInt exp) in (* through queries includes eval_next, so no (exponential) branching is necessary *)
        if M.tracing then M.traceu "evalint" "base ask EvalInt %a -> %a\n" d_exp exp Queries.ID.pretty a;
        begin match a with
          | `Bot -> eval_next () (* Base EvalInt returns bot on incorrect type (e.g. pthread_t); ignore and continue. *)
          (* | x -> Some (`Int x) *)
          | `Lifted x -> `Int x (* cast should be unnecessary, EvalInt should guarantee right ikind already *)
          | `Top -> `Int (ID.top_of (Cilfacade.get_ikind typ)) (* query cycle *)
        end
      | exception Cilfacade.TypeOfError _ (* Bug: typeOffset: Field on a non-compound *)
      | _ -> eval_next ()
    in
    if M.tracing then M.traceu "evalint" "base eval_rv_ask_evalint %a -> %a\n" d_exp exp VD.pretty r;
    r

  (** Evaluate expression without EvalInt query on outermost expression.
      This is used by base responding to EvalInt to immediately directly avoid EvalInt query cycle, which would return top.
      Recursive [eval_rv] calls on subexpressions still go through [eval_rv_ask_evalint]. *)
  and eval_rv_no_ask_evalint a gs st exp =
    eval_rv_ask_mustbeequal a gs st exp (* just as alias, so query doesn't weirdly have to call eval_rv_ask_mustbeequal *)

  (** Evaluate expression using MustBeEqual query.
      Otherwise just delegate to next eval_rv function. *)
  and eval_rv_ask_mustbeequal a gs st exp =
    let eval_next () = eval_rv_base a gs st exp in
    if M.tracing then M.traceli "evalint" "base eval_rv_ask_mustbeequal %a\n" d_exp exp;
    let binop op e1 e2 =
      let must_be_equal () =
        let r = a.f (Q.MustBeEqual (e1, e2)) in
        if M.tracing then M.tracel "query" "MustBeEqual (%a, %a) = %b\n" d_exp e1 d_exp e2 r;
        r
      in
      match op with
      | MinusA when must_be_equal () ->
        let ik = Cilfacade.get_ikind_exp exp in
        `Int (ID.of_int ik BI.zero)
      | MinusPI
      | MinusPP when must_be_equal () ->
        let ik = match !ptrdiffType with TInt (ik,_) -> ik | _ -> assert false in
        `Int (ID.of_int ik BI.zero)
      | Eq
      | Le
      | Ge when must_be_equal () ->
        let ik = Cilfacade.get_ikind_exp exp in
        `Int (ID.of_bool ik true)
      | Ne
      | Lt
      | Gt when must_be_equal () ->
        let ik = Cilfacade.get_ikind_exp exp in
        `Int (ID.of_bool ik false)
      | _ -> eval_next ()
    in
    let r =
    match exp with
    | BinOp (op,arg1,arg2,_) -> binop op arg1 arg2
    | _ -> eval_next ()
    in
    if M.tracing then M.traceu "evalint" "base eval_rv_ask_mustbeequal %a -> %a\n" d_exp exp VD.pretty r;
    r

  (** Evaluate expression structurally by base.
      This handles constants directly and variables using CPA.
      Subexpressions delegate to [eval_rv], which may use queries on them. *)
  and eval_rv_base (a: Q.ask) (gs:glob_fun) (st: store) (exp:exp): value =
    if M.tracing then M.traceli "evalint" "base eval_rv_base %a\n" d_exp exp;
    let rec do_offs def = function (* for types that only have one value *)
      | Field (fd, offs) -> begin
          match Goblintutil.is_blessed (TComp (fd.fcomp, [])) with
          | Some v -> do_offs (`Address (AD.singleton (Addr.from_var_offset (v,convert_offset a gs st (Field (fd, offs)))))) offs
          | None -> do_offs def offs
        end
      | Index (_, offs) -> do_offs def offs
      | NoOffset -> def
    in
    let r =
      (* query functions were no help ... now try with values*)
      match constFold true exp with
      (* Integer literals *)
      (* seems like constFold already converts CChr to CInt *)
      | Const (CChr x) -> eval_rv a gs st (Const (charConstToInt x)) (* char becomes int, see Cil doc/ISO C 6.4.4.4.10 *)
      | Const (CInt (num,ikind,str)) ->
        (match str with Some x -> M.tracel "casto" "CInt (%s, %a, %s)\n" (Cilint.string_of_cilint num) d_ikind ikind x | None -> ());
        `Int (ID.cast_to ikind (IntDomain.of_const (num,ikind,str)))
      | Const (CReal (_, (FFloat | FDouble as fkind), Some str)) -> `Float (FD.of_string fkind str) (* prefer parsing from string due to higher precision *)
      | Const (CReal (num, (FFloat | FDouble as fkind), None)) -> `Float (FD.of_const fkind num)
      (* this is so far only for DBL_MIN/DBL_MAX as it is represented as LongDouble although it would fit into a double as well *)
      | Const (CReal (_, (FLongDouble), Some str)) when str = "2.2250738585072014e-308L" -> `Float (FD.of_string FDouble str)
      | Const (CReal (_, (FLongDouble), Some str)) when str = "1.7976931348623157e+308L" -> `Float (FD.of_string FDouble str)
      (* String literals *)
      | Const (CStr (x,_)) -> `Address (AD.from_string x) (* normal 8-bit strings, type: char* *)
      | Const (CWStr (xs,_) as c) -> (* wide character strings, type: wchar_t* *)
        let x = Pretty.sprint ~width:80 (d_const () c) in (* escapes, see impl. of d_const in cil.ml *)
        let x = String.sub x 2 (String.length x - 3) in (* remove surrounding quotes: L"foo" -> foo *)
        `Address (AD.from_string x) (* `Address (AD.str_ptr ()) *)
      | Const _ -> VD.top ()
      (* Variables and address expressions *)
      | Lval (Var v, ofs) -> do_offs (get a gs st (eval_lv a gs st (Var v, ofs)) (Some exp)) ofs
      (*| Lval (Mem e, ofs) -> do_offs (get a gs st (eval_lv a gs st (Mem e, ofs))) ofs*)
      | Lval (Mem e, ofs) ->
        (*M.tracel "cast" "Deref: lval: %a\n" d_plainlval lv;*)
        let rec contains_vla (t:typ) = match t with
          | TPtr (t, _) -> contains_vla t
          | TArray(t, None, args) -> true
          | TArray(t, Some exp, args) when isConstant exp -> contains_vla t
          | TArray(t, Some exp, args) -> true
          | _ -> false
        in
        let b = Mem e, NoOffset in (* base pointer *)
        let t = Cilfacade.typeOfLval b in (* static type of base *)
        let p = eval_lv a gs st b in (* abstract base addresses *)
        let v = (* abstract base value *)
          let open Addr in
          (* pre VLA: *)
          (* let cast_ok = function Addr a -> sizeOf t <= sizeOf (get_type_addr a) | _ -> false in *)
          let cast_ok = function
            | Addr (x, o) ->
              begin
                let at = get_type_addr (x, o) in
                if M.tracing then M.tracel "evalint" "cast_ok %a %a %a\n" Addr.pretty (Addr (x, o)) CilType.Typ.pretty (Cil.unrollType x.vtype) CilType.Typ.pretty at;
                if at = TVoid [] then (* HACK: cast from alloc variable is always fine *)
                  true
                else
                  match Cil.getInteger (sizeOf t), Cil.getInteger (sizeOf at) with
                  | Some i1, Some i2 -> Cilint.compare_cilint i1 i2 <= 0
                  | _ ->
                    if contains_vla t || contains_vla (get_type_addr (x, o)) then
                      begin
                        (* TODO: Is this ok? *)
                        M.warn "Casting involving a VLA is assumed to work";
                        true
                      end
                    else
                      false
              end
            | NullPtr | UnknownPtr -> true (* TODO: are these sound? *)
            | _ -> false
          in
          if AD.for_all cast_ok p then
            get ~top:(VD.top_value t) a gs st p (Some exp)  (* downcasts are safe *)
          else
            VD.top () (* upcasts not! *)
        in
        let v' = VD.cast t v in (* cast to the expected type (the abstract type might be something other than t since we don't change addresses upon casts!) *)
        if M.tracing then M.tracel "cast" "Ptr-Deref: cast %a to %a = %a!\n" VD.pretty v d_type t VD.pretty v';
        let v' = VD.eval_offset a (fun x -> get a gs st x (Some exp)) v' (convert_offset a gs st ofs) (Some exp) None t in (* handle offset *)
        let v' = do_offs v' ofs in (* handle blessed fields? *)
        v'
      (* Binary operators *)
      (* Eq/Ne when both values are equal and casted to the same type *)
      | BinOp (op, (CastE (t1, e1) as c1), (CastE (t2, e2) as c2), typ) when typeSig t1 = typeSig t2 && (op = Eq || op = Ne) ->
        let a1 = eval_rv a gs st e1 in
        let a2 = eval_rv a gs st e2 in
        let te1 = Cilfacade.typeOf e1 in
        let te2 = Cilfacade.typeOf e2 in
        let both_arith_type = isArithmeticType te1 && isArithmeticType te2 in
        let is_safe = (VD.equal a1 a2 || VD.is_safe_cast t1 te1 && VD.is_safe_cast t2 te2) && not both_arith_type in
        M.tracel "cast" "remove cast on both sides for %a? -> %b\n" d_exp exp is_safe;
        if is_safe then ( (* we can ignore the casts if the values are equal anyway, or if the casts can't change the value *)
          let e1 = if isArithmeticType te1 then c1 else e1 in
          let e2 = if isArithmeticType te2 then c2 else e2 in
          eval_rv a gs st (BinOp (op, e1, e2, typ))
        )
        else
          let a1 = eval_rv a gs st c1 in
          let a2 = eval_rv a gs st c2 in
          evalbinop a st op t1 a1 t2 a2 typ
      | BinOp (op,arg1,arg2,typ) ->
        let a1 = eval_rv a gs st arg1 in
        let a2 = eval_rv a gs st arg2 in
        let t1 = Cilfacade.typeOf arg1 in
        let t2 = Cilfacade.typeOf arg2 in
        evalbinop a st op t1 a1 t2 a2 typ
      (* Unary operators *)
      | UnOp (op,arg1,typ) ->
        let a1 = eval_rv a gs st arg1 in
        evalunop op typ a1
      (* The &-operator: we create the address abstract element *)
      | AddrOf lval -> `Address (eval_lv a gs st lval)
      (* CIL's very nice implicit conversion of an array name [a] to a pointer
        * to its first element [&a[0]]. *)
      | StartOf lval ->
        let array_ofs = `Index (IdxDom.of_int (Cilfacade.ptrdiff_ikind ()) BI.zero, `NoOffset) in
        let array_start ad =
          match Addr.to_var_offset ad with
          | Some (x, offs) -> Addr.from_var_offset (x, add_offset offs array_ofs)
          | None -> ad
        in
        `Address (AD.map array_start (eval_lv a gs st lval))
      | CastE (t, Const (CStr (x,e))) -> (* VD.top () *) eval_rv a gs st (Const (CStr (x,e))) (* TODO safe? *)
      | CastE  (t, exp) ->
        let v = eval_rv a gs st exp in
        VD.cast ~torg:(Cilfacade.typeOf exp) t v
      | SizeOf _
      | Real _
      | Imag _
      | SizeOfE _
      | SizeOfStr _
      | AlignOf _
      | AlignOfE _
      | Question _
      | AddrOfLabel _ ->
        VD.top ()
    in
    if M.tracing then M.traceu "evalint" "base eval_rv_base %a -> %a\n" d_exp exp VD.pretty r;
    r
  (* A hackish evaluation of expressions that should immediately yield an
   * address, e.g. when calling functions. *)
  and eval_fv a (gs:glob_fun) st (exp:exp): AD.t =
    match exp with
    | Lval lval -> eval_lv a gs st lval
    | _ -> eval_tv a gs st exp
  (* Used also for thread creation: *)
  and eval_tv a (gs:glob_fun) st (exp:exp): AD.t =
    match (eval_rv a gs st exp) with
    | `Address x -> x
    | _          -> failwith "Problems evaluating expression to function calls!"
  and eval_int a gs st exp =
    match eval_rv a gs st exp with
    | `Int x -> x
    | _ -> ID.top_of (Cilfacade.get_ikind_exp exp)
  (* A function to convert the offset to our abstract representation of
   * offsets, i.e.  evaluate the index expression to the integer domain. *)
  and convert_offset a (gs:glob_fun) (st: store) (ofs: offset) =
    match ofs with
    | NoOffset -> `NoOffset
    | Field (fld, ofs) -> `Field (fld, convert_offset a gs st ofs)
    | Index (CastE (TInt(IInt,[]), Const (CStr ("unknown",No_encoding))), ofs) -> (* special offset added by convertToQueryLval *)
      `Index (IdxDom.top (), convert_offset a gs st ofs)
    | Index (exp, ofs) ->
      let exp_rv = eval_rv a gs st exp in
      match exp_rv with
      | `Int i -> `Index (iDtoIdx i, convert_offset a gs st ofs)
      | `Top   -> `Index (IdxDom.top (), convert_offset a gs st ofs)
      | `Bot -> `Index (IdxDom.bot (), convert_offset a gs st ofs)
      | _ -> failwith "Index not an integer value"
  (* Evaluation of lvalues to our abstract address domain. *)
  and eval_lv (a: Q.ask) (gs:glob_fun) st (lval:lval): AD.t =
    let rec do_offs def = function
      | Field (fd, offs) -> begin
          match Goblintutil.is_blessed (TComp (fd.fcomp, [])) with
          | Some v -> do_offs (AD.singleton (Addr.from_var_offset (v,convert_offset a gs st (Field (fd, offs))))) offs
          | None -> do_offs def offs
        end
      | Index (_, offs) -> do_offs def offs
      | NoOffset -> def
    in
    match lval with
    | Var x, NoOffset when (not x.vglob) && Goblintutil.is_blessed x.vtype<> None ->
      begin match Goblintutil.is_blessed x.vtype with
        | Some v -> AD.singleton (Addr.from_var v)
        | _ ->  AD.singleton (Addr.from_var_offset (x, convert_offset a gs st NoOffset))
      end
    (* The simpler case with an explicit variable, e.g. for [x.field] we just
     * create the address { (x,field) } *)
    | Var x, ofs ->
      if x.vglob
      then AD.singleton (Addr.from_var_offset (x, convert_offset a gs st ofs))
      else do_offs (AD.singleton (Addr.from_var_offset (x, convert_offset a gs st ofs))) ofs
    (* The more complicated case when [exp = & x.field] and we are asked to
     * evaluate [(\*exp).subfield]. We first evaluate [exp] to { (x,field) }
     * and then add the subfield to it: { (x,field.subfield) }. *)
    | Mem n, ofs -> begin
        match (eval_rv a gs st n) with
        | `Address adr ->
          (if AD.is_null adr
           then M.error ~category:M.Category.Behavior.Undefined.nullpointer_dereference ~tags:[CWE 476] "Must dereference NULL pointer"
           else if AD.may_be_null adr
           then M.warn ~category:M.Category.Behavior.Undefined.nullpointer_dereference ~tags:[CWE 476] "May dereference NULL pointer");
          do_offs (AD.map (add_offset_varinfo (convert_offset a gs st ofs)) adr) ofs
        | `Bot -> AD.bot ()
        | _ ->
          M.debug ~category:Analyzer "Failed evaluating %a to lvalue" d_lval lval; do_offs AD.unknown_ptr ofs
      end

  (* run eval_rv from above and keep a result that is bottom *)
  (* this is needed for global variables *)
  let eval_rv_keep_bot = eval_rv

  (* run eval_rv from above, but change bot to top to be sound for programs with undefined behavior. *)
  (* Previously we only gave sound results for programs without undefined behavior, so yielding bot for accessing an uninitialized array was considered ok. Now only [invariant] can yield bot/Deadcode if the condition is known to be false but evaluating an expression should not be bot. *)
  let eval_rv (a: Q.ask) (gs:glob_fun) (st: store) (exp:exp): value =
    try
      let r = eval_rv a gs st exp in
      if M.tracing then M.tracel "eval" "eval_rv %a = %a\n" d_exp exp VD.pretty r;
      if VD.is_bot r then VD.top_value (Cilfacade.typeOf exp) else r
    with IntDomain.ArithmeticOnIntegerBot _ ->
    ValueDomain.Compound.top_value (Cilfacade.typeOf exp)

  let query_evalint ask gs st e =
    if M.tracing then M.traceli "evalint" "base query_evalint %a\n" d_exp e;
    let r = match eval_rv_no_ask_evalint ask gs st e with
      | `Int i -> `Lifted i (* cast should be unnecessary, eval_rv should guarantee right ikind already *)
      | `Bot   -> Queries.ID.bot () (* TODO: remove? *)
      (* | v      -> M.warn ("Query function answered " ^ (VD.show v)); Queries.Result.top q *)
      | v      -> M.debug ~category:Analyzer "Base EvalInt %a query answering bot instead of %a" d_exp e VD.pretty v; Queries.ID.bot ()
    in
    if M.tracing then M.traceu "evalint" "base query_evalint %a -> %a\n" d_exp e Queries.ID.pretty r;
    r

  (* Evaluate an expression containing only locals. This is needed for smart joining the partitioned arrays where ctx is not accessible. *)
  (* This will yield `Top for expressions containing any access to globals, and does not make use of the query system. *)
  (* Wherever possible, don't use this but the query system or normal eval_rv instead. *)
  let eval_exp st (exp:exp) =
    (* Since ctx is not available here, we need to make some adjustments *)
    let rec query: type a. a Queries.t -> a Queries.result = fun q ->
      match q with
      | EvalInt e -> query_evalint ask gs st e (* mimic EvalInt query since eval_rv needs it *)
      | _ -> Queries.Result.top q
    and ask = { Queries.f = fun (type a) (q: a Queries.t) -> query q } (* our version of ask *)
    and gs = function `Left _ -> `Lifted1 (Priv.G.top ()) | `Right _ -> `Lifted2 (VD.top ()) in (* the expression is guaranteed to not contain globals *)
    match (eval_rv ask gs st exp) with
    | `Int x -> ValueDomain.ID.to_int x
    | _ -> None

  let eval_funvar ctx fval: varinfo list =
    try
      let fp = eval_fv (Analyses.ask_of_ctx ctx) ctx.global ctx.local fval in
      if AD.mem Addr.UnknownPtr fp then begin
        M.warn "Function pointer %a may contain unknown functions." d_exp fval;
        dummyFunDec.svar :: AD.to_var_may fp
      end else
        AD.to_var_may fp
    with SetDomain.Unsupported _ ->
      M.warn "Unknown call to function %a." d_exp fval;
      [dummyFunDec.svar]

  (** Evaluate expression as address.
      Avoids expensive Apron EvalInt if the `Int result would be useless to us anyway. *)
  let eval_rv_address ask gs st e =
    (* no way to do eval_rv with expected type, so filter expression beforehand *)
    match Cilfacade.typeOf e with
    | t when Cil.isArithmeticType t -> (* definitely not address *)
      VD.top_value t
    | exception Cilfacade.TypeOfError _ (* something weird, might be address *)
    | _ ->
      eval_rv ask gs st e

  (* interpreter end *)

  let query ctx (type a) (q: a Q.t): a Q.result =
    match q with
    | Q.EvalFunvar e ->
      begin
        let fs = eval_funvar ctx e in
        (*          Messages.warn ~msg:("Base: I should know it! "^string_of_int (List.length fs)) ();*)
        List.fold_left (fun xs v -> Q.LS.add (v,`NoOffset) xs) (Q.LS.empty ()) fs
      end
    | Q.EvalInt e ->
      query_evalint (Analyses.ask_of_ctx ctx) ctx.global ctx.local e
    | Q.EvalLength e -> begin
        match eval_rv_address (Analyses.ask_of_ctx ctx) ctx.global ctx.local e with
        | `Address a ->
          let slen = List.map String.length (AD.to_string a) in
          let lenOf = function
            | TArray (_, l, _) -> (try Some (lenOfArray l) with LenOfArray -> None)
            | _ -> None
          in
          let alen = List.filter_map (fun v -> lenOf v.vtype) (AD.to_var_may a) in
          let d = List.fold_left ID.join (ID.bot_of (Cilfacade.ptrdiff_ikind ())) (List.map (ID.of_int (Cilfacade.ptrdiff_ikind ()) %BI.of_int) (slen @ alen)) in
          (* ignore @@ printf "EvalLength %a = %a\n" d_exp e ID.pretty d; *)
          `Lifted d
        | `Bot -> Queries.Result.bot q (* TODO: remove *)
        | _ -> Queries.Result.top q
      end
    | Q.BlobSize e -> begin
        let p = eval_rv_address (Analyses.ask_of_ctx ctx) ctx.global ctx.local e in
        (* ignore @@ printf "BlobSize %a MayPointTo %a\n" d_plainexp e VD.pretty p; *)
        match p with
        | `Address a ->
          let r = get ~full:true (Analyses.ask_of_ctx ctx) ctx.global ctx.local a  None in
          (* ignore @@ printf "BlobSize %a = %a\n" d_plainexp e VD.pretty r; *)
          (match r with
           | `Blob (_,s,_) -> `Lifted s
           | _ -> Queries.Result.top q)
        | _ -> Queries.Result.top q
      end
    | Q.MayPointTo e -> begin
        match eval_rv_address (Analyses.ask_of_ctx ctx) ctx.global ctx.local e with
        | `Address a ->
          let s = addrToLvalSet a in
          if AD.mem Addr.UnknownPtr a
          then Q.LS.add (dummyFunDec.svar, `NoOffset) s
          else s
        | `Bot -> Queries.Result.bot q (* TODO: remove *)
        | _ -> Queries.Result.top q
      end
    | Q.EvalThread e -> begin
      let v = eval_rv (Analyses.ask_of_ctx ctx) ctx.global ctx.local e in
      (* ignore (Pretty.eprintf "evalthread %a (%a): %a" d_exp e d_plainexp e VD.pretty v); *)
      match v with
        | `Thread a -> a
        | `Bot -> Queries.Result.bot q (* TODO: remove *)
        | _ -> Queries.Result.top q
      end
    | Q.ReachableFrom e -> begin
        match eval_rv_address (Analyses.ask_of_ctx ctx) ctx.global ctx.local e with
        | `Top -> Queries.Result.top q
        | `Bot -> Queries.Result.bot q (* TODO: remove *)
        | `Address a ->
          let a' = AD.remove Addr.UnknownPtr a in (* run reachable_vars without unknown just to be safe *)
          let xs = List.map addrToLvalSet (reachable_vars (Analyses.ask_of_ctx ctx) [a'] ctx.global ctx.local) in
          let addrs = List.fold_left (Q.LS.join) (Q.LS.empty ()) xs in
          if AD.mem Addr.UnknownPtr a then
            Q.LS.add (dummyFunDec.svar, `NoOffset) addrs (* add unknown back *)
          else
            addrs
        | _ -> Q.LS.empty ()
      end
    | Q.ReachableUkTypes e -> begin
        match eval_rv_address (Analyses.ask_of_ctx ctx) ctx.global ctx.local e with
        | `Top -> Queries.Result.top q
        | `Bot -> Queries.Result.bot q (* TODO: remove *)
        | `Address a when AD.is_top a || AD.mem Addr.UnknownPtr a ->
          Q.TS.top ()
        | `Address a ->
          reachable_top_pointers_types ctx a
        | _ -> Q.TS.empty ()
      end
    | Q.EvalStr e -> begin
        match eval_rv_address (Analyses.ask_of_ctx ctx) ctx.global ctx.local e with
        (* exactly one string in the set (works for assignments of string constants) *)
        | `Address a when List.compare_length_with (AD.to_string a) 1 = 0 -> (* exactly one string *)
          `Lifted (List.hd (AD.to_string a))
        (* check if we have an array of chars that form a string *)
        (* TODO return may-points-to-set of strings *)
        | `Address a when List.compare_length_with (AD.to_string a) 1 > 0 -> (* oh oh *)
          M.debug "EvalStr (%a) returned %a" d_exp e AD.pretty a;
          Queries.Result.top q
        | `Address a when List.compare_length_with (AD.to_var_may a) 1 = 0 -> (* some other address *)
          (* Cil.varinfo * (AD.Addr.field, AD.Addr.idx) Lval.offs *)
          (* ignore @@ printf "EvalStr `Address: %a -> %s (must %i, may %i)\n" d_plainexp e (VD.short 80 (`Address a)) (List.length @@ AD.to_var_must a) (List.length @@ AD.to_var_may a); *)
          begin match unrollType (Cilfacade.typeOf e) with
            | TPtr(TInt(IChar, _), _) ->
              let v, offs = Q.LS.choose @@ addrToLvalSet a in
              let ciloffs = Lval.CilLval.to_ciloffs offs in
              let lval = Var v, ciloffs in
              (try `Lifted (Bytes.to_string (Hashtbl.find char_array lval))
               with Not_found -> Queries.Result.top q)
            | _ -> (* what about ISChar and IUChar? *)
              (* ignore @@ printf "Type %a\n" d_plaintype t; *)
              Queries.Result.top q
          end
        | x ->
          (* ignore @@ printf "EvalStr Unknown: %a -> %s\n" d_plainexp e (VD.short 80 x); *)
          Queries.Result.top q
      end
    | Q.MustBeEqual (e1, e2) -> begin
        let e1_val = eval_rv (Analyses.ask_of_ctx ctx) ctx.global ctx.local e1 in
        let e2_val = eval_rv (Analyses.ask_of_ctx ctx) ctx.global ctx.local e2 in
        match e1_val, e2_val with
        | `Int i1, `Int i2 -> begin
            match ID.to_int i1, ID.to_int i2 with
            | Some i1', Some i2' when Z.equal i1' i2' -> true
            | _ -> false
            end
        | _ -> false
      end
    | Q.MayBeEqual (e1, e2) -> begin
        (* Printf.printf "---------------------->  may equality check for %s and %s \n" (CilType.Exp.show e1) (CilType.Exp.show e2); *)
        let e1_val = eval_rv (Analyses.ask_of_ctx ctx) ctx.global ctx.local e1 in
        let e2_val = eval_rv (Analyses.ask_of_ctx ctx) ctx.global ctx.local e2 in
        match e1_val, e2_val with
        | `Int i1, `Int i2 -> begin
            (* This should behave like == and also work on different int types, hence the cast (just like with == in C) *)
            let e1_ik = Cilfacade.get_ikind_exp e1 in
            let e2_ik = Cilfacade.get_ikind_exp e2 in
            let ik= Cil.commonIntKind e1_ik e2_ik in
            if ID.is_bot (ID.meet (ID.cast_to ik i1) (ID.cast_to ik i2)) then
              begin
                (* Printf.printf "----------------------> NOPE may equality check for %s and %s \n" (CilType.Exp.show e1) (CilType.Exp.show e2); *)
                false
              end
            else true
          end
        | _ -> true
      end
    | Q.MayBeLess (e1, e2) -> begin
        (* Printf.printf "----------------------> may check for %s < %s \n" (CilType.Exp.show e1) (CilType.Exp.show e2); *)
        let e1_val = eval_rv (Analyses.ask_of_ctx ctx) ctx.global ctx.local e1 in
        let e2_val = eval_rv (Analyses.ask_of_ctx ctx) ctx.global ctx.local e2 in
        match e1_val, e2_val with
        | `Int i1, `Int i2 -> begin
            match (ID.minimal i1), (ID.maximal i2) with
            | Some i1', Some i2' ->
              if Z.geq i1' i2' then
                begin
                  (* Printf.printf "----------------------> NOPE may check for %s < %s \n" (CilType.Exp.show e1) (CilType.Exp.show e2); *)
                  false
                end
              else true
            | _ -> true
          end
        | _ -> true
      end
    | Q.IsMultiple v -> WeakUpdates.mem v ctx.local.weak
    | _ -> Q.Result.top q

  let update_variable variable typ value cpa =
    if ((get_bool "exp.volatiles_are_top") && (is_always_unknown variable)) then
      CPA.add variable (VD.top_value typ) cpa
    else
      CPA.add variable value cpa

  (** Add dependencies between a value and the expression it (or any of its contents) are partitioned by *)
  let add_partitioning_dependencies (x:varinfo) (value:VD.t) (st:store):store =
    let add_one_dep (array:varinfo) (var:varinfo) dep =
      let vMap = Dep.find_opt var dep |? Dep.VarSet.empty () in
      let vMapNew = Dep.VarSet.add array vMap in
      Dep.add var vMapNew dep
    in
    match value with
    | `Array _
    | `Struct _
    | `Union _ ->
      begin
        let vars_in_partitioning = VD.affecting_vars value in
        let dep_new = List.fold_left (fun dep var -> add_one_dep x var dep) st.deps vars_in_partitioning in
        { st with deps = dep_new }
      end
    (* `Blob cannot contain arrays *)
    | _ ->  st

  (** [set st addr val] returns a state where [addr] is set to [val]
  * it is always ok to put None for lval_raw and rval_raw, this amounts to not using/maintaining
  * precise information about arrays. *)
  let set (a: Q.ask) ~(ctx: _ ctx) ?(invariant=false) ?lval_raw ?rval_raw ?t_override (gs:glob_fun) (st: store) (lval: AD.t) (lval_type: Cil.typ) (value: value) : store =
    let update_variable x t y z =
      if M.tracing then M.tracel "set" ~var:x.vname "update_variable: start '%s' '%a'\nto\n%a\n\n" x.vname VD.pretty y CPA.pretty z;
      let r = update_variable x t y z in (* refers to defintion that is outside of set *)
      if M.tracing then M.tracel "set" ~var:x.vname "update_variable: start '%s' '%a'\nto\n%a\nresults in\n%a\n" x.vname VD.pretty y CPA.pretty z CPA.pretty r;
      r
    in
    let firstvar = if M.tracing then match AD.to_var_may lval with [] -> "" | x :: _ -> x.vname else "" in
    let lval_raw = (Option.map (fun x -> Lval x) lval_raw) in
    if M.tracing then M.tracel "set" ~var:firstvar "lval: %a\nvalue: %a\nstate: %a\n" AD.pretty lval VD.pretty value CPA.pretty st.cpa;
    (* Updating a single varinfo*offset pair. NB! This function's type does
     * not include the flag. *)
    let update_one_addr (x, offs) (st: store): store =
      let cil_offset = Offs.to_cil_offset offs in
      let t = match t_override with
        | Some t -> t
        | None ->
          if a.f (Q.IsHeapVar x) then
            (* the vtype of heap vars will be TVoid, so we need to trust the pointer we got to this to be of the right type *)
            (* i.e. use the static type of the pointer here *)
            lval_type
          else
            try
              Cilfacade.typeOfLval (Var x, cil_offset)
            with Cilfacade.TypeOfError _ ->
              (* If we cannot determine the correct type here, we go with the one of the LVal *)
              (* This will usually lead to a type mismatch in the ValueDomain (and hence supertop) *)
              M.warn "Cilfacade.typeOfLval failed Could not obtain the type of %a" d_lval (Var x, cil_offset);
              lval_type
      in
      let update_offset old_value =
        (* Projection to highest Precision *)
        let projected_value = project_val None value (is_global a x) in
        let new_value = VD.update_offset a old_value offs projected_value lval_raw ((Var x), cil_offset) t in
        if WeakUpdates.mem x st.weak then
          VD.join old_value new_value
        else if invariant then
          (* without this, invariant for ambiguous pointer might worsen precision for each individual address to their join *)
          VD.meet old_value new_value
        else
          new_value
      in
      if M.tracing then M.tracel "set" ~var:firstvar "update_one_addr: start with '%a' (type '%a') \nstate:%a\n\n" AD.pretty (AD.from_var_offset (x,offs)) d_type x.vtype D.pretty st;
      if isFunctionType x.vtype then begin
        if M.tracing then M.tracel "set" ~var:firstvar "update_one_addr: returning: '%a' is a function type \n" d_type x.vtype;
        st
      end else
      if get_bool "exp.globs_are_top" then begin
        if M.tracing then M.tracel "set" ~var:firstvar "update_one_addr: BAD? exp.globs_are_top is set \n";
        { st with cpa = CPA.add x `Top st.cpa }
      end else
        (* Check if we need to side-effect this one. We no longer generate
         * side-effects here, but the code still distinguishes these cases. *)
      if (!GU.earlyglobs || ThreadFlag.is_multi a) && is_global a x then begin
        if M.tracing then M.tracel "set" ~var:x.vname "update_one_addr: update a global var '%s' ...\n" x.vname;
        let priv_getg = priv_getg gs in
        (* Optimization to avoid evaluating integer values when setting them.
           The case when invariant = true requires the old_value to be sound for the meet.
           Allocated blocks are representend by Blobs with additional information, so they need to be looked-up. *)
        let old_value = if not invariant && Cil.isIntegralType x.vtype && not (a.f (IsHeapVar x)) && offs = `NoOffset then begin
            VD.bot_value lval_type
          end else
            Priv.read_global a priv_getg st x
        in
        let new_value = update_offset old_value in
        let r = Priv.write_global ~invariant a priv_getg (priv_sideg ctx.sideg) st x new_value in
        if M.tracing then M.tracel "set" ~var:x.vname "update_one_addr: updated a global var '%s' \nstate:%a\n\n" x.vname D.pretty r;
        r
      end else begin
        if M.tracing then M.tracel "set" ~var:x.vname "update_one_addr: update a local var '%s' ...\n" x.vname;
        (* Normal update of the local state *)
        let new_value = update_offset (CPA.find x st.cpa) in
        (* what effect does changing this local variable have on arrays -
           we only need to do this here since globals are not allowed in the
           expressions for partitioning *)
        let effect_on_arrays (a: Q.ask) (st: store) =
          let affected_arrays =
            let set = Dep.find_opt x st.deps |? Dep.VarSet.empty () in
            Dep.VarSet.elements set
          in
          let movement_for_expr l' r' currentE' =
            let are_equal e1 e2 = a.f (Q.MustBeEqual (e1, e2)) in
            let t = Cilfacade.typeOf currentE' in
            let ik = Cilfacade.get_ikind t in
            let newE = Basetype.CilExp.replace l' r' currentE' in
            let currentEPlusOne = BinOp (PlusA, currentE', Cil.kinteger ik 1, t) in
            if are_equal newE currentEPlusOne then
              Some 1
            else
              let currentEMinusOne = BinOp (MinusA, currentE', Cil.kinteger ik 1, t) in
              if are_equal newE currentEMinusOne then
                Some (-1)
              else
                None
          in
          let effect_on_array actually_moved arr (st: store):store =
            let v = CPA.find arr st.cpa in
            let nval =
              if actually_moved then
                match lval_raw, rval_raw with
                | Some (Lval(Var l',NoOffset)), Some r' ->
                  begin
                    let moved_by = movement_for_expr l' r' in
                    VD.affect_move a v x moved_by
                  end
                | _  ->
                  VD.affect_move a v x (fun x -> None)
              else
                let patched_ask =
                  (* The usual recursion trick for ctx. *)
                  (* Must change ctx used by ask to also use new st (not ctx.local), otherwise recursive EvalInt queries use outdated state. *)
                  (* Note: query is just called on base, but not any other analyses. Potentially imprecise, but seems to be sufficient for now. *)
                  let rec ctx' =
                    { ctx with
                      ask = (fun (type a) (q: a Queries.t) -> query ctx' q)
                    ; local = st
                    }
                  in
                  Analyses.ask_of_ctx ctx'
                in
                let moved_by = fun x -> Some 0 in (* this is ok, the information is not provided if it *)
                VD.affect_move patched_ask v x moved_by     (* was a set call caused e.g. by a guard *)
            in
            { st with cpa = update_variable arr arr.vtype nval st.cpa }
          in
          (* within invariant, a change to the way arrays are partitioned is not necessary *)
          List.fold_left (fun x y -> effect_on_array (not invariant) y x) st affected_arrays
        in
        let x_updated = update_variable x t new_value st.cpa in
        let with_dep = add_partitioning_dependencies x new_value {st with cpa = x_updated } in
        effect_on_arrays a with_dep
      end
    in
    let update_one x store =
      match Addr.to_var_offset x with
      | Some x -> update_one_addr x store
      | None -> store
    in try
      (* We start from the current state and an empty list of global deltas,
       * and we assign to all the the different possible places: *)
      let nst = AD.fold update_one lval st in
      (* if M.tracing then M.tracel "set" ~var:firstvar "new state1 %a\n" CPA.pretty nst; *)
      (* If the address was definite, then we just return it. If the address
       * was ambiguous, we have to join it with the initial state. *)
      let nst = if AD.cardinal lval > 1 then { nst with cpa = CPA.join st.cpa nst.cpa } else nst in
      (* if M.tracing then M.tracel "set" ~var:firstvar "new state2 %a\n" CPA.pretty nst; *)
      nst
    with
    (* If any of the addresses are unknown, we ignore it!?! *)
    | SetDomain.Unsupported x ->
      (* if M.tracing then M.tracel "set" ~var:firstvar "set got an exception '%s'\n" x; *)
      M.warn "Assignment to unknown address"; st

  let set_many ~ctx a (gs:glob_fun) (st: store) lval_value_list: store =
    (* Maybe this can be done with a simple fold *)
    let f (acc: store) ((lval:AD.t),(typ:Cil.typ),(value:value)): store =
      set ~ctx a gs acc lval typ value
    in
    (* And fold over the list starting from the store turned wstore: *)
    List.fold_left f st lval_value_list

  let rem_many a (st: store) (v_list: varinfo list): store =
    let f acc v = CPA.remove v acc in
    let g dep v = Dep.remove v dep in
    { st with cpa = List.fold_left f st.cpa v_list; deps = List.fold_left g st.deps v_list }

  (* Removes all partitionings done according to this variable *)
  let rem_many_partitioning a (st:store) (v_list: varinfo list):store =
    (* Removes the partitioning information from all affected arrays, call before removing locals *)
    let rem_partitioning a (st:store) (x:varinfo):store =
      let affected_arrays =
        let set = Dep.find_opt x st.deps |? Dep.VarSet.empty () in
        Dep.VarSet.elements set
      in
      let effect_on_array arr st =
        let v = CPA.find arr st in
        let nval = VD.affect_move ~replace_with_const:(get_bool ("ana.base.partition-arrays.partition-by-const-on-return")) a v x (fun _ -> None) in (* Having the function for movement return None here is equivalent to forcing the partitioning to be dropped *)
        update_variable arr arr.vtype nval st
      in
      { st with cpa = List.fold_left (fun x y -> effect_on_array y x) st.cpa affected_arrays }
    in
    let f s v = rem_partitioning a s v in
    List.fold_left f st v_list

 (**************************************************************************
   * Auxillary functions
   **************************************************************************)

  let is_some_bot x =
    match x with
    | `Bot -> false (* HACK: bot is here due to typing conflict (we do not cast appropriately) *)
    | _ -> VD.is_bot_value x

  let invariant ctx a (gs:glob_fun) st exp tv =
    (* We use a recursive helper function so that x != 0 is false can be handled
     * as x == 0 is true etc *)
    let rec helper (op: binop) (lval: lval) (value: value) (tv: bool) =
      match (op, lval, value, tv) with
      (* The true-branch where x == value: *)
      | Eq, x, value, true ->
        if M.tracing then M.tracec "invariant" "Yes, %a equals %a\n" d_lval x VD.pretty value;
        (match value with
        | `Int n ->
          let ikind = Cilfacade.get_ikind_exp (Lval lval) in
          Some (x, `Int (ID.cast_to ikind n))
        | _ -> Some(x, value))
      (* The false-branch for x == value: *)
      | Eq, x, value, false -> begin
          match value with
          | `Int n -> begin
              match ID.to_int n with
              | Some n ->
                (* When x != n, we can return a singleton exclusion set *)
                if M.tracing then M.tracec "invariant" "Yes, %a is not %s\n" d_lval x (BI.to_string n);
                let ikind = Cilfacade.get_ikind_exp (Lval lval) in
                Some (x, `Int (ID.of_excl_list ikind [n]))
              | None -> None
            end
          | `Address n -> begin
              if M.tracing then M.tracec "invariant" "Yes, %a is not %a\n" d_lval x AD.pretty n;
              match eval_rv_address a gs st (Lval x) with
              | `Address a when AD.is_definite n ->
                Some (x, `Address (AD.diff a n))
              | `Top when AD.is_null n ->
                Some (x, `Address AD.not_null)
              | v ->
                if M.tracing then M.tracec "invariant" "No address invariant for: %a != %a\n" VD.pretty v AD.pretty n;
                None
            end
          (* | `Address a -> Some (x, value) *)
          | _ ->
            (* We can't say anything else, exclusion sets are finite, so not
             * being in one means an infinite number of values *)
            if M.tracing then M.tracec "invariant" "Failed! (not a definite value)\n";
            None
        end
      | Ne, x, value, _ -> helper Eq x value (not tv)
      | Lt, x, value, _ -> begin
          match value with
          | `Int n -> begin
            let ikind = Cilfacade.get_ikind_exp (Lval lval) in
            let n = ID.cast_to ikind n in
            let range_from x = if tv then ID.ending ikind (BI.sub x BI.one) else ID.starting ikind x in
            let limit_from = if tv then ID.maximal else ID.minimal in
            match limit_from n with
            | Some n ->
              if M.tracing then M.tracec "invariant" "Yes, success! %a is not %s\n\n" d_lval x (BI.to_string n);
              Some (x, `Int (range_from n))
            | None -> None
            end
          | _ -> None
        end
      | Le, x, value, _ -> begin
          match value with
          | `Int n -> begin
            let ikind = Cilfacade.get_ikind_exp (Lval lval) in
            let n = ID.cast_to ikind n in
            let range_from x = if tv then ID.ending ikind x else ID.starting ikind (BI.add x BI.one) in
            let limit_from = if tv then ID.maximal else ID.minimal in
              match limit_from n with
              | Some n ->
                if M.tracing then M.tracec "invariant" "Yes, success! %a is not %s\n\n" d_lval x (BI.to_string n);
                Some (x, `Int (range_from n))
              | None -> None
            end
          | _ -> None
        end
      | Gt, x, value, _ -> helper Le x value (not tv)
      | Ge, x, value, _ -> helper Lt x value (not tv)
      | _ ->
        if M.tracing then M.trace "invariant" "Failed! (operation not supported)\n\n";
        None
    in
    if M.tracing then M.traceli "invariant" "assume expression %a is %B\n" d_exp exp tv;
    let null_val typ =
      match Cil.unrollType typ with
      | TPtr _                    -> `Address AD.null_ptr
      | TEnum({ekind=_;_},_)
      | _                         -> `Int (ID.of_int (Cilfacade.get_ikind typ) BI.zero)
    in
    let rec derived_invariant exp tv =
      let switchedOp = function Lt -> Gt | Gt -> Lt | Le -> Ge | Ge -> Le | x -> x in (* a op b <=> b (switchedOp op) b *)
      match exp with
      (* Since we handle not only equalities, the order is important *)
      | BinOp(op, Lval x, rval, typ) -> helper op x (VD.cast (Cilfacade.typeOfLval x) (eval_rv a gs st rval)) tv
      | BinOp(op, rval, Lval x, typ) -> derived_invariant (BinOp(switchedOp op, Lval x, rval, typ)) tv
      | BinOp(op, CastE (t1, c1), CastE (t2, c2), t) when (op = Eq || op = Ne) && typeSig t1 = typeSig t2 && VD.is_safe_cast t1 (Cilfacade.typeOf c1) && VD.is_safe_cast t2 (Cilfacade.typeOf c2)
        -> derived_invariant (BinOp (op, c1, c2, t)) tv
      | BinOp(op, CastE (TInt (ik, _) as t1, Lval x), rval, typ) ->
        (match eval_rv a gs st (Lval x) with
        | `Int v ->
          (* This is tricky: It it is not sufficient to check that ID.cast_to_ik v = v
           * If there is one domain that knows this to be true and the other does not, we
           * should still impose the invariant. E.g. i -> ([1,5]; Not {0}[byte]) *)
          if VD.is_safe_cast t1 (Cilfacade.typeOfLval x) then
            derived_invariant (BinOp (op, Lval x, rval, typ)) tv
          else
            None
        | _ -> None)
      | BinOp(op, rval, CastE (TInt (_, _) as ti, Lval x), typ) ->
        derived_invariant (BinOp (switchedOp op, CastE(ti, Lval x), rval, typ)) tv
      (* Cases like if (x) are treated like if (x != 0) *)
      | Lval x ->
        (* There are two correct ways of doing it: "if ((int)x != 0)" or "if (x != (typeof(x))0))"
         * Because we try to avoid casts (and use a more precise address domain) we use the latter *)
        helper Ne x (null_val (Cilfacade.typeOf exp)) tv
      | UnOp (LNot,uexp,typ) -> derived_invariant uexp (not tv)
      | _ ->
        if M.tracing then M.tracec "invariant" "Failed! (expression %a not understood)\n\n" d_plainexp exp;
        None
    in
    let apply_invariant oldv newv =
      match oldv, newv with
      (* | `Address o, `Address n when AD.mem (Addr.unknown_ptr ()) o && AD.mem (Addr.unknown_ptr ()) n -> *)
      (*   `Address (AD.join o n) *)
      (* | `Address o, `Address n when AD.mem (Addr.unknown_ptr ()) o -> `Address n *)
      (* | `Address o, `Address n when AD.mem (Addr.unknown_ptr ()) n -> `Address o *)
      | _ -> VD.meet oldv newv
    in
    match derived_invariant exp tv with
    | Some (lval, value) ->
      if M.tracing then M.tracec "invariant" "Restricting %a with %a\n" d_lval lval VD.pretty value;
      let addr = eval_lv a gs st lval in
      if (AD.is_top addr) then st
      else
        let oldval = get a gs st addr None in (* None is ok here, we could try to get more precise, but this is ok (reading at unknown position in array) *)
        let oldval = if is_some_bot oldval then (M.tracec "invariant" "%a is bot! This should not happen. Will continue with top!" d_lval lval; VD.top ()) else oldval in
        let t_lval = Cilfacade.typeOfLval lval in
        let state_with_excluded = set a gs st addr t_lval value ~invariant:true ~ctx in
        let value =  get a gs state_with_excluded addr None in
        let new_val = apply_invariant oldval value in
        if M.tracing then M.traceu "invariant" "New value is %a\n" VD.pretty new_val;
        (* make that address meet the invariant, i.e exclusion sets will be joined *)
        if is_some_bot new_val then (
          if M.tracing then M.tracel "branch" "C The branch %B is dead!\n" tv;
          raise Analyses.Deadcode
        )
        else if VD.is_bot new_val
        then set a gs st addr t_lval value ~invariant:true ~ctx (* no *_raw because this is not a real assignment *)
        else set a gs st addr t_lval new_val ~invariant:true ~ctx (* no *_raw because this is not a real assignment *)
    | None ->
      if M.tracing then M.traceu "invariant" "Doing nothing.\n";
      M.debug ~category:Analyzer "Invariant failed: expression \"%a\" not understood." d_plainexp exp;
      st

  let invariant ctx a gs st exp tv: store =
    let fallback reason st =
      if M.tracing then M.tracel "inv" "Can't handle %a.\n%s\n" d_plainexp exp reason;
      invariant ctx a gs st exp tv
    in
    (* inverse values for binary operation a `op` b == c *)
    (* ikind is the type of a for limiting ranges of the operands a, b. The only binops which can have different types for a, b are Shiftlt, Shiftrt (not handled below; don't use ikind to limit b there). *)
    let inv_bin_int (a, b) ikind c op =
      let warn_and_top_on_zero x =
        if GobOption.exists (BI.equal BI.zero) (ID.to_int x) then
          (M.warn "Must Undefined Behavior: Second argument of div or mod is 0, continuing with top";
          ID.top_of ikind)
        else
          x
      in
      let meet_bin a' b'  = ID.meet a a', ID.meet b b' in
      let meet_com oi = (* commutative *)
        try
          meet_bin (oi c b) (oi c a)
        with
          IntDomain.ArithmeticOnIntegerBot _ -> raise Deadcode in
      let meet_non oi oo = (* non-commutative *)
        try
          meet_bin (oi c b) (oo a c)
        with IntDomain.ArithmeticOnIntegerBot _ -> raise Deadcode in
      match op with
      | PlusA  -> meet_com ID.sub
      | Mult   ->
        (* Only multiplication with odd numbers is an invertible operation in (mod 2^n) *)
        (* refine x by information about y, using x * y == c *)
        let refine_by x y = (match ID.to_int y with
          | None -> x
          | Some v when BI.equal (BI.rem v (BI.of_int 2)) BI.zero (* v % 2 = 0 *) -> x (* A refinement would still be possible here, but has to take non-injectivity into account. *)
          | Some v (* when Int64.rem v 2L = 1L *) -> ID.meet x (ID.div c y)) (* Div is ok here, c must be divisible by a and b *)
        in
        (refine_by a b, refine_by b a)
      | MinusA -> meet_non ID.add ID.sub
      | Div    ->
        (* If b must be zero, we have must UB *)
        let b = warn_and_top_on_zero b in
        (* Integer division means we need to add the remainder, so instead of just `a = c*b` we have `a = c*b + a%b`.
         * However, a%b will give [-b+1, b-1] for a=top, but we only want the positive/negative side depending on the sign of c*b.
         * If c*b = 0 or it can be positive or negative, we need the full range for the remainder. *)
        let rem =
          let is_pos = ID.to_bool @@ ID.gt (ID.mul b c) (ID.of_int ikind BI.zero) = Some true in
          let is_neg = ID.to_bool @@ ID.lt (ID.mul b c) (ID.of_int ikind BI.zero) = Some true in
          let full = ID.rem a b in
          if is_pos then ID.meet (ID.starting ikind BI.zero) full
          else if is_neg then ID.meet (ID.ending ikind BI.zero) full
          else full
        in
        meet_bin (ID.add (ID.mul b c) rem) (ID.div (ID.sub a rem) c)
      | Mod    -> (* a % b == c *)
        (* If b must be zero, we have must UB *)
        let b = warn_and_top_on_zero b in
        (* a' = a/b*b + c and derived from it b' = (a-c)/(a/b)
         * The idea is to formulate a' as quotient * divisor + remainder. *)
        let a' = ID.add (ID.mul (ID.div a b) b) c in
        let b' = ID.div (ID.sub a c) (ID.div a b) in
        (* However, for [2,4]%2 == 1 this only gives [3,4].
         * If the upper bound of a is divisible by b, we can also meet with the result of a/b*b - c to get the precise [3,3].
         * If b is negative we have to look at the lower bound. *)
        let is_divisible bound =
          match bound a with
          | Some ba -> ID.rem (ID.of_int ikind ba) b |> ID.to_int = Some BI.zero
          | None -> false
        in
        let max_pos = match ID.maximal b with None -> true | Some x -> BI.compare x BI.zero >= 0 in
        let min_neg = match ID.minimal b with None -> true | Some x -> BI.compare x BI.zero < 0 in
        let implies a b = not a || b in
        let a'' =
          if implies max_pos (is_divisible ID.maximal) && implies min_neg (is_divisible ID.minimal) then
            ID.meet a' (ID.sub (ID.mul (ID.div a b) b) c)
          else a'
        in
        let a''' =
          (* if both b and c are definite, we can get a precise value in the congruence domain *)
          if ID.is_int b && ID.is_int c then
            (* a%b == c  -> a: c+bℤ *)
            let t = ID.of_congruence ikind ((BatOption.get @@ ID.to_int c), (BatOption.get @@ ID.to_int b)) in
            ID.meet a'' t
          else a''
        in
        meet_bin a''' b'
      | Eq | Ne as op ->
        let both x = x, x in
        let m = ID.meet a b in
        (match op, ID.to_bool c with
        | Eq, Some true
        | Ne, Some false -> both m (* def. equal: if they compare equal, both values must be from the meet *)
        | Eq, Some false
        | Ne, Some true -> (* def. unequal *)
          (* Both values can not be in the meet together, but it's not sound to exclude the meet from both.
           * e.g. a=[0,1], b=[1,2], meet a b = [1,1], but (a != b) does not imply a=[0,0], b=[2,2] since others are possible: a=[1,1], b=[2,2]
           * Only if a is a definite value, we can exclude it from b: *)
          let excl a b = match ID.to_int a with Some x -> ID.of_excl_list ikind [x] | None -> b in
          let a' = excl b a in
          let b' = excl a b in
          if M.tracing then M.tracel "inv" "inv_bin_int: unequal: %a and %a; ikind: %a; a': %a, b': %a\n" ID.pretty a ID.pretty b d_ikind ikind ID.pretty a' ID.pretty b';
          meet_bin a' b'
        | _, _ -> a, b
        )
      | Lt | Le | Ge | Gt as op ->
        let pred x = BI.sub x BI.one in
        let succ x = BI.add x BI.one in
        (match ID.minimal a, ID.maximal a, ID.minimal b, ID.maximal b with
        | Some l1, Some u1, Some l2, Some u2 ->
          (* if M.tracing then M.tracel "inv" "Op: %s, l1: %Ld, u1: %Ld, l2: %Ld, u2: %Ld\n" (show_binop op) l1 u1 l2 u2; *)
          (match op, ID.to_bool c with
          | Le, Some true
          | Gt, Some false -> meet_bin (ID.ending ikind u2) (ID.starting ikind l1)
          | Ge, Some true
          | Lt, Some false -> meet_bin (ID.starting ikind l2) (ID.ending ikind u1)
          | Lt, Some true
          | Ge, Some false -> meet_bin (ID.ending ikind (pred u2)) (ID.starting ikind (succ l1))
          | Gt, Some true
          | Le, Some false -> meet_bin (ID.starting ikind (succ l2)) (ID.ending ikind (pred u1))
          | _, _ -> a, b)
        | _ -> a, b)
      | BOr | BXor as op->
        if M.tracing then M.tracel "inv" "Unhandled operator %a\n" d_binop op;
        (* Be careful: inv_exp performs a meet on both arguments of the BOr / BXor. *)
        a, b
      | op ->
        if M.tracing then M.tracel "inv" "Unhandled operator %a\n" d_binop op;
        a, b
    in
    let inv_bin_float (a, b) fkind c op =
      let meet_bin a' b'  = FD.meet a a', FD.meet b b' in
      let meet_com oi = (* commutative *)
        meet_bin (oi c b) (oi c a) in
      let meet_non oi oo = (* non-commutative *)
        meet_bin (oi c b) (oo a c) in
      match op with
      | PlusA  -> meet_com FD.sub
      | Mult   ->
        (* refine x by information about y, using x * y == c *)
        let refine_by x y = if FD.is_exact y then FD.meet x (FD.div c y) else x
        in
        (refine_by a b, refine_by b a)
      | MinusA -> meet_non FD.add FD.sub
      | Div    ->
        (* If b must be zero, we have must UB *)
        meet_bin (FD.mul b c) (FD.div a c)
      | Eq | Ne as op ->
        let both x = x, x in
        let m = FD.meet a b in
        let result = FD.ne c (FD.of_const (FD.precision c) 0.) in
        (match op, ID.to_bool(result) with
         | Eq, Some true
         | Ne, Some false -> both m (* def. equal: if they compare equal, both values must be from the meet *)
         | Eq, Some false
         | Ne, Some true -> (* def. unequal *)
           (* M.debug ~category:Analyzer "Can't use uneqal information about float value in expression \"%a\"." d_plainexp exp; *)
           a, b
         | _, _ -> a, b
        )
      | Lt | Le | Ge | Gt as op ->
        (match FD.minimal a, FD.maximal a, FD.minimal b, FD.maximal b with
         | Some l1, Some u1, Some l2, Some u2 ->
           (match op, ID.to_bool(FD.ne c (FD.of_const (FD.precision c) 0.)) with
            | Le, Some true
            | Gt, Some false -> meet_bin (FD.ending (FD.precision a) u2) (FD.starting (FD.precision b) l1)
            | Ge, Some true
            | Lt, Some false -> meet_bin (FD.starting (FD.precision a) l2) (FD.ending (FD.precision b) u1)
            | Lt, Some true
            | Ge, Some false -> meet_bin (FD.ending (FD.precision a) (Float.pred u2)) (FD.starting (FD.precision b) (Float.succ l1))
            | Gt, Some true
            | Le, Some false -> meet_bin (FD.starting (FD.precision a) (Float.succ l2)) (FD.ending (FD.precision b) (Float.pred u1))
            | _, _ -> a, b)
         | _ -> a, b)
      | op ->
        if M.tracing then M.tracel "inv" "Unhandled operator %a\n" d_binop op;
        a, b
    in
    let eval e st = eval_rv a gs st e in
    let eval_bool e st = match eval e st with `Int i -> ID.to_bool i | _ -> None in
<<<<<<< HEAD
    let set' lval v st = set a gs st (eval_lv a gs st lval) (Cilfacade.typeOfLval lval) v ~invariant:true ~ctx:(Some ctx) in
    let rec inv_exp c_typed exp (st:store): store =
=======
    let set' lval v st = set a gs st (eval_lv a gs st lval) (Cilfacade.typeOfLval lval) v ~invariant:true ~ctx in
    let rec inv_exp c exp (st:store): store =
>>>>>>> a688a726
      (* trying to improve variables in an expression so it is bottom means dead code *)
      (
        match c_typed with
        | `Int c -> if ID.is_bot c then raise Deadcode
        | `Float c -> if FD.is_bot c then raise Deadcode
        | _ -> if VD.is_bot c_typed then raise Deadcode
      );
      match exp, c_typed with
      | UnOp (LNot, e, _), `Int c ->
        let ikind = Cilfacade.get_ikind_exp e in
        let c' =
          match ID.to_bool (unop_ID LNot c) with
          | Some true ->
            (* i.e. e should evaluate to [1,1] *)
            (* LNot x is 0 for any x != 0 *)
            ID.of_excl_list ikind [BI.zero]
          | Some false -> ID.of_bool ikind false
          | _ -> ID.top_of ikind
        in
        inv_exp (`Int c') e st
      | UnOp (Neg, e, _), `Float c -> inv_exp (`Float (unop_FD Neg c)) e st
      | UnOp ((BNot|Neg) as op, e, _), `Int c -> inv_exp (`Int (unop_ID op c)) e st
      (* no equivalent for `Float, as VD.is_safe_cast fails for all float types anyways *)
      | BinOp(op, CastE (t1, c1), CastE (t2, c2), t), `Int c when (op = Eq || op = Ne) && typeSig (Cilfacade.typeOf c1) = typeSig (Cilfacade.typeOf c2) && VD.is_safe_cast t1 (Cilfacade.typeOf c1) && VD.is_safe_cast t2 (Cilfacade.typeOf c2) ->
        inv_exp (`Int c) (BinOp (op, c1, c2, t)) st
      | (BinOp (op, e1, e2, _) as e, `Float _)
      | (BinOp (op, e1, e2, _) as e, `Int _) ->
        let invert_binary_op c pretty c_int c_float =
        if M.tracing then M.tracel "inv" "binop %a with %a %a %a == %a\n" d_exp e VD.pretty (eval e1 st) d_binop op VD.pretty (eval e2 st) pretty c;
        (match eval e1 st, eval e2 st with
         | `Int a, `Int b ->
           let ikind = Cilfacade.get_ikind_exp e1 in (* both operands have the same type (except for Shiftlt, Shiftrt)! *)
           let a', b' = inv_bin_int (a, b) ikind (c_int ikind) op in
           if M.tracing then M.tracel "inv" "binop: %a, a': %a, b': %a\n" d_exp e ID.pretty a' ID.pretty b';
           let st' = inv_exp (`Int a') e1 st in
           let st'' = inv_exp (`Int b') e2 st' in
           st''
         | `Float a, `Float b ->
           let fkind = Cilfacade.get_fkind_exp e1 in (* both operands have the same type *)
           let a', b' = inv_bin_float (a, b) fkind (c_float fkind) op in
           if M.tracing then M.tracel "inv" "binop: %a, a': %a, b': %a\n" d_exp e FD.pretty a' FD.pretty b';
           let st' = inv_exp (`Float a') e1 st in
           let st'' = inv_exp (`Float b') e2 st' in
           st''
         (* Mixed `Float and `Int cases should never happen, as there are no binary operators with one float and one int parameter ?!*)
         | `Int _, `Float _ | `Float _, `Int _ -> failwith "ill-typed program";
         (* | `Address a, `Address b -> ... *)
         | a1, a2 -> fallback ("binop: got abstract values that are not `Int: " ^ sprint VD.pretty a1 ^ " and " ^ sprint VD.pretty a2) st)
         (* use closures to avoid unused casts *)
         in (match c_typed with 
            | `Int c -> invert_binary_op c ID.pretty (fun ik -> ID.cast_to ik c) (fun fk -> FD.of_int fk c) 
            | `Float c -> invert_binary_op c FD.pretty (fun ik -> FD.to_int ik c) (fun fk -> FD.cast_to fk c)
            | _ -> failwith "unreachable")
      | Lval x, `Int _(* meet x with c *)
      | Lval x, `Float _ -> (* meet x with c *)
        let update_lval c x c' pretty = (match x with
            | Var var, o ->
              (* For variables, this is done at to the level of entire variables to benefit e.g. from disjunctive struct domains *)
              let oldv = get_var a gs st var in
              let offs = convert_offset a gs st o in
              let newv = VD.update_offset a oldv offs c' (Some exp) x (var.vtype) in
              let v = VD.meet oldv newv in
              if is_some_bot v then raise Deadcode
              else (
                if M.tracing then M.tracel "inv" "improve variable %a from %a to %a (c = %a, c' = %a)\n" d_varinfo var VD.pretty oldv VD.pretty v pretty c VD.pretty c';
                set' (Var var,NoOffset) v st
              )
            | Mem _, _ ->
              (* For accesses via pointers, not yet *)
              let oldv = eval (Lval x) st in
              let v = VD.meet oldv c' in
              if is_some_bot v then raise Deadcode
              else (
                if M.tracing then M.tracel "inv" "improve lval %a from %a to %a (c = %a, c' = %a)\n" d_lval x VD.pretty oldv VD.pretty v pretty c VD.pretty c';
                set' x v st
              )) in
        let t = Cil.unrollType (Cilfacade.typeOfLval x) in  (* unroll type to deal with TNamed *)
        (match c_typed with 
         | `Int c -> update_lval c x (match t with
             | TPtr _ -> `Address (AD.of_int (module ID) c)
             | TInt (ik, _)
             | TEnum ({ekind = ik; _}, _) -> `Int (ID.cast_to ik c )
             | TFloat (fk, _) -> `Float (FD.of_int fk c)
             | _ -> `Int c) ID.pretty
         | `Float c -> update_lval c x (match t with
             (* | TPtr _ -> ..., pointer conversion from/to float is not supported *)
             | TInt (ik, _) -> `Int (FD.to_int ik c)
             (* this is theoretically possible and should be handled correctly, however i can't imagine an actual piece of c code producing this?! *)
             | TEnum ({ekind = ik; _}, _) -> `Int (FD.to_int ik c)
             | TFloat (fk, _) -> `Float (FD.cast_to fk c)
             | _ -> `Float c) FD.pretty
         | _ -> failwith "unreachable")
      | Const _ , _ -> st (* nothing to do *)
      | CastE ((TFloat (_, _)), e), `Float c ->
        (match Cilfacade.typeOf e, FD.precision c with
         | TFloat (FDouble as fk, _), FFloat
         | TFloat (FDouble as fk, _), FDouble
         | TFloat (FFloat as fk, _), FFloat -> inv_exp (`Float (FD.cast_to fk c)) e st
         | TFloat (FFloat, _), FDouble -> fallback ("CastE: e evaluates to FFloat which can not be used as FDouble") st
         | _ -> fallback ("CastE: e has not type TFloat") st)
      | CastE ((TInt (ik, _)) as t, e), `Int c
      | CastE ((TEnum ({ekind = ik; _ }, _)) as t, e), `Int c -> (* Can only meet the t part of an Lval in e with c (unless we meet with all overflow possibilities)! Since there is no good way to do this, we only continue if e has no values outside of t. *)
        (match eval e st with
         | `Int i ->
           if ID.leq i (ID.cast_to ik i) then
             match Cilfacade.typeOf e with
             | TInt(ik_e, _)
             | TEnum ({ekind = ik_e; _ }, _) ->
               let c' = ID.cast_to ik_e c in
               if M.tracing then M.tracel "inv" "cast: %a from %a to %a: i = %a; cast c = %a to %a = %a\n" d_exp e d_ikind ik_e d_ikind ik ID.pretty i ID.pretty c d_ikind ik_e ID.pretty c';
               inv_exp (`Int c') e st
             | x -> fallback ("CastE: e did evaluate to `Int, but the type did not match" ^ sprint d_type t) st
           else
             fallback ("CastE: " ^ sprint d_plainexp e ^ " evaluates to " ^ sprint ID.pretty i ^ " which is bigger than the type it is cast to which is " ^ sprint d_type t) st
         | v -> fallback ("CastE: e did not evaluate to `Int, but " ^ sprint VD.pretty v) st)
      | e, _ -> fallback (sprint d_plainexp e ^ " not implemented") st
    in
    if eval_bool exp st = Some (not tv) then raise Deadcode (* we already know that the branch is dead *)
    else
      let is_cmp = function
        | BinOp ((Lt | Gt | Le | Ge | Eq | Ne), _, _, t) -> true
        | _ -> false
      in
      let itv = (* int abstraction for tv *)
        (* when using floats without explicit cast, we can actually get a non-integer type -> this produces a warning *)
        let ik = Cilfacade.get_ikind_exp exp in
        if not tv || is_cmp exp then (* false is 0, but true can be anything that is not 0, except for comparisons which yield 1 *)
          ID.of_bool ik tv (* this will give 1 for true which is only ok for comparisons *)
        else
          ID.of_excl_list ik [BI.zero] (* Lvals, Casts, arithmetic operations etc. should work with true = non_zero *)
      in
      inv_exp (`Int itv) exp st

  let set_savetop ~ctx ?lval_raw ?rval_raw ask (gs:glob_fun) st adr lval_t v : store =
    if M.tracing then M.tracel "set" "savetop %a %a %a\n" AD.pretty adr d_type lval_t VD.pretty v;
    match v with
    | `Top -> set ~ctx ask gs st adr lval_t (VD.top_value (AD.get_type adr)) ?lval_raw ?rval_raw
    | v -> set ~ctx ask gs st adr lval_t v ?lval_raw ?rval_raw


  (**************************************************************************
   * Simple defs for the transfer functions
   **************************************************************************)
  let assign ctx (lval:lval) (rval:exp):store  =
    let lval_t = Cilfacade.typeOfLval lval in
    let char_array_hack () =
      let rec split_offset = function
        | Index(Const(CInt(i, _, _)), NoOffset) -> (* ...[i] *)
          Index(zero, NoOffset), Some i (* all i point to StartOf(string) *)
        | NoOffset -> NoOffset, None
        | Index(exp, offs) ->
          let offs', r = split_offset offs in
          Index(exp, offs'), r
        | Field(fi, offs) ->
          let offs', r = split_offset offs in
          Field(fi, offs'), r
      in
      let last_index (lhost, offs) =
        match split_offset offs with
        | offs', Some i -> Some ((lhost, offs'), i)
        | _ -> None
      in
      match last_index lval, stripCasts rval with
      | Some (lv, i), Const(CChr c) when c<>'\000' -> (* "abc" <> "abc\000" in OCaml! *)
        let i = Cilint.int_of_cilint i in
        (* ignore @@ printf "%a[%i] = %c\n" d_lval lv i c; *)
        let s = try Hashtbl.find char_array lv with Not_found -> Bytes.empty in (* current string for lv or empty string *)
        if i >= Bytes.length s then ((* optimized b/c Out_of_memory *)
          let dst = Bytes.make (i+1) '\000' in
          Bytes.blit s 0 dst 0 (Bytes.length s); (* dst[0:len(s)] = s *)
          Bytes.set dst i c; (* set character i to c inplace *)
          Hashtbl.replace char_array lv dst
        ) else (
          Bytes.set s i c; (* set character i to c inplace *)
          Hashtbl.replace char_array lv s
        )
      (*BatHashtbl.modify_def "" lv (fun s -> Bytes.set s i c) char_array*)
      | _ -> ()
    in
    char_array_hack ();
    let rval_val = eval_rv (Analyses.ask_of_ctx ctx) ctx.global ctx.local rval in
    let lval_val = eval_lv (Analyses.ask_of_ctx ctx) ctx.global ctx.local lval in
    (* let sofa = AD.short 80 lval_val^" = "^VD.short 80 rval_val in *)
    (* M.debug @@ sprint ~width:80 @@ dprintf "%a = %a\n%s" d_plainlval lval d_plainexp rval sofa; *)
    let not_local xs =
      let not_local x =
        match Addr.to_var_may x with
        | Some x -> is_global (Analyses.ask_of_ctx ctx) x
        | None -> x = Addr.UnknownPtr
      in
      AD.is_top xs || AD.exists not_local xs
    in
    (match rval_val, lval_val with
    | `Address adrs, lval
      when (not !GU.global_initialization) && get_bool "kernel" && not_local lval && not (AD.is_top adrs) ->
      let find_fps e xs = match Addr.to_var_must e with
        | Some x -> x :: xs
        | None -> xs
      in
      let vars = AD.fold find_fps adrs [] in (* filter_map from AD to list *)
      let funs = List.filter (fun x -> isFunctionType x.vtype) vars in
      List.iter (fun x -> ctx.spawn None x []) funs
    | _ -> ()
    );
    match lval with (* this section ensure global variables contain bottom values of the proper type before setting them  *)
    | (Var v, offs) when AD.is_definite lval_val && v.vglob ->
      (* Optimization: In case of simple integral types, we not need to evaluate the old value.
          v is not an allocated block, as v directly appears as a variable in the program;
          so no explicit check is required here (unlike in set) *)
      let current_val = if Cil.isIntegralType v.vtype then begin
          assert (offs = NoOffset);
          `Bot
        end else
          eval_rv_keep_bot (Analyses.ask_of_ctx ctx) ctx.global ctx.local (Lval (Var v, NoOffset))
      in
      begin match current_val with
        | `Bot -> (* current value is VD `Bot *)
          begin match Addr.to_var_offset (AD.choose lval_val) with
            | Some (x,offs) ->
              let t = v.vtype in
              let iv = VD.bot_value t in (* correct bottom value for top level variable *)
              if M.tracing then M.tracel "set" "init bot value: %a\n" VD.pretty iv;
              let nv = VD.update_offset (Analyses.ask_of_ctx ctx) iv offs rval_val (Some  (Lval lval)) lval t in (* do desired update to value *)
              set_savetop ~ctx (Analyses.ask_of_ctx ctx) ctx.global ctx.local (AD.from_var v) lval_t nv ~lval_raw:lval ~rval_raw:rval (* set top-level variable to updated value *)
            | None ->
              set_savetop ~ctx (Analyses.ask_of_ctx ctx) ctx.global ctx.local lval_val lval_t rval_val ~lval_raw:lval ~rval_raw:rval
          end
        | _ ->
          set_savetop ~ctx (Analyses.ask_of_ctx ctx) ctx.global ctx.local lval_val lval_t rval_val ~lval_raw:lval ~rval_raw:rval
      end
    | _ ->
      set_savetop ~ctx (Analyses.ask_of_ctx ctx) ctx.global ctx.local lval_val lval_t rval_val ~lval_raw:lval ~rval_raw:rval


  let branch ctx (exp:exp) (tv:bool) : store =
    let valu = eval_rv (Analyses.ask_of_ctx ctx) ctx.global ctx.local exp in
    let refine () =
      let res = invariant ctx (Analyses.ask_of_ctx ctx) ctx.global ctx.local exp tv in
      if M.tracing then M.tracec "branch" "EqualSet result for expression %a is %a\n" d_exp exp Queries.ES.pretty (ctx.ask (Queries.EqualSet exp));
      if M.tracing then M.tracec "branch" "CondVars result for expression %a is %a\n" d_exp exp Queries.ES.pretty (ctx.ask (Queries.CondVars exp));
      if M.tracing then M.traceu "branch" "Invariant enforced!\n";
      match ctx.ask (Queries.CondVars exp) with
      | s when Queries.ES.cardinal s = 1 ->
        let e = Queries.ES.choose s in
        M.debug "CondVars result for expression %a is %a" d_exp exp d_exp e;
        invariant ctx (Analyses.ask_of_ctx ctx) ctx.global res e tv
      | _ -> res
    in
    if M.tracing then M.traceli "branch" ~subsys:["invariant"] "Evaluating branch for expression %a with value %a\n" d_exp exp VD.pretty valu;
    (* First we want to see, if we can determine a dead branch: *)
    match valu with
    (* For a boolean value: *)
    | `Int value when (ID.is_bool value) ->
      if M.tracing then M.traceu "branch" "Expression %a evaluated to %a\n" d_exp exp ID.pretty value;
      (* to suppress pattern matching warnings: *)
      let fromJust x = match x with Some x -> x | None -> assert false in
      let v = fromJust (ID.to_bool value) in
      (* Eliminate the dead branch and just propagate to the true branch *)
      if v = tv then refine () else begin
        if M.tracing then M.tracel "branch" "A The branch %B is dead!\n" tv;
        raise Deadcode
      end
    (* for some reason refine () can refine these, but not raise Deadcode in struct *)
    | `Address ad when tv && AD.is_null ad ->
      raise Deadcode
    | `Address ad when not tv && AD.is_not_null ad ->
      raise Deadcode
    | `Bot ->
      if M.tracing then M.traceu "branch" "The branch %B is dead!\n" tv;
      raise Deadcode
    (* Otherwise we try to impose an invariant: *)
    | _ ->
      (* Sometimes invariant may be more precise than eval_rv and also raise Deadcode, making the branch dead.
         For example, 50-juliet/08-CWE570_Expression_Always_False__02. *)
      refine ()

  let body ctx f =
    (* First we create a variable-initvalue pair for each variable *)
    let init_var v = (AD.from_var v, v.vtype, VD.init_value v.vtype) in
    (* Apply it to all the locals and then assign them all *)
    let inits = List.map init_var f.slocals in
    set_many ~ctx (Analyses.ask_of_ctx ctx) ctx.global ctx.local inits

  let return ctx exp fundec: store =
    let st: store = ctx.local in
    match fundec.svar.vname with
    | "__goblint_dummy_init" ->
      if M.tracing then M.trace "init" "dummy init: %a\n" D.pretty st;
      publish_all ctx `Init;
      (* otherfun uses __goblint_dummy_init, where we can properly side effect global initialization *)
      (* TODO: move into sync `Init *)
      Priv.enter_multithreaded (Analyses.ask_of_ctx ctx) (priv_getg ctx.global) (priv_sideg ctx.sideg) st
    | _ ->
      let locals = List.filter (fun v -> not (WeakUpdates.mem v st.weak)) (fundec.sformals @ fundec.slocals) in
      let nst_part = rem_many_partitioning (Analyses.ask_of_ctx ctx) ctx.local locals in
      let nst: store = rem_many (Analyses.ask_of_ctx ctx) nst_part locals in
      match exp with
      | None -> nst
      | Some exp ->
        let t_override = match Cilfacade.fundec_return_type fundec with
          | TVoid _ -> M.warn "Returning a value from a void function"; assert false
          | ret -> ret
        in
        let rv = eval_rv (Analyses.ask_of_ctx ctx) ctx.global ctx.local exp in
        begin match ThreadId.get_current (Analyses.ask_of_ctx ctx) with
          | `Lifted tid when ThreadReturn.is_current (Analyses.ask_of_ctx ctx) ->
            (* Evaluate exp and cast the resulting value to the void-pointer-type.
               Casting to the right type here avoids precision loss on joins. *)
            let rv = VD.cast ~torg:(Cilfacade.typeOf exp) Cil.voidPtrType rv in
            ctx.sideg (V.thread tid) (G.create_thread rv);
          | _ -> ()
        end;
        set ~ctx ~t_override (Analyses.ask_of_ctx ctx) ctx.global nst (return_var ()) t_override rv
        (* lval_raw:None, and rval_raw:None is correct here *)

  let vdecl ctx (v:varinfo) =
    if not (Cil.isArrayType v.vtype) then
      ctx.local
    else
      let lval = eval_lv (Analyses.ask_of_ctx ctx) ctx.global ctx.local (Var v, NoOffset) in
      let current_value = eval_rv (Analyses.ask_of_ctx ctx) ctx.global ctx.local (Lval (Var v, NoOffset)) in
      let new_value = VD.update_array_lengths (eval_rv (Analyses.ask_of_ctx ctx) ctx.global ctx.local) current_value v.vtype in
      set ~ctx (Analyses.ask_of_ctx ctx) ctx.global ctx.local lval v.vtype new_value

  (**************************************************************************
   * Function calls
   **************************************************************************)

  (** From a list of expressions, collect a list of addresses that they might point to, or contain pointers to. *)
  let collect_funargs ask ?(warn=false) (gs:glob_fun) (st:store) (exps: exp list) =
    let do_exp e =
      let immediately_reachable = reachable_from_value ask gs st (eval_rv ask gs st e) (Cilfacade.typeOf e) (CilType.Exp.show e) in
      reachable_vars ask [immediately_reachable] gs st
    in
    List.concat_map do_exp exps

  let collect_invalidate ~deep ask ?(warn=false) (gs:glob_fun) (st:store) (exps: exp list) =
    if deep then
      collect_funargs ask ~warn gs st exps
    else (
      let mpt e = match eval_rv_address ask gs st e with
        | `Address a -> AD.remove NullPtr a
        | _ -> AD.empty ()
      in
      List.map mpt exps
    )

  let invalidate ?(deep=true) ~ctx ask (gs:glob_fun) (st:store) (exps: exp list): store =
    if M.tracing && exps <> [] then M.tracel "invalidate" "Will invalidate expressions [%a]\n" (d_list ", " d_plainexp) exps;
    if exps <> [] then M.info ~category:Imprecise "Invalidating expressions: %a" (d_list ", " d_plainexp) exps;
    (* To invalidate a single address, we create a pair with its corresponding
     * top value. *)
    let invalidate_address st a =
      let t = AD.get_type a in
      let v = get ask gs st a None in (* None here is ok, just causes us to be a bit less precise *)
      let nv =  VD.invalidate_value ask t v in
      (a, t, nv)
    in
    (* We define the function that invalidates all the values that an address
     * expression e may point to *)
    let invalidate_exp exps =
      let args = collect_invalidate ~deep ~warn:true ask gs st exps in
      List.map (invalidate_address st) args
    in
    let invalids = invalidate_exp exps in
    let is_fav_addr x =
      List.exists BaseUtil.is_excluded_from_invalidation (AD.to_var_may x)
    in
    let invalids' = List.filter (fun (x,_,_) -> not (is_fav_addr x)) invalids in
    if M.tracing && exps <> [] then (
      let addrs = List.map (Tuple3.first) invalids' in
      let vs = List.map (Tuple3.third) invalids' in
      M.tracel "invalidate" "Setting addresses [%a] to values [%a]\n" (d_list ", " AD.pretty) addrs (d_list ", " VD.pretty) vs
    );
    set_many ~ctx ask gs st invalids'


  let make_entry ?(thread=false) (ctx:(D.t, G.t, C.t, V.t) Analyses.ctx) fundec args: D.t =
    let st: store = ctx.local in
    (* Evaluate the arguments. *)
    let vals = List.map (eval_rv (Analyses.ask_of_ctx ctx) ctx.global st) args in
    (* generate the entry states *)
    (* If we need the globals, add them *)
    (* TODO: make this is_private PrivParam dependent? PerMutexOplusPriv should keep *)
    let st' =
      if thread then (
        (* TODO: HACK: Simulate enter_multithreaded for first entering thread to publish global inits before analyzing thread.
           Otherwise thread is analyzed with no global inits, reading globals gives bot, which turns into top, which might get published...
           sync `Thread doesn't help us here, it's not specific to entering multithreaded mode.
           EnterMultithreaded events only execute after threadenter and threadspawn. *)
        if not (ThreadFlag.is_multi (Analyses.ask_of_ctx ctx)) then
          ignore (Priv.enter_multithreaded (Analyses.ask_of_ctx ctx) (priv_getg ctx.global) (priv_sideg ctx.sideg) st);
        Priv.threadenter (Analyses.ask_of_ctx ctx) st
      ) else
        let globals = CPA.filter (fun k v -> Basetype.Variables.is_global k) st.cpa in
        (* let new_cpa = if !GU.earlyglobs || ThreadFlag.is_multi ctx.ask then CPA.filter (fun k v -> is_private ctx.ask ctx.local k) globals else globals in *)
        let new_cpa = globals in
        {st with cpa = new_cpa}
    in
    (* Assign parameters to arguments *)
    let pa = GobList.combine_short fundec.sformals vals in (* TODO: is it right to ignore missing formals/args? *)
    let new_cpa = CPA.add_list pa st'.cpa in
    (* List of reachable variables *)
    let reachable = List.concat_map AD.to_var_may (reachable_vars (Analyses.ask_of_ctx ctx) (get_ptrs vals) ctx.global st) in
    let reachable = List.filter (fun v -> CPA.mem v st.cpa) reachable in
    let new_cpa = CPA.add_list_fun reachable (fun v -> CPA.find v st.cpa) new_cpa in

    (* Projection to Precision of the Callee *)
    let p = PU.int_precision_from_fundec fundec in
    let new_cpa = project (Some p) new_cpa in

    (* Identify locals of this fundec for which an outer copy (from a call down the callstack) is reachable *)
    let reachable_other_copies = List.filter (fun v -> match Cilfacade.find_scope_fundec v with Some scope -> CilType.Fundec.equal scope fundec | None -> false) reachable in
    (* Add to the set of weakly updated variables *)
    let new_weak = WeakUpdates.join st.weak (WeakUpdates.of_list reachable_other_copies) in
    {st' with cpa = new_cpa; weak = new_weak}

  let enter ctx lval fn args : (D.t * D.t) list =
    [ctx.local, make_entry ctx fn args]



  let forkfun (ctx:(D.t, G.t, C.t, V.t) Analyses.ctx) (lv: lval option) (f: varinfo) (args: exp list) : (lval option * varinfo * exp list) list =
    let create_thread lval arg v =
      try
        (* try to get function declaration *)
        let fd = Cilfacade.find_varinfo_fundec v in
        let args =
          match arg with
          | Some x -> [x]
          | None -> List.map (fun x -> MyCFG.unknown_exp) fd.sformals
        in
        Some (lval, v, args)
      with Not_found ->
        if LF.use_special f.vname then None (* we handle this function *)
        else if isFunctionType v.vtype then
          (* FromSpec warns about unknown thread creation, so we don't do it here any more *)
          let args = match arg with
            | Some x -> [x]
            | None -> []
          in
          Some (lval, v, args)
        else (
          M.debug ~category:Analyzer "Not creating a thread from %s because its type is %a" v.vname d_type v.vtype;
          None
        )
    in
    let desc = LF.find f in
    match desc.special args, f.vname with
    (* handling thread creations *)
    | ThreadCreate { thread = id; start_routine = start; arg = ptc_arg }, _ -> begin
        (* extra sync so that we do not analyze new threads with bottom global invariant *)
        publish_all ctx `Thread;
        (* Collect the threads. *)
        let start_addr = eval_tv (Analyses.ask_of_ctx ctx) ctx.global ctx.local start in
        let start_funvars = AD.to_var_may start_addr in
        let start_funvars_with_unknown =
          if AD.mem Addr.UnknownPtr start_addr then
            dummyFunDec.svar :: start_funvars
          else
            start_funvars
        in
        List.filter_map (create_thread (Some (Mem id, NoOffset)) (Some ptc_arg)) start_funvars_with_unknown
      end
    | _, _ ->
      let shallow_args = LibraryDesc.Accesses.find desc.accs { kind = Spawn; deep = false } args in
      let deep_args = LibraryDesc.Accesses.find desc.accs { kind = Spawn; deep = true } args in
      let shallow_flist = collect_invalidate ~deep:false (Analyses.ask_of_ctx ctx) ctx.global ctx.local shallow_args in
      let deep_flist = collect_invalidate ~deep:true (Analyses.ask_of_ctx ctx) ctx.global ctx.local deep_args in
      let flist = shallow_flist @ deep_flist in
      let addrs = List.concat_map AD.to_var_may flist in
      if addrs <> [] then M.debug ~category:Analyzer "Spawning functions from unknown function: %a" (d_list ", " d_varinfo) addrs;
      List.filter_map (create_thread None None) addrs

  let assert_fn ctx e should_warn change =

    let check_assert e st =
      match eval_rv (Analyses.ask_of_ctx ctx) ctx.global st e with
      | `Int v when ID.is_bool v ->
        begin match ID.to_bool v with
          | Some false ->  `Lifted false
          | Some true  ->  `Lifted true
          | _ -> `Top
        end
      | `Bot -> `Bot
      | _ -> `Top
    in
    let expr = sprint d_exp e in
    let warn warn_fn ?annot msg = if should_warn then
        if get_bool "dbg.regression" then ( (* This only prints unexpected results (with the difference) as indicated by the comment behind the assert (same as used by the regression test script). *)
          let loc = !M.current_loc in
          let line = List.at (List.of_enum @@ File.lines_of loc.file) (loc.line-1) in
          let open Str in
          let expected = if string_match (regexp ".+//.*\\(FAIL\\|UNKNOWN\\).*") line 0 then Some (matched_group 1 line) else None in
          if expected <> annot then (
            let result = if annot = None && (expected = Some ("NOWARN") || (expected = Some ("UNKNOWN") && not (String.exists line "UNKNOWN!"))) then "improved" else "failed" in
            (* Expressions with logical connectives like a && b are calculated in temporary variables by CIL. Instead of the original expression, we then see something like tmp___0. So we replace expr in msg by the original source if this is the case. *)
            let assert_expr = if string_match (regexp ".*assert(\\(.+\\));.*") line 0 then matched_group 1 line else expr in
            let msg = if expr <> assert_expr then String.nreplace ~str:msg ~sub:expr ~by:assert_expr else msg in
            warn_fn (msg ^ " Expected: " ^ (expected |? "SUCCESS") ^ " -> " ^ result)
          )
        ) else
          warn_fn msg
    in
    (* TODO: use format instead of %s for the following messages *)
    match check_assert e ctx.local with
    | `Lifted false ->
      warn (M.error ~category:Assert "%s") ~annot:"FAIL" ("Assertion \"" ^ expr ^ "\" will fail.");
      if change then raise Analyses.Deadcode else ctx.local
    | `Lifted true ->
      warn (M.success ~category:Assert "%s") ("Assertion \"" ^ expr ^ "\" will succeed");
      ctx.local
    | `Bot ->
      M.error ~category:Assert "%s" ("Assertion \"" ^ expr ^ "\" produces a bottom. What does that mean? (currently uninitialized arrays' content is bottom)");
      ctx.local
    | `Top ->
      warn (M.warn ~category:Assert "%s") ~annot:"UNKNOWN" ("Assertion \"" ^ expr ^ "\" is unknown.");
      (* make the state meet the assertion in the rest of the code *)
      if not change then ctx.local else begin
        let newst = invariant ctx (Analyses.ask_of_ctx ctx) ctx.global ctx.local e true in
        (* if check_assert e newst <> `Lifted true then
            M.warn ~msg:("Invariant \"" ^ expr ^ "\" does not stick.") (); *)
        newst
      end

  let special_unknown_invalidate ctx ask gs st f args =
    (if CilType.Varinfo.equal f dummyFunDec.svar then M.warn "Unknown function ptr called");
    let desc = LF.find f in
    let shallow_addrs = LibraryDesc.Accesses.find desc.accs { kind = Write; deep = false } args in
    let deep_addrs = LibraryDesc.Accesses.find desc.accs { kind = Write; deep = true } args in
    let deep_addrs =
      if List.mem LibraryDesc.InvalidateGlobals desc.attrs then (
        M.info ~category:Imprecise "INVALIDATING ALL GLOBALS!";
        foldGlobals !Cilfacade.current_file (fun acc global ->
            match global with
            | GVar (vi, _, _) when not (is_static vi) ->
              mkAddrOf (Var vi, NoOffset) :: acc
            (* TODO: what about GVarDecl? *)
            | _ -> acc
          ) deep_addrs
      )
      else
        deep_addrs
    in
    (* TODO: what about escaped local variables? *)
    (* invalidate arguments and non-static globals for unknown functions *)
    let st' = invalidate ~deep:false ~ctx (Analyses.ask_of_ctx ctx) gs st shallow_addrs in
    invalidate ~deep:true ~ctx (Analyses.ask_of_ctx ctx) gs st' deep_addrs

  let special ctx (lv:lval option) (f: varinfo) (args: exp list) =
    let invalidate_ret_lv st = match lv with
      | Some lv ->
        if M.tracing then M.tracel "invalidate" "Invalidating lhs %a for function call %s\n" d_plainlval lv f.vname;
        invalidate ~ctx (Analyses.ask_of_ctx ctx) ctx.global st [Cil.mkAddrOrStartOf lv]
      | None -> st
    in
    let forks = forkfun ctx lv f args in
    if M.tracing then if not (List.is_empty forks) then M.tracel "spawn" "Base.special %s: spawning functions %a\n" f.vname (d_list "," d_varinfo) (List.map BatTuple.Tuple3.second forks);
    List.iter (BatTuple.Tuple3.uncurry ctx.spawn) forks;
    let st: store = ctx.local in
    let gs = ctx.global in
    let desc = LF.find f in
    match desc.special args, f.vname with
    | Memset { dest; ch; count; }, _ ->
      (* TODO: check count *)
      let eval_ch = eval_rv (Analyses.ask_of_ctx ctx) gs st ch in
      let dest_lval = mkMem ~addr:(Cil.stripCasts dest) ~off:NoOffset in
      let dest_a = eval_lv (Analyses.ask_of_ctx ctx) gs st dest_lval in
      (* let dest_typ = Cilfacade.typeOfLval dest_lval in *)
      let dest_typ = AD.get_type dest_a in (* TODO: what is the right way? *)
      let value =
        match eval_ch with
        | `Int i when ID.to_int i = Some Z.zero ->
          VD.zero_init_value dest_typ
        | _ ->
          VD.top_value dest_typ
      in
      set ~ctx (Analyses.ask_of_ctx ctx) gs st dest_a dest_typ value
    | Bzero { dest; count; }, _ ->
      (* TODO: share something with memset special case? *)
      (* TODO: check count *)
      let dest_lval = mkMem ~addr:(Cil.stripCasts dest) ~off:NoOffset in
      let dest_a = eval_lv (Analyses.ask_of_ctx ctx) gs st dest_lval in
      (* let dest_typ = Cilfacade.typeOfLval dest_lval in *)
      let dest_typ = AD.get_type dest_a in (* TODO: what is the right way? *)
      let value = VD.zero_init_value dest_typ in
      set ~ctx (Analyses.ask_of_ctx ctx) gs st dest_a dest_typ value
    | Unknown, "F59" (* strcpy *)
    | Unknown, "F60" (* strncpy *)
    | Unknown, "F63" (* memcpy *)
      ->
      begin match args with
        | [dst; src]
        | [dst; src; _] ->
          (* let dst_val = eval_rv ctx.ask ctx.global ctx.local dst in *)
          (* let src_val = eval_rv ctx.ask ctx.global ctx.local src in *)
          (* begin match dst_val with *)
          (* | `Address ls -> set_savetop ctx.ask ctx.global ctx.local ls src_val *)
          (* | _ -> ignore @@ Pretty.printf "strcpy: dst %a may point to anything!\n" d_exp dst; *)
          (*     ctx.local *)
          (* end *)
          let rec get_lval exp = match stripCasts exp with
            | Lval x | AddrOf x | StartOf x -> x
            | BinOp (PlusPI, e, i, _)
            | BinOp (MinusPI, e, i, _) -> get_lval e
            | x ->
              ignore @@ Pretty.printf "strcpy: dst is %a!\n" d_plainexp dst;
              failwith "strcpy: expecting first argument to be a pointer!"
          in
          assign ctx (get_lval dst) src
        | _ -> failwith "strcpy arguments are strange/complicated."
      end
    | Unknown, "F1" ->
      begin match args with
        | [dst; data; len] -> (* memset: write char to dst len times *)
          let dst_lval = mkMem ~addr:dst ~off:NoOffset in
          assign ctx dst_lval data (* this is only ok because we use ArrayDomain.Trivial per default, i.e., there's no difference between the first element or the whole array *)
        | _ -> failwith "memset arguments are strange/complicated."
      end
    | Unknown, "__builtin" ->
      begin match args with
        | Const (CStr ("invariant",_)) :: ((_ :: _) as args) ->
          List.fold_left (fun d e -> invariant ctx (Analyses.ask_of_ctx ctx) ctx.global d e true) ctx.local args
        | _ -> failwith "Unknown __builtin."
      end
    | Abort, _ -> raise Deadcode
    | Unknown, "__builtin_unreachable" when get_bool "sem.builtin_unreachable.dead_code" -> raise Deadcode (* https://github.com/sosy-lab/sv-benchmarks/issues/1296 *)
    | Unknown, "pthread_exit" ->
      begin match args with
        | [exp] ->
          begin match ThreadId.get_current (Analyses.ask_of_ctx ctx) with
            | `Lifted tid ->
              let rv = eval_rv (Analyses.ask_of_ctx ctx) ctx.global ctx.local exp in
              ctx.sideg (V.thread tid) (G.create_thread rv);
              (* TODO: emit thread return event so other analyses are aware? *)
              (* TODO: publish still needed? *)
              publish_all ctx `Return (* like normal return *)
            | _ -> ()
          end;
          raise Deadcode
        | _ -> failwith "Unknown pthread_exit."
      end
    | Unknown, "__builtin_expect" ->
      begin match lv with
        | Some v -> assign ctx v (List.hd args)
        | None -> ctx.local (* just calling __builtin_expect(...) without assigning is a nop, since the arguments are CIl exp and therefore have no side-effects *)
      end
    | Unknown, "spinlock_check" ->
      begin match lv with
        | Some x -> assign ctx x (List.hd args)
        | None -> ctx.local
      end
    (**Floating point classification and unary trigonometric functions defined in c99*)
    | `Unknown (("__builtin_isfinite" | "__builtin_isinf" | "__builtin_isinf_sign" | "__builtin_isnan" | "__builtin_isnormal" | "__builtin_signbit") as name) ->
      begin match args with
        | [x] -> 
          let eval_x = eval_rv (Analyses.ask_of_ctx ctx) gs st x in
          begin match eval_x with
            | `Float float_x -> 
              let result = 
                begin match name with
                  | "__builtin_isfinite" -> `Int (ID.cast_to IInt (FD.isfinite float_x))
                  | "__builtin_isinf" | "__builtin_isinf_sign" -> `Int (ID.cast_to IInt (FD.isinf float_x))
                  | "__builtin_isnan" -> `Int (ID.cast_to IInt (FD.isnan float_x))
                  | "__builtin_isnormal" -> `Int (ID.cast_to IInt (FD.isnormal float_x))
                  | "__builtin_signbit" -> `Int (ID.cast_to IInt (FD.signbit float_x))
                  | _ -> failwith "impossible matching"
                end 
              in
              begin match lv with
                | Some lv_val -> set ~ctx:(Some ctx) (Analyses.ask_of_ctx ctx) gs st (eval_lv (Analyses.ask_of_ctx ctx) ctx.global st lv_val) (Cilfacade.typeOfLval lv_val) result
                | None -> st
              end
            | _ -> failwith ("non-floating-point argument in call to function "^name)
          end
        | _ -> failwith ("strange "^name^" arguments")
      end
    (* handling thread creations *)
    | ThreadCreate _, _ ->
      invalidate_ret_lv ctx.local (* actual results joined via threadspawn *)
    (* handling thread joins... sort of *)
    | ThreadJoin { thread = id; ret_var }, _ ->
      let st' =
        match (eval_rv (Analyses.ask_of_ctx ctx) gs st ret_var) with
        | `Int n when GobOption.exists (BI.equal BI.zero) (ID.to_int n) -> st
        | `Address ret_a ->
          begin match eval_rv (Analyses.ask_of_ctx ctx) gs st id with
            | `Thread a ->
              let v = List.fold VD.join (VD.bot ()) (List.map (fun x -> G.thread (ctx.global (V.thread x))) (ValueDomain.Threads.elements a)) in
              (* TODO: is this type right? *)
              set ~ctx (Analyses.ask_of_ctx ctx) gs st ret_a (Cilfacade.typeOf ret_var) v
            | _      -> invalidate ~ctx (Analyses.ask_of_ctx ctx) gs st [ret_var]
          end
        | _      -> invalidate ~ctx (Analyses.ask_of_ctx ctx) gs st [ret_var]
      in
      invalidate_ret_lv st'
    | Malloc size, _ -> begin
        match lv with
        | Some lv ->
          let heap_var =
            if (get_bool "sem.malloc.fail")
            then AD.join (AD.from_var (heap_var ctx)) AD.null_ptr
            else AD.from_var (heap_var ctx)
          in
          (* ignore @@ printf "malloc will allocate %a bytes\n" ID.pretty (eval_int ctx.ask gs st size); *)
          set_many ~ctx (Analyses.ask_of_ctx ctx) gs st [(heap_var, TVoid [], `Blob (VD.bot (), eval_int (Analyses.ask_of_ctx ctx) gs st size, true));
                                  (eval_lv (Analyses.ask_of_ctx ctx) gs st lv, (Cilfacade.typeOfLval lv), `Address heap_var)]
        | _ -> st
      end
    | Calloc { count = n; size }, _ ->
      begin match lv with
        | Some lv -> (* array length is set to one, as num*size is done when turning into `Calloc *)
          let heap_var = heap_var ctx in
          let add_null addr =
            if get_bool "sem.malloc.fail"
            then AD.join addr AD.null_ptr (* calloc can fail and return NULL *)
            else addr in
          (* the memory that was allocated by calloc is set to bottom, but we keep track that it originated from calloc, so when bottom is read from memory allocated by calloc it is turned to zero *)
          set_many ~ctx (Analyses.ask_of_ctx ctx) gs st [(add_null (AD.from_var heap_var), TVoid [], `Array (CArrays.make (IdxDom.of_int (Cilfacade.ptrdiff_ikind ()) BI.one) (`Blob (VD.bot (), eval_int (Analyses.ask_of_ctx ctx) gs st size, false))));
                                  (eval_lv (Analyses.ask_of_ctx ctx) gs st lv, (Cilfacade.typeOfLval lv), `Address (add_null (AD.from_var_offset (heap_var, `Index (IdxDom.of_int  (Cilfacade.ptrdiff_ikind ()) BI.zero, `NoOffset)))))]
        | _ -> st
      end
    | Realloc { ptr = p; size }, _ ->
      begin match lv with
        | Some lv ->
          let ask = Analyses.ask_of_ctx ctx in
          let p_rv = eval_rv ask gs st p in
          let p_addr =
            match p_rv with
            | `Address a -> a
            (* TODO: don't we already have logic for this? *)
            | `Int i when ID.to_int i = Some BI.zero -> AD.null_ptr
            | `Int i -> AD.top_ptr
            | _ -> AD.top_ptr (* TODO: why does this ever happen? *)
          in
          let p_addr' = AD.remove NullPtr p_addr in (* realloc with NULL is same as malloc, remove to avoid unknown value from NullPtr access *)
          let p_addr_get = get ask gs st p_addr' None in (* implicitly includes join of malloc value (VD.bot) *)
          let size_int = eval_int ask gs st size in
          let heap_val = `Blob (p_addr_get, size_int, true) in (* copy old contents with new size *)
          let heap_addr = AD.from_var (heap_var ctx) in
          let heap_addr' =
            if get_bool "sem.malloc.fail" then
              AD.join heap_addr AD.null_ptr
            else
              heap_addr
          in
          let lv_addr = eval_lv ask gs st lv in
          set_many ~ctx ask gs st [
            (heap_addr, TVoid [], heap_val);
            (lv_addr, Cilfacade.typeOfLval lv, `Address heap_addr');
          ] (* TODO: free (i.e. invalidate) old blob if successful? *)
        | None ->
          st
      end
    (* Handling the assertions *)
    | Unknown, "__assert_rtn" -> raise Deadcode (* gcc's built-in assert *)
    | Unknown, "__goblint_check" -> assert_fn ctx (List.hd args) true false
    | Unknown, "__goblint_commit" -> assert_fn ctx (List.hd args) false true
    | Unknown, "__goblint_assert" -> assert_fn ctx (List.hd args) true true
    | Assert e, _ -> assert_fn ctx e (get_bool "dbg.debug") (not (get_bool "dbg.debug"))
    | _, _ -> begin
        let st =
          special_unknown_invalidate ctx (Analyses.ask_of_ctx ctx) gs st f args
          (*
           *  TODO: invalidate vars reachable via args
           *  publish globals
           *  if single-threaded: *call f*, privatize globals
           *  else: spawn f
           *)
        in
        (* invalidate lhs in case of assign *)
        let st = invalidate_ret_lv st in
        (* apply all registered abstract effects from other analysis on the base value domain *)
        LF.effects_for f.vname args
        |> List.map (fun sets ->
            List.fold_left (fun acc (lv, x) ->
                set ~ctx (Analyses.ask_of_ctx ctx) ctx.global acc (eval_lv (Analyses.ask_of_ctx ctx) ctx.global acc lv) (Cilfacade.typeOfLval lv) x
              ) st sets
          )
        |> BatList.fold_left D.meet st

        (* List.map (fun f -> f (fun lv -> (fun x -> set ~ctx:(Some ctx) ctx.ask ctx.global st (eval_lv ctx.ask ctx.global st lv) (Cilfacade.typeOfLval lv) x))) (LF.effects_for f.vname args) |> BatList.fold_left D.meet st *)
      end

  let combine ctx (lval: lval option) fexp (f: fundec) (args: exp list) fc (after: D.t) : D.t =
    let combine_one (st: D.t) (fun_st: D.t) =
      if M.tracing then M.tracel "combine" "%a\n%a\n" CPA.pretty st.cpa CPA.pretty fun_st.cpa;
      (* This function does miscellaneous things, but the main task was to give the
       * handle to the global state to the state return from the function, but now
       * the function tries to add all the context variables back to the callee.
       * Note that, the function return above has to remove all the local
       * variables of the called function from cpa_s. *)
      let add_globals (st: store) (fun_st: store) =
        (* Remove the return value as this is dealt with separately. *)
        let cpa_noreturn = CPA.remove (return_varinfo ()) fun_st.cpa in
        let cpa_local = CPA.filter (fun x _ -> not (is_global (Analyses.ask_of_ctx ctx) x)) st.cpa in
        let cpa' = CPA.fold CPA.add cpa_noreturn cpa_local in (* add cpa_noreturn to cpa_local *)
        { fun_st with cpa = cpa' }
      in
      let return_var = return_var () in
      let return_val =
        if CPA.mem (return_varinfo ()) fun_st.cpa
        then get (Analyses.ask_of_ctx ctx) ctx.global fun_st return_var None
        else VD.top ()
      in
      let nst = add_globals st fun_st in

      (* Projection to Precision of the Caller *)
      let p = PrecisionUtil.int_precision_from_node () in (* Since f is the fundec of the Callee we have to get the fundec of the current Node instead *)
      let return_val = project_val (Some p) return_val (is_privglob (return_varinfo ())) in
      let cpa' = project (Some p) nst.cpa in

      let st = { nst with cpa = cpa'; weak = st.weak } in (* keep weak from caller *)
      match lval with
      | None      -> st
      | Some lval -> set_savetop ~ctx (Analyses.ask_of_ctx ctx) ctx.global st (eval_lv (Analyses.ask_of_ctx ctx) ctx.global st lval) (Cilfacade.typeOfLval lval) return_val
    in
    combine_one ctx.local after

  let call_descr f (st: store) =
    let short_fun x =
      match x.vtype, CPA.find x st.cpa with
      | TPtr (t, attr), `Address a
        when (not (AD.is_top a))
          && List.compare_length_with (AD.to_var_may a) 1 = 0
          && not (VD.is_immediate_type t)
        ->
        let cv = List.hd (AD.to_var_may a) in
        "ref " ^ VD.show (CPA.find cv st.cpa)
      | _, v -> VD.show v
    in
    let args_short = List.map short_fun f.sformals in
    Printable.get_short_list (f.svar.vname ^ "(") ")" args_short

  let threadenter ctx (lval: lval option) (f: varinfo) (args: exp list): D.t list =
    match Cilfacade.find_varinfo_fundec f with
    | fd ->
      [make_entry ~thread:true ctx fd args]
    | exception Not_found ->
      (* Unknown functions *)
      let st = ctx.local in
      let st = special_unknown_invalidate ctx (Analyses.ask_of_ctx ctx) ctx.global st f args in
      [st]

  let threadspawn ctx (lval: lval option) (f: varinfo) (args: exp list) fctx: D.t =
    begin match lval with
      | Some lval ->
        begin match ThreadId.get_current (Analyses.ask_of_ctx fctx) with
          | `Lifted tid ->
            (* Cannot set here, because ctx isn't in multithreaded mode and set wouldn't side-effect if lval is global. *)
            ctx.emit (Events.AssignSpawnedThread (lval, tid))
          | _ -> ()
        end
      | None -> ()
    end;
    (* D.join ctx.local @@ *)
    ctx.local

  let event ctx e octx =
    let st: store = ctx.local in
    match e with
    | Events.Lock (addr, _) when ThreadFlag.is_multi (Analyses.ask_of_ctx ctx) -> (* TODO: is this condition sound? *)
      if M.tracing then M.tracel "priv" "LOCK EVENT %a\n" LockDomain.Addr.pretty addr;
      Priv.lock (Analyses.ask_of_ctx ctx) (priv_getg ctx.global) st addr
    | Events.Unlock addr when ThreadFlag.is_multi (Analyses.ask_of_ctx ctx) -> (* TODO: is this condition sound? *)
      if addr = UnknownPtr then
        M.info ~category:Unsound "Unknown mutex unlocked, base privatization unsound"; (* TODO: something more sound *)
      Priv.unlock (Analyses.ask_of_ctx ctx) (priv_getg ctx.global) (priv_sideg ctx.sideg) st addr
    | Events.Escape escaped ->
      Priv.escape (Analyses.ask_of_ctx ctx) (priv_getg ctx.global) (priv_sideg ctx.sideg) st escaped
    | Events.EnterMultiThreaded ->
      Priv.enter_multithreaded (Analyses.ask_of_ctx ctx) (priv_getg ctx.global) (priv_sideg ctx.sideg) st
    | Events.AssignSpawnedThread (lval, tid) ->
      (* TODO: is this type right? *)
      set ~ctx (Analyses.ask_of_ctx ctx) ctx.global ctx.local (eval_lv (Analyses.ask_of_ctx ctx) ctx.global ctx.local lval) (Cilfacade.typeOfLval lval) (`Thread (ValueDomain.Threads.singleton tid))
    | _ ->
      ctx.local
end

module type MainSpec = sig
  include MCPSpec
  include BaseDomain.ExpEvaluator
  val return_lval: unit -> Cil.lval
  val return_varinfo: unit -> Cil.varinfo
  type extra = (varinfo * Offs.t * bool) list
  val context_cpa: fundec -> D.t -> BaseDomain.CPA.t
end

let main_module: (module MainSpec) Lazy.t =
  lazy (
    let module Priv = (val BasePriv.get_priv ()) in
    let module Main =
    struct
      (* Only way to locally define a recursive module. *)
      module rec Main:MainSpec with type t = BaseComponents (Priv.D).t = MainFunctor (Priv) (Main)
      include Main
    end
    in
    (module Main)
  )

let get_main (): (module MainSpec) =
  Lazy.force main_module

let after_config () =
  let module Main = (val get_main ()) in
  (* add ~dep:["expRelation"] after modifying test cases accordingly *)
  MCP.register_analysis ~dep:["mallocWrapper"] (module Main : MCPSpec)

let _ =
  AfterConfig.register after_config<|MERGE_RESOLUTION|>--- conflicted
+++ resolved
@@ -1688,13 +1688,8 @@
     in
     let eval e st = eval_rv a gs st e in
     let eval_bool e st = match eval e st with `Int i -> ID.to_bool i | _ -> None in
-<<<<<<< HEAD
-    let set' lval v st = set a gs st (eval_lv a gs st lval) (Cilfacade.typeOfLval lval) v ~invariant:true ~ctx:(Some ctx) in
+    let set' lval v st = set a gs st (eval_lv a gs st lval) (Cilfacade.typeOfLval lval) v ~invariant:true ~ctx in
     let rec inv_exp c_typed exp (st:store): store =
-=======
-    let set' lval v st = set a gs st (eval_lv a gs st lval) (Cilfacade.typeOfLval lval) v ~invariant:true ~ctx in
-    let rec inv_exp c exp (st:store): store =
->>>>>>> a688a726
       (* trying to improve variables in an expression so it is bottom means dead code *)
       (
         match c_typed with
@@ -2348,7 +2343,7 @@
         | None -> ctx.local
       end
     (**Floating point classification and unary trigonometric functions defined in c99*)
-    | `Unknown (("__builtin_isfinite" | "__builtin_isinf" | "__builtin_isinf_sign" | "__builtin_isnan" | "__builtin_isnormal" | "__builtin_signbit") as name) ->
+    | Unknown, (("__builtin_isfinite" | "__builtin_isinf" | "__builtin_isinf_sign" | "__builtin_isnan" | "__builtin_isnormal" | "__builtin_signbit") as name) ->
       begin match args with
         | [x] -> 
           let eval_x = eval_rv (Analyses.ask_of_ctx ctx) gs st x in
@@ -2365,7 +2360,7 @@
                 end 
               in
               begin match lv with
-                | Some lv_val -> set ~ctx:(Some ctx) (Analyses.ask_of_ctx ctx) gs st (eval_lv (Analyses.ask_of_ctx ctx) ctx.global st lv_val) (Cilfacade.typeOfLval lv_val) result
+                | Some lv_val -> set ~ctx (Analyses.ask_of_ctx ctx) gs st (eval_lv (Analyses.ask_of_ctx ctx) ctx.global st lv_val) (Cilfacade.typeOfLval lv_val) result
                 | None -> st
               end
             | _ -> failwith ("non-floating-point argument in call to function "^name)
