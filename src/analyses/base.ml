(** Value analysis + multi-threadedness analysis.  *)

open Prelude.Ana
open Analyses
open GobConfig
module A = Analyses
module H = Hashtbl
module Q = Queries

module GU = Goblintutil
module ID = ValueDomain.ID
module IdxDom = ValueDomain.IndexDomain
module IntSet = SetDomain.Make (IntDomain.Integers)
module AD = ValueDomain.AD
module Addr = ValueDomain.Addr
module Offs = ValueDomain.Offs
module LF = LibraryFunctions
module CArrays = ValueDomain.CArrays

let is_global (a: Q.ask) (v: varinfo): bool =
  v.vglob || match a (Q.MayEscape v) with `Bool tv -> tv | _ -> false

let is_static (v:varinfo): bool = v.vstorage == Static

let precious_globs = ref []
let is_precious_glob v = List.exists (fun x -> v.vname = Json.string x) !precious_globs

let privatization = ref false
let is_private (a: Q.ask) (_,fl,_) (v: varinfo): bool =
  !privatization &&
  (not (BaseDomain.Flag.is_multi fl) && is_precious_glob v ||
   match a (Q.IsPublic v) with `Bool tv -> not tv | _ ->
   if M.tracing then M.tracel "osek" "isPrivate yields top(!!!!)";
   false)

module MainFunctor(RVEval:BaseDomain.ExpEvaluator) =
struct
  include Analyses.DefaultSpec

  exception Top

  module VD     = BaseDomain.VD
  module CPA    = BaseDomain.CPA
  module Flag   = BaseDomain.Flag
  module Dep    = BaseDomain.PartDeps

  module Dom    = BaseDomain.DomFunctor(RVEval)

  module G      = BaseDomain.VD
  module D      = Dom
  module C      = Dom
  module V      = Basetype.Variables


  let name () = "base"
  let startstate v = CPA.bot (), Flag.bot (), Dep.bot ()
  let otherstate v = CPA.bot (), Flag.start_multi v, Dep.bot ()
  let exitstate  v = CPA.bot (), Flag.start_main v, Dep.bot ()


  let morphstate v (cpa,fl,dep) = cpa, Flag.start_single v, dep
  let create_tid v =
    let loc = !Tracing.current_loc in
    Flag.spawn_thread loc v
  let threadstate v = CPA.bot (), create_tid v, Dep.bot ()

  type cpa = CPA.t
  type flag = Flag.t
  type extra = (varinfo * Offs.t * bool) list
  type store = D.t
  type value = VD.t
  type address = AD.t
  type glob_fun  = V.t -> G.t
  type glob_diff = (V.t * G.t) list

  (**************************************************************************
   * Helpers
   **************************************************************************)

  let fst_triple (a,_,_) = a
  let snd_triple (_,b,_) = b
  let trd_triple (_,_,c) = c
  let get_fl (_,fl,_) = fl

  (* hack for char a[] = {"foo"} or {'f','o','o', '\000'} *)
  let char_array : (lval, bytes) Hashtbl.t = Hashtbl.create 500

  let hash    (x,y,_)             = Hashtbl.hash (x,y)
  let equal   (x1,x2,_) (y1,y2,_) = CPA.equal x1 y1 && Flag.equal x2 y2
  let leq     (x1,x2,_) (y1,y2,_) = CPA.leq   x1 y1 && Flag.leq   x2 y2
  let compare (x1,x2,_) (y1,y2,_) =
    match CPA.compare x1 y1 with
    | 0 -> Flag.compare x2 y2
    | x -> x


  (**************************************************************************
   * Initializing my variables
   **************************************************************************)

  let return_varstore = ref dummyFunDec.svar
  let return_varinfo () = !return_varstore
  let return_var () = AD.from_var (return_varinfo ())
  let return_lval (): lval = (Var (return_varinfo ()), NoOffset)

  let heap_var ctx = 
    let info = match (ctx.ask Q.HeapVar) with
      | `Varinfo (`Lifted vinfo) -> vinfo
      | _ -> failwith("Ran without a malloc analysis.") in
    info

  let init () =
    privatization := get_bool "exp.privatization";
    precious_globs := get_list "exp.precious_globs";
    return_varstore := Goblintutil.create_var @@ makeVarinfo false "RETURN" voidType

  (**************************************************************************
   * Abstract evaluation functions
   **************************************************************************)

  let iDtoIdx n =
    match ID.to_int n with
    | None -> IdxDom.top ()
    | Some n -> IdxDom.of_int n

  let unop_ID = function
    | Neg  -> ID.neg
    | BNot -> ID.bitnot
    | LNot -> ID.lognot

  (* Evaluating Cil's unary operators. *)
  let evalunop op typ = function
    | `Int v1 -> `Int (ID.cast_to (Cilfacade.get_ikind typ) (unop_ID op v1))
    | `Bot -> `Bot
    | _ -> VD.top ()

  let binop_ID = function
    | PlusA -> ID.add
    | MinusA -> ID.sub
    | Mult -> ID.mul
    | Div -> ID.div
    | Mod -> ID.rem
    | Lt -> ID.lt
    | Gt -> ID.gt
    | Le -> ID.le
    | Ge -> ID.ge
    | Eq -> ID.eq
    | Ne -> ID.ne
    | BAnd -> ID.bitand
    | BOr -> ID.bitor
    | BXor -> ID.bitxor
    | Shiftlt -> ID.shift_left
    | Shiftrt -> ID.shift_right
    | LAnd -> ID.logand
    | LOr -> ID.logor
    | _ -> (fun x y -> (ID.top ()))

  (* Evaluate binop for two abstract values: *)
  let evalbinop (op: binop) (t1:typ) (a1:value) (t2:typ) (a2:value) (t_ret: typ): value =
    if M.tracing then M.tracel "eval" "evalbinop %a %a %a\n" d_binop op VD.pretty a1 VD.pretty a2;
    (* We define a conversion function for the easy cases when we can just use
     * the integer domain operations. *)
    let bool_top () = ID.(join (of_int 0L) (of_int 1L)) in
    (* An auxiliary function for ptr arithmetic on array values. *)
    let addToAddr n (addr:Addr.t) =
      let typeOffsetOpt o t =
        try
          Some (typeOffset t o)
        with Errormsg.Error ->
          None
      in
      (* adds n to the last offset *)
      let rec addToOffset n (t:typ option) = function
        | `Index (i, `NoOffset) ->
          (* If we have arrived at the last Offset and it is an Index, we add our integer to it *)
          `Index(IdxDom.add i (iDtoIdx n), `NoOffset)
        | `Field (f, `NoOffset) ->
          (* If we have arrived at the last Offset and it is a Field,
           * then check if we're subtracting exactly its offsetof.
           * If so, n cancels out f exactly.
           * This is to better handle container_of hacks. *)
          let n_offset = iDtoIdx n in
          begin match t with
            | Some t ->
              let (f_offset_bits, _) = bitsOffset t (Field (f, NoOffset)) in
              let f_offset = IdxDom.of_int (Int64.of_int (f_offset_bits / 8)) in
              begin match IdxDom.(to_bool (eq f_offset (neg n_offset))) with
                | Some true -> `NoOffset
                | _ -> `Field (f, `Index (n_offset, `NoOffset))
              end
            | None -> `Field (f, `Index (n_offset, `NoOffset))
          end
        | `Index (i, o) ->
          let t' = BatOption.bind t (typeOffsetOpt (Index (integer 0, NoOffset))) in (* actual index value doesn't matter for typeOffset *)
          `Index(i, addToOffset n t' o)
        | `Field (f, o) ->
          let t' = BatOption.bind t (typeOffsetOpt (Field (f, NoOffset))) in
          `Field(f, addToOffset n t' o)
        | `NoOffset -> `Index(iDtoIdx n, `NoOffset)
      in
      let default = function
        | Addr.NullPtr when ID.to_int n = Some 0L -> Addr.NullPtr
        | Addr.SafePtr | Addr.NullPtr when get_bool "exp.ptr-arith-safe" -> Addr.SafePtr
        | _ -> Addr.UnknownPtr
      in
      match Addr.to_var_offset addr with
      | [x, o] -> Addr.from_var_offset (x, addToOffset n (Some x.vtype) o)
      | _ -> default addr
    in
    (* The main function! *)
    match a1,a2 with
    (* For the integer values, we apply the domain operator *)
    | `Int v1, `Int v2 -> `Int (ID.cast_to (Cilfacade.get_ikind t_ret) (binop_ID op v1 v2))
    (* For address +/- value, we try to do some elementary ptr arithmetic *)
    | `Address p, `Int n
    | `Int n, `Address p when op=Eq || op=Ne ->
      `Int (match ID.to_bool n, AD.to_bool p with
          | Some a, Some b -> ID.of_bool (op=Eq && a=b || op=Ne && a<>b)
          | _ -> bool_top ())
    | `Address p, `Int n  -> begin
        match op with
        (* For array indexing e[i] and pointer addition e + i we have: *)
        | IndexPI | PlusPI ->
          `Address (AD.map (addToAddr n) p)
        (* Pointer subtracted by a value (e-i) is very similar *)
        | MinusPI -> let n = ID.neg n in
          `Address (AD.map (addToAddr n) p)
        | Mod -> `Int (ID.top ()) (* we assume that address is actually casted to int first*)
        | _ -> `Address AD.top_ptr
      end
    (* If both are pointer values, we can subtract them and well, we don't
     * bother to find the result in most cases, but it's an integer. *)
    | `Address p1, `Address p2 -> begin
        let eq x y = if AD.is_definite x && AD.is_definite y then Some (AD.Addr.equal (AD.choose x) (AD.choose y)) else None in
        match op with
        (* TODO use ID.of_incl_list [0; 1] for all comparisons *)
        | MinusPP ->
          (* when subtracting pointers to arrays, per 6.5.6 of C-standard if we subtract two pointers to the same array, the difference *)
          (* between them is the difference in subscript *)
          begin
            let rec calculateDiffFromOffset x y =
              match x, y with
              | `Field ((xf:Cil.fieldinfo), xo), `Field((yf:Cil.fieldinfo), yo)
                when  xf.floc = yf.floc && xf.fname = yf.fname && Cil.typeSig xf.ftype = Cil.typeSig yf.ftype && xf.fbitfield = yf.fbitfield && xf.fattr = yf.fattr ->
                calculateDiffFromOffset xo yo
              | `Index (i, `NoOffset), `Index(j, `NoOffset) ->
                begin
                  let diff = ValueDomain.IndexDomain.sub i j in
                  match ValueDomain.IndexDomain.to_int diff with
                  | Some z -> `Int(ID.of_int z)
                  | _ -> `Int (ID.top ())
                end
              | `Index (xi, xo), `Index(yi, yo) when xi = yi ->
                calculateDiffFromOffset xo yo
              | _ -> `Int (ID.top ())
            in
            if AD.is_definite p1 && AD.is_definite p2 then
              match Addr.to_var_offset (AD.choose p1), Addr.to_var_offset (AD.choose p2) with
              | [x, xo], [y, yo] when x.vid = y.vid ->
                calculateDiffFromOffset xo yo
              | _ ->
                `Int (ID.top ())
            else
              `Int (ID.top ())
          end
        | Eq -> `Int (if AD.is_bot (AD.meet p1 p2) then ID.of_int 0L else match eq p1 p2 with Some x when x -> ID.of_int 1L | _ -> bool_top ())
        | Ne -> `Int (if AD.is_bot (AD.meet p1 p2) then ID.of_int 1L else match eq p1 p2 with Some x when x -> ID.of_int 0L | _ -> bool_top ())
        | _ -> VD.top ()
      end
    (* For other values, we just give up! *)
    | `Bot, _ -> `Bot
    | _, `Bot -> `Bot
    | _ -> VD.top ()

  (* Auxiliary function to append an additional offset to a given offset. *)
  let rec add_offset ofs add =
    match ofs with
    | `NoOffset -> add
    | `Field (fld, `NoOffset) -> `Field (fld, add)
    | `Field (fld, ofs) -> `Field (fld, add_offset ofs add)
    | `Index (exp, `NoOffset) -> `Index (exp, add)
    | `Index (exp, ofs) -> `Index (exp, add_offset ofs add)

  (* We need the previous function with the varinfo carried along, so we can
   * map it on the address sets. *)
  let add_offset_varinfo add ad =
    match Addr.to_var_offset ad with
    | [x,ofs] -> Addr.from_var_offset (x, add_offset ofs add)
    | _ -> ad

  (* evaluate value using our "query functions" *)
  let eval_rv_pre (ask: Q.ask) exp pr =
    let binop op e1 e2 =
      let equality () =
        match ask (Q.ExpEq (e1,e2)) with
        | `Bool x ->
          if M.tracing then M.tracel "query" "ExpEq (%a, %a) = %b\n" d_exp e1 d_exp e2 x;
          Some x
        | _ -> None
      in
      let ptrdiff_ikind = match !ptrdiffType with TInt (ik,_) -> ik | _ -> assert false in
      match op with
      | MinusA when equality () = Some true ->
        let ik = Cilfacade.get_ikind (Cil.typeOf exp) in
        Some (`Int (ID.cast_to ik @@ ID.of_int 0L))
      | MinusPI
      | MinusPP when equality () = Some true -> Some (`Int (ID.of_int 0L))
      | MinusPI
      | MinusPP when equality () = Some false -> Some (`Int (ID.of_excl_list ptrdiff_ikind [0L]))
      | Le
      | Ge when equality () = Some true -> Some (`Int (ID.of_bool true))
      | Lt
      | Gt when equality () = Some true -> Some (`Int (ID.of_bool false))
      | Eq -> (match equality () with Some tv -> Some (`Int (ID.of_bool tv)) | None -> None)
      | Ne -> (match equality () with Some tv -> Some (`Int (ID.of_bool (not tv))) | None -> None)
      | _ -> None
    in
    match exp with
    | BinOp (op,arg1,arg2,_) -> binop op arg1 arg2
    | _ -> None


  (**************************************************************************
   * State functions
   **************************************************************************)

  let globalize ?(privates=false) a (cpa,fl,dep): cpa * glob_diff  =
    (* For each global variable, we create the diff *)
    let add_var (v: varinfo) (value) (cpa,acc) =
      if M.tracing then M.traceli "globalize" ~var:v.vname "Tracing for %s\n" v.vname;
      let res =
        if is_global a v && ((privates && not (is_precious_glob v)) || not (is_private a (cpa,fl,dep) v)) then begin
          if M.tracing then M.tracec "globalize" "Publishing its value: %a\n" VD.pretty value;
          (CPA.remove v cpa, (v,value) :: acc)
        end else
          (cpa,acc)
      in
      if M.tracing then M.traceu "globalize" "Done!\n";
      res
    in
    (* We fold over the local state, and collect the globals *)
    CPA.fold add_var cpa (cpa, [])

  let sync' privates ctx: D.t * glob_diff =
    let cpa,fl, dep = ctx.local in
    let privates = privates || (!GU.earlyglobs && not (Flag.is_multi fl)) in
    let cpa, diff = if !GU.earlyglobs || Flag.is_multi fl then globalize ~privates:privates ctx.ask ctx.local else (cpa,[]) in
    (cpa,fl, dep), diff

  let sync = sync' false

  let publish_all ctx =
    let cpa,fl,dep = ctx.local in
    let ctx_mul = swap_st ctx (cpa, Flag.get_multi (), dep) in
    List.iter (fun ((x,d)) -> ctx.sideg x d) (snd (sync' true ctx_mul))

  (** [get st addr] returns the value corresponding to [addr] in [st]
   *  adding proper dependencies.
   *  For the exp argument it is always ok to put None. This means not using precise information about
   *  which part of an array is involved.  *)
  let rec get ?(full=false) a (gs: glob_fun) (st,fl,dep: store) (addrs:address) (exp:exp option): value =
    let firstvar = if M.tracing then try (List.hd (AD.to_var_may addrs)).vname with _ -> "" else "" in
    let get_global x = gs x in
    if M.tracing then M.traceli "get" ~var:firstvar "Address: %a\nState: %a\n" AD.pretty addrs CPA.pretty st;
    (* Finding a single varinfo*offset pair *)
    let res =
      let f_addr (x, offs) =
        (* get hold of the variable value, either from local or global state *)
        let var = if (!GU.earlyglobs || Flag.is_multi fl) && is_global a x then
            match CPA.find x st with
            | `Bot -> (if M.tracing then M.tracec "get" "Using global invariant.\n"; get_global x)
            | x -> (if M.tracing then M.tracec "get" "Using privatized version.\n"; x)
          else begin
            if M.tracing then M.tracec "get" "Singlethreaded mode.\n";
            CPA.find x st
          end
        in

        let v = VD.eval_offset a (fun x -> get a gs (st,fl,dep) x exp) var offs exp (Some (Var x, Offs.to_cil_offset offs)) in
        if M.tracing then M.tracec "get" "var = %a, %a = %a\n" VD.pretty var AD.pretty (AD.from_var_offset (x, offs)) VD.pretty v;
        if full then v else match v with
          | `Blob (c,s,_) -> c
          | x -> x
      in
      let f x =
        match Addr.to_var_offset x with
        | [x] -> f_addr x                    (* normal reference *)
        | _ when x = Addr.NullPtr -> VD.bot () (* null pointer *)
        | _ -> `Int (ID.cast_to IChar (ID.top ()))       (* string pointer *)
      in
      (* We form the collecting function by joining *)
      let f x a = VD.join (f x) a in
      (* Finally we join over all the addresses in the set. If any of the
       * addresses is a topped value, joining will fail. *)
      try AD.fold f addrs (VD.bot ()) with SetDomain.Unsupported _ -> VD.top ()
    in
    if M.tracing then M.traceu "get" "Result: %a\n" VD.pretty res;
    res

  let is_always_unknown variable = variable.vstorage = Extern || Ciltools.is_volatile_tp variable.vtype


  (**************************************************************************
   * Auxiliary functions for function calls
   **************************************************************************)

  (* The normal haskell zip that throws no exception *)
  let rec zip x y = match x,y with
    | (x::xs), (y::ys) -> (x,y) :: zip xs ys
    | _ -> []

  (* From a list of values, presumably arguments to a function, simply extract
   * the pointer arguments. *)
  let get_ptrs (vals: value list): address list =
    let f x acc = match x with
      | `Address adrs when AD.is_top adrs ->
        M.warn_each "Unknown address given as function argument"; acc
      | `Address adrs when AD.to_var_may adrs = [] -> acc
      | `Address adrs ->
        let typ = AD.get_type adrs in
        if isFunctionType typ then acc else adrs :: acc
      | `Top -> M.warn_each "Unknown value type given as function argument"; acc
      | _ -> acc
    in
    List.fold_right f vals []

  (* Get the list of addresses accessable immediately from a given address, thus
   * all pointers within a structure should be considered, but we don't follow
   * pointers. We return a flattend representation, thus simply an address (set). *)
  let reachable_from_address (ask: Q.ask) (gs:glob_fun) st (adr: address): address =
    if M.tracing then M.tracei "reachability" "Checking for %a\n" AD.pretty adr;
    let empty = AD.empty () in
    let rec reachable_from_value (value: value) =
      if M.tracing then M.trace "reachability" "Checking value %a\n" VD.pretty value;
      match value with
      | `Top ->
        let typ = AD.get_type adr in
        let warning = "Unknown value in " ^ AD.short 40 adr ^ " could be an escaped pointer address!" in
        if ValueDomain.Compound.is_immediate_type typ then () else M.warn_each warning; empty
      | `Bot -> (*M.debug "A bottom value when computing reachable addresses!";*) empty
      | `Address adrs when AD.is_top adrs ->
        let warning = "Unknown address in " ^ AD.short 40 adr ^ " has escaped." in
        M.warn_each warning; empty
      (* The main thing is to track where pointers go: *)
      | `Address adrs -> adrs
      (* Unions are easy, I just ingore the type info. *)
      | `Union (t,e) -> reachable_from_value e
      (* For arrays, we ask to read from an unknown index, this will cause it
       * join all its values. *)
      | `Array a -> reachable_from_value (ValueDomain.CArrays.get ask a (ExpDomain.top (), ValueDomain.ArrIdxDomain.top ()))
      | `Blob (e,_,_) -> reachable_from_value e
      | `List e -> reachable_from_value (`Address (ValueDomain.Lists.entry_rand e))
      | `Struct s -> ValueDomain.Structs.fold (fun k v acc -> AD.join (reachable_from_value v) acc) s empty
      | `Int _ -> empty
    in
    let res = reachable_from_value (get ask gs st adr None) in
    if M.tracing then M.traceu "reachability" "Reachable addresses: %a\n" AD.pretty res;
    res

  (* The code for getting the variables reachable from the list of parameters.
   * This section is very confusing, because I use the same construct, a set of
   * addresses, as both AD elements abstracting individual (ambiguous) addresses
   * and the workset of visited addresses. *)
  let reachable_vars (ask: Q.ask) (args: address list) (gs:glob_fun) (st: store): address list =
    if M.tracing then M.traceli "reachability" "Checking reachable arguments from [%a]!\n" (d_list ", " AD.pretty) args;
    let empty = AD.empty () in
    (* We begin looking at the parameters: *)
    let argset = List.fold_right (AD.join) args empty in
    let workset = ref argset in
    (* And we keep a set of already visited variables *)
    let visited = ref empty in
    while not (AD.is_empty !workset) do
      visited := AD.union !visited !workset;
      (* ok, let's visit all the variables in the workset and collect the new variables *)
      let visit_and_collect var (acc: address): address =
        let var = AD.singleton var in (* Very bad hack! Pathetic really! *)
        AD.union (reachable_from_address ask gs st var) acc in
      let collected = AD.fold visit_and_collect !workset empty in
      (* And here we remove the already visited variables *)
      workset := AD.diff collected !visited
    done;
    (* Return the list of elements that have been visited. *)
    if M.tracing then M.traceu "reachability" "All reachable vars: %a\n" AD.pretty !visited;
    List.map AD.singleton (AD.elements !visited)

  let drop_non_ptrs (st:CPA.t) : CPA.t =
    if CPA.is_top st then st else
      let rec replace_val = function
        | `Address _ as v -> v
        | `Blob (v,s,o) ->
          begin match replace_val v with
            | `Blob (`Top,_,_)
            | `Top -> `Top
            | t -> `Blob (t,s,o)
          end
        | `Struct s ->
          let one_field fl vl st =
            match replace_val vl with
            | `Top -> st
            | v    -> ValueDomain.Structs.replace st fl v
          in
          `Struct (ValueDomain.Structs.fold one_field (ValueDomain.Structs.top ()) s)
        | _ -> `Top
      in
      CPA.map replace_val st

  let drop_ints (st:CPA.t) : CPA.t =
    if CPA.is_top st then st else
      let rec replace_val = function
        | `Int _       -> `Top
        | `Array n     -> `Array (ValueDomain.CArrays.map replace_val n)
        | `Struct n    -> `Struct (ValueDomain.Structs.map replace_val n)
        | `Union (f,v) -> `Union (f,replace_val v)
        | `Blob (n,s,o)  -> `Blob (replace_val n,s,o)
        | `Address x -> `Address (ValueDomain.AD.map ValueDomain.Addr.drop_ints x)
        | x -> x
      in
      CPA.map replace_val st

  let drop_interval32 = CPA.map (function `Int x -> `Int (ID.no_interval32 x) | x -> x)

  let context (cpa,fl,dep) =
    let f t f (cpa,fl,dep) = if t then f cpa, fl, dep else cpa, fl, dep in
    (cpa,fl,dep) |>
    f !GU.earlyglobs (CPA.filter (fun k v -> not (V.is_global k) || is_precious_glob k))
    %> f (get_bool "exp.addr-context") drop_non_ptrs
    %> f (get_bool "exp.no-int-context") drop_ints
    %> f (get_bool "exp.no-interval32-context") drop_interval32

  let context_cpa (cpa,fl,dep) = fst_triple @@ context (cpa,fl,dep)

  let convertToQueryLval x =
    let rec offsNormal o =
      let toInt i =
        match IdxDom.to_int i with
        | Some x -> Const (CInt64 (x,IInt, None))
        | _ -> mkCast (Const (CStr "unknown")) intType

      in
      match o with
      | `NoOffset -> `NoOffset
      | `Field (f,o) -> `Field (f,offsNormal o)
      | `Index (i,o) -> `Index (toInt i,offsNormal o)
    in
    match x with
    | ValueDomain.AD.Addr.Addr (v,o) ->[v,offsNormal o]
    | _ -> []

  let addrToLvalSet a =
    let add x y = Q.LS.add y x in
    try
      AD.fold (fun e c -> List.fold_left add c (convertToQueryLval e)) a (Q.LS.empty ())
    with SetDomain.Unsupported _ -> Q.LS.top ()

  let reachable_top_pointers_types ctx (ps: AD.t) : Queries.TS.t =
    let module TS = Queries.TS in
    let empty = AD.empty () in
    let reachable_from_address (adr: address) =
      let with_type t = function
        | (ad,ts,true) ->
          begin match unrollType t with
            | TPtr (p,_) ->
              (ad, TS.add (unrollType p) ts, false)
            | _ ->
              (ad, ts, false)
          end
        | x -> x
      in
      let with_field (a,t,b) = function
        | `Top -> (AD.empty (), TS.top (), false)
        | `Bot -> (a,t,false)
        | `Lifted f -> with_type f.ftype (a,t,b)
      in
      let rec reachable_from_value (value: value) =
        match value with
        | `Top -> (empty, TS.top (), true)
        | `Bot -> (empty, TS.bot (), false)
        | `Address adrs when AD.is_top adrs -> (empty,TS.bot (), true)
        | `Address adrs -> (adrs,TS.bot (), AD.has_unknown adrs)
        | `Union (t,e) -> with_field (reachable_from_value e) t
        | `Array a -> reachable_from_value (ValueDomain.CArrays.get ctx.ask a (ExpDomain.top(), ValueDomain.ArrIdxDomain.top ()))
        | `Blob (e,_,_) -> reachable_from_value e
        | `List e -> reachable_from_value (`Address (ValueDomain.Lists.entry_rand e))
        | `Struct s ->
          let join_tr (a1,t1,_) (a2,t2,_) = AD.join a1 a2, TS.join t1 t2, false in
          let f k v =
            join_tr (with_type k.ftype (reachable_from_value v))
          in
          ValueDomain.Structs.fold f s (empty, TS.bot (), false)
        | `Int _ -> (empty, TS.bot (), false)
      in
      reachable_from_value (get ctx.ask ctx.global ctx.local adr None)
    in
    let visited = ref empty in
    let work = ref ps in
    let collected = ref (TS.empty ()) in
    while not (AD.is_empty !work) do
      let next = ref empty in
      let do_one a =
        let (x,y,_) = reachable_from_address (AD.singleton a) in
        collected := TS.union !collected y;
        next := AD.union !next x
      in
      if not (AD.is_top !work) then
        AD.iter do_one !work;
      visited := AD.union !visited !work;
      work := AD.diff !next !visited
    done;
    !collected

  (* The evaluation function as mutually recursive eval_lv & eval_rv *)
  let rec eval_rv (a: Q.ask) (gs:glob_fun) (st: store) (exp:exp): value =
    let rec do_offs def = function (* for types that only have one value *)
      | Field (fd, offs) -> begin
          match Goblintutil.is_blessed (TComp (fd.fcomp, [])) with
          | Some v -> do_offs (`Address (AD.singleton (Addr.from_var_offset (v,convert_offset a gs st (Field (fd, offs)))))) offs
          | None -> do_offs def offs
        end
      | Index (_, offs) -> do_offs def offs
      | NoOffset -> def
    in
    (* we have a special expression that should evaluate to top ... *)
    if exp = MyCFG.unknown_exp then VD.top () else
      (* First we try with query functions --- these are currently more precise.
       * Ideally we would meet both values, but we fear types might not match. (bottom) *)
      match eval_rv_pre a exp st with
      | Some x -> x
      | None ->
        (* query functions were no help ... now try with values*)
        match constFold true exp with
        (* Integer literals *)
        (* seems like constFold already converts CChr to CInt64 *)
        | Const (CChr x) -> eval_rv a gs st (Const (charConstToInt x)) (* char becomes int, see Cil doc/ISO C 6.4.4.4.10 *)
        | Const (CInt64 (num,typ,str)) ->
          (match str with Some x -> M.tracel "casto" "CInt64 (%s, %a, %s)\n" (Int64.to_string num) d_ikind typ x | None -> ());
          `Int (ID.cast_to typ (ID.of_int num))
        (* String literals *)
        | Const (CStr x) -> `Address (AD.from_string x) (* normal 8-bit strings, type: char* *)
        | Const (CWStr xs as c) -> (* wide character strings, type: wchar_t* *)
          let x = Pretty.sprint 80 (d_const () c) in (* escapes, see impl. of d_const in cil.ml *)
          let x = String.sub x 2 (String.length x - 3) in (* remove surrounding quotes: L"foo" -> foo *)
          `Address (AD.from_string x) (* `Address (AD.str_ptr ()) *)
        (* Variables and address expressions *)
        | Lval ((Var v, ofs) as b) ->
          let t = typeOfLval b in
          let p = eval_lv a gs st b in
          let v = get a gs st p (Some exp) in
          let v' = VD.cast t v in
          M.tracel "cast" "Var: cast %a to %a = %a!\n" VD.pretty v d_type t VD.pretty v';
          let v' = do_offs v' ofs in
          v'
        (*| Lval (Mem e, ofs) -> do_offs (get a gs st (eval_lv a gs st (Mem e, ofs))) ofs*)
        | Lval (Mem e, ofs) ->
          (*M.tracel "cast" "Deref: lval: %a\n" d_plainlval lv;*)
          let rec contains_vla (t:typ) = match t with
            | TPtr (t, _) -> contains_vla t
            | TArray(t, None, args) -> true
            | TArray(t, Some exp, args) when isConstant exp -> contains_vla t
            | TArray(t, Some exp, args) -> true
            | _ -> false
          in
          let b = Mem e, NoOffset in (* base pointer *)
          let t = typeOfLval b in (* static type of base *)
          let p = eval_lv a gs st b in (* abstract base addresses *)
          let v = (* abstract base value *)
            let open Addr in
            (* pre VLA: *)
            (* let cast_ok = function Addr a -> sizeOf t <= sizeOf (get_type_addr a) | _ -> false in *)
            let cast_ok = function
              | Addr a ->
                begin
                  match Cil.isInteger (sizeOf t), Cil.isInteger (sizeOf (get_type_addr a)) with
                  | Some i1, Some i2 -> Int64.compare i1 i2 <= 0
                  | _ ->
                    if contains_vla t || contains_vla (get_type_addr a) then
                      begin
                        (* TODO: Is this ok? *)
                        M.warn "Casting involving a VLA is assumed to work";
                        true
                      end
                    else
                      false
                end
              | _ -> false
            in
            if AD.for_all cast_ok p then
              get a gs st p (Some exp)  (* downcasts are safe *)
            else
              VD.top () (* upcasts not! *)
          in
          let v' = VD.cast t v in (* cast to the expected type (the abstract type might be something other than t since we don't change addresses upon casts!) *)
          M.tracel "cast" "Ptr-Deref: cast %a to %a = %a!\n" VD.pretty v d_type t VD.pretty v';
          let v' = VD.eval_offset a (fun x -> get a gs st x (Some exp)) v' (convert_offset a gs st ofs) (Some exp) None in (* handle offset *)
          let v' = do_offs v' ofs in (* handle blessed fields? *)
          v'
        (* Binary operators *)
        (* Eq/Ne when both values are equal and casted to the same type *)
        | BinOp (op, (CastE (t1, e1) as c1), (CastE (t2, e2) as c2), typ) when typeSig t1 = typeSig t2 && (op = Eq || op = Ne) ->
          let a1 = eval_rv a gs st e1 in
          let a2 = eval_rv a gs st e2 in
          let both_arith_type = isArithmeticType (typeOf e1) && isArithmeticType (typeOf e2) in
          let is_safe = VD.equal a1 a2 || VD.is_safe_cast t1 (typeOf e1) && VD.is_safe_cast t2 (typeOf e2) && not both_arith_type in
          M.tracel "cast" "remove cast on both sides for %a? -> %b\n" d_exp exp is_safe;
          if is_safe then (* we can ignore the casts if the values are equal anyway, or if the casts can't change the value *)
            eval_rv a gs st (BinOp (op, e1, e2, typ))
          else
            let a1 = eval_rv a gs st c1 in
            let a2 = eval_rv a gs st c2 in
            evalbinop op t1 a1 t2 a2 typ
        | BinOp (op,arg1,arg2,typ) ->
          let a1 = eval_rv a gs st arg1 in
          let a2 = eval_rv a gs st arg2 in
          let t1 = typeOf arg1 in
          let t2 = typeOf arg2 in
          evalbinop op t1 a1 t2 a2 typ
        (* Unary operators *)
        | UnOp (op,arg1,typ) ->
          let a1 = eval_rv a gs st arg1 in
          evalunop op typ a1
        (* The &-operator: we create the address abstract element *)
        | AddrOf lval -> `Address (eval_lv a gs st lval)
        (* CIL's very nice implicit conversion of an array name [a] to a pointer
         * to its first element [&a[0]]. *)
        | StartOf lval ->
          let array_ofs = `Index (IdxDom.of_int 0L, `NoOffset) in
          let array_start ad =
            match Addr.to_var_offset ad with
            | [x, offs] -> Addr.from_var_offset (x, add_offset offs array_ofs)
            | _ -> ad
          in
          `Address (AD.map array_start (eval_lv a gs st lval))
        | CastE (t, Const (CStr x)) -> (* VD.top () *) eval_rv a gs st (Const (CStr x)) (* TODO safe? *)
        | CastE  (t, exp) ->
          let v = eval_rv a gs st exp in
          VD.cast ~torg:(typeOf exp) t v
        | _ -> VD.top ()
  (* A hackish evaluation of expressions that should immediately yield an
   * address, e.g. when calling functions. *)
  and eval_fv a (gs:glob_fun) st (exp:exp): AD.t =
    match exp with
    | Lval lval -> eval_lv a gs st lval
    | _ -> eval_tv a gs st exp
  (* Used also for thread creation: *)
  and eval_tv a (gs:glob_fun) st (exp:exp): AD.t =
    match (eval_rv a gs st exp) with
    | `Address x -> x
    | _          -> M.bailwith "Problems evaluating expression to function calls!"
  and eval_int a gs st exp =
    match eval_rv a gs st exp with
    | `Int x -> x
    | _ -> ID.top ()
  (* A function to convert the offset to our abstract representation of
   * offsets, i.e.  evaluate the index expression to the integer domain. *)
  and convert_offset a (gs:glob_fun) (st: store) (ofs: offset) =
    match ofs with
    | NoOffset -> `NoOffset
    | Field (fld, ofs) -> `Field (fld, convert_offset a gs st ofs)
    | Index (exp, ofs) ->
      let exp_rv = eval_rv a gs st exp in
      match exp_rv with
      | `Int i -> `Index (iDtoIdx i, convert_offset a gs st ofs)
      | `Top   -> `Index (IdxDom.top (), convert_offset a gs st ofs)
      | `Bot -> `Index (IdxDom.bot (), convert_offset a gs st ofs)
      | _ -> M.bailwith "Index not an integer value"
  (* Evaluation of lvalues to our abstract address domain. *)
  and eval_lv (a: Q.ask) (gs:glob_fun) st (lval:lval): AD.t =
    let rec do_offs def = function
      | Field (fd, offs) -> begin
          match Goblintutil.is_blessed (TComp (fd.fcomp, [])) with
          | Some v -> do_offs (AD.singleton (Addr.from_var_offset (v,convert_offset a gs st (Field (fd, offs))))) offs
          | None -> do_offs def offs
        end
      | Index (_, offs) -> do_offs def offs
      | NoOffset -> def
    in
    match lval with
    | Var x, NoOffset when (not x.vglob) && Goblintutil.is_blessed x.vtype<> None ->
      begin match Goblintutil.is_blessed x.vtype with
        | Some v -> AD.singleton (Addr.from_var v)
        | _ ->  AD.singleton (Addr.from_var_offset (x, convert_offset a gs st NoOffset))
      end
    (* The simpler case with an explicit variable, e.g. for [x.field] we just
     * create the address { (x,field) } *)
    | Var x, ofs ->
      if x.vglob
      then AD.singleton (Addr.from_var_offset (x, convert_offset a gs st ofs))
      else do_offs (AD.singleton (Addr.from_var_offset (x, convert_offset a gs st ofs))) ofs
    (* The more complicated case when [exp = & x.field] and we are asked to
     * evaluate [(\*exp).subfield]. We first evaluate [exp] to { (x,field) }
     * and then add the subfield to it: { (x,field.subfield) }. *)
    | Mem n, ofs -> begin
        match (eval_rv a gs st n) with
        | `Address adr -> do_offs (AD.map (add_offset_varinfo (convert_offset a gs st ofs)) adr) ofs
        | `Bot -> AD.bot ()
        | _ ->  let str = Pretty.sprint ~width:80 (Pretty.dprintf "%a " d_lval lval) in
          M.debug ("Failed evaluating "^str^" to lvalue"); do_offs AD.unknown_ptr ofs
      end

  (* run eval_rv from above and keep a result that is bottom *)
  (* this is needed for global variables *)
  let eval_rv_keep_bot = eval_rv

  (* run eval_rv from above, but change bot to top to be sound for programs with undefined behavior. *)
  (* Previously we only gave sound results for programs without undefined behavior, so yielding bot for accessing an uninitialized array was considered ok. Now only [invariant] can yield bot/Deadcode if the condition is known to be false but evaluating an expression should not be bot. *)
  let eval_rv (a: Q.ask) (gs:glob_fun) (st: store) (exp:exp): value =
    try
      let r = eval_rv a gs st exp in
      if M.tracing then M.tracel "eval" "eval_rv %a = %a\n" d_exp exp VD.pretty r;
      if VD.is_bot r then ValueDomain.Compound.top_value2 (typeOf exp) else r
    with IntDomain.ArithmeticOnIntegerBot _ ->
    ValueDomain.Compound.top_value2 (typeOf exp)

  (* Evaluate an expression containing only locals. This is needed for smart joining the partitioned arrays where ctx is not accessible. *)
  (* This will yield `Top for expressions containing any access to globals, and does not make use of the query system. *)
  (* Wherever possible, don't use this but the query system or normal eval_rv instead. *)
  let eval_exp x (exp:exp):int64 option =
    (* Since ctx is not available here, we need to make some adjustments *)
    let knownothing = fun _ -> `Top in (* our version of ask *)
    let gs = fun _ -> `Top in (* the expression is guaranteed to not contain globals *)
    match (eval_rv knownothing gs x exp) with
    | `Int x -> ValueDomain.ID.to_int x
    | _ -> None

  let eval_funvar ctx fval: varinfo list =
    try
      let fp = eval_fv ctx.ask ctx.global ctx.local fval in
      if AD.mem Addr.UnknownPtr fp then begin
        M.warn_each ("Function pointer " ^ sprint d_exp fval ^ " may contain unknown functions.");
        dummyFunDec.svar :: AD.to_var_may fp
      end else
        AD.to_var_may fp
    with SetDomain.Unsupported _ ->
      M.warn_each ("Unknown call to function " ^ sprint d_exp fval ^ ".");
      [dummyFunDec.svar]

  (* interpreter end *)

  let query ctx (q:Q.t) =
    match q with
    (* | Q.IsPublic _ ->
       `Bool (BaseDomain.Flag.is_multi (snd ctx.local)) *)
    | Q.EvalFunvar e ->
      begin
        let fs = eval_funvar ctx e in
        (*          Messages.report ("Base: I should know it! "^string_of_int (List.length fs));*)
        `LvalSet (List.fold_left (fun xs v -> Q.LS.add (v,`NoOffset) xs) (Q.LS.empty ()) fs)
      end
    | Q.EvalInt e -> begin
        match eval_rv ctx.ask ctx.global ctx.local e with
        | `Int i when ID.is_int i -> `Int (Option.get (ID.to_int i))
        | `Bot   -> `Bot
        | v      -> M.warn ("Query function answered " ^ (VD.short 20 v)); `Top
      end
    | Q.EvalLength e -> begin
        match eval_rv ctx.ask ctx.global ctx.local e with
        | `Address a ->
          let slen = List.map String.length (AD.to_string a) in
          let lenOf = function
            | TArray (_, l, _) -> (try Some (lenOfArray l) with _ -> None)
            | _ -> None
          in
          let alen = List.filter_map (fun v -> lenOf v.vtype) (AD.to_var_may a) in
          let d = List.fold_left ID.join (ID.bot ()) (List.map (ID.of_int%Int64.of_int) (slen @ alen)) in
          (* ignore @@ printf "EvalLength %a = %a\n" d_exp e ID.pretty d; *)
          (match ID.to_int d with Some i -> `Int i | None -> `Top)
        | `Bot -> `Bot
        | _ -> `Top
      end
    | Q.BlobSize e -> begin
        let p = eval_rv ctx.ask ctx.global ctx.local e in
        (* ignore @@ printf "BlobSize %a MayPointTo %a\n" d_plainexp e VD.pretty p; *)
        match p with
        | `Address a ->
          let r = get ~full:true ctx.ask ctx.global ctx.local a  None in
          (* ignore @@ printf "BlobSize %a = %a\n" d_plainexp e VD.pretty r; *)
          (match r with
           | `Blob (_,s,_) -> (match ID.to_int s with Some i -> `Int i | None -> `Top)
           | _ -> `Top)
        | _ -> `Top
      end
    | Q.MayPointTo e -> begin
        match eval_rv ctx.ask ctx.global ctx.local e with
        | `Address a ->
          let s = addrToLvalSet a in
          if AD.mem Addr.UnknownPtr a
          then `LvalSet (Q.LS.add (dummyFunDec.svar, `NoOffset) s)
          else `LvalSet s
        | `Bot -> `Bot
        | _ -> `Top
      end
    | Q.ReachableFrom e -> begin
        match eval_rv ctx.ask ctx.global ctx.local e with
        | `Top -> `Top
        | `Bot -> `Bot
        | `Address a when AD.is_top a || AD.mem Addr.UnknownPtr a ->
          `LvalSet (Q.LS.top ())
        | `Address a ->
          let xs = List.map addrToLvalSet (reachable_vars ctx.ask [a] ctx.global ctx.local) in
          let addrs = List.fold_left (Q.LS.join) (Q.LS.empty ()) xs in
          `LvalSet addrs
        | _ -> `LvalSet (Q.LS.empty ())
      end
    | Q.ReachableUkTypes e -> begin
        match eval_rv ctx.ask ctx.global ctx.local e with
        | `Top -> `Top
        | `Bot -> `Bot
        | `Address a when AD.is_top a || AD.mem Addr.UnknownPtr a ->
          `TypeSet (Q.TS.top ())
        | `Address a ->
          `TypeSet (reachable_top_pointers_types ctx a)
        | _ -> `TypeSet (Q.TS.empty ())
      end
    | Q.SingleThreaded -> `Bool (Q.BD.of_bool (not (Flag.is_multi (get_fl ctx.local))))
    | Q.EvalStr e -> begin
        match eval_rv ctx.ask ctx.global ctx.local e with
        (* exactly one string in the set (works for assignments of string constants) *)
        | `Address a when List.length (AD.to_string a) = 1 -> (* exactly one string *)
          `Str (List.hd (AD.to_string a))
        (* check if we have an array of chars that form a string *)
        (* TODO return may-points-to-set of strings *)
        | `Address a when List.length (AD.to_string a) > 1 -> (* oh oh *)
          M.debug_each @@ "EvalStr (" ^ sprint d_exp e ^ ") returned " ^ AD.short 80 a;
          `Top
        | `Address a when List.length (AD.to_var_may a) = 1 -> (* some other address *)
          (* Cil.varinfo * (AD.Addr.field, AD.Addr.idx) Lval.offs *)
          (* ignore @@ printf "EvalStr `Address: %a -> %s (must %i, may %i)\n" d_plainexp e (VD.short 80 (`Address a)) (List.length @@ AD.to_var_must a) (List.length @@ AD.to_var_may a); *)
          begin match unrollType (typeOf e) with
            | TPtr(TInt(IChar, _), _) ->
              let v, offs = Q.LS.choose @@ addrToLvalSet a in
              let ciloffs = Lval.CilLval.to_ciloffs offs in
              let lval = Var v, ciloffs in
              (try `Str (Bytes.to_string (Hashtbl.find char_array lval))
               with Not_found -> `Top)
            | _ -> (* what about ISChar and IUChar? *)
              (* ignore @@ printf "Type %a\n" d_plaintype t; *)
              `Top
          end
        | x ->
          (* ignore @@ printf "EvalStr Unknown: %a -> %s\n" d_plainexp e (VD.short 80 x); *)
          `Top
      end
    | Q.MustBeEqual (e1, e2) -> begin
        let e1_val = eval_rv ctx.ask ctx.global ctx.local e1 in
        let e2_val = eval_rv ctx.ask ctx.global ctx.local e2 in
        match e1_val, e2_val with
        | `Int i1, `Int i2 -> begin
            match ID.to_int i1, ID.to_int i2 with
            | Some i1', Some i2' when i1' = i2' -> `Bool(true)
            | _ -> Q.Result.top ()
            end
        | _ -> Q.Result.top ()
      end
    | Q.MayBeEqual (e1, e2) -> begin
        (* Printf.printf "---------------------->  may equality check for %s and %s \n" (ExpDomain.short 20 (`Lifted e1)) (ExpDomain.short 20 (`Lifted e2)); *)
        let e1_val = eval_rv ctx.ask ctx.global ctx.local e1 in
        let e2_val = eval_rv ctx.ask ctx.global ctx.local e2 in
        match e1_val, e2_val with
        | `Int i1, `Int i2 -> begin
            (* This should behave like == and also work on different int types, hence the cast (just like with == in C) *)
            let e1_ik = Cilfacade.get_ikind (Cil.typeOf e1) in
            let e2_ik = Cilfacade.get_ikind (Cil.typeOf e2) in
            let ik= Cil.commonIntKind e1_ik e2_ik in
            if ID.is_bot (ID.meet (ID.cast_to ik i1) (ID.cast_to ik i2)) then
              begin
                (* Printf.printf "----------------------> NOPE may equality check for %s and %s \n" (ExpDomain.short 20 (`Lifted e1)) (ExpDomain.short 20 (`Lifted e2)); *)
                `Bool(false)
              end
            else Q.Result.top ()
          end
        | _ -> Q.Result.top ()
      end
    | Q.MayBeLess (e1, e2) -> begin
        (* Printf.printf "----------------------> may check for %s < %s \n" (ExpDomain.short 20 (`Lifted e1)) (ExpDomain.short 20 (`Lifted e2)); *)
        let e1_val = eval_rv ctx.ask ctx.global ctx.local e1 in
        let e2_val = eval_rv ctx.ask ctx.global ctx.local e2 in
        match e1_val, e2_val with
        | `Int i1, `Int i2 -> begin
            match (ID.minimal i1), (ID.maximal i2) with
            | Some i1', Some i2' ->
              if i1' >= i2' then
                begin
                  (* Printf.printf "----------------------> NOPE may check for %s < %s \n" (ExpDomain.short 20 (`Lifted e1)) (ExpDomain.short 20 (`Lifted e2)); *)
                  `Bool(false)
                end
              else Q.Result.top ()
            | _ -> Q.Result.top ()
          end
        | _ -> Q.Result.top ()
      end
    | _ -> Q.Result.top ()

  let update_variable variable value state =
    if ((get_bool "exp.volatiles_are_top") && (is_always_unknown variable)) then
      CPA.add variable (VD.top ()) state
    else
      CPA.add variable value state

  (** Add dependencies between a value and the expression it (or any of its contents) are partitioned by *)
  let add_partitioning_dependencies (x:varinfo) (value:VD.t) (st,fl,dep:store):store =
    let add_one_dep (array:varinfo) (var:varinfo) dep =
      let vMap = Dep.find_opt var dep |? Dep.VarSet.empty () in
      let vMapNew = Dep.VarSet.add array vMap in
      Dep.add var vMapNew dep
    in
    match value with
    | `Array _
    | `Struct _
    | `Union _ ->
      begin
        let vars_in_paritioning = VD.affecting_vars value in
        let dep_new = List.fold_left (fun dep var -> add_one_dep x var dep) dep vars_in_paritioning in
        (st, fl, dep_new)
      end
    (* `List and `Blob cannot contain arrays *)
    | _ ->  (st, fl, dep)


  (** [set st addr val] returns a state where [addr] is set to [val]
  * it is always ok to put None for lval_raw and rval_raw, this amounts to not using/maintaining
  * precise information about arrays. *)
  let set a ?(ctx=None) ?(effect=true) ?(change_array=true) ?lval_raw ?rval_raw ?t_override (gs:glob_fun) (st,fl,dep: store) (lval: AD.t) (value: value) : store =
    let update_variable x y z =
      if M.tracing then M.tracel "setosek" ~var:x.vname "update_variable: start '%s' '%a'\nto\n%a\n\n" x.vname VD.pretty y CPA.pretty z;
      let r = update_variable x y z in (* refers to defintion that is outside of set *)
      if M.tracing then M.tracel "setosek" ~var:x.vname "update_variable: start '%s' '%a'\nto\n%a\nresults in\n%a\n" x.vname VD.pretty y CPA.pretty z CPA.pretty r;
      r
    in
    let firstvar = if M.tracing then try (List.hd (AD.to_var_may lval)).vname with _ -> "" else "" in
    if M.tracing then M.tracel "set" ~var:firstvar "lval: %a\nvalue: %a\nstate: %a\n" AD.pretty lval VD.pretty value CPA.pretty st;
    (* Updating a single varinfo*offset pair. NB! This function's type does
     * not include the flag. *)
    let update_one_addr (x, offs) (nst, fl, dep): store =
      let cil_offset = Offs.to_cil_offset offs in
      let t = match t_override with
        | Some t -> t
        | None -> Cil.typeOf (Lval(Var x, cil_offset)) in
      if M.tracing then M.tracel "setosek" ~var:firstvar "update_one_addr: start with '%a' (type '%a') \nstate:%a\n\n" AD.pretty (AD.from_var_offset (x,offs)) d_type x.vtype CPA.pretty st;
      if isFunctionType x.vtype then begin
        if M.tracing then M.tracel "setosek" ~var:firstvar "update_one_addr: returning: '%a' is a function type \n" d_type x.vtype;
        nst, fl, dep
      end else
      if get_bool "exp.globs_are_top" then begin
        if M.tracing then M.tracel "setosek" ~var:firstvar "update_one_addr: BAD? exp.globs_are_top is set \n";
        CPA.add x `Top nst, fl, dep
      end else
        (* Check if we need to side-effect this one. We no longer generate
         * side-effects here, but the code still distinguishes these cases. *)
      if (!GU.earlyglobs || Flag.is_multi fl) && is_global a x then
        (* Check if we should avoid producing a side-effect, such as updates to
         * the state when following conditional guards. *)
        if not effect && not (is_private a (st,fl,dep) x) then begin
          if M.tracing then M.tracel "setosek" ~var:x.vname "update_one_addr: BAD! effect = '%B', or else is private! \n" effect;
          nst, fl, dep
        end else begin
          let get x st =
            match CPA.find x st with
            | `Bot -> (if M.tracing then M.tracec "set" "Reading from global invariant.\n"; gs x)
            | x -> (if M.tracing then M.tracec "set" "Reading from privatized version.\n"; x)
          in
          if M.tracing then M.tracel "setosek" ~var:x.vname "update_one_addr: update a global var '%s' ...\n" x.vname;
          (* Here, an effect should be generated, but we add it to the local
           * state, waiting for the sync function to publish it. *)
          update_variable x (VD.update_offset a (get x nst) offs value (Option.map (fun x -> Lval x) lval_raw) (Var x, cil_offset) t) nst, fl, dep
        end
      else begin
        if M.tracing then M.tracel "setosek" ~var:x.vname "update_one_addr: update a local var '%s' ...\n" x.vname;
        (* Normal update of the local state *)
        let lval_raw = (Option.map (fun x -> Lval x) lval_raw) in
        let new_value = VD.update_offset a (CPA.find x nst) offs value lval_raw ((Var x), cil_offset) t in
        (* what effect does changing this local variable have on arrays -
           we only need to do this here since globals are not allowed in the
           expressions for partitioning *)
        let effect_on_arrays a (st, fl, dep)=
          let affected_arrays =
            let set = Dep.find_opt x dep |? Dep.VarSet.empty () in
            Dep.VarSet.elements set
          in
          let movement_for_expr l' r' currentE' =
            let are_equal e1 e2 =
              match a (Q.MustBeEqual (e1, e2)) with
              | `Bool t -> Q.BD.to_bool t = Some true
              | _ -> false
            in
            let ik = Cilfacade.get_ikind (typeOf currentE') in
            let newE = Basetype.CilExp.replace l' r' currentE' in
            let currentEPlusOne = BinOp (PlusA, currentE', Cil.kinteger ik 1, typeOf currentE') in
            if are_equal newE currentEPlusOne then
              Some 1
            else
              let currentEMinusOne = BinOp (MinusA, currentE', Cil.kinteger ik 1, typeOf currentE') in
              if are_equal newE currentEMinusOne then
                Some (-1)
              else
                None
          in
          let effect_on_array actually_moved arr (st,fl,dep):store =
            let v = CPA.find arr st in
            let nval =
              if actually_moved then
                match lval_raw, rval_raw with
                | Some (Lval(Var l',NoOffset)), Some r' ->
                  begin
                    let moved_by = movement_for_expr l' r' in
                    VD.affect_move a v x moved_by
                  end
                | _  ->
                  VD.affect_move a v x (fun x -> None)
              else
                let patched_ask =
                match ctx with
                | Some ctx ->
                  let patched = swap_st ctx (st,fl,dep) in
                  query patched
                | _ ->
                  a
                in
                let moved_by = fun x -> Some 0 in (* this is ok, the information is not provided if it *)
                VD.affect_move patched_ask v x moved_by     (* was a set call caused e.g. by a guard *)
            in
            update_variable arr nval st,fl, dep
          in
          (* change_array is false if a change to the way arrays are partitioned is not necessary *)
          (* for now, this is only the case when guards are evaluated *)
          List.fold_left (fun x y -> effect_on_array change_array y x) (st,fl,dep) affected_arrays
        in
        let x_updated = update_variable x new_value nst in
        let with_dep = add_partitioning_dependencies x new_value (x_updated, fl, dep) in
        effect_on_arrays a with_dep
      end
    in
    let update_one x store =
      match Addr.to_var_offset x with
      | [x] -> update_one_addr x store
      | _ -> store
    in try
      (* We start from the current state and an empty list of global deltas,
       * and we assign to all the the different possible places: *)
      let nst = AD.fold update_one lval (st, fl, dep) in
      (* if M.tracing then M.tracel "setosek" ~var:firstvar "new state1 %a\n" CPA.pretty nst; *)
      (* If the address was definite, then we just return it. If the address
       * was ambiguous, we have to join it with the initial state. *)
      let nst = if AD.cardinal lval > 1 then (CPA.join st (fst_triple nst), fl, dep) else nst in
      (* if M.tracing then M.tracel "setosek" ~var:firstvar "new state2 %a\n" CPA.pretty nst; *)
      nst
    with
    (* If any of the addresses are unknown, we ignore it!?! *)
    | SetDomain.Unsupported x ->
      (* if M.tracing then M.tracel "setosek" ~var:firstvar "set got an exception '%s'\n" x; *)
      M.warn_each "Assignment to unknown address"; (st,fl,dep)

  let set_many a (gs:glob_fun) (st,fl,dep as store: store) lval_value_list: store =
    (* Maybe this can be done with a simple fold *)
    let f (acc: store) ((lval:AD.t),(value:value)): store =
      set a gs acc lval value
    in
    (* And fold over the list starting from the store turned wstore: *)
    List.fold_left f store lval_value_list

  let rem_many a (st,fl,dep: store) (v_list: varinfo list): store =
    let f acc v = CPA.remove v acc in
    let g dep v = Dep.remove v dep in
    List.fold_left f st v_list, fl, List.fold_left g dep v_list

  (* Removes all partitionings done according to this variable *)
  let rem_many_paritioning a (s:store) (v_list: varinfo list):store =
    (* Removes the partitioning information from all affected arrays, call before removing locals *)
    let rem_partitioning a (st,fl,dep:store) (x:varinfo):store =
      let affected_arrays =
        let set = Dep.find_opt x dep |? Dep.VarSet.empty () in
        Dep.VarSet.elements set
      in
      let effect_on_array arr st =
        let v = CPA.find arr st in
        let nval = VD.affect_move ~replace_with_const:(get_bool ("exp.partition-arrays.partition-by-const-on-return")) a v x (fun _ -> None) in (* Having the function for movement return None here is equivalent to forcing the partitioning to be dropped *)
        update_variable arr nval st
      in
      let nst = List.fold_left (fun x y -> effect_on_array y x) st affected_arrays in
      (nst, fl, dep) in
    let f s v = rem_partitioning a s v in
    List.fold_left f s v_list

 (**************************************************************************
   * Auxillary functions
   **************************************************************************)

  let is_some_bot x =
    match x with
    | `Int n ->  ID.is_bot n
    | `Address n ->  AD.is_bot n
    | `Struct n ->  ValueDomain.Structs.is_bot n
    | `Union n ->  ValueDomain.Unions.is_bot n
    | `Array n ->  ValueDomain.CArrays.is_bot n
    | `Blob n ->  ValueDomain.Blobs.is_bot n
    | `List n ->  ValueDomain.Lists.is_bot n
    | `Bot -> false (* HACK: bot is here due to typing conflict (we do not cast appropriately) *)
    | `Top -> false

  let invariant ctx a (gs:glob_fun) st exp tv =
    (* We use a recursive helper function so that x != 0 is false can be handled
     * as x == 0 is true etc *)
    let rec helper (op: binop) (lval: lval) (value: value) (tv: bool) =
      match (op, lval, value, tv) with
      (* The true-branch where x == value: *)
      | Eq, x, value, true ->
        if M.tracing then M.tracec "invariant" "Yes, %a equals %a\n" d_lval x VD.pretty value;
        (match value with
        | `Int n ->
          let ikind = Cilfacade.get_ikind (typeOf (Lval lval)) in
          Some (x, `Int (ID.cast_to ikind n))
        | _ -> Some(x, value))
      (* The false-branch for x == value: *)
      | Eq, x, value, false -> begin
          match value with
          | `Int n -> begin
              match ID.to_int n with
              | Some n ->
                (* When x != n, we can return a singleton exclusion set *)
                if M.tracing then M.tracec "invariant" "Yes, %a is not %Ld\n" d_lval x n;
                let ikind = Cilfacade.get_ikind (typeOf (Lval lval)) in
                Some (x, `Int (ID.of_excl_list ikind [n]))
              | None -> None
            end
          | `Address n -> begin
              if M.tracing then M.tracec "invariant" "Yes, %a is not %a\n" d_lval x AD.pretty n;
              match eval_rv a gs st (Lval x) with
              | `Address a when AD.is_definite n ->
                Some (x, `Address (AD.diff a n))
              | `Top when AD.is_null n ->
                Some (x, `Address AD.not_null)
              | v ->
                if M.tracing then M.tracec "invariant" "No address invariant for: %a != %a\n" VD.pretty v AD.pretty n;
                None
            end
          (* | `Address a -> Some (x, value) *)
          | _ ->
            (* We can't say anything else, exclusion sets are finite, so not
             * being in one means an infinite number of values *)
            if M.tracing then M.tracec "invariant" "Failed! (not a definite value)\n";
            None
        end
      | Ne, x, value, _ -> helper Eq x value (not tv)
      | Lt, x, value, _ -> begin
          match value with
          | `Int n -> begin
            let ikind = Cilfacade.get_ikind (typeOf (Lval lval)) in
            let n = ID.cast_to ikind n in
            let range_from x = if tv then ID.ending ~ikind (Int64.sub x 1L) else ID.starting ~ikind x in
            let limit_from = if tv then ID.maximal else ID.minimal in
            match limit_from n with
            | Some n ->
              if M.tracing then M.tracec "invariant" "Yes, success! %a is not %Ld\n\n" d_lval x n;
              Some (x, `Int (range_from n))
            | None -> None
            end
          | _ -> None
        end
      | Le, x, value, _ -> begin
          match value with
          | `Int n -> begin
            let ikind = Cilfacade.get_ikind (typeOf (Lval lval)) in
            let n = ID.cast_to ikind n in
            let range_from x = if tv then ID.ending ~ikind x else ID.starting ~ikind (Int64.add x 1L) in
            let limit_from = if tv then ID.maximal else ID.minimal in
              match limit_from n with
              | Some n ->
                if M.tracing then M.tracec "invariant" "Yes, success! %a is not %Ld\n\n" d_lval x n;
                Some (x, `Int (range_from n))
              | None -> None
            end
          | _ -> None
        end
      | Gt, x, value, _ -> helper Le x value (not tv)
      | Ge, x, value, _ -> helper Lt x value (not tv)
      | _ ->
        if M.tracing then M.trace "invariant" "Failed! (operation not supported)\n\n";
        None
    in
    if M.tracing then M.traceli "invariant" "assume expression %a is %B\n" d_exp exp tv;
    let null_val typ =
      match Cil.unrollType typ with
      | TPtr _                    -> `Address AD.null_ptr
      | TEnum({ekind=_;_},_)
      | _                         -> `Int (ID.of_int 0L)
    in
    let rec derived_invariant exp tv =
      let switchedOp = function Lt -> Gt | Gt -> Lt | Le -> Ge | Ge -> Le | x -> x in (* a op b <=> b (switchedOp op) b *)
      match exp with
      (* Since we handle not only equalities, the order is important *)
      | BinOp(op, Lval x, rval, typ) -> helper op x (VD.cast (typeOfLval x) (eval_rv a gs st rval)) tv
      | BinOp(op, rval, Lval x, typ) -> derived_invariant (BinOp(switchedOp op, Lval x, rval, typ)) tv
      | BinOp(op, CastE (t1, c1), CastE (t2, c2), t) when (op = Eq || op = Ne) && typeSig t1 = typeSig t2 && VD.is_safe_cast t1 (typeOf c1) && VD.is_safe_cast t2 (typeOf c2)
        -> derived_invariant (BinOp (op, c1, c2, t)) tv
      | BinOp(op, CastE (TInt (ik, _) as t1, Lval x), rval, typ) ->
        (match eval_rv a gs st (Lval x) with
        | `Int v ->
          (* This is tricky: It it is not sufficient to check that ID.cast_to_ik v = v
           * If there is one domain that knows this to be true and the other does not, we
           * should still impose the invariant. E.g. i -> ([1,5]; Not {0}[byte]) *)
          if VD.is_safe_cast t1 (Cil.typeOf (Lval x)) then
            derived_invariant (BinOp (op, Lval x, rval, typ)) tv
          else
            None
        | _ -> None)
      | BinOp(op, rval, CastE (TInt (_, _) as ti, Lval x), typ) ->
        derived_invariant (BinOp (switchedOp op, CastE(ti, Lval x), rval, typ)) tv
      (* Cases like if (x) are treated like if (x != 0) *)
      | Lval x ->
        (* There are two correct ways of doing it: "if ((int)x != 0)" or "if (x != (typeof(x))0))"
         * Because we try to avoid casts (and use a more precise address domain) we use the latter *)
        helper Ne x (null_val (typeOf exp)) tv
      | UnOp (LNot,uexp,typ) -> derived_invariant uexp (not tv)
      | _ ->
        if M.tracing then M.tracec "invariant" "Failed! (expression %a not understood)\n\n" d_plainexp exp;
        None
    in
    let apply_invariant oldv newv =
      match oldv, newv with
      (* | `Address o, `Address n when AD.mem (Addr.unknown_ptr ()) o && AD.mem (Addr.unknown_ptr ()) n -> *)
      (*   `Address (AD.join o n) *)
      (* | `Address o, `Address n when AD.mem (Addr.unknown_ptr ()) o -> `Address n *)
      (* | `Address o, `Address n when AD.mem (Addr.unknown_ptr ()) n -> `Address o *)
      | _ -> VD.meet oldv newv
    in
    match derived_invariant exp tv with
    | Some (lval, value) ->
      if M.tracing then M.tracec "invariant" "Restricting %a with %a\n" d_lval lval VD.pretty value;
      let addr = eval_lv a gs st lval in
      if (AD.is_top addr) then st
      else
        let oldval = get a gs st addr None in (* None is ok here, we could try to get more precise, but this is ok (reading at unknown position in array) *)
        let oldval = if is_some_bot oldval then (M.tracec "invariant" "%a is bot! This should not happen. Will continue with top!" d_lval lval; VD.top ()) else oldval in
        let state_with_excluded = set a gs st addr value ~effect:false ~change_array:false ~ctx:(Some ctx) in
        let value =  get a gs state_with_excluded addr None in
        let new_val = apply_invariant oldval value in
        if M.tracing then M.traceu "invariant" "New value is %a\n" VD.pretty new_val;
        (* make that address meet the invariant, i.e exclusion sets will be joined *)
        if is_some_bot new_val then (
          if M.tracing then M.tracel "branchosek" "C The branch %B is dead!\n" tv;
          raise Analyses.Deadcode
        )
        else if VD.is_bot new_val
        then set a gs st addr value ~effect:false ~change_array:false ~ctx:(Some ctx) (* no *_raw because this is not a real assignment *)
        else set a gs st addr new_val ~effect:false ~change_array:false ~ctx:(Some ctx) (* no *_raw because this is not a real assignment *)
    | None ->
      if M.tracing then M.traceu "invariant" "Doing nothing.\n";
      M.warn_each ("Invariant failed: expression \"" ^ sprint d_plainexp exp ^ "\" not understood.");
      st

  let invariant ctx a gs st exp tv =
    let open Deriving.Cil in
    let fallback reason =
      if M.tracing then M.tracel "inv" "Can't handle %a.\n%s\n" d_plainexp exp reason;
      Tuple3.first (invariant ctx a gs st exp tv)
    in
    (* inverse values for binary operation a `op` b == c *)
    (* ikind is the type of a for limiting ranges of the operands a, b. The only binops which can have different types for a, b are Shiftlt, Shiftrt (not handled below; don't use ikind to limit b there). *)
    let inv_bin_int (a, b) ikind c =
      let warn_and_top_on_zero x =
        if ID.to_int x = Some 0L then
          (M.warn "Must Undefined Behavior: Second argument of div or mod is 0, continuing with top";
          ID.top ())
        else
          x
      in
      let meet_bin a' b'  = ID.meet a a', ID.meet b b' in
      let meet_com oi = (* commutative *)
        try
          meet_bin (oi c b) (oi c a)
        with
          IntDomain.ArithmeticOnIntegerBot _ -> raise Deadcode in
      let meet_non oi oo = (* non-commutative *)
        try
          meet_bin (oi c b) (oo a c)
        with IntDomain.ArithmeticOnIntegerBot _ -> raise Deadcode in
      function
      | PlusA  -> meet_com ID.sub
      | Mult   ->
        (* Only multiplication with odd numbers is an invertible operation in (mod 2^n) *)
        (* refine x by information about y, using x * y == c *)
        let refine_by x y = (match ID.to_int y with
          | None -> x
          | Some v when Int64.rem v 2L = 0L -> x (* A refinement would still be possible here, but has to take non-injectivity into account. *)
          | Some v (* when Int64.rem v 2L = 1L *) -> ID.meet x (ID.div c y)) (* Div is ok here, c must be divisible by a and b *)
        in
        (refine_by a b, refine_by b a)
      | MinusA -> meet_non ID.add ID.sub
      | Div    ->
        (* If b must be zero, we have must UB *)
        let b = warn_and_top_on_zero b in
        (* Integer division means we need to add the remainder, so instead of just `a = c*b` we have `a = c*b + a%b`.
         * However, a%b will give [-b+1, b-1] for a=top, but we only want the positive/negative side depending on the sign of c*b.
         * If c*b = 0 or it can be positive or negative, we need the full range for the remainder. *)
        let rem =
          let is_pos = ID.to_bool @@ ID.gt (ID.mul b c) (ID.of_int 0L) = Some true in
          let is_neg = ID.to_bool @@ ID.lt (ID.mul b c) (ID.of_int 0L) = Some true in
          let full = ID.rem a b in
          if is_pos then ID.meet (ID.starting 0L) full
          else if is_neg then ID.meet (ID.ending 0L) full
          else full
        in
        meet_bin (ID.add (ID.mul b c) rem) (ID.div (ID.sub a rem) c)
      | Mod    -> (* a % b == c *)
        (* If b must be zero, we have must UB *)
        let b = warn_and_top_on_zero b in
        (* a' = a/b*b + c and derived from it b' = (a-c)/(a/b)
         * The idea is to formulate a' as quotient * divisor + remainder. *)
        let a' = ID.add (ID.mul (ID.div a b) b) c in
        let b' = ID.div (ID.sub a c) (ID.div a b) in
        (* However, for [2,4]%2 == 1 this only gives [3,4].
         * If the upper bound of a is divisible by b, we can also meet with the result of a/b*b - c to get the precise [3,3].
         * If b is negative we have to look at the lower bound. *)
        let is_divisible bound =
          try ID.rem (bound a |> Option.get |> ID.of_int) b |> ID.to_int = Some 0L with _ -> false
        in
        let max_pos = match ID.maximal b with None -> true | Some x -> x >= 0L in
        let min_neg = match ID.minimal b with None -> true | Some x -> x <  0L in
        let implies a b = not a || b in
        let a'' =
          if implies max_pos (is_divisible ID.maximal) && implies min_neg (is_divisible ID.minimal) then
            ID.meet a' (ID.sub (ID.mul (ID.div a b) b) c)
          else a'
        in
        meet_bin a'' b'
      | Eq | Ne as op ->
        let both x = x, x in
        let m = ID.meet a b in
        (match op, ID.to_bool c with
        | Eq, Some true
        | Ne, Some false -> both m (* def. equal: if they compare equal, both values must be from the meet *)
        | Eq, Some false
        | Ne, Some true -> (* def. unequal *)
          (* Both values can not be in the meet together, but it's not sound to exclude the meet from both.
           * e.g. a=[0,1], b=[1,2], meet a b = [1,1], but (a != b) does not imply a=[0,0], b=[2,2] since others are possible: a=[1,1], b=[2,2]
           * Only if a is a definite value, we can exclude it from b: *)
          let excl a b = match ID.to_int a with Some x -> ID.of_excl_list ikind [x] | None -> b in
          let a' = excl b a in
          let b' = excl a b in
          if M.tracing then M.tracel "inv" "inv_bin_int: unequal: %a and %a; ikind: %a; a': %a, b': %a\n" ID.pretty a ID.pretty b d_ikind ikind ID.pretty a' ID.pretty b';
          meet_bin a' b'
        | _, _ -> a, b
        )
      | Lt | Le | Ge | Gt as op ->
        (match ID.minimal a, ID.maximal a, ID.minimal b, ID.maximal b with
        | Some l1, Some u1, Some l2, Some u2 ->
          (* if M.tracing then M.tracel "inv" "Op: %s, l1: %Ld, u1: %Ld, l2: %Ld, u2: %Ld\n" (show_binop op) l1 u1 l2 u2; *)
          (match op, ID.to_bool c with
          | Le, Some true
          | Gt, Some false -> meet_bin (ID.ending ~ikind u2) (ID.starting ~ikind l1)
          | Ge, Some true
          | Lt, Some false -> meet_bin (ID.starting ~ikind l2) (ID.ending ~ikind u1)
          | Lt, Some true
          | Ge, Some false -> meet_bin (ID.ending ~ikind (Int64.pred u2)) (ID.starting ~ikind (Int64.succ l1))
          | Gt, Some true
          | Le, Some false -> meet_bin (ID.starting ~ikind (Int64.succ l2)) (ID.ending ~ikind (Int64.pred u1))
          | _, _ -> a, b)
        | _ -> a, b)
      | BOr | BXor as op->
        if M.tracing then M.tracel "inv" "Unhandled operator %s\n" (show_binop op);
        (* Be careful: inv_exp performs a meet on both arguments of the BOr / BXor. *)
        a, b
      | op ->
        if M.tracing then M.tracel "inv" "Unhandled operator %s\n" (show_binop op);
        a, b
    in
    let eval e = eval_rv a gs st e in
    let eval_bool e = match eval e with `Int i -> ID.to_bool i | _ -> None in
    let set' lval v = Tuple3.first (set a gs st (eval_lv a gs st lval) v ~effect:false ~change_array:false ~ctx:(Some ctx)) in
    let rec inv_exp c = function
      | UnOp (LNot, e, _) ->
        let c' =
          match ID.to_bool (unop_ID LNot c) with
          | Some true ->
            (* i.e. e should evaluate to [1,1] *)
            (* LNot x is 0 for any x != 0 *)
            let ikind = Cilfacade.get_ikind @@ typeOf e in
            ID.of_excl_list ikind [0L]
          | Some false -> ID.of_bool false
          | _ -> ID.top ()
        in
        inv_exp c' e
      | UnOp ((BNot|Neg) as op, e, _) -> inv_exp (unop_ID op c) e
      | BinOp(op, CastE (t1, c1), CastE (t2, c2), t) when (op = Eq || op = Ne) && typeSig t1 = typeSig t2 && VD.is_safe_cast t1 (typeOf c1) && VD.is_safe_cast t2 (typeOf c2) ->
        inv_exp c (BinOp (op, c1, c2, t))
      | BinOp (op, e1, e2, _) as e ->
        if M.tracing then M.tracel "inv" "binop %a with %a %s %a == %a\n" d_exp e VD.pretty (eval e1) (show_binop op) VD.pretty (eval e2) ID.pretty c;
        (match eval e1, eval e2 with
        | `Int a, `Int b ->
          let ikind = Cilfacade.get_ikind @@ typeOf e1 in (* both operands have the same type (except for Shiftlt, Shiftrt)! *)
          let a', b' = inv_bin_int (a, b) ikind c op in
          if M.tracing then M.tracel "inv" "binop: %a, a': %a, b': %a\n" d_exp e ID.pretty a' ID.pretty b';
          let m1 = try Some (inv_exp a' e1) with Deadcode -> None in
          let m2 = try Some (inv_exp b' e2) with Deadcode -> None in
          (match m1, m2 with
          | Some m1, Some m2 -> CPA.meet m1 m2
          | Some m, None | None, Some m -> m
          | None, None -> raise Deadcode)
        (* | `Address a, `Address b -> ... *)
        | a1, a2 -> fallback ("binop: got abstract values that are not `Int: " ^ sprint VD.pretty a1 ^ " and " ^ sprint VD.pretty a2))
      | Lval x -> (* meet x with c *)
        let t = Cil.unrollType (typeOfLval x) in  (* unroll type to deal with TNamed *)
        let c' = match t with
          | TPtr _ -> `Address (AD.of_int (module ID) c)
          | TInt (ik, _)
          | TEnum ({ekind = ik; _}, _) -> `Int (ID.cast_to ik c )
          | _ -> `Int c
        in
        let oldv = eval (Lval x) in
        let v = VD.meet oldv c' in
        if is_some_bot v then raise Deadcode
        else (
          if M.tracing then M.tracel "inv" "improve lval %a from %a to %a (c = %a, c' = %a)\n" d_lval x VD.pretty oldv VD.pretty v ID.pretty c VD.pretty c';
          set' x v
        )
      | Const _ -> Tuple3.first st (* nothing to do *)
      | CastE ((TInt (ik, _)) as t, e) -> (* Can only meet the t part of an Lval in e with c (unless we meet with all overflow possibilities)! Since there is no good way to do this, we only continue if e has no values outside of t. *)
        (match eval e with
        | `Int i ->
          if ID.leq i (ID.cast_to ik i) then
             match Cil.typeOf e with
              | TInt(ik_e, _) ->
                let c' = ID.cast_to ik_e c in
                if M.tracing then M.tracel "inv" "cast: %a from %a to %a: i = %a; cast c = %a to %a = %a\n" d_exp e d_ikind ik_e d_ikind ik ID.pretty i ID.pretty c d_ikind ik_e ID.pretty c';
                inv_exp c' e
              | x -> fallback ("CastE: e did evaluate to `Int, but the type did not match" ^ sprint d_type t)
          else
            fallback ("CastE: " ^ sprint d_plainexp e ^ " evaluates to " ^ sprint ID.pretty i ^ " which is bigger than the type it is cast to which is " ^ sprint d_type t)
        | v -> fallback ("CastE: e did not evaluate to `Int, but " ^ sprint VD.pretty v))
      | e -> fallback (sprint d_plainexp e ^ " not implemented")
    in
    if eval_bool exp = Some (not tv) then raise Deadcode (* we already know that the branch is dead *)
    else
      let is_cmp = function
        | BinOp ((Lt | Gt | Le | Ge | Eq | Ne), _, _, t) -> true
        | _ -> false
      in
      let itv = (* int abstraction for tv *)
        if not tv || is_cmp exp then (* false is 0, but true can be anything that is not 0, except for comparisons which yield 1 *)
          ID.of_bool tv (* this will give 1 for true which is only ok for comparisons *)
        else
          let ik = Cilfacade.get_ikind (typeOf exp) in
          ID.of_excl_list ik [Int64.zero] (* Lvals, Casts, arithmetic operations etc. should work with true = non_zero *)
      in
      Tuple3.map1 (fun _ -> inv_exp itv exp) st

  let set_savetop ?lval_raw ?rval_raw ask (gs:glob_fun) st adr v : store =
    match v with
    | `Top -> set ask gs st adr (ValueDomain.Compound.top_value2 (AD.get_type adr)) ?lval_raw ?rval_raw
    | v -> set ask gs st adr v ?lval_raw ?rval_raw


  (**************************************************************************
   * Simple defs for the transfer functions
   **************************************************************************)
  let assign ctx (lval:lval) (rval:exp):store  =
    let char_array_hack () =
      let rec split_offset = function
        | Index(Const(CInt64(i, _, _)), NoOffset) -> (* ...[i] *)
          Index(zero, NoOffset), Some i (* all i point to StartOf(string) *)
        | NoOffset -> NoOffset, None
        | Index(exp, offs) ->
          let offs', r = split_offset offs in
          Index(exp, offs'), r
        | Field(fi, offs) ->
          let offs', r = split_offset offs in
          Field(fi, offs'), r
      in
      let last_index (lhost, offs) =
        match split_offset offs with
        | offs', Some i -> Some ((lhost, offs'), i)
        | _ -> None
      in
      match last_index lval, stripCasts rval with
      | Some (lv, i), Const(CChr c) when c<>'\000' -> (* "abc" <> "abc\000" in OCaml! *)
        let i = i64_to_int i in
        (* ignore @@ printf "%a[%i] = %c\n" d_lval lv i c; *)
        let s = try Hashtbl.find char_array lv with Not_found -> Bytes.empty in (* current string for lv or empty string *)
        if i >= Bytes.length s then ((* optimized b/c Out_of_memory *)
          let dst = Bytes.make (i+1) '\000' in
          Bytes.blit s 0 dst 0 (Bytes.length s); (* dst[0:len(s)] = s *)
          Bytes.set dst i c; (* set character i to c inplace *)
          Hashtbl.replace char_array lv dst
        )else(
          Bytes.set s i c; (* set character i to c inplace *)
          Hashtbl.replace char_array lv s
        )
      (*BatHashtbl.modify_def "" lv (fun s -> Bytes.set s i c) char_array*)
      | _ -> ()
    in
    char_array_hack ();
    let is_list_init () =
      match lval, rval with
      | (Var a, Field (fi,NoOffset)), AddrOf((Var b, NoOffset))
        when !GU.global_initialization && a.vid = b.vid
             && fi.fcomp.cname = "list_head"
             && (fi.fname = "prev" || fi.fname = "next") -> Some a
      | _ -> None
    in
    match is_list_init () with
    | Some a when (get_bool "exp.list-type") ->
        set ctx.ask ctx.global ctx.local (AD.singleton (Addr.from_var a)) (`List (ValueDomain.Lists.bot ()))
    | _ ->
      let rval_val = eval_rv ctx.ask ctx.global ctx.local rval in
      let lval_val = eval_lv ctx.ask ctx.global ctx.local lval in
      (* let sofa = AD.short 80 lval_val^" = "^VD.short 80 rval_val in *)
      (* M.debug @@ sprint ~width:80 @@ dprintf "%a = %a\n%s" d_plainlval lval d_plainexp rval sofa; *)
      let not_local xs =
        let not_local x =
          match Addr.to_var_may x with
          | [x] -> is_global ctx.ask x
          | _ -> x = Addr.UnknownPtr
        in
        AD.is_top xs || AD.exists not_local xs
      in
      (match rval_val, lval_val with
      | `Address adrs, lval
        when (not !GU.global_initialization) && get_bool "kernel" && not_local lval && not (AD.is_top adrs) ->
        let find_fps e xs = Addr.to_var_must e @ xs in
        let vars = AD.fold find_fps adrs [] in
        let funs = List.filter (fun x -> isFunctionType x.vtype) vars in
        List.iter (fun x -> ctx.spawn x (threadstate x)) funs
      | _ -> ()
      );
      match lval with (* this section ensure global variables contain bottom values of the proper type before setting them  *)
      | (Var v, _) when AD.is_definite lval_val && v.vglob ->
        let current_val = eval_rv_keep_bot ctx.ask ctx.global ctx.local (Lval (Var v, NoOffset)) in
        (match current_val with
        | `Bot -> (* current value is VD `Bot *)
          (match Addr.to_var_offset (AD.choose lval_val) with
          | [(x,offs)] ->
            let t = v.vtype in
            let iv = ValueDomain.Compound.bot_value v.vtype in (* correct bottom value for top level variable *)
            let nv = VD.update_offset ctx.ask iv offs rval_val (Some  (Lval lval)) lval t in (* do desired update to value *)
            set_savetop ctx.ask ctx.global ctx.local (AD.from_var v) nv (* set top-level variable to updated value *)
          | _ ->
            set_savetop ctx.ask ctx.global ctx.local lval_val rval_val ~lval_raw:lval ~rval_raw:rval
          )
        | _ ->
          set_savetop ctx.ask ctx.global ctx.local lval_val rval_val ~lval_raw:lval ~rval_raw:rval
        )
      | _ ->
        set_savetop ctx.ask ctx.global ctx.local lval_val rval_val ~lval_raw:lval ~rval_raw:rval


  module Locmap = Deadcode.Locmap

  let dead_branches = function true -> Deadcode.dead_branches_then | false -> Deadcode.dead_branches_else

  let locmap_modify_def d k f h =
    if Locmap.mem h k then
      Locmap.replace h k (f (Locmap.find h k))
    else
      Locmap.add h k d

  let branch ctx (exp:exp) (tv:bool) : store =
    Locmap.replace Deadcode.dead_branches_cond !Tracing.next_loc exp;
    let valu = eval_rv ctx.ask ctx.global ctx.local exp in
    let refine () =
      let res = invariant ctx ctx.ask ctx.global ctx.local exp tv in
      if M.tracing then M.tracec "branch" "EqualSet result for expression %a is %a\n" d_exp exp Queries.Result.pretty (ctx.ask (Queries.EqualSet exp));
      if M.tracing then M.tracec "branch" "CondVars result for expression %a is %a\n" d_exp exp Queries.Result.pretty (ctx.ask (Queries.CondVars exp));
      if M.tracing then M.traceu "branch" "Invariant enforced!\n";
      match ctx.ask (Queries.CondVars exp) with
      | `ExprSet s when Queries.ES.cardinal s = 1 ->
        let e = Queries.ES.choose s in
        M.debug_each @@ "CondVars result for expression " ^ sprint d_exp exp ^ " is " ^ sprint d_exp e;
        invariant ctx ctx.ask ctx.global res e tv
      | _ -> res
    in
    if M.tracing then M.traceli "branch" ~subsys:["invariant"] "Evaluating branch for expression %a with value %a\n" d_exp exp VD.pretty valu;
    if M.tracing then M.tracel "branchosek" "Evaluating branch for expression %a with value %a\n" d_exp exp VD.pretty valu;
    (* First we want to see, if we can determine a dead branch: *)
    match valu with
    (* For a boolean value: *)
    | `Int value when (ID.is_bool value) ->
      if M.tracing then M.traceu "branch" "Expression %a evaluated to %a\n" d_exp exp ID.pretty value;
      (* to suppress pattern matching warnings: *)
      let fromJust x = match x with Some x -> x | None -> assert false in
      let v = fromJust (ID.to_bool value) in
      if !GU.in_verifying_stage && get_bool "dbg.print_dead_code" then begin
        if v=tv then
          Locmap.replace (dead_branches tv) !Tracing.next_loc false
        else
          locmap_modify_def true !Tracing.next_loc (fun x -> x) (dead_branches tv)
      end;
      (* Eliminate the dead branch and just propagate to the true branch *)
      if v = tv then refine () else begin
        if M.tracing then M.tracel "branchosek" "A The branch %B is dead!\n" tv;
        raise Deadcode
      end
    | `Bot ->
      if M.tracing then M.traceu "branch" "The branch %B is dead!\n" tv;
      if M.tracing then M.tracel "branchosek" "B The branch %B is dead!\n" tv;
      if !GU.in_verifying_stage && get_bool "dbg.print_dead_code" then begin
        locmap_modify_def true !Tracing.next_loc (fun x -> x) (dead_branches tv)
      end;
      raise Deadcode
    (* Otherwise we try to impose an invariant: *)
    | _ ->
      if !GU.in_verifying_stage then
        Locmap.replace (dead_branches tv) !Tracing.next_loc false;
      refine ()

  let body ctx f =
    (* First we create a variable-initvalue pair for each variable *)
    let init_var v = (AD.from_var v, ValueDomain.Compound.init_value v.vtype) in
    (* Apply it to all the locals and then assign them all *)
    let inits = List.map init_var f.slocals in
    set_many ctx.ask ctx.global ctx.local inits

  let return ctx exp fundec =
    let (cp,fl,dep) = ctx.local in
    match fundec.svar.vname with
    | "__goblint_dummy_init" ->
      publish_all ctx;
      cp, Flag.make_main fl, dep
    | "StartupHook" ->
      publish_all ctx;
      cp, Flag.get_multi (), dep
    | _ ->
      let locals = (fundec.sformals @ fundec.slocals) in
      let nst_part = rem_many_paritioning ctx.ask ctx.local locals in
      let nst = rem_many ctx.ask nst_part locals in
      match exp with
      | None -> nst
      | Some exp ->
        let t_override = match fundec.svar.vtype with
          | TFun(TVoid _, _, _, _) -> M.warn "Returning a value from a void function"; assert false
          | TFun(ret, _, _, _) -> ret
          | _ -> assert false
        in
        set ~t_override ctx.ask ctx.global nst (return_var ()) (eval_rv ctx.ask ctx.global ctx.local exp)
        (* lval_raw:None, and rval_raw:None is correct here *)

  let vdecl ctx (v:varinfo) =
    if not (Cil.isArrayType v.vtype) then
      ctx.local
    else
      let lval = eval_lv ctx.ask ctx.global ctx.local (Var v, NoOffset) in
      let current_value = eval_rv ctx.ask ctx.global ctx.local (Lval (Var v, NoOffset)) in
      let new_value = VD.update_array_lengths (eval_rv ctx.ask ctx.global ctx.local) current_value v.vtype in
      set ctx.ask ctx.global ctx.local lval new_value

  (**************************************************************************
   * Function calls
   **************************************************************************)
  let invalidate ask (gs:glob_fun) (st:store) (exps: exp list): store =
    if M.tracing && exps <> [] then M.tracel "invalidate" "Will invalidate expressions [%a]\n" (d_list ", " d_plainexp) exps;
    (* To invalidate a single address, we create a pair with its corresponding
     * top value. *)
    let invalidate_address st a =
      let t = AD.get_type a in
      let v = get ask gs st a None in (* None here is ok, just causes us to be a bit less precise *)
      let nv =  VD.invalidate_value ask t v in
      (a, nv)
    in
    (* We define the function that invalidates all the values that an address
     * expression e may point to *)
    let invalidate_exp e =
      match eval_rv ask gs st e with
      (*a null pointer is invalid by nature*)
      | `Address a when AD.is_null a -> []
      | `Address a when not (AD.is_top a) ->
        List.map (invalidate_address st) (reachable_vars ask [a] gs st)
      | `Int _ -> []
      | _ -> M.warn_each ("Failed to invalidate unknown address: " ^ sprint d_exp e); []
    in
    (* We concatMap the previous function on the list of expressions. *)
    let invalids = List.concat (List.map invalidate_exp exps) in
    let my_favorite_things = List.map Json.string !precious_globs in
    let is_fav_addr x =
      List.exists (fun x -> List.mem x.vname my_favorite_things) (AD.to_var_may x)
    in
    let invalids' = List.filter (fun (x,_) -> not (is_fav_addr x)) invalids in
    if M.tracing && exps <> [] then (
      let addrs, vs = List.split invalids' in
      M.tracel "invalidate" "Setting addresses [%a] to values [%a]\n" (d_list ", " AD.pretty) addrs (d_list ", " VD.pretty) vs
    );
    set_many ask gs st invalids'

  (* Variation of the above for yet another purpose, uhm, code reuse? *)
  let collect_funargs ask (gs:glob_fun) (st:store) (exps: exp list) =
    let do_exp e =
      match eval_rv ask gs st e with
      | `Address a when AD.equal a AD.null_ptr -> []
      | `Address a when not (AD.is_top a) ->
        let rble = reachable_vars ask [a] gs st in
        if M.tracing then
          M.trace "collect_funargs" "%a = %a\n" AD.pretty a (d_list ", " AD.pretty) rble;
        rble
      | _-> []
    in
    List.concat (List.map do_exp exps)


  let make_entry (ctx:(D.t, G.t, C.t) Analyses.ctx) ?nfl:(nfl=(snd_triple ctx.local)) fn args: D.t =
    let (cpa,fl,dep) as st = ctx.local in
    (* Evaluate the arguments. *)
    let vals = List.map (eval_rv ctx.ask ctx.global st) args in
    (* generate the entry states *)
    let fundec = Cilfacade.getdec fn in
    (* If we need the globals, add them *)
    let new_cpa = if not (!GU.earlyglobs || Flag.is_multi fl) then CPA.filter_class 2 cpa else CPA.filter (fun k v -> V.is_global k && is_private ctx.ask ctx.local k) cpa in
    (* Assign parameters to arguments *)
    let pa = zip fundec.sformals vals in
    let new_cpa = CPA.add_list pa new_cpa in
    (* List of reachable variables *)
    let reachable = List.concat (List.map AD.to_var_may (reachable_vars ctx.ask (get_ptrs vals) ctx.global st)) in
    let new_cpa = CPA.add_list_fun reachable (fun v -> CPA.find v cpa) new_cpa in
    new_cpa, nfl, dep

  let enter ctx lval fn args : (D.t * D.t) list =
    [ctx.local, make_entry ctx fn args]


  let tasks_var = Goblintutil.create_var (makeGlobalVar "__GOBLINT_ARINC_TASKS" voidPtrType)

  let forkfun (ctx:(D.t, G.t, C.t) Analyses.ctx) (lv: lval option) (f: varinfo) (args: exp list) : (varinfo * D.t) list =
    let create_thread arg v =
      try
        (* try to get function declaration *)
        let fd = Cilfacade.getdec v in
        let args =
          match arg with
          | Some x -> [x]
          | None -> List.map (fun x -> MyCFG.unknown_exp) fd.sformals
        in
        let nfl = create_tid v in
        let nst = make_entry ctx ~nfl:nfl v args in
        Some (v, nst)
      with Not_found ->
        if LF.use_special f.vname then None (* we handle this function *)
        else if isFunctionType v.vtype then (
          M.warn_each ("Creating a thread from unknown function " ^ v.vname);
          Some (v, (fst_triple ctx.local, create_tid v, trd_triple ctx.local))
        ) else (
          M.warn_each ("Not creating a thread from " ^ v.vname ^ " because its type is " ^ sprint d_type v.vtype);
          None
        )
    in
    match LF.classify f.vname args with
    (* handling thread creations *)
    | `Unknown "LAP_Se_SetPartitionMode" when List.length args = 2 -> begin
        let mode = List.hd @@ List.map (fun x -> stripCasts (constFold false x)) args in
        match ctx.ask (Queries.EvalInt mode) with
        | `Int i when i=3L ->
          let a = match ctx.global tasks_var with `Address a -> a | _ -> AD.empty () in
          let r = AD.to_var_may a |> List.filter_map (create_thread None) in
          ctx.sideg tasks_var (`Address (AD.empty ()));
          ignore @@ printf "base: SetPartitionMode NORMAL: spawning %i processes!\n" (List.length r);
          r
        | _ -> []
      end
    | `Unknown "LAP_Se_CreateProcess"
    | `Unknown "LAP_Se_CreateErrorHandler" -> begin
        match List.map (fun x -> stripCasts (constFold false x)) args with
        (* | [proc_att;AddrOf id;AddrOf r] -> (* CreateProcess *) *)
        (* | [entry_point;stack_size;AddrOf r] -> (* CreateErrorHandler *) *)
        | [entry_point; _; AddrOf r] -> (* both *)
          let pa = eval_fv ctx.ask ctx.global ctx.local entry_point in
          let reach_fs = reachable_vars ctx.ask [pa] ctx.global ctx.local in
          let reach_fs = List.concat (List.map AD.to_var_may reach_fs) in
          let a = match ctx.global tasks_var with `Address a -> a | _ -> AD.empty () in
          ctx.sideg tasks_var (`Address (List.map AD.from_var reach_fs |> List.fold_left AD.join a));
          (* List.filter_map (create_thread None) reach_fs *)
          []
        | _ -> []
      end
    | `ThreadCreate (start,ptc_arg) -> begin
        (* extra sync so that we do not analyze new threads with bottom global invariant *)
        publish_all ctx;
        (* Collect the threads. *)
        let start_addr = eval_tv ctx.ask ctx.global ctx.local start in
        List.filter_map (create_thread (Some ptc_arg)) (AD.to_var_may start_addr)
      end
    | `Unknown _ -> begin
        let args =
          match LF.get_invalidate_action f.vname with
          | Some fnc -> fnc `Write  args (* why do we only spawn arguments that are written?? *)
          | None -> args
        in
        let flist = collect_funargs ctx.ask ctx.global ctx.local args in
        let addrs = List.concat (List.map AD.to_var_may flist) in
        List.filter_map (create_thread None) addrs
      end
    | _ ->  []

  let assert_fn ctx e warn change =
    let check_assert e st =
      match eval_rv ctx.ask ctx.global st e with
      | `Int v when ID.is_bool v ->
        begin match ID.to_bool v with
          | Some false ->  `False
          | Some true  ->  `True
          | _ -> `Top
        end
      | `Bot -> `Bot
      | _ -> `Top
    in
    let expr = sprint d_exp e in
    let warn ?annot msg = if warn then
        if get_bool "dbg.regression" then ( (* This only prints unexpected results (with the difference) as indicated by the comment behind the assert (same as used by the regression test script). *)
          let loc = !M.current_loc in
          let line = List.at (List.of_enum @@ File.lines_of loc.file) (loc.line-1) in
          let open Str in
          let expected = if string_match (regexp ".+//.*\\(FAIL\\|UNKNOWN\\).*") line 0 then Some (matched_group 1 line) else None in
          if expected <> annot then (
            let result = if annot = None && (expected = Some ("NOWARN") || (expected = Some ("UNKNOWN") && not (String.exists line "UNKNOWN!"))) then "improved" else "failed" in
            (* Expressions with logical connectives like a && b are calculated in temporary variables by CIL. Instead of the original expression, we then see something like tmp___0. So we replace expr in msg by the orginal source if this is the case. *)
            let assert_expr = if string_match (regexp ".*assert(\\(.+\\));.*") line 0 then matched_group 1 line else expr in
            let msg = if expr <> assert_expr then String.nreplace msg expr assert_expr else msg in
            M.warn_each ~ctx:ctx.control_context (msg ^ " Expected: " ^ (expected |? "SUCCESS") ^ " -> " ^ result)
          )
        ) else
          M.warn_each ~ctx:ctx.control_context msg
    in
    match check_assert e ctx.local with
    | `False ->
      warn ~annot:"FAIL" ("{red}Assertion \"" ^ expr ^ "\" will fail.");
      if change then raise Analyses.Deadcode else ctx.local
    | `True ->
      warn ("{green}Assertion \"" ^ expr ^ "\" will succeed");
      ctx.local
    | `Bot ->
      M.warn_each ~ctx:ctx.control_context ("{red}Assertion \"" ^ expr ^ "\" produces a bottom. What does that mean? (currently uninitialized arrays' content is bottom)");
      ctx.local
    | `Top ->
      warn ~annot:"UNKNOWN" ("{yellow}Assertion \"" ^ expr ^ "\" is unknown.");
      (* make the state meet the assertion in the rest of the code *)
      if not change then ctx.local else begin
        let newst = invariant ctx ctx.ask ctx.global ctx.local e true in
        (* if check_assert e newst <> `True then
            M.warn_each ("Invariant \"" ^ expr ^ "\" does not stick."); *)
        newst
      end

  let special ctx (lv:lval option) (f: varinfo) (args: exp list) =
    (*    let heap_var = heap_var !Tracing.current_loc in*)
    let forks = forkfun ctx lv f args in
    if M.tracing then M.tracel "spawn" "Base.special %s: spawning functions %a\n" f.vname (d_list "," d_varinfo) (List.map fst forks);
    List.iter (uncurry ctx.spawn) forks;
    let cpa,fl,dep as st = ctx.local in
    let gs = ctx.global in
    match LF.classify f.vname args with
    | `Unknown "F59" (* strcpy *)
    | `Unknown "F60" (* strncpy *)
    | `Unknown "F63" (* memcpy *)
      ->
      begin match args with
        | [dst; src]
        | [dst; src; _] ->
          (* let dst_val = eval_rv ctx.ask ctx.global ctx.local dst in *)
          (* let src_val = eval_rv ctx.ask ctx.global ctx.local src in *)
          (* begin match dst_val with *)
          (* | `Address ls -> set_savetop ctx.ask ctx.global ctx.local ls src_val *)
          (* | _ -> ignore @@ Pretty.printf "strcpy: dst %a may point to anything!\n" d_exp dst; *)
          (*     ctx.local *)
          (* end *)
          let rec get_lval exp = match stripCasts exp with
            | Lval x | AddrOf x | StartOf x -> x
            | BinOp (PlusPI, e, i, _)
            | BinOp (MinusPI, e, i, _) -> get_lval e
            | x ->
              ignore @@ Pretty.printf "strcpy: dst is %a!\n" d_plainexp dst;
              failwith "strcpy: expecting first argument to be a pointer!"
          in
          assign ctx (get_lval dst) src
        | _ -> M.bailwith "strcpy arguments are strange/complicated."
      end
    | `Unknown "F1" ->
      begin match args with
        | [dst; data; len] -> (* memset: write char to dst len times *)
          let dst_lval = mkMem ~addr:dst ~off:NoOffset in
          assign ctx dst_lval data (* this is only ok because we use ArrayDomain.Trivial per default, i.e., there's no difference between the first element or the whole array *)
        | _ -> M.bailwith "memset arguments are strange/complicated."
      end
    | `Unknown "list_add" when (get_bool "exp.list-type") ->
      begin match args with
        | [ AddrOf (Var elm,next);(AddrOf (Var lst,NoOffset))] ->
          begin
            let ladr = AD.singleton (Addr.from_var lst) in
            match get ctx.ask ctx.global ctx.local ladr  None with
            | `List ld ->
              let eadr = AD.singleton (Addr.from_var elm) in
              let eitemadr = AD.singleton (Addr.from_var_offset (elm, convert_offset ctx.ask ctx.global ctx.local next)) in
              let new_list = `List (ValueDomain.Lists.add eadr ld) in
              let s1 = set ctx.ask ctx.global ctx.local ladr new_list in
              let s2 = set ctx.ask ctx.global s1 eitemadr (`Address (AD.singleton (Addr.from_var lst))) in
              s2
            | _ -> set ctx.ask ctx.global ctx.local ladr `Top
          end
        | _ -> M.bailwith "List function arguments are strange/complicated."
      end
    | `Unknown "list_del" when (get_bool "exp.list-type") ->
      begin match args with
        | [ AddrOf (Var elm,next) ] ->
          begin
            let eadr = AD.singleton (Addr.from_var elm) in
            let lptr = AD.singleton (Addr.from_var_offset (elm, convert_offset ctx.ask ctx.global ctx.local next)) in
            let lprt_val = get ctx.ask ctx.global ctx.local lptr None in
            let lst_poison = `Address (AD.singleton (Addr.from_var ListDomain.list_poison)) in
            let s1 = set ctx.ask ctx.global ctx.local lptr (VD.join lprt_val lst_poison) in
            match get ctx.ask ctx.global ctx.local lptr None with
            | `Address ladr -> begin
                match get ctx.ask ctx.global ctx.local ladr None with
                | `List ld ->
                  let del_ls = ValueDomain.Lists.del eadr ld in
                  let s2 = set ctx.ask ctx.global s1 ladr (`List del_ls) in
                  s2
                | _ -> s1
              end
            | _ -> s1
          end
        | _ -> M.bailwith "List function arguments are strange/complicated."
      end
    | `Unknown "__builtin" ->
      begin match args with
        | Const (CStr "invariant") :: args when List.length args > 0 ->
          List.fold_left (fun d e -> invariant ctx ctx.ask ctx.global d e true) ctx.local args
        | _ -> failwith "Unknown __builtin."
      end
    | `Unknown "exit" ->  raise Deadcode
    | `Unknown "abort" -> raise Deadcode
    | `Unknown "pthread_exit" -> raise Deadcode (* TODO: somehow actually return value, pthread_join doesn't handle anyway? *)
    | `Unknown "__builtin_expect" ->
      begin match lv with
        | Some v -> assign ctx v (List.hd args)
        | None -> ctx.local (* just calling __builtin_expect(...) without assigning is a nop, since the arguments are CIl exp and therefore have no side-effects *)
      end
    | `Unknown "spinlock_check" ->
      begin match lv with
        | Some x -> assign ctx x (List.hd args)
        | None -> ctx.local
      end
    | `Unknown "LAP_Se_SetPartitionMode" -> begin
        match ctx.ask (Queries.EvalInt (List.hd args)) with
        | `Int i when i=1L || i=2L -> ctx.local
        | `Bot -> ctx.local
        | _ -> cpa, Flag.make_main fl, dep
      end
    (* handling thread creations *)
    (*       | `Unknown "LAP_Se_CreateProcess" -> begin
              match List.map (fun x -> stripCasts (constFold false x)) args with
                | [_;AddrOf id;AddrOf r] ->
                    let cpa,_ = invalidate ctx.ask ctx.global ctx.local [Lval id; Lval r] in
                      cpa, fl
                | _ -> raise Deadcode
              end *)
    | `ThreadCreate (f,x) -> cpa, Flag.make_main fl, dep
    (* handling thread joins... sort of *)
    | `ThreadJoin (id,ret_var) ->
      begin match (eval_rv ctx.ask gs st ret_var) with
        | `Int n when ID.to_int n = Some 0L -> cpa,fl,dep
        | _      -> invalidate ctx.ask gs st [ret_var]
      end
    | `Malloc size -> begin
        match lv with
        | Some lv ->
          let heap_var =
            if (get_bool "exp.malloc.fail")
            then AD.join (AD.from_var (heap_var ctx)) AD.null_ptr
            else AD.from_var (heap_var ctx)
          in
          (* ignore @@ printf "malloc will allocate %a bytes\n" ID.pretty (eval_int ctx.ask gs st size); *)
          set_many ctx.ask gs st [(heap_var, `Blob (VD.bot (), eval_int ctx.ask gs st size, true));
                                  (eval_lv ctx.ask gs st lv, `Address heap_var)]
        | _ -> st
      end
    | `Calloc size ->
      begin match lv with
        | Some lv -> (* array length is set to one, as num*size is done when turning into `Calloc *)
<<<<<<< HEAD
          let heap_var = BaseDomain.get_heap_var !Tracing.current_loc in (* TODO calloc can also fail and return NULL *)
          set_many ctx.ask gs st [(AD.from_var heap_var, `Array (CArrays.make (IdxDom.of_int Int64.one) (`Blob (VD.bot (), eval_int ctx.ask gs st size, false)))); (* TODO why? should be zero-initialized *)
                                  (eval_lv ctx.ask gs st lv, `Address (AD.from_var_offset (heap_var, `Index (IdxDom.of_int 0L, `NoOffset))))]
=======
          let heap_var = heap_var ctx in
          let add_null addr =
            if get_bool "exp.malloc.fail"
            then AD.join addr AD.null_ptr (* calloc can fail and return NULL *)
            else addr in
          set_many ctx.ask gs st [(add_null (AD.from_var heap_var), `Array (CArrays.make (IdxDom.of_int Int64.one) (`Blob (VD.bot (), eval_int ctx.ask gs st size)))); (* TODO why? should be zero-initialized *)
                                  (eval_lv ctx.ask gs st lv, `Address (add_null (AD.from_var_offset (heap_var, `Index (IdxDom.of_int 0L, `NoOffset)))))]
>>>>>>> 813b9ee7
        | _ -> st
      end
    | `Unknown "__goblint_unknown" ->
      begin match args with
        | [Lval lv] | [CastE (_,AddrOf lv)] ->
          let st = set ctx.ask ctx.global ctx.local (eval_lv ctx.ask ctx.global st lv) `Top in
          st
        | _ ->
          M.bailwith "Function __goblint_unknown expected one address-of argument."
      end
    (* Handling the assertions *)
    | `Unknown "__assert_rtn" -> raise Deadcode (* gcc's built-in assert *)
    | `Unknown "__goblint_check" -> assert_fn ctx (List.hd args) true false
    | `Unknown "__goblint_commit" -> assert_fn ctx (List.hd args) false true
    | `Unknown "__goblint_assert" -> assert_fn ctx (List.hd args) true true
    | `Assert e -> assert_fn ctx e (get_bool "dbg.debug") (not (get_bool "dbg.debug"))
    | _ -> begin
        let st =
          match LF.get_invalidate_action f.vname with
          | Some fnc -> invalidate ctx.ask gs st (fnc `Write  args)
          | None -> (
              (if f.vid <> dummyFunDec.svar.vid  && not (LF.use_special f.vname) then M.warn_each ("Function definition missing for " ^ f.vname));
              let st_expr (v:varinfo) (value) a =
                if is_global ctx.ask v && not (is_static v) then
                  mkAddrOf (Var v, NoOffset) :: a
                else a
              in
              let addrs = CPA.fold st_expr cpa args in
              (* This rest here is just to see if something got spawned. *)
              let flist = collect_funargs ctx.ask gs st args in
              (* invalidate arguments for unknown functions *)
              let (cpa,fl,dep as st) = invalidate ctx.ask gs st addrs in
              let f addr acc =
                try
                  let var = List.hd (AD.to_var_may addr) in
                  let _ = Cilfacade.getdec var in true
                with _ -> acc
              in
              (*
               *  TODO: invalidate vars reachable via args
               *  publish globals
               *  if single-threaded: *call f*, privatize globals
               *  else: spawn f
               *)
              if List.fold_right f flist false
              && not (get_bool "exp.single-threaded")
              && get_bool "exp.unknown_funs_spawn" then
                cpa, Flag.make_main fl, dep
              else
                st
            )
        in
        (* invalidate lhs in case of assign *)
        let st = match lv with
          | None -> st
          | Some x ->
            if M.tracing then M.tracel "invalidate" "Invalidating lhs %a for unknown function call %s\n" d_plainlval x f.vname;
            invalidate ctx.ask gs st [mkAddrOrStartOf x]
        in
        (* apply all registered abstract effects from other analysis on the base value domain *)
        List.map (fun f -> f (fun lv -> (fun x -> set ctx.ask ctx.global st (eval_lv ctx.ask ctx.global st lv) x))) (LF.effects_for f.vname args) |> BatList.fold_left D.meet st
      end

  let combine ctx (lval: lval option) fexp (f: varinfo) (args: exp list) fc (after: D.t) : D.t =
    let combine_one (loc,lf,ldep as st: D.t) ((fun_st,fun_fl,fun_dep) as fun_d: D.t) =
      (* This function does miscellaneous things, but the main task was to give the
       * handle to the global state to the state return from the function, but now
       * the function tries to add all the context variables back to the callee.
       * Note that, the function return above has to remove all the local
       * variables of the called function from cpa_s. *)
      let add_globals (cpa_s,fl_s,dep_s) (cpa_d,fl_dl, dep_d) =
        (* Remove the return value as this is dealt with separately. *)
        let cpa_s = CPA.remove (return_varinfo ()) cpa_s in
        let new_cpa = CPA.fold CPA.add cpa_s cpa_d in
        (new_cpa, fl_s, dep_s)
      in
      let return_var = return_var () in
      let return_val =
        if CPA.mem (return_varinfo ()) fun_st
        then get ctx.ask ctx.global fun_d return_var None
        else VD.top ()
      in
      let st = add_globals (fun_st,fun_fl, fun_dep) st in
      match lval with
      | None      -> st
      | Some lval -> set_savetop ctx.ask ctx.global st (eval_lv ctx.ask ctx.global st lval) return_val
    in
    combine_one ctx.local after

  let is_unique ctx fl =
    not (BaseDomain.Flag.is_bad fl) ||
    match ctx.ask Queries.IsNotUnique with
    | `Bool false -> true
    | _ -> false

  (* remove this function and everything related to exp.ignored_threads *)
  let is_special_ignorable_thread = function
    | (_, `Lifted f) ->
      let fs = get_list "exp.ignored_threads" |> List.map Json.string in
      List.mem f.vname fs
    | _ -> false


  let call_descr f (es,fl,dep) =
    let short_fun x =
      match x.vtype, CPA.find x es with
      | TPtr (t, attr), `Address a
        when (not (AD.is_top a))
          && List.length (AD.to_var_may a) = 1
          && not (ValueDomain.Compound.is_immediate_type t)
        ->
        let cv = List.hd (AD.to_var_may a) in
        "ref " ^ VD.short 26 (CPA.find cv es)
      | _, v -> VD.short 30 v
    in
    let args_short = List.map short_fun f.sformals in
    Printable.get_short_list (GU.demangle f.svar.vname ^ "(") ")" 80 args_short

  let part_access ctx e v w =
    let es = Access.LSSet.empty () in
    let _, fl, _ = ctx.local in
    if BaseDomain.Flag.is_multi fl && not (is_special_ignorable_thread fl) then begin
      if is_unique ctx fl then
        let tid = BaseDomain.Flag.short 20 fl in
        (Access.LSSSet.singleton es, Access.LSSet.add ("thread",tid) es)
      else
        (Access.LSSSet.singleton es, es)
    end else
      Access.LSSSet.empty (), es

end

module type MainSpec = sig
  include Spec
  include BaseDomain.ExpEvaluator
  val return_lval: unit -> Cil.lval
  val return_varinfo: unit -> Cil.varinfo
  type extra = (varinfo * Offs.t * bool) list
  val context_cpa: D.t -> BaseDomain.CPA.t
end

module rec Main:MainSpec = MainFunctor(Main:BaseDomain.ExpEvaluator)

let _ =
  (* add ~dep:["expRelation"] after modifying test cases accordingly *)
  MCP.register_analysis ~dep:["mallocWrapper"] (module Main : Spec)<|MERGE_RESOLUTION|>--- conflicted
+++ resolved
@@ -2068,19 +2068,13 @@
     | `Calloc size ->
       begin match lv with
         | Some lv -> (* array length is set to one, as num*size is done when turning into `Calloc *)
-<<<<<<< HEAD
-          let heap_var = BaseDomain.get_heap_var !Tracing.current_loc in (* TODO calloc can also fail and return NULL *)
-          set_many ctx.ask gs st [(AD.from_var heap_var, `Array (CArrays.make (IdxDom.of_int Int64.one) (`Blob (VD.bot (), eval_int ctx.ask gs st size, false)))); (* TODO why? should be zero-initialized *)
-                                  (eval_lv ctx.ask gs st lv, `Address (AD.from_var_offset (heap_var, `Index (IdxDom.of_int 0L, `NoOffset))))]
-=======
           let heap_var = heap_var ctx in
           let add_null addr =
             if get_bool "exp.malloc.fail"
             then AD.join addr AD.null_ptr (* calloc can fail and return NULL *)
             else addr in
-          set_many ctx.ask gs st [(add_null (AD.from_var heap_var), `Array (CArrays.make (IdxDom.of_int Int64.one) (`Blob (VD.bot (), eval_int ctx.ask gs st size)))); (* TODO why? should be zero-initialized *)
+          set_many ctx.ask gs st [(add_null (AD.from_var heap_var), `Array (CArrays.make (IdxDom.of_int Int64.one) (`Blob (VD.bot (), eval_int ctx.ask gs st size, false)))); (* TODO why? should be zero-initialized *)
                                   (eval_lv ctx.ask gs st lv, `Address (add_null (AD.from_var_offset (heap_var, `Index (IdxDom.of_int 0L, `NoOffset)))))]
->>>>>>> 813b9ee7
         | _ -> st
       end
     | `Unknown "__goblint_unknown" ->
