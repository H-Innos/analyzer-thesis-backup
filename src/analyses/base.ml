(** Non-relational value analysis aka {e base analysis} ([base]). *)

open Batteries
open GoblintCil
open Pretty
open Analyses
open GobConfig
open BaseUtil
module A = Analyses
module H = Hashtbl
module Q = Queries

module ID = ValueDomain.ID
module FD = ValueDomain.FD
module IdxDom = ValueDomain.IndexDomain
module AD = ValueDomain.AD
module Addr = ValueDomain.Addr
module Offs = ValueDomain.Offs
module LF = LibraryFunctions
module CArrays = ValueDomain.CArrays
module BI = IntOps.BigIntOps
module PU = PrecisionUtil

module VD     = BaseDomain.VD
module CPA    = BaseDomain.CPA
module Dep    = BaseDomain.PartDeps
module WeakUpdates   = BaseDomain.WeakUpdates
module BaseComponents = BaseDomain.BaseComponents



module MainFunctor (Priv:BasePriv.S) (RVEval:BaseDomain.ExpEvaluator with type t = BaseComponents (Priv.D).t) =
struct
  include Analyses.DefaultSpec

  exception Top

  module Dom    = BaseDomain.DomFunctor (Priv.D) (RVEval)
  type t = Dom.t
  module D      = Dom
  module C      = Dom

  (* Two global invariants:
     1. Priv.V -> Priv.G  --  used for Priv
     2. thread -> VD  --  used for thread returns *)

  module V =
  struct
    include Printable.Either (struct include Priv.V let name () = "priv" end) (struct include ThreadIdDomain.Thread let name () = "threadreturn" end)
    let priv x = `Left x
    let thread x = `Right x
    include StdV
  end

  module G =
  struct
    include Lattice.Lift2 (Priv.G) (VD) (Printable.DefaultNames)

    let priv = function
      | `Bot -> Priv.G.bot ()
      | `Lifted1 x -> x
      | _ -> failwith "Base.priv"
    let thread = function
      | `Bot -> VD.bot ()
      | `Lifted2 x -> x
      | _ -> failwith "Base.thread"
    let create_priv priv = `Lifted1 priv
    let create_thread thread = `Lifted2 thread
  end

  let priv_getg getg g = G.priv (getg (V.priv g))
  let priv_sideg sideg g d = sideg (V.priv g) (G.create_priv d)

  type extra = (varinfo * Offs.t * bool) list
  type store = D.t
  type value = VD.t
  type address = AD.t
  type glob_fun  = V.t -> G.t
  type glob_diff = (V.t * G.t) list

  let name () = "base"
  let startstate v: store = { cpa = CPA.bot (); deps = Dep.bot (); weak = WeakUpdates.bot (); priv = Priv.startstate ()}
  let exitstate  v: store = { cpa = CPA.bot (); deps = Dep.bot (); weak = WeakUpdates.bot (); priv = Priv.startstate ()}

  (**************************************************************************
   * Helpers
   **************************************************************************)

  let is_privglob v = GobConfig.get_bool "annotation.int.privglobs" && v.vglob

  (*This is a bit of a hack to be able to change array domains if a pointer to an array is given as an argument*)
  (*We have to prevent different domains to be used at the same time for the same array*)
  (*After a function call, the domain has to be the same as before and we can not depend on the pointers staying the same*)
  (*-> we determine the arrays a pointer can point to once at the beginning of a function*)
  (*There surely is a better way, because this means that often the wrong one gets chosen*)
  module VarH = Hashtbl.Make(CilType.Varinfo)
  module VarMap = Map.Make(CilType.Varinfo)
  let array_map = ref (VarH.create 20)

  type marshal = attributes VarMap.t VarH.t

  let array_domain_annotation_enabled = lazy (GobConfig.get_bool "annotation.goblint_array_domain")

  let add_to_array_map fundec arguments =
    if Lazy.force array_domain_annotation_enabled then
      let rec pointedArrayMap = function
        | [] -> VarMap.empty
        | (info,(value:VD.t))::xs ->
          match value with
          | Address t when hasAttribute "goblint_array_domain" info.vattr ->
            let possibleVars = List.to_seq (AD.to_var_may t) in
            Seq.fold_left (fun map arr -> VarMap.add arr (info.vattr) map) (pointedArrayMap xs) @@ Seq.filter (fun info -> isArrayType info.vtype) possibleVars
          | _ -> pointedArrayMap xs
      in
      match VarH.find_option !array_map fundec.svar with
      | Some _ -> () (*We already have something -> do not change it*)
      | None -> VarH.add !array_map fundec.svar (pointedArrayMap arguments)

  let attributes_varinfo info fundec =
    if Lazy.force array_domain_annotation_enabled then
      let map = VarH.find !array_map fundec.svar in
      match VarMap.find_opt info map with
      | Some attr ->  Some (attr, typeAttrs (info.vtype)) (*if the function has a different domain for this array, use it*)
      | None -> Some (info.vattr, typeAttrs (info.vtype))
    else
      None

  let project_val ask array_attr p_opt value is_glob =
    let p = if GobConfig.get_bool "annotation.int.enabled" then (
        if is_glob then
          Some PU.max_int_precision
        else p_opt
      ) else None
    in
    let a = if GobConfig.get_bool "annotation.goblint_array_domain" then array_attr else None in
    VD.project ask p a value

  let project ask p_opt cpa fundec =
    CPA.mapi (fun varinfo value -> project_val ask (attributes_varinfo varinfo fundec) p_opt value (is_privglob varinfo)) cpa


  (**************************************************************************
   * Initializing my variables
   **************************************************************************)

  let return_varstore = ref dummyFunDec.svar
  let return_varinfo () = !return_varstore
  let return_var () = AD.of_var (return_varinfo ())
  let return_lval (): lval = (Var (return_varinfo ()), NoOffset)

  let longjmp_return = ref dummyFunDec.svar

  let heap_var on_stack ctx =
    let info = match (ctx.ask (Q.AllocVar {on_stack})) with
      | `Lifted vinfo -> vinfo
      | _ -> failwith("Ran without a malloc analysis.") in
    info

  (* hack for char a[] = {"foo"} or {'f','o','o', '\000'} *)
  let char_array : (lval, bytes) Hashtbl.t = Hashtbl.create 500

  let init marshal =
    begin match marshal with
      | Some marshal -> array_map := marshal
      | None -> ()
    end;
    return_varstore := Cilfacade.create_var @@ makeVarinfo false "RETURN" voidType;
    longjmp_return := Cilfacade.create_var @@ makeVarinfo false "LONGJMP_RETURN" intType;
    Priv.init ()

  let finalize () =
    Priv.finalize ();
    !array_map

  (**************************************************************************
   * Abstract evaluation functions
   **************************************************************************)

  let iDtoIdx = ID.cast_to (Cilfacade.ptrdiff_ikind ())

  let unop_ID = function
    | Neg  -> ID.neg
    | BNot -> ID.bitnot
    | LNot -> ID.lognot

  let unop_FD = function
    | Neg  -> FD.neg
    (* other unary operators are not implemented on float values *)
    | _ -> (fun c -> FD.top_of (FD.get_fkind c))

  (* Evaluating Cil's unary operators. *)
  let evalunop op typ: value -> value = function
    | Int v1 -> Int (ID.cast_to (Cilfacade.get_ikind typ) (unop_ID op v1))
    | Float v -> Float (unop_FD op v)
    | Address a when op = LNot ->
      if AD.is_null a then
        Int (ID.of_bool (Cilfacade.get_ikind typ) true)
      else if AD.is_not_null a then
        Int (ID.of_bool (Cilfacade.get_ikind typ) false)
      else
        Int (ID.top_of (Cilfacade.get_ikind typ))
    | Bot -> Bot
    | _ -> VD.top ()

  let binop_ID (result_ik: Cil.ikind) = function
    | PlusA -> ID.add
    | MinusA -> ID.sub
    | Mult -> ID.mul
    | Div -> ID.div
    | Mod -> ID.rem
    | Lt -> ID.lt
    | Gt -> ID.gt
    | Le -> ID.le
    | Ge -> ID.ge
    | Eq -> ID.eq
    (* TODO: This causes inconsistent results:
       def_exc and interval definitely in conflict:
         evalint: base eval_rv m -> (Not {0, 1}([-31,31]),[1,1])
         evalint: base eval_rv 1 -> (1,[1,1])
         evalint: base query_evalint m == 1 -> (0,[1,1]) *)
    | Ne -> ID.ne
    | BAnd -> ID.bitand
    | BOr -> ID.bitor
    | BXor -> ID.bitxor
    | Shiftlt -> ID.shift_left
    | Shiftrt -> ID.shift_right
    | LAnd -> ID.logand
    | LOr -> ID.logor
    | b -> (fun x y -> (ID.top_of result_ik))

  let binop_FD (result_fk: Cil.fkind) = function
    | PlusA -> FD.add
    | MinusA -> FD.sub
    | Mult -> FD.mul
    | Div -> FD.div
    | _ -> (fun _ _ -> FD.top_of result_fk)

  let int_returning_binop_FD = function
    | Lt -> FD.lt
    | Gt -> FD.gt
    | Le -> FD.le
    | Ge -> FD.ge
    | Eq -> FD.eq
    | Ne -> FD.ne
    | _ -> (fun _ _ -> ID.top ())

  let is_int_returning_binop_FD = function
    | Lt | Gt | Le | Ge | Eq | Ne -> true
    | _ -> false

  (* Evaluate binop for two abstract values: *)
  let evalbinop_base (a: Q.ask) (st: store) (op: binop) (t1:typ) (a1:value) (t2:typ) (a2:value) (t:typ) :value =
    if M.tracing then M.tracel "eval" "evalbinop %a %a %a\n" d_binop op VD.pretty a1 VD.pretty a2;
    (* We define a conversion function for the easy cases when we can just use
     * the integer domain operations. *)
    let bool_top ik = ID.(join (of_int ik BI.zero) (of_int ik BI.one)) in
    (* An auxiliary function for ptr arithmetic on array values. *)
    let addToAddr n (addr:Addr.t) =
      let typeOffsetOpt o t =
        try
          Some (Cilfacade.typeOffset t o)
        with Cilfacade.TypeOfError _ ->
          None
      in
      (* adds n to the last offset *)
      let rec addToOffset n (t:typ option) = function
        | `Index (i, `NoOffset) ->
          (* If we have arrived at the last Offset and it is an Index, we add our integer to it *)
          `Index(IdxDom.add i (iDtoIdx n), `NoOffset)
        | `Field (f, `NoOffset) ->
          (* If we have arrived at the last Offset and it is a Field,
           * then check if we're subtracting exactly its offsetof.
           * If so, n cancels out f exactly.
           * This is to better handle container_of hacks. *)
          let n_offset = iDtoIdx n in
          begin match t with
            | Some t ->
              let (f_offset_bits, _) = bitsOffset t (Field (f, NoOffset)) in
              let f_offset = IdxDom.of_int (Cilfacade.ptrdiff_ikind ()) (BI.of_int (f_offset_bits / 8)) in
              begin match IdxDom.(to_bool (eq f_offset (neg n_offset))) with
                | Some true -> `NoOffset
                | _ -> `Field (f, `Index (n_offset, `NoOffset))
              end
            | None -> `Field (f, `Index (n_offset, `NoOffset))
          end
        | `Index (i, o) ->
          let t' = BatOption.bind t (typeOffsetOpt (Index (integer 0, NoOffset))) in (* actual index value doesn't matter for typeOffset *)
          `Index(i, addToOffset n t' o)
        | `Field (f, o) ->
          let t' = BatOption.bind t (typeOffsetOpt (Field (f, NoOffset))) in
          `Field(f, addToOffset n t' o)
        | `NoOffset -> `Index(iDtoIdx n, `NoOffset)
      in
      let default = function
        | Addr.NullPtr when GobOption.exists (BI.equal BI.zero) (ID.to_int n) -> Addr.NullPtr
        | _ -> Addr.UnknownPtr {node = !Node.current_node; kind = PointerArithmetic}
      in
      match Addr.to_mval addr with
      | Some (x, o) -> Addr.of_mval (x, addToOffset n (Some x.vtype) o)
      | None -> default addr
    in
    let addToAddrOp p (n:ID.t):value =
      match op with
      (* For array indexing e[i] and pointer addition e + i we have: *)
      | IndexPI | PlusPI ->
        Address (AD.map (addToAddr n) p)
      (* Pointer subtracted by a value (e-i) is very similar *)
      (* Cast n to the (signed) ptrdiff_ikind, then add the its negated value. *)
      | MinusPI ->
        let n = ID.neg (ID.cast_to (Cilfacade.ptrdiff_ikind ()) n) in
        Address (AD.map (addToAddr n) p)
      | Mod -> Int (ID.top_of (Cilfacade.ptrdiff_ikind ())) (* we assume that address is actually casted to int first*)
      | _ -> Address (AD.top_ptr PointerArithmetic)
    in
    (* The main function! *)
    match a1,a2 with
    (* For the integer values, we apply the int domain operator *)
    | Int v1, Int v2 ->
      let result_ik = Cilfacade.get_ikind t in
      Int (ID.cast_to result_ik (binop_ID result_ik op v1 v2))
    (* For the float values, we apply the float domain operators *)
    | Float v1, Float v2 when is_int_returning_binop_FD op ->
      let result_ik = Cilfacade.get_ikind t in
      Int (ID.cast_to result_ik (int_returning_binop_FD op v1 v2))
    | Float v1, Float v2 -> Float (binop_FD (Cilfacade.get_fkind t) op v1 v2)
    (* For address +/- value, we try to do some elementary ptr arithmetic *)
    | Address p, Int n
    | Int n, Address p when op=Eq || op=Ne ->
      let ik = Cilfacade.get_ikind t in
      Int (match ID.to_bool n, AD.to_bool p with
          | Some a, Some b -> ID.of_bool ik (op=Eq && a=b || op=Ne && a<>b)
          | _ -> bool_top ik)
    | Address p, Int n  ->
      addToAddrOp p n
    | Address p, Top ->
      (* same as previous, but with Unknown instead of int *)
      (* TODO: why does this even happen in zstd-thread-pool-add? *)
      let n = ID.top_of (Cilfacade.ptrdiff_ikind ()) in (* pretend to have unknown ptrdiff int instead *)
      addToAddrOp p n
    (* If both are pointer values, we can subtract them and well, we don't
     * bother to find the result in most cases, but it's an integer. *)
    | Address p1, Address p2 -> begin
        let ik = Cilfacade.get_ikind t in
        let eq x y =
          if AD.is_definite x && AD.is_definite y then
            let ax = AD.choose x in
            let ay = AD.choose y in
            let handle_address_is_multiple addr = begin match Addr.to_var addr with
              | Some v when a.f (Q.IsMultiple v) ->
                if M.tracing then M.tracel "addr" "IsMultiple %a\n" CilType.Varinfo.pretty v;
                None
              | _ ->
                Some true
            end
            in
            match Addr.semantic_equal ax ay with
            | Some true ->
              if M.tracing then M.tracel "addr" "semantic_equal %a %a\n" AD.pretty x AD.pretty y;
              handle_address_is_multiple ax
            | Some false -> Some false
            | None -> None
          else
            None
        in
        match op with
        (* TODO use ID.of_incl_list [0; 1] for all comparisons *)
        | MinusPP ->
          (* when subtracting pointers to arrays, per 6.5.6 of C-standard if we subtract two pointers to the same array, the difference *)
          (* between them is the difference in subscript *)
          begin
            let rec calculateDiffFromOffset x y:value =
              match x, y with
              | `Field ((xf:Cil.fieldinfo), xo), `Field((yf:Cil.fieldinfo), yo)
                when CilType.Fieldinfo.equal xf yf ->
                calculateDiffFromOffset xo yo
              | `Index (i, `NoOffset), `Index(j, `NoOffset) ->
                begin
                  let diff = ValueDomain.IndexDomain.sub i j in
                  match ValueDomain.IndexDomain.to_int diff with
                  | Some z -> Int(ID.of_int ik z)
                  | _ -> Int (ID.top_of ik)
                end
              | `Index (xi, xo), `Index(yi, yo) when xi = yi -> (* TODO: ID.equal? *)
                calculateDiffFromOffset xo yo
              | _ -> Int (ID.top_of ik)
            in
            if AD.is_definite p1 && AD.is_definite p2 then
              match Addr.to_mval (AD.choose p1), Addr.to_mval (AD.choose p2) with
              | Some (x, xo), Some (y, yo) when CilType.Varinfo.equal x y ->
                calculateDiffFromOffset xo yo
              | _, _ ->
                Int (ID.top_of ik)
            else
              Int (ID.top_of ik)
          end
        | Eq ->
          Int (if AD.is_bot (AD.meet p1 p2) then ID.of_int ik BI.zero else match eq p1 p2 with Some x when x -> ID.of_int ik BI.one | _ -> bool_top ik)
        | Ne ->
          Int (if AD.is_bot (AD.meet p1 p2) then ID.of_int ik BI.one else match eq p1 p2 with Some x when x -> ID.of_int ik BI.zero | _ -> bool_top ik)
        | IndexPI when AD.to_string p2 = ["all_index"] ->
          addToAddrOp p1 (ID.top_of (Cilfacade.ptrdiff_ikind ()))
        | IndexPI | PlusPI ->
          addToAddrOp p1 (AD.to_int p2) (* sometimes index is AD for some reason... *)
        | _ -> VD.top ()
      end
    (* For other values, we just give up! *)
    | Bot, _ -> Bot
    | _, Bot -> Bot
    | _ -> VD.top ()

  (* TODO: Use AddressDomain for queries *)
  (* We need the previous function with the varinfo carried along, so we can
   * map it on the address sets. *)
  let add_offset_varinfo add ad =
    match Addr.to_mval ad with
    | Some (x,ofs) -> Addr.of_mval (x, Addr.Offs.add_offset ofs add)
    | None -> ad


  (**************************************************************************
   * State functions
   **************************************************************************)

  let sync' reason ctx: D.t =
    let multi =
      match reason with
      | `Init
      | `Thread ->
        true
      | _ ->
        ThreadFlag.has_ever_been_multi (Analyses.ask_of_ctx ctx)
    in
    if M.tracing then M.tracel "sync" "sync multi=%B earlyglobs=%B\n" multi !earlyglobs;
    if !earlyglobs || multi then
      WideningTokens.with_local_side_tokens (fun () ->
          Priv.sync (Analyses.ask_of_ctx ctx) (priv_getg ctx.global) (priv_sideg ctx.sideg) ctx.local reason
        )
    else
      ctx.local

  let sync ctx reason = sync' (reason :> [`Normal | `Join | `Return | `Init | `Thread]) ctx

  let publish_all ctx reason =
    ignore (sync' reason ctx)

  let get_var (a: Q.ask) (gs: glob_fun) (st: store) (x: varinfo): value =
    if (!earlyglobs || ThreadFlag.has_ever_been_multi a) && is_global a x then
      Priv.read_global a (priv_getg gs) st x
    else begin
      if M.tracing then M.tracec "get" "Singlethreaded mode.\n";
      CPA.find x st.cpa
    end

  (** [get st addr] returns the value corresponding to [addr] in [st]
   *  adding proper dependencies.
   *  For the exp argument it is always ok to put None. This means not using precise information about
   *  which part of an array is involved.  *)
  let rec get ?(top=VD.top ()) ?(full=false) a (gs: glob_fun) (st: store) (addrs:address) (exp:exp option): value =
    let at = AD.type_of addrs in
    let firstvar = if M.tracing then match AD.to_var_may addrs with [] -> "" | x :: _ -> x.vname else "" in
    if M.tracing then M.traceli "get" ~var:firstvar "Address: %a\nState: %a\n" AD.pretty addrs CPA.pretty st.cpa;
    (* Finding a single varinfo*offset pair *)
    let res =
      let f_addr (x, offs) =
        (* get hold of the variable value, either from local or global state *)
        let var = get_var a gs st x in
        let v = VD.eval_offset (Queries.to_value_domain_ask a) (fun x -> get a gs st x exp) var offs exp (Some (Var x, Offs.to_cil_offset offs)) x.vtype in
        if M.tracing then M.tracec "get" "var = %a, %a = %a\n" VD.pretty var AD.pretty (AD.of_mval (x, offs)) VD.pretty v;
        if full then var else match v with
          | Blob (c,s,_) -> c
          | x -> x
      in
      let f = function
        | Addr.Addr (x, o) -> f_addr (x, o)
        | Addr.NullPtr ->
          begin match get_string "sem.null-pointer.dereference" with
            | "assume_none" -> VD.bot ()
            | "assume_top" ->
              begin match top with
                | Address _ -> Address (AD.top_ptr Null)
                | _ -> top
              end
            | _ -> assert false
          end
        | Addr.UnknownPtr o -> 
          begin match top with (* top may be more precise than VD.top, e.g. for address sets, such that known addresses are kept for soundness *)
            (* TODO: in case of structs this does not work *)
            | Address _ -> Address (AD.singleton (UnknownPtr o))
            | _ -> top
          end
        | Addr.StrPtr _ -> Int (ID.top_of IChar)
      in
      (* We form the collecting function by joining *)
      let c (x:value) = match x with (* If address type is arithmetic, and our value is an int, we cast to the correct ik *)
        | Int _ when Cil.isArithmeticType at -> VD.cast at x
        | _ -> x
      in
      let f x a = VD.join (c @@ f x) a in      (* Finally we join over all the addresses in the set. *)
      AD.fold f addrs (VD.bot ())
    in
    if M.tracing then M.traceu "get" "Result: %a\n" VD.pretty res;
    res


  (**************************************************************************
   * Auxiliary functions for function calls
   **************************************************************************)

  (* From a list of values, presumably arguments to a function, simply extract
   * the pointer arguments. *)
  let get_ptrs (vals: value list): address list =
    let f (x:value) acc = match x with
      | Address adrs when AD.is_top adrs -> acc (* TODO: keep Addrs *)
      | Address adrs when AD.to_var_may adrs = [] -> acc
      | Address adrs ->
        let typ = AD.type_of adrs in
        if isFunctionType typ then acc else adrs :: acc
      | _ -> acc
    in
    List.fold_right f vals []

  let rec reachable_from_value (ask: Q.ask) (gs:glob_fun) st (value: value) (t: typ) (description: string)  =
    let empty = AD.empty () in
    if M.tracing then M.trace "reachability" "Checking value %a\n" VD.pretty value;
    match value with
    | Top ->
      if VD.is_immediate_type t then () else M.info ~category:Unsound "Unknown value in %s could be an escaped pointer address!" description; empty
    | Bot -> (*M.debug ~category:Analyzer "A bottom value when computing reachable addresses!";*) empty
    | Address adrs when AD.is_top adrs ->
      M.info ~category:Unsound "Unknown address in %s has escaped." description; AD.remove Addr.NullPtr adrs (* return known addresses still to be a bit more sane (but still unsound) *)
    (* The main thing is to track where pointers go: *)
    | Address adrs -> AD.remove Addr.NullPtr adrs
    (* Unions are easy, I just ingore the type info. *)
    | Union (f,e) -> reachable_from_value ask gs st e t description
    (* For arrays, we ask to read from an unknown index, this will cause it
     * join all its values. *)
    | Array a -> reachable_from_value ask gs st (ValueDomain.CArrays.get (Queries.to_value_domain_ask ask) a (None, ValueDomain.ArrIdxDomain.top ())) t description
    | Blob (e,_,_) -> reachable_from_value ask gs st e t description
    | Struct s -> ValueDomain.Structs.fold (fun k v acc -> AD.join (reachable_from_value ask gs st v t description) acc) s empty
    | Int _ -> empty
    | Float _ -> empty
    | MutexAttr _ -> empty
    | Thread _ -> empty (* thread IDs are abstract and nothing known can be reached from them *)
    | JmpBuf _ -> empty (* Jump buffers are abstract and nothing known can be reached from them *)
    | Mutex -> empty (* mutexes are abstract and nothing known can be reached from them *)

  (* Get the list of addresses accessable immediately from a given address, thus
   * all pointers within a structure should be considered, but we don't follow
   * pointers. We return a flattend representation, thus simply an address (set). *)
  let reachable_from_address (ask: Q.ask) (gs:glob_fun) st (adr: address): address =
    if M.tracing then M.tracei "reachability" "Checking for %a\n" AD.pretty adr;
    let res = reachable_from_value ask gs st (get ask gs st adr None) (AD.type_of adr) (AD.show adr) in
    if M.tracing then M.traceu "reachability" "Reachable addresses: %a\n" AD.pretty res;
    res

  (* The code for getting the variables reachable from the list of parameters.
   * This section is very confusing, because I use the same construct, a set of
   * addresses, as both AD elements abstracting individual (ambiguous) addresses
   * and the workset of visited addresses. *)
  let reachable_vars (ask: Q.ask) (args: address list) (gs:glob_fun) (st: store): address list =
    if M.tracing then M.traceli "reachability" "Checking reachable arguments from [%a]!\n" (d_list ", " AD.pretty) args;
    let empty = AD.empty () in
    (* We begin looking at the parameters: *)
    let argset = List.fold_right (AD.join) args empty in
    let workset = ref argset in
    (* And we keep a set of already visited variables *)
    let visited = ref empty in
    while not (AD.is_empty !workset) do
      visited := AD.union !visited !workset;
      (* ok, let's visit all the variables in the workset and collect the new variables *)
      let visit_and_collect var (acc: address): address =
        let var = AD.singleton var in (* Very bad hack! Pathetic really! *)
        AD.union (reachable_from_address ask gs st var) acc in
      let collected = AD.fold visit_and_collect !workset empty in
      (* And here we remove the already visited variables *)
      workset := AD.diff collected !visited
    done;
    (* Return the list of elements that have been visited. *)
    if M.tracing then M.traceu "reachability" "All reachable vars: %a\n" AD.pretty !visited;
    List.map AD.singleton (AD.elements !visited)

  let reachable_vars ask args gs st = Timing.wrap "reachability" (reachable_vars ask args gs) st

  let drop_non_ptrs (st:CPA.t) : CPA.t =
    if CPA.is_top st then st else
      let rec replace_val = function
        | VD.Address _ as v -> v
        | Blob (v,s,o) ->
          begin match replace_val v with
            | Blob (Top,_,_)
            | Top -> Top
            | t -> Blob (t,s,o)
          end
        | Struct s -> Struct (ValueDomain.Structs.map replace_val s)
        | _ -> Top
      in
      CPA.map replace_val st

  let drop_ints (st:CPA.t) : CPA.t =
    if CPA.is_top st then st else
      let rec replace_val: value -> value = function
        | Int _       -> Top
        | Array n     -> Array (ValueDomain.CArrays.map replace_val n)
        | Struct n    -> Struct (ValueDomain.Structs.map replace_val n)
        | Union (f,v) -> Union (f,replace_val v)
        | Blob (n,s,o)  -> Blob (replace_val n,s,o)
        | Address x -> Address (AD.map ValueDomain.Addr.top_indices x)
        | x -> x
      in
      CPA.map replace_val st

  let drop_interval = CPA.map (function Int x -> Int (ID.no_interval x) | x -> x)

  let drop_intervalSet = CPA.map (function Int x -> Int (ID.no_intervalSet x) | x -> x )

  let context (fd: fundec) (st: store): store =
    let f keep drop_fn (st: store) = if keep then st else { st with cpa = drop_fn st.cpa} in
    st |>
    (* Here earlyglobs only drops syntactic globals from the context and does not consider e.g. escaped globals. *)
    (* This is equivalent to having escaped globals excluded from earlyglobs for contexts *)
    f (not !earlyglobs) (CPA.filter (fun k v -> (not k.vglob) || is_excluded_from_earlyglobs k))
    %> f (ContextUtil.should_keep ~isAttr:GobContext ~keepOption:"ana.base.context.non-ptr" ~removeAttr:"base.no-non-ptr" ~keepAttr:"base.non-ptr" fd) drop_non_ptrs
    %> f (ContextUtil.should_keep ~isAttr:GobContext ~keepOption:"ana.base.context.int" ~removeAttr:"base.no-int" ~keepAttr:"base.int" fd) drop_ints
    %> f (ContextUtil.should_keep ~isAttr:GobContext ~keepOption:"ana.base.context.interval" ~removeAttr:"base.no-interval" ~keepAttr:"base.interval" fd) drop_interval
    %> f (ContextUtil.should_keep ~isAttr:GobContext ~keepOption:"ana.base.context.interval_set" ~removeAttr:"base.no-interval_set" ~keepAttr:"base.interval_set" fd) drop_intervalSet


  let reachable_top_pointers_types ctx (ps: AD.t) : Queries.TS.t =
    let module TS = Queries.TS in
    let empty = AD.empty () in
    let reachable_from_address (adr: address) =
      let with_type t = function
        | (ad,ts,true) ->
          begin match unrollType t with
            | TPtr (p,_) ->
              (ad, TS.add (unrollType p) ts, false)
            | _ ->
              (ad, ts, false)
          end
        | x -> x
      in
      let with_field (a,t,b) = function
        | `Top -> (AD.empty (), TS.top (), false)
        | `Bot -> (a,t,false)
        | `Lifted f -> with_type f.ftype (a,t,b)
      in
      let rec reachable_from_value (value: value) =
        match value with
        | Top -> (empty, TS.top (), true)
        | Bot -> (empty, TS.bot (), false)
        | Address adrs when AD.is_top adrs -> (empty,TS.bot (), true)
        | Address adrs -> (adrs,TS.bot (), AD.may_be_unknown adrs)
        | Union (t,e) -> with_field (reachable_from_value e) t
        | Array a -> reachable_from_value (ValueDomain.CArrays.get (Queries.to_value_domain_ask (Analyses.ask_of_ctx ctx)) a (None, ValueDomain.ArrIdxDomain.top ()))
        | Blob (e,_,_) -> reachable_from_value e
        | Struct s ->
          let join_tr (a1,t1,_) (a2,t2,_) = AD.join a1 a2, TS.join t1 t2, false in
          let f k v =
            join_tr (with_type k.ftype (reachable_from_value v))
          in
          ValueDomain.Structs.fold f s (empty, TS.bot (), false)
        | Int _ -> (empty, TS.bot (), false)
        | Float _ -> (empty, TS.bot (), false)
        | MutexAttr _ -> (empty, TS.bot (), false)
        | Thread _ -> (empty, TS.bot (), false) (* TODO: is this right? *)
        | JmpBuf _ -> (empty, TS.bot (), false) (* TODO: is this right? *)
        | Mutex -> (empty, TS.bot (), false) (* TODO: is this right? *)
      in
      reachable_from_value (get (Analyses.ask_of_ctx ctx) ctx.global ctx.local adr None)
    in
    let visited = ref empty in
    let work = ref ps in
    let collected = ref (TS.empty ()) in
    while not (AD.is_empty !work) do
      let next = ref empty in
      let do_one a =
        let (x,y,_) = reachable_from_address (AD.singleton a) in
        collected := TS.union !collected y;
        next := AD.union !next x
      in
      if not (AD.is_top !work) then
        AD.iter do_one !work;
      visited := AD.union !visited !work;
      work := AD.diff !next !visited
    done;
    !collected

  (* The evaluation function as mutually recursive eval_lv & eval_rv *)
  let rec eval_rv (a: Q.ask) (gs:glob_fun) (st: store) (exp:exp): value =
    if M.tracing then M.traceli "evalint" "base eval_rv %a\n" d_exp exp;
    let r =
      (* we have a special expression that should evaluate to top ... *)
      if exp = MyCFG.unknown_exp then
        VD.top ()
      else
        eval_rv_ask_evalint a gs st exp
    in
    if M.tracing then M.traceu "evalint" "base eval_rv %a -> %a\n" d_exp exp VD.pretty r;
    r

  (** Evaluate expression using EvalInt query.
      Base itself also answers EvalInt, so recursion goes indirectly through queries.
      This allows every subexpression to also meet more precise value from other analyses.
      Non-integer expression just delegate to next eval_rv function. *)
  and eval_rv_ask_evalint a gs st exp =
    let eval_next () = eval_rv_no_ask_evalint a gs st exp in
    if M.tracing then M.traceli "evalint" "base eval_rv_ask_evalint %a\n" d_exp exp;
    let r:value =
      match Cilfacade.typeOf exp with
      | typ when Cil.isIntegralType typ && not (Cil.isConstant exp) -> (* don't EvalInt integer constants, base can do them precisely itself *)
        if M.tracing then M.traceli "evalint" "base ask EvalInt %a\n" d_exp exp;
        let a = a.f (Q.EvalInt exp) in (* through queries includes eval_next, so no (exponential) branching is necessary *)
        if M.tracing then M.traceu "evalint" "base ask EvalInt %a -> %a\n" d_exp exp Queries.ID.pretty a;
        begin match a with
          | `Bot -> eval_next () (* Base EvalInt returns bot on incorrect type (e.g. pthread_t); ignore and continue. *)
          (* | x -> Some (Int x) *)
          | `Lifted x -> Int x (* cast should be unnecessary, EvalInt should guarantee right ikind already *)
          | `Top -> Int (ID.top_of (Cilfacade.get_ikind typ)) (* query cycle *)
        end
      | exception Cilfacade.TypeOfError _ (* Bug: typeOffset: Field on a non-compound *)
      | _ -> eval_next ()
    in
    if M.tracing then M.traceu "evalint" "base eval_rv_ask_evalint %a -> %a\n" d_exp exp VD.pretty r;
    r

  (** Evaluate expression without EvalInt query on outermost expression.
      This is used by base responding to EvalInt to immediately directly avoid EvalInt query cycle, which would return top.
      Recursive [eval_rv] calls on subexpressions still go through [eval_rv_ask_evalint]. *)
  and eval_rv_no_ask_evalint a gs st exp =
    eval_rv_base a gs st exp (* just as alias, so query doesn't weirdly have to call eval_rv_base *)

  and eval_rv_back_up a gs st exp =
    if get_bool "ana.base.eval.deep-query" then
      eval_rv a gs st exp
    else (
      (* duplicate unknown_exp check from eval_rv since we're bypassing it now *)
      if exp = MyCFG.unknown_exp then
        VD.top ()
      else
        eval_rv_base a gs st exp (* bypass all queries *)
    )

  (** Evaluate expression structurally by base.
      This handles constants directly and variables using CPA.
      Subexpressions delegate to [eval_rv], which may use queries on them. *)
  and eval_rv_base (a: Q.ask) (gs:glob_fun) (st: store) (exp:exp): value =
    let eval_rv = eval_rv_back_up in
    if M.tracing then M.traceli "evalint" "base eval_rv_base %a\n" d_exp exp;
    let binop_remove_same_casts ~extra_is_safe ~e1 ~e2 ~t1 ~t2 ~c1 ~c2 =
      let te1 = Cilfacade.typeOf e1 in
      let te2 = Cilfacade.typeOf e2 in
      let both_arith_type = isArithmeticType te1 && isArithmeticType te2 in
      let is_safe = (extra_is_safe || VD.is_safe_cast t1 te1 && VD.is_safe_cast t2 te2) && not both_arith_type in
      M.tracel "cast" "remove cast on both sides for %a? -> %b\n" d_exp exp is_safe;
      if is_safe then ( (* we can ignore the casts if the casts can't change the value *)
        let e1 = if isArithmeticType te1 then c1 else e1 in
        let e2 = if isArithmeticType te2 then c2 else e2 in
        (e1, e2)
      )
      else
        (c1, c2)
    in
    let r =
      (* query functions were no help ... now try with values*)
      match constFold true exp with
      (* Integer literals *)
      (* seems like constFold already converts CChr to CInt *)
      | Const (CChr x) -> eval_rv a gs st (Const (charConstToInt x)) (* char becomes int, see Cil doc/ISO C 6.4.4.4.10 *)
      | Const (CInt (num,ikind,str)) ->
        (match str with Some x -> M.tracel "casto" "CInt (%s, %a, %s)\n" (Z.to_string num) d_ikind ikind x | None -> ());
        Int (ID.cast_to ikind (IntDomain.of_const (num,ikind,str)))
      | Const (CReal (_,fkind, Some str)) when not (Cilfacade.isComplexFKind fkind) -> Float (FD.of_string fkind str) (* prefer parsing from string due to higher precision *)
      | Const (CReal (num, fkind, None)) when not (Cilfacade.isComplexFKind fkind) && num = 0.0 -> Float (FD.of_const fkind num) (* constant 0 is ok, CIL creates these for zero-initializers; it is safe across float types *)
      | Const (CReal (_, fkind, None)) when not (Cilfacade.isComplexFKind fkind) ->  assert false (* Cil does not create other CReal without string representation *)
      (* String literals *)
      | Const (CStr (x,_)) -> Address (AD.of_string x) (* normal 8-bit strings, type: char* *)
      | Const (CWStr (xs,_) as c) -> (* wide character strings, type: wchar_t* *)
        let x = CilType.Constant.show c in (* escapes, see impl. of d_const in cil.ml *)
        let x = String.sub x 2 (String.length x - 3) in (* remove surrounding quotes: L"foo" -> foo *)
        Address (AD.of_string x) (* Address (AD.str_ptr ()) *)
      | Const _ -> VD.top ()
      (* Variables and address expressions *)
      | Lval lv ->
        eval_rv_base_lval ~eval_lv a gs st exp lv
      (* Binary operators *)
      (* Eq/Ne when both values are equal and casted to the same type *)
      | BinOp ((Eq | Ne) as op, (CastE (t1, e1) as c1), (CastE (t2, e2) as c2), typ) when typeSig t1 = typeSig t2 ->
        let a1 = eval_rv a gs st e1 in
        let a2 = eval_rv a gs st e2 in
        let extra_is_safe =
          match evalbinop_base a st op t1 a1 t2 a2 typ with
          | Int i -> ID.to_bool i = Some true
          | _
          | exception IntDomain.IncompatibleIKinds _ -> false
        in
        let (e1, e2) = binop_remove_same_casts ~extra_is_safe ~e1 ~e2 ~t1 ~t2 ~c1 ~c2 in
        (* re-evaluate e1 and e2 in evalbinop because might be with cast *)
        evalbinop a gs st op ~e1 ~t1 ~e2 ~t2 typ
      | BinOp (LOr, e1, e2, typ) as exp ->
        let open GobOption.Syntax in
        (* split nested LOr Eqs to equality pairs, if possible *)
        let rec split = function
          (* copied from above to support pointer equalities with implicit casts inserted *)
          | BinOp (Eq, (CastE (t1, e1) as c1), (CastE (t2, e2) as c2), typ) when typeSig t1 = typeSig t2 ->
            Some [binop_remove_same_casts ~extra_is_safe:false ~e1 ~e2 ~t1 ~t2 ~c1 ~c2]
          | BinOp (Eq, arg1, arg2, _) ->
            Some [(arg1, arg2)]
          | BinOp (LOr, arg1, arg2, _) ->
            let+ s1 = split arg1
            and+ s2 = split arg2 in
            s1 @ s2
          | _ ->
            None
        in
        (* find common exp from all equality pairs and list of other sides, if possible *)
        let find_common = function
          | [] -> assert false
          | (e1, e2) :: eqs ->
            let eqs_for_all_mem e = List.for_all (fun (e1, e2) -> CilType.Exp.(equal e1 e || equal e2 e)) eqs in
            let eqs_map_remove e = List.map (fun (e1, e2) -> if CilType.Exp.equal e1 e then e2 else e1) eqs in
            if eqs_for_all_mem e1 then
              Some (e1, e2 :: eqs_map_remove e1)
            else if eqs_for_all_mem e2 then
              Some (e2, e1 :: eqs_map_remove e2)
            else
              None
        in
        let eqs_value: value option =
          let* eqs = split exp in
          let* (e, es) = find_common eqs in
          let v = eval_rv a gs st e in (* value of common exp *)
          let vs = List.map (eval_rv a gs st) es in (* values of other sides *)
          let ik = Cilfacade.get_ikind typ in
          match v with
          | Address a ->
            (* get definite addrs from vs *)
            let rec to_definite_ad: value list -> AD.t = function
              | [] -> AD.empty ()
              | Address a :: vs when AD.is_definite a ->
                AD.union a (to_definite_ad vs)
              | _ :: vs ->
                to_definite_ad vs
            in
            let definite_ad = to_definite_ad vs in
            if AD.leq a definite_ad then (* other sides cover common address *)
              Some (VD.Int (ID.of_bool ik true))
            else (* TODO: detect disjoint cases using may: https://github.com/goblint/analyzer/pull/757#discussion_r898105918 *)
              None
          | Int i ->
            let module BISet = IntDomain.BISet in
            (* get definite ints from vs *)
            let rec to_int_set: value list -> BISet.t = function
              | [] -> BISet.empty ()
              | Int i :: vs ->
                begin match ID.to_int i with
                  | Some i' -> BISet.add i' (to_int_set vs)
                  | None -> to_int_set vs
                end
              | _ :: vs ->
                to_int_set vs
            in
            let* incl_list = ID.to_incl_list i in
            let incl_set = BISet.of_list incl_list in
            let int_set = to_int_set vs in
            if BISet.leq incl_set int_set then (* other sides cover common int *)
              Some (VD.Int (ID.of_bool ik true))
            else (* TODO: detect disjoint cases using may: https://github.com/goblint/analyzer/pull/757#discussion_r898105918 *)
              None
          | _ ->
            None
        in
        begin match eqs_value with
          | Some x -> x
          | None -> evalbinop a gs st LOr ~e1 ~e2 typ (* fallback to general case *)
        end
      | BinOp (op,e1,e2,typ) ->
        evalbinop a gs st op ~e1 ~e2 typ
      (* Unary operators *)
      | UnOp (op,arg1,typ) ->
        let a1 = eval_rv a gs st arg1 in
        evalunop op typ a1
      (* The &-operator: we create the address abstract element *)
      | AddrOf lval -> Address (eval_lv a gs st lval)
      (* CIL's very nice implicit conversion of an array name [a] to a pointer
        * to its first element [&a[0]]. *)
      | StartOf lval ->
        let array_ofs = `Index (IdxDom.of_int (Cilfacade.ptrdiff_ikind ()) BI.zero, `NoOffset) in
        let array_start = add_offset_varinfo array_ofs in
        Address (AD.map array_start (eval_lv a gs st lval))
      | CastE (t, Const (CStr (x,e))) -> (* VD.top () *) eval_rv a gs st (Const (CStr (x,e))) (* TODO safe? *)
      | CastE  (t, exp) ->
        let v = eval_rv a gs st exp in
        VD.cast ~torg:(Cilfacade.typeOf exp) t v
      | SizeOf _
      | Real _
      | Imag _
      | SizeOfE _
      | SizeOfStr _
      | AlignOf _
      | AlignOfE _
      | Question _
      | AddrOfLabel _ ->
        VD.top ()
    in
    if M.tracing then M.traceu "evalint" "base eval_rv_base %a -> %a\n" d_exp exp VD.pretty r;
    r

  and eval_rv_base_lval ~eval_lv (a: Q.ask) (gs:glob_fun) (st: store) (exp: exp) (lv: lval): value =
    match lv with
    | (Var v, ofs) -> get a gs st (eval_lv a gs st (Var v, ofs)) (Some exp)
    (*| Lval (Mem e, ofs) -> get a gs st (eval_lv a gs st (Mem e, ofs)) *)
    | (Mem e, ofs) ->
      (*M.tracel "cast" "Deref: lval: %a\n" d_plainlval lv;*)
      let rec contains_vla (t:typ) = match t with
        | TPtr (t, _) -> contains_vla t
        | TArray(t, None, args) -> true
        | TArray(t, Some exp, args) when isConstant exp -> contains_vla t
        | TArray(t, Some exp, args) -> true
        | _ -> false
      in
      let b = Mem e, NoOffset in (* base pointer *)
      let t = Cilfacade.typeOfLval b in (* static type of base *)
      let p = eval_lv a gs st b in (* abstract base addresses *)
      (* pre VLA: *)
      (* let cast_ok = function Addr a -> sizeOf t <= sizeOf (get_type_addr a) | _ -> false in *)
      let cast_ok a =
        let open Addr in
        match a with
        | Addr (x, o) ->
          begin
            let at = Addr.Mval.type_of (x, o) in
            if M.tracing then M.tracel "evalint" "cast_ok %a %a %a\n" Addr.pretty (Addr (x, o)) CilType.Typ.pretty (Cil.unrollType x.vtype) CilType.Typ.pretty at;
            if at = TVoid [] then (* HACK: cast from alloc variable is always fine *)
              true
            else
              match Cil.getInteger (sizeOf t), Cil.getInteger (sizeOf at) with
              | Some i1, Some i2 -> Z.compare i1 i2 <= 0
              | _ ->
                if contains_vla t || contains_vla (Addr.Mval.type_of (x, o)) then
                  begin
                    (* TODO: Is this ok? *)
                    M.info ~category:Unsound "Casting involving a VLA is assumed to work";
                    true
                  end
                else
                  false
          end
        | NullPtr | UnknownPtr _ -> true (* TODO: are these sound? *)
        | _ -> false
      in
      (** Lookup value at base address [addr] with given offset [ofs]. *)
      let lookup_with_offs addr =
        let v = (* abstract base value *)
          if cast_ok addr then
            get ~top:(VD.top_value t Unknown) a gs st (AD.singleton addr) (Some exp)  (* downcasts are safe *)
          else
            VD.top () (* upcasts not! *)
        in
        let v' = VD.cast t v in (* cast to the expected type (the abstract type might be something other than t since we don't change addresses upon casts!) *)
        if M.tracing then M.tracel "cast" "Ptr-Deref: cast %a to %a = %a!\n" VD.pretty v d_type t VD.pretty v';
        let v' = VD.eval_offset (Queries.to_value_domain_ask a) (fun x -> get a gs st x (Some exp)) v' (convert_offset a gs st ofs) (Some exp) None t in (* handle offset *)
        v'
      in
      AD.fold (fun a acc -> VD.join acc (lookup_with_offs a)) p (VD.bot ())

  and evalbinop (a: Q.ask) (gs:glob_fun) (st: store) (op: binop) ~(e1:exp) ?(t1:typ option) ~(e2:exp) ?(t2:typ option) (t:typ): value =
    evalbinop_mustbeequal a gs st op ~e1 ?t1 ~e2 ?t2 t

  (** Evaluate BinOp using MustBeEqual query as fallback. *)
  and evalbinop_mustbeequal (a: Q.ask) (gs:glob_fun) (st: store) (op: binop) ~(e1:exp) ?(t1:typ option) ~(e2:exp) ?(t2:typ option) (t:typ): value =
    (* Evaluate structurally using base at first. *)
    let a1 = eval_rv a gs st e1 in
    let a2 = eval_rv a gs st e2 in
    let t1 = Option.default_delayed (fun () -> Cilfacade.typeOf e1) t1 in
    let t2 = Option.default_delayed (fun () -> Cilfacade.typeOf e2) t2 in
    let r = evalbinop_base a st op t1 a1 t2 a2 t in
    if Cil.isIntegralType t then (
      match r with
      | Int i when ID.to_int i <> None -> r (* Avoid fallback, cannot become any more precise. *)
      | _ ->
        (* Fallback to MustBeEqual query, could get extra precision from exprelation/var_eq. *)
        let must_be_equal () =
          let r = Q.must_be_equal a e1 e2 in
          if M.tracing then M.tracel "query" "MustBeEqual (%a, %a) = %b\n" d_exp e1 d_exp e2 r;
          r
        in
        match op with
        | MinusA when must_be_equal () ->
          let ik = Cilfacade.get_ikind t in
          Int (ID.of_int ik BI.zero)
        | MinusPI (* TODO: untested *)
        | MinusPP when must_be_equal () ->
          let ik = Cilfacade.ptrdiff_ikind () in
          Int (ID.of_int ik BI.zero)
        (* Eq case is unnecessary: Q.must_be_equal reconstructs BinOp (Eq, _, _, _) and repeats EvalInt query for that, yielding a top from query cycle and never being must equal *)
        | Le
        | Ge when must_be_equal () ->
          let ik = Cilfacade.get_ikind t in
          Int (ID.of_bool ik true)
        | Ne
        | Lt
        | Gt when must_be_equal () ->
          let ik = Cilfacade.get_ikind t in
          Int (ID.of_bool ik false)
        | _ -> r (* Fallback didn't help. *)
    )
    else
      r (* Avoid fallback, above cases are for ints only. *)

  (* A hackish evaluation of expressions that should immediately yield an
   * address, e.g. when calling functions. *)
  and eval_fv a (gs:glob_fun) st (exp:exp): AD.t =
    match exp with
    | Lval lval -> eval_lv a gs st lval
    | _ -> eval_tv a gs st exp
  (* Used also for thread creation: *)
  and eval_tv a (gs:glob_fun) st (exp:exp): AD.t =
    match (eval_rv a gs st exp) with
    | Address x -> x
    | _          -> failwith "Problems evaluating expression to function calls!"
  and eval_int a gs st exp =
    match eval_rv a gs st exp with
    | Int x -> x
    | _ -> ID.top_of (Cilfacade.get_ikind_exp exp)
  (* A function to convert the offset to our abstract representation of
   * offsets, i.e.  evaluate the index expression to the integer domain. *)
  and convert_offset a (gs:glob_fun) (st: store) (ofs: offset) =
    let eval_rv = eval_rv_back_up in
    match ofs with
    | NoOffset -> `NoOffset
    | Field (fld, ofs) -> `Field (fld, convert_offset a gs st ofs)
    | Index (exp, ofs) when CilType.Exp.equal exp Offset.Index.Exp.any -> (* special offset added by convertToQueryLval *)
      `Index (IdxDom.top (), convert_offset a gs st ofs)
    | Index (exp, ofs) ->
      match eval_rv a gs st exp with
      | Int i -> `Index (iDtoIdx i, convert_offset a gs st ofs)
      | Address add -> `Index (AD.to_int add, convert_offset a gs st ofs)
      | Top   -> `Index (IdxDom.top (), convert_offset a gs st ofs)
      | Bot -> `Index (IdxDom.bot (), convert_offset a gs st ofs)
      | _ -> failwith "Index not an integer value"
  (* Evaluation of lvalues to our abstract address domain. *)
  and eval_lv (a: Q.ask) (gs:glob_fun) st (lval:lval): AD.t =
    let eval_rv = eval_rv_back_up in
    match lval with
    (* The simpler case with an explicit variable, e.g. for [x.field] we just
     * create the address { (x,field) } *)
    | Var x, ofs ->
      AD.singleton (Addr.of_mval (x, convert_offset a gs st ofs))
    (* The more complicated case when [exp = & x.field] and we are asked to
     * evaluate [(\*exp).subfield]. We first evaluate [exp] to { (x,field) }
     * and then add the subfield to it: { (x,field.subfield) }. *)
    | Mem n, ofs -> begin
        match (eval_rv a gs st n) with
        | Address adr ->
          (
            if AD.is_null adr then (
              AnalysisStateUtil.set_mem_safety_flag InvalidDeref;
              M.error ~category:M.Category.Behavior.Undefined.nullpointer_dereference ~tags:[CWE 476] "Must dereference NULL pointer"
            )
            else if AD.may_be_null adr then (
              AnalysisStateUtil.set_mem_safety_flag InvalidDeref;
              M.warn ~category:M.Category.Behavior.Undefined.nullpointer_dereference ~tags:[CWE 476] "May dereference NULL pointer"
            );
            (* Warn if any of the addresses contains a non-local and non-global variable *)
            if AD.exists (function
                | AD.Addr.Addr (v, _) -> not (CPA.mem v st.cpa) && not (is_global a v)
                | _ -> false
              ) adr then (
              AnalysisStateUtil.set_mem_safety_flag InvalidDeref;
              M.warn "lval %a points to a non-local variable. Invalid pointer dereference may occur" d_lval lval
            )
          );
          AD.map (add_offset_varinfo (convert_offset a gs st ofs)) adr
        | _ ->
          M.debug ~category:Analyzer "Failed evaluating %a to lvalue" d_lval lval;
          AD.unknown_ptr TypeMismatch
      end

  (* run eval_rv from above and keep a result that is bottom *)
  (* this is needed for global variables *)
  let eval_rv_keep_bot = eval_rv

  (* run eval_rv from above, but change bot to top to be sound for programs with undefined behavior. *)
  (* Previously we only gave sound results for programs without undefined behavior, so yielding bot for accessing an uninitialized array was considered ok. Now only [invariant] can yield bot/Deadcode if the condition is known to be false but evaluating an expression should not be bot. *)
  let eval_rv (a: Q.ask) (gs:glob_fun) (st: store) (exp:exp): value =
    try
      let r = eval_rv a gs st exp in
      if M.tracing then M.tracel "eval" "eval_rv %a = %a\n" d_exp exp VD.pretty r;
      if VD.is_bot r then VD.top_value (Cilfacade.typeOf exp) Uninitialized else r
    with IntDomain.ArithmeticOnIntegerBot _ ->
      ValueDomain.Compound.top_value (Cilfacade.typeOf exp) Uninitialized

  let query_evalint ask gs st e =
    if M.tracing then M.traceli "evalint" "base query_evalint %a\n" d_exp e;
    let r = match eval_rv_no_ask_evalint ask gs st e with
      | Int i -> `Lifted i (* cast should be unnecessary, eval_rv should guarantee right ikind already *)
      | Bot   -> Queries.ID.top () (* out-of-scope variables cause bot, but query result should then be unknown *)
      | Top   -> Queries.ID.top () (* some float computations cause top (57-float/01-base), but query result should then be unknown *)
      | v      -> M.debug ~category:Analyzer "Base EvalInt %a query answering bot instead of %a" d_exp e VD.pretty v; Queries.ID.bot ()
      | exception (IntDomain.ArithmeticOnIntegerBot _) when not !AnalysisState.should_warn -> Queries.ID.top () (* for some privatizations, values can intermediately be bot because side-effects have not happened yet *)
    in
    if M.tracing then M.traceu "evalint" "base query_evalint %a -> %a\n" d_exp e Queries.ID.pretty r;
    r

  (* Evaluate an expression containing only locals. This is needed for smart joining the partitioned arrays where ctx is not accessible. *)
  (* This will yield `Top for expressions containing any access to globals, and does not make use of the query system. *)
  (* Wherever possible, don't use this but the query system or normal eval_rv instead. *)
  let eval_exp st (exp:exp) =
    (* Since ctx is not available here, we need to make some adjustments *)
    let rec query: type a. Queries.Set.t -> a Queries.t -> a Queries.result = fun asked q ->
      let anyq = Queries.Any q in
      if Queries.Set.mem anyq asked then
        Queries.Result.top q (* query cycle *)
      else (
        let asked' = Queries.Set.add anyq asked in
        match q with
        | EvalInt e -> query_evalint (ask asked') gs st e (* mimic EvalInt query since eval_rv needs it *)
        | _ -> Queries.Result.top q
      )
    and ask asked = { Queries.f = fun (type a) (q: a Queries.t) -> query asked q } (* our version of ask *)
    and gs = function `Left _ -> `Lifted1 (Priv.G.top ()) | `Right _ -> `Lifted2 (VD.top ()) in (* the expression is guaranteed to not contain globals *)
    match (eval_rv (ask Queries.Set.empty) gs st exp) with
    | Int x -> ValueDomain.ID.to_int x
    | _ -> None

<<<<<<< HEAD
  let eval_funvar ctx fval: varinfo list =
    let exception OnlyUnknown in
    try
      let fp = eval_fv (Analyses.ask_of_ctx ctx) ctx.global ctx.local fval in
      if AD.is_top fp then begin
        let others = AD.to_var_may fp in
        if others = [] then raise OnlyUnknown;
        M.warn ~category:Imprecise "Function pointer %a may contain unknown functions." d_exp fval;
        dummyFunDec.svar :: others
      end else
        AD.to_var_may fp
    with SetDomain.Unsupported _ | OnlyUnknown ->
      M.warn ~category:Unsound "Unknown call to function %a." d_exp fval;
      [dummyFunDec.svar]
=======
  let eval_funvar ctx fval: Queries.AD.t =
    let fp = eval_fv (Analyses.ask_of_ctx ctx) ctx.global ctx.local fval in
    if AD.is_top fp then (
      if AD.cardinal fp = 1 then
        M.warn ~category:Imprecise ~tags:[Category Call] "Unknown call to function %a." d_exp fval
      else
        M.warn ~category:Imprecise ~tags:[Category Call] "Function pointer %a may contain unknown functions." d_exp fval
    );
    fp
>>>>>>> 1e0a9de0

  (** Evaluate expression as address.
      Avoids expensive Apron EvalInt if the Int result would be useless to us anyway. *)
  let eval_rv_address ask gs st e =
    (* no way to do eval_rv with expected type, so filter expression beforehand *)
    match Cilfacade.typeOf e with
    | t when Cil.isArithmeticType t -> (* definitely not address *)
      VD.top_value t Cast
    | exception Cilfacade.TypeOfError _ (* something weird, might be address *)
    | _ ->
      eval_rv ask gs st e

  (* interpreter end *)

  let is_not_heap_alloc_var ctx v =
    let is_alloc = ctx.ask (Queries.IsAllocVar v) in
    not is_alloc || (is_alloc && not (ctx.ask (Queries.IsHeapVar v)))

  let query_invariant ctx context =
    let cpa = ctx.local.BaseDomain.cpa in
    let ask = Analyses.ask_of_ctx ctx in

    let module Arg =
    struct
      let context = context
      let scope = Node.find_fundec ctx.node
      let find v = get_var ask ctx.global ctx.local v
    end
    in
    let module I = ValueDomain.ValueInvariant (Arg) in

    let var_invariant ?offset v =
      if not (InvariantCil.var_is_heap v) then
        I.key_invariant v ?offset (Arg.find v)
      else
        Invariant.none
    in

    if Lval.Set.is_top context.Invariant.lvals then (
      if !earlyglobs || ThreadFlag.has_ever_been_multi ask then (
        let cpa_invariant =
          CPA.fold (fun k v a ->
              if not (is_global ask k) then
                Invariant.(a && var_invariant k)
              else
                a
            ) cpa Invariant.none
        in
        let priv_vars = Priv.invariant_vars ask (priv_getg ctx.global) ctx.local in
        let priv_invariant =
          List.fold_left (fun acc v ->
              Invariant.(var_invariant v && acc)
            ) Invariant.none priv_vars
        in
        Invariant.(cpa_invariant && priv_invariant)
      )
      else (
        CPA.fold (fun k v a ->
            Invariant.(a && var_invariant k)
          ) cpa Invariant.none
      )
    )
    else (
      Lval.Set.fold (fun k a ->
          let i =
            match k with
            | (Var v, offset) when not (InvariantCil.var_is_heap v) ->
              (try I.key_invariant_lval v ~offset ~lval:k (Arg.find v) with Not_found -> Invariant.none)
            | _ -> Invariant.none
          in
          Invariant.(a && i)
        ) context.lvals Invariant.none
    )

  let query_invariant ctx context =
    if GobConfig.get_bool "ana.base.invariant.enabled" then
      query_invariant ctx context
    else
      Invariant.none

  let query_invariant_global ctx g =
    if GobConfig.get_bool "ana.base.invariant.enabled" && get_bool "exp.earlyglobs" then (
      (* Currently these global invariants are only sound with earlyglobs enabled for both single- and multi-threaded programs.
         Otherwise, the values of globals in single-threaded mode are not accounted for. *)
      (* TODO: account for single-threaded values without earlyglobs. *)
      match g with
      | `Left g' -> (* priv *)
        Priv.invariant_global (priv_getg ctx.global) g'
      | `Right _ -> (* thread return *)
        Invariant.none
    )
    else
      Invariant.none

  let query ctx (type a) (q: a Q.t): a Q.result =
    match q with
    | Q.EvalFunvar e ->
      eval_funvar ctx e
    | Q.EvalJumpBuf e ->
      begin match eval_rv_address (Analyses.ask_of_ctx ctx) ctx.global ctx.local e with
        | Address jmp_buf ->
          if AD.is_top jmp_buf then
            M.warn ~category:Imprecise "Jump buffer %a may contain unknown pointers." d_exp e;
          begin match get ~top:(VD.bot ()) (Analyses.ask_of_ctx ctx) ctx.global ctx.local jmp_buf None with
            | JmpBuf (x, copied) ->
              if copied then
                M.warn ~category:(Behavior (Undefined Other)) "The jump buffer %a contains values that were copied here instead of being set by setjmp. This is Undefined Behavior." d_exp e;
              x
            | Top
            | Bot ->
              JmpBufDomain.JmpBufSet.top ()
            | y ->
              M.debug ~category:Imprecise "EvalJmpBuf %a is %a, not JmpBuf." CilType.Exp.pretty e VD.pretty y;
              JmpBufDomain.JmpBufSet.top ()
          end
        | _ ->
          M.debug ~category:Imprecise "EvalJmpBuf is not Address";
          JmpBufDomain.JmpBufSet.top ()
      end
    | Q.EvalInt e ->
      query_evalint (Analyses.ask_of_ctx ctx) ctx.global ctx.local e
    | Q.EvalMutexAttr e -> begin
        let e:exp = Lval (Cil.mkMem ~addr:e ~off:NoOffset) in
        match eval_rv (Analyses.ask_of_ctx ctx) ctx.global ctx.local e with
        | MutexAttr a -> a
        | v -> MutexAttrDomain.top ()
      end
    | Q.EvalLength e -> begin
        match eval_rv_address (Analyses.ask_of_ctx ctx) ctx.global ctx.local e with
        | Address a ->
          let slen = Seq.map String.length (List.to_seq (AD.to_string a)) in
          let lenOf = function
            | TArray (_, l, _) -> (try Some (lenOfArray l) with LenOfArray -> None)
            | _ -> None
          in
          let alen = Seq.filter_map (fun v -> lenOf v.vtype) (List.to_seq (AD.to_var_may a)) in
          let d = Seq.fold_left ID.join (ID.bot_of (Cilfacade.ptrdiff_ikind ())) (Seq.map (ID.of_int (Cilfacade.ptrdiff_ikind ()) %BI.of_int) (Seq.append slen alen)) in
          (* ignore @@ printf "EvalLength %a = %a\n" d_exp e ID.pretty d; *)
          `Lifted d
        | Bot -> Queries.Result.bot q (* TODO: remove *)
        | _ -> Queries.Result.top q
      end
    | Q.EvalValue e ->
      eval_rv (Analyses.ask_of_ctx ctx) ctx.global ctx.local e
    | Q.BlobSize {exp = e; base_address = from_base_addr} -> begin
        let p = eval_rv_address (Analyses.ask_of_ctx ctx) ctx.global ctx.local e in
        (* ignore @@ printf "BlobSize %a MayPointTo %a\n" d_plainexp e VD.pretty p; *)
        match p with
        | Address a ->
          (* If there's a non-heap var or an offset in the lval set, we answer with bottom *)
          (* If we're asking for the BlobSize from the base address, then don't check for offsets => we want to avoid getting bot *)
          if AD.exists (function
              | Addr (v,o) -> is_not_heap_alloc_var ctx v || (if not from_base_addr then o <> `NoOffset else false)
              | _ -> false) a then
            Queries.Result.bot q
          else (
            (* If we need the BlobSize from the base address, then remove any offsets *)
            let a =
              if from_base_addr then AD.map (function
                  | Addr (v, o) -> Addr (v, `NoOffset)
                  | addr -> addr) a
              else
                a
            in
            let r = get ~full:true (Analyses.ask_of_ctx ctx) ctx.global ctx.local a  None in
            (* ignore @@ printf "BlobSize %a = %a\n" d_plainexp e VD.pretty r; *)
            (match r with
             | Blob (_,s,_) -> `Lifted s
             | _ -> Queries.Result.top q)
          )
        | _ -> Queries.Result.top q
      end
    | Q.MayPointTo e -> begin
        match eval_rv_address (Analyses.ask_of_ctx ctx) ctx.global ctx.local e with
        | Address a -> a
        | Bot -> Queries.Result.bot q (* TODO: remove *)
        | Int i -> AD.of_int i
        | _ -> Queries.Result.top q
      end
    | Q.EvalThread e -> begin
        let v = eval_rv (Analyses.ask_of_ctx ctx) ctx.global ctx.local e in
        (* ignore (Pretty.eprintf "evalthread %a (%a): %a" d_exp e d_plainexp e VD.pretty v); *)
        match v with
        | Thread a -> a
        | Bot -> Queries.Result.bot q (* TODO: remove *)
        | _ -> Queries.Result.top q
      end
    | Q.ReachableFrom e -> begin
        match eval_rv_address (Analyses.ask_of_ctx ctx) ctx.global ctx.local e with
        | Top -> Queries.Result.top q
        | Bot -> Queries.Result.bot q (* TODO: remove *)
        | Address a ->
          let a' = AD.remove_unknownptrs a in (* run reachable_vars without unknown just to be safe: TODO why? *)
          let addrs = reachable_vars (Analyses.ask_of_ctx ctx) [a'] ctx.global ctx.local in
          let addrs' = List.fold_left (AD.join) (AD.empty ()) addrs in
          if AD.may_be_unknown a then
            AD.add UnknownPtr addrs' (* add unknown back *)
          else
            addrs'
        | Int i ->
          begin match Cilfacade.typeOf e with
            | t when Cil.isPointerType t -> AD.of_int i (* integer used as pointer *)
            | _
            | exception Cilfacade.TypeOfError _ -> AD.empty () (* avoid unknown pointer result for non-pointer expression *)
          end
        | _ -> AD.empty ()
      end
    | Q.ReachableUkTypes e -> begin
        match eval_rv_address (Analyses.ask_of_ctx ctx) ctx.global ctx.local e with
        | Top -> Queries.Result.top q
        | Bot -> Queries.Result.bot q (* TODO: remove *)
        | Address a when AD.is_top a ->
          Q.TS.top ()
        | Address a ->
          reachable_top_pointers_types ctx a
        | _ -> Q.TS.empty ()
      end
    | Q.EvalStr e -> begin
        match eval_rv_address (Analyses.ask_of_ctx ctx) ctx.global ctx.local e with
        (* exactly one string in the set (works for assignments of string constants) *)
        | Address a when List.compare_length_with (AD.to_string a) 1 = 0 -> (* exactly one string *)
          `Lifted (List.hd (AD.to_string a))
        (* check if we have an array of chars that form a string *)
        (* TODO return may-points-to-set of strings *)
        | Address a when List.compare_length_with (AD.to_string a) 1 > 0 -> (* oh oh *)
          M.debug "EvalStr (%a) returned %a" d_exp e AD.pretty a;
          Queries.Result.top q
        | Address a when List.compare_length_with (AD.to_var_may a) 1 = 0 -> (* some other address *)
          (* Cil.varinfo * (AD.Addr.field, AD.Addr.idx) Lval.offs *)
          (* ignore @@ printf "EvalStr Address: %a -> %s (must %i, may %i)\n" d_plainexp e (VD.short 80 (Address a)) (List.length @@ AD.to_var_must a) (List.length @@ AD.to_var_may a); *)
          begin match unrollType (Cilfacade.typeOf e) with
            | TPtr(TInt(IChar, _), _) ->
              let mval = List.hd (AD.to_mval a) in
              let lval = Addr.Mval.to_cil mval in
              (try `Lifted (Bytes.to_string (Hashtbl.find char_array lval))
               with Not_found -> Queries.Result.top q)
            | _ -> (* what about ISChar and IUChar? *)
              (* ignore @@ printf "Type %a\n" d_plaintype t; *)
              Queries.Result.top q
          end
        | x ->
          (* ignore @@ printf "EvalStr Unknown: %a -> %s\n" d_plainexp e (VD.short 80 x); *)
          Queries.Result.top q
      end
    | Q.IsMultiple v -> WeakUpdates.mem v ctx.local.weak ||
                        (hasAttribute "thread" v.vattr && v.vaddrof) (* thread-local variables if they have their address taken, as one could then compare several such variables *)
    | Q.IterSysVars (vq, vf) ->
      let vf' x = vf (Obj.repr (V.priv x)) in
      Priv.iter_sys_vars (priv_getg ctx.global) vq vf'
    | Q.Invariant context -> query_invariant ctx context
    | Q.InvariantGlobal g ->
      let g: V.t = Obj.obj g in
      query_invariant_global ctx g
    | _ -> Q.Result.top q

  let update_variable variable typ value cpa =
    if ((get_bool "exp.volatiles_are_top") && (is_always_unknown variable)) then
      CPA.add variable (VD.top_value ~varAttr:variable.vattr typ Unknown) cpa
    else
      CPA.add variable value cpa

  (** Add dependencies between a value and the expression it (or any of its contents) are partitioned by *)
  let add_partitioning_dependencies (x:varinfo) (value:VD.t) (st:store):store =
    let add_one_dep (array:varinfo) (var:varinfo) dep =
      let vMap = Dep.find_opt var dep |? Dep.VarSet.empty () in
      let vMapNew = Dep.VarSet.add array vMap in
      Dep.add var vMapNew dep
    in
    match value with
    | Array _
    | Struct _
    | Union _ ->
      begin
        let vars_in_partitioning = VD.affecting_vars value in
        let dep_new = List.fold_left (fun dep var -> add_one_dep x var dep) st.deps vars_in_partitioning in
        { st with deps = dep_new }
      end
    (* Blob cannot contain arrays *)
    | _ ->  st

  (** [set st addr val] returns a state where [addr] is set to [val]
   * it is always ok to put None for lval_raw and rval_raw, this amounts to not using/maintaining
   * precise information about arrays. *)
  let set (a: Q.ask) ~(ctx: _ ctx) ?(invariant=false) ?lval_raw ?rval_raw ?t_override (gs:glob_fun) (st: store) (lval: AD.t) (lval_type: Cil.typ) (value: value) : store =
    let update_variable x t y z =
      if M.tracing then M.tracel "set" ~var:x.vname "update_variable: start '%s' '%a'\nto\n%a\n\n" x.vname VD.pretty y CPA.pretty z;
      let r = update_variable x t y z in (* refers to defintion that is outside of set *)
      if M.tracing then M.tracel "set" ~var:x.vname "update_variable: start '%s' '%a'\nto\n%a\nresults in\n%a\n" x.vname VD.pretty y CPA.pretty z CPA.pretty r;
      r
    in
    let firstvar = if M.tracing then match AD.to_var_may lval with [] -> "" | x :: _ -> x.vname else "" in
    let lval_raw = (Option.map (fun x -> Lval x) lval_raw) in
    if M.tracing then M.tracel "set" ~var:firstvar "lval: %a\nvalue: %a\nstate: %a\n" AD.pretty lval VD.pretty value CPA.pretty st.cpa;
    (* Updating a single varinfo*offset pair. NB! This function's type does
     * not include the flag. *)
    let update_one_addr (x, offs) (st: store): store =
      let cil_offset = Offs.to_cil_offset offs in
      let t = match t_override with
        | Some t -> t
        | None ->
          if a.f (Q.IsAllocVar x) then
            (* the vtype of heap vars will be TVoid, so we need to trust the pointer we got to this to be of the right type *)
            (* i.e. use the static type of the pointer here *)
            lval_type
          else
            try
              Cilfacade.typeOfLval (Var x, cil_offset)
            with Cilfacade.TypeOfError _ ->
              (* If we cannot determine the correct type here, we go with the one of the LVal *)
              (* This will usually lead to a type mismatch in the ValueDomain (and hence supertop) *)
              M.debug ~category:Analyzer "Cilfacade.typeOfLval failed Could not obtain the type of %a" d_lval (Var x, cil_offset);
              lval_type
      in
      let update_offset old_value =
        (* Projection globals to highest Precision *)
        let projected_value = project_val (Queries.to_value_domain_ask a) None None value (is_global a x) in
        let new_value = VD.update_offset (Queries.to_value_domain_ask a) old_value offs projected_value lval_raw ((Var x), cil_offset) t in
        if WeakUpdates.mem x st.weak then
          VD.join old_value new_value
        else if invariant then (
          (* without this, invariant for ambiguous pointer might worsen precision for each individual address to their join *)
          try
            VD.meet old_value new_value
          with Lattice.Uncomparable ->
            new_value
        )
        else
          new_value
      in
      if M.tracing then M.tracel "set" ~var:firstvar "update_one_addr: start with '%a' (type '%a') \nstate:%a\n\n" AD.pretty (AD.of_mval (x,offs)) d_type x.vtype D.pretty st;
      if isFunctionType x.vtype then begin
        if M.tracing then M.tracel "set" ~var:firstvar "update_one_addr: returning: '%a' is a function type \n" d_type x.vtype;
        st
      end else
      if get_bool "exp.globs_are_top" then begin
        if M.tracing then M.tracel "set" ~var:firstvar "update_one_addr: BAD? exp.globs_are_top is set \n";
        { st with cpa = CPA.add x Top st.cpa }
      end else
        (* Check if we need to side-effect this one. We no longer generate
         * side-effects here, but the code still distinguishes these cases. *)
      if (!earlyglobs || ThreadFlag.has_ever_been_multi a) && is_global a x then begin
        if M.tracing then M.tracel "set" ~var:x.vname "update_one_addr: update a global var '%s' ...\n" x.vname;
        let priv_getg = priv_getg gs in
        (* Optimization to avoid evaluating integer values when setting them.
           The case when invariant = true requires the old_value to be sound for the meet.
           Allocated blocks are representend by Blobs with additional information, so they need to be looked-up. *)
        let old_value = if not invariant && Cil.isIntegralType x.vtype && not (a.f (IsAllocVar x)) && offs = `NoOffset then begin
            VD.bot_value ~varAttr:x.vattr lval_type
          end else
            Priv.read_global a priv_getg st x
        in
        let new_value = update_offset old_value in
        M.tracel "hgh" "update_offset %a -> %a\n" VD.pretty old_value VD.pretty new_value;
        let r = Priv.write_global ~invariant a priv_getg (priv_sideg ctx.sideg) st x new_value in
        if M.tracing then M.tracel "set" ~var:x.vname "update_one_addr: updated a global var '%s' \nstate:%a\n\n" x.vname D.pretty r;
        r
      end else begin
        if M.tracing then M.tracel "set" ~var:x.vname "update_one_addr: update a local var '%s' ...\n" x.vname;
        (* Normal update of the local state *)
        let new_value = update_offset (CPA.find x st.cpa) in
        (* what effect does changing this local variable have on arrays -
           we only need to do this here since globals are not allowed in the
           expressions for partitioning *)
        let effect_on_arrays (a: Q.ask) (st: store) =
          let affected_arrays =
            let set = Dep.find_opt x st.deps |? Dep.VarSet.empty () in
            Dep.VarSet.elements set
          in
          let movement_for_expr l' r' currentE' =
            let are_equal = Q.must_be_equal a in
            let t = Cilfacade.typeOf currentE' in
            let ik = Cilfacade.get_ikind t in
            let newE = Basetype.CilExp.replace l' r' currentE' in
            let currentEPlusOne = BinOp (PlusA, currentE', Cil.kinteger ik 1, t) in
            if are_equal newE currentEPlusOne then
              Some 1
            else
              let currentEMinusOne = BinOp (MinusA, currentE', Cil.kinteger ik 1, t) in
              if are_equal newE currentEMinusOne then
                Some (-1)
              else
                None
          in
          let effect_on_array actually_moved arr (st: store):store =
            let v = CPA.find arr st.cpa in
            let nval =
              if actually_moved then
                match lval_raw, rval_raw with
                | Some (Lval(Var l',NoOffset)), Some r' ->
                  begin
                    let moved_by = movement_for_expr l' r' in
                    VD.affect_move (Queries.to_value_domain_ask a) v x moved_by
                  end
                | _  ->
                  VD.affect_move (Queries.to_value_domain_ask a) v x (fun x -> None)
              else
                let patched_ask =
                  (* The usual recursion trick for ctx. *)
                  (* Must change ctx used by ask to also use new st (not ctx.local), otherwise recursive EvalInt queries use outdated state. *)
                  (* Note: query is just called on base, but not any other analyses. Potentially imprecise, but seems to be sufficient for now. *)
                  let rec ctx' asked =
                    { ctx with
                      ask = (fun (type a) (q: a Queries.t) -> query' asked q)
                    ; local = st
                    }
                  and query': type a. Queries.Set.t -> a Queries.t -> a Queries.result = fun asked q ->
                    let anyq = Queries.Any q in
                    if Queries.Set.mem anyq asked then
                      Queries.Result.top q (* query cycle *)
                    else (
                      let asked' = Queries.Set.add anyq asked in
                      query (ctx' asked') q
                    )
                  in
                  Analyses.ask_of_ctx (ctx' Queries.Set.empty)
                in
                let moved_by = fun x -> Some 0 in (* this is ok, the information is not provided if it *)
                (* TODO: why does affect_move need general ask (of any query) instead of eval_exp? *)
                VD.affect_move (Queries.to_value_domain_ask patched_ask) v x moved_by     (* was a set call caused e.g. by a guard *)
            in
            { st with cpa = update_variable arr arr.vtype nval st.cpa }
          in
          (* within invariant, a change to the way arrays are partitioned is not necessary *)
          List.fold_left (fun x y -> effect_on_array (not invariant) y x) st affected_arrays
        in
        if VD.is_bot new_value && invariant && not (CPA.mem x st.cpa) then
          st
        else
          let x_updated = update_variable x t new_value st.cpa in
          let with_dep = add_partitioning_dependencies x new_value {st with cpa = x_updated } in
          effect_on_arrays a with_dep
      end
    in
    let update_one x store =
      match Addr.to_mval x with
      | Some x -> update_one_addr x store
      | None -> store
    in try
      (* We start from the current state and an empty list of global deltas,
       * and we assign to all the the different possible places: *)
      let nst = AD.fold update_one lval st in
      (* if M.tracing then M.tracel "set" ~var:firstvar "new state1 %a\n" CPA.pretty nst; *)
      (* If the address was definite, then we just return it. If the address
       * was ambiguous, we have to join it with the initial state. *)
      let nst = if AD.cardinal lval > 1 then { nst with cpa = CPA.join st.cpa nst.cpa } else nst in
      (* if M.tracing then M.tracel "set" ~var:firstvar "new state2 %a\n" CPA.pretty nst; *)
      nst
    with
    (* If any of the addresses are unknown, we ignore it!?! *)
    | SetDomain.Unsupported x ->
      (* if M.tracing then M.tracel "set" ~var:firstvar "set got an exception '%s'\n" x; *)
      M.info ~category:Unsound "Assignment to unknown address, assuming no write happened."; st

  let set_many ~ctx a (gs:glob_fun) (st: store) lval_value_list: store =
    (* Maybe this can be done with a simple fold *)
    let f (acc: store) ((lval:AD.t),(typ:Cil.typ),(value:value)): store =
      set ~ctx a gs acc lval typ value
    in
    (* And fold over the list starting from the store turned wstore: *)
    List.fold_left f st lval_value_list

  let rem_many a (st: store) (v_list: varinfo list): store =
    let f acc v = CPA.remove v acc in
    let g dep v = Dep.remove v dep in
    { st with cpa = List.fold_left f st.cpa v_list; deps = List.fold_left g st.deps v_list }

  (* Removes all partitionings done according to this variable *)
  let rem_many_partitioning a (st:store) (v_list: varinfo list):store =
    (* Removes the partitioning information from all affected arrays, call before removing locals *)
    let rem_partitioning a (st:store) (x:varinfo):store =
      let affected_arrays =
        let set = Dep.find_opt x st.deps |? Dep.VarSet.empty () in
        Dep.VarSet.elements set
      in
      let effect_on_array arr st =
        let v = CPA.find arr st in
        let nval = VD.affect_move ~replace_with_const:(get_bool ("ana.base.partition-arrays.partition-by-const-on-return")) a v x (fun _ -> None) in (* Having the function for movement return None here is equivalent to forcing the partitioning to be dropped *)
        update_variable arr arr.vtype nval st
      in
      { st with cpa = List.fold_left (fun x y -> effect_on_array y x) st.cpa affected_arrays }
    in
    let f s v = rem_partitioning a s v in
    List.fold_left f st v_list

  (**************************************************************************
    * Auxillary functions
    **************************************************************************)

  let is_some_bot (x:value) =
    match x with
    | Bot -> false (* HACK: bot is here due to typing conflict (we do not cast appropriately) *)
    | _ -> VD.is_bot_value x

  module InvariantEval =
  struct
    module D = D
    module V = V
    module G = G

    let eval_rv = eval_rv
    let eval_rv_address = eval_rv_address
    let eval_lv = eval_lv
    let convert_offset = convert_offset

    let get_var = get_var
    let get a gs st addrs exp = get a gs st addrs exp
    let set a ~ctx gs st lval lval_type ?lval_raw value = set a ~ctx ~invariant:true gs st lval lval_type ?lval_raw value

    let refine_entire_var = true
    let map_oldval oldval _ = oldval
    let eval_rv_lval_refine a gs st exp lval = eval_rv a gs st (Lval lval)

    let id_meet_down ~old ~c = ID.meet old c
    let fd_meet_down ~old ~c = FD.meet old c

    let contra _ = raise Deadcode
  end

  module Invariant = BaseInvariant.Make (InvariantEval)

  let invariant = Invariant.invariant


  let set_savetop ~ctx ?lval_raw ?rval_raw ask (gs:glob_fun) st adr lval_t v : store =
    if M.tracing then M.tracel "set" "savetop %a %a %a\n" AD.pretty adr d_type lval_t VD.pretty v;
    match v with
    | Top -> set ~ctx ask gs st adr lval_t (VD.top_value (AD.type_of adr) Unknown) ?lval_raw ?rval_raw
    | v -> set ~ctx ask gs st adr lval_t v ?lval_raw ?rval_raw


  (**************************************************************************
   * Simple defs for the transfer functions
   **************************************************************************)
  let assign ctx (lval:lval) (rval:exp):store  =
    let lval_t = Cilfacade.typeOfLval lval in
    let char_array_hack () =
      let rec split_offset = function
        | Index(Const(CInt(i, _, _)), NoOffset) -> (* ...[i] *)
          Index(zero, NoOffset), Some i (* all i point to StartOf(string) *)
        | NoOffset -> NoOffset, None
        | Index(exp, offs) ->
          let offs', r = split_offset offs in
          Index(exp, offs'), r
        | Field(fi, offs) ->
          let offs', r = split_offset offs in
          Field(fi, offs'), r
      in
      let last_index (lhost, offs) =
        match split_offset offs with
        | offs', Some i -> Some ((lhost, offs'), i)
        | _ -> None
      in
      match last_index lval, stripCasts rval with
      | Some (lv, i), Const(CChr c) when c<>'\000' -> (* "abc" <> "abc\000" in OCaml! *)
        let i = Z.to_int i in
        (* ignore @@ printf "%a[%i] = %c\n" d_lval lv i c; *)
        let s = try Hashtbl.find char_array lv with Not_found -> Bytes.empty in (* current string for lv or empty string *)
        if i >= Bytes.length s then ((* optimized b/c Out_of_memory *)
          let dst = Bytes.make (i+1) '\000' in
          Bytes.blit s 0 dst 0 (Bytes.length s); (* dst[0:len(s)] = s *)
          Bytes.set dst i c; (* set character i to c inplace *)
          Hashtbl.replace char_array lv dst
        ) else (
          Bytes.set s i c; (* set character i to c inplace *)
          Hashtbl.replace char_array lv s
        )
      (*BatHashtbl.modify_def "" lv (fun s -> Bytes.set s i c) char_array*)
      | _ -> ()
    in
    char_array_hack ();
    let rval_val = eval_rv (Analyses.ask_of_ctx ctx) ctx.global ctx.local rval in
    let rval_val = VD.mark_jmpbufs_as_copied rval_val in
    let lval_val = eval_lv (Analyses.ask_of_ctx ctx) ctx.global ctx.local lval in
    (* let sofa = AD.short 80 lval_val^" = "^VD.short 80 rval_val in *)
    (* M.debug ~category:Analyzer @@ sprint ~width:max_int @@ dprintf "%a = %a\n%s" d_plainlval lval d_plainexp rval sofa; *)
    let not_local xs =
      let not_local x =
        match x with
        | Addr.Addr (x,_) -> is_global (Analyses.ask_of_ctx ctx) x
        | Addr.UnknownPtr _ -> true
        | _ -> false
      in
      AD.is_top xs || AD.exists not_local xs
    in
    (match rval_val, lval_val with
     | Address adrs, lval
       when (not !AnalysisState.global_initialization) && get_bool "kernel" && not_local lval && not (AD.is_top adrs) ->
       let find_fps e xs = match Addr.to_var_must e with
         | Some x -> x :: xs
         | None -> xs
       in
       let vars = AD.fold find_fps adrs [] in (* filter_map from AD to list *)
       let funs = Seq.filter (fun x -> isFunctionType x.vtype)@@ List.to_seq vars in
       Seq.iter (fun x -> ctx.spawn None x []) funs
     | _ -> ()
    );
    match lval with (* this section ensure global variables contain bottom values of the proper type before setting them  *)
    | (Var v, offs) when v.vglob ->
      (* Optimization: In case of simple integral types, we not need to evaluate the old value.
          v is not an allocated block, as v directly appears as a variable in the program;
          so no explicit check is required here (unlike in set) *)
      let current_val = if Cil.isIntegralType v.vtype then begin
          assert (offs = NoOffset);
          VD.Bot
        end else
          eval_rv_keep_bot (Analyses.ask_of_ctx ctx) ctx.global ctx.local (Lval (Var v, NoOffset))
      in
      begin match current_val with
        | Bot -> (* current value is VD Bot *)
          begin match Addr.to_mval (AD.choose lval_val) with
            | Some (x,offs) ->
              let t = v.vtype in
              let iv = VD.bot_value ~varAttr:v.vattr t in (* correct bottom value for top level variable *)
              if M.tracing then M.tracel "set" "init bot value: %a\n" VD.pretty iv;
              let nv = VD.update_offset (Queries.to_value_domain_ask (Analyses.ask_of_ctx ctx)) iv offs rval_val (Some  (Lval lval)) lval t in (* do desired update to value *)
              set_savetop ~ctx (Analyses.ask_of_ctx ctx) ctx.global ctx.local (AD.of_var v) lval_t nv ~lval_raw:lval ~rval_raw:rval (* set top-level variable to updated value *)
            | None ->
              set_savetop ~ctx (Analyses.ask_of_ctx ctx) ctx.global ctx.local lval_val lval_t rval_val ~lval_raw:lval ~rval_raw:rval
          end
        | _ ->
          set_savetop ~ctx (Analyses.ask_of_ctx ctx) ctx.global ctx.local lval_val lval_t rval_val ~lval_raw:lval ~rval_raw:rval
      end
    | _ ->
      set_savetop ~ctx (Analyses.ask_of_ctx ctx) ctx.global ctx.local lval_val lval_t rval_val ~lval_raw:lval ~rval_raw:rval


  let branch ctx (exp:exp) (tv:bool) : store =
    let valu = eval_rv (Analyses.ask_of_ctx ctx) ctx.global ctx.local exp in
    let refine () =
      let res = invariant ctx (Analyses.ask_of_ctx ctx) ctx.global ctx.local exp tv in
      if M.tracing then M.tracec "branch" "EqualSet result for expression %a is %a\n" d_exp exp Queries.ES.pretty (ctx.ask (Queries.EqualSet exp));
      if M.tracing then M.tracec "branch" "CondVars result for expression %a is %a\n" d_exp exp Queries.ES.pretty (ctx.ask (Queries.CondVars exp));
      if M.tracing then M.traceu "branch" "Invariant enforced!\n";
      match ctx.ask (Queries.CondVars exp) with
      | s when Queries.ES.cardinal s = 1 ->
        let e = Queries.ES.choose s in
        invariant ctx (Analyses.ask_of_ctx ctx) ctx.global res e tv
      | _ -> res
    in
    if M.tracing then M.traceli "branch" ~subsys:["invariant"] "Evaluating branch for expression %a with value %a\n" d_exp exp VD.pretty valu;
    (* First we want to see, if we can determine a dead branch: *)
    match valu with
    (* For a boolean value: *)
    | Int value ->
      if M.tracing then M.traceu "branch" "Expression %a evaluated to %a\n" d_exp exp ID.pretty value;
      begin match ID.to_bool value with
        | Some v ->
          (* Eliminate the dead branch and just propagate to the true branch *)
          if v = tv then
            refine ()
          else (
            if M.tracing then M.tracel "branch" "A The branch %B is dead!\n" tv;
            raise Deadcode
          )
        | None ->
          refine () (* like fallback below *)
      end
    (* for some reason refine () can refine these, but not raise Deadcode in struct *)
    | Address ad when tv && AD.is_null ad ->
      raise Deadcode
    | Address ad when not tv && AD.is_not_null ad ->
      raise Deadcode
    | Bot ->
      if M.tracing then M.traceu "branch" "The branch %B is dead!\n" tv;
      raise Deadcode
    (* Otherwise we try to impose an invariant: *)
    | _ ->
      (* Sometimes invariant may be more precise than eval_rv and also raise Deadcode, making the branch dead.
         For example, 50-juliet/08-CWE570_Expression_Always_False__02. *)
      refine ()

  let body ctx f =
    (* First we create a variable-initvalue pair for each variable *)
    let init_var v = (AD.of_var v, v.vtype, VD.init_value ~varAttr:v.vattr v.vtype) in
    (* Apply it to all the locals and then assign them all *)
    let inits = List.map init_var f.slocals in
    set_many ~ctx (Analyses.ask_of_ctx ctx) ctx.global ctx.local inits

  let return ctx exp fundec: store =
    if Cil.hasAttribute "noreturn" fundec.svar.vattr then
      M.warn ~category:(Behavior (Undefined Other)) "Function declared 'noreturn' could return";
    let st: store = ctx.local in
    match fundec.svar.vname with
    | "__goblint_dummy_init" ->
      if M.tracing then M.trace "init" "dummy init: %a\n" D.pretty st;
      publish_all ctx `Init;
      (* otherfun uses __goblint_dummy_init, where we can properly side effect global initialization *)
      (* TODO: move into sync `Init *)
      Priv.enter_multithreaded (Analyses.ask_of_ctx ctx) (priv_getg ctx.global) (priv_sideg ctx.sideg) st
    | _ ->
      let locals = List.filter (fun v -> not (WeakUpdates.mem v st.weak)) (fundec.sformals @ fundec.slocals) in
      let nst_part = rem_many_partitioning (Queries.to_value_domain_ask (Analyses.ask_of_ctx ctx)) ctx.local locals in
      let nst: store = rem_many (Analyses.ask_of_ctx ctx) nst_part locals in
      match exp with
      | None -> nst
      | Some exp ->
        let t_override = match Cilfacade.fundec_return_type fundec with
          | TVoid _ -> M.warn ~category:M.Category.Program "Returning a value from a void function"; assert false
          | ret -> ret
        in
        let rv = eval_rv (Analyses.ask_of_ctx ctx) ctx.global ctx.local exp in
        let st' = set ~ctx ~t_override (Analyses.ask_of_ctx ctx) ctx.global nst (return_var ()) t_override rv in
        match ThreadId.get_current (Analyses.ask_of_ctx ctx) with
        | `Lifted tid when ThreadReturn.is_current (Analyses.ask_of_ctx ctx) ->
          (* Evaluate exp and cast the resulting value to the void-pointer-type.
              Casting to the right type here avoids precision loss on joins. *)
          let rv = VD.cast ~torg:(Cilfacade.typeOf exp) Cil.voidPtrType rv in
          ctx.sideg (V.thread tid) (G.create_thread rv);
          Priv.thread_return (Analyses.ask_of_ctx ctx) (priv_getg ctx.global) (priv_sideg ctx.sideg) tid st'
        | _ -> st'

  let vdecl ctx (v:varinfo) =
    if not (Cil.isArrayType v.vtype) then
      ctx.local
    else
      let lval = eval_lv (Analyses.ask_of_ctx ctx) ctx.global ctx.local (Var v, NoOffset) in
      let current_value = eval_rv (Analyses.ask_of_ctx ctx) ctx.global ctx.local (Lval (Var v, NoOffset)) in
      let new_value = VD.update_array_lengths (eval_rv (Analyses.ask_of_ctx ctx) ctx.global ctx.local) current_value v.vtype in
      set ~ctx (Analyses.ask_of_ctx ctx) ctx.global ctx.local lval v.vtype new_value

  (**************************************************************************
   * Function calls
   **************************************************************************)

  (** From a list of expressions, collect a list of addresses that they might point to, or contain pointers to. *)
  let collect_funargs ask ?(warn=false) (gs:glob_fun) (st:store) (exps: exp list) =
    let do_exp e =
      let immediately_reachable = reachable_from_value ask gs st (eval_rv ask gs st e) (Cilfacade.typeOf e) (CilType.Exp.show e) in
      reachable_vars ask [immediately_reachable] gs st
    in
    List.concat_map do_exp exps

  let collect_invalidate ~deep ask ?(warn=false) (gs:glob_fun) (st:store) (exps: exp list) =
    if deep then
      collect_funargs ask ~warn gs st exps
    else (
      let mpt e = match eval_rv_address ask gs st e with
        | Address a -> AD.remove NullPtr a
        | _ -> AD.empty ()
      in
      List.map mpt exps
    )

  let invalidate ?(deep=true) ~ctx ask (gs:glob_fun) (st:store) (exps: exp list) (uk:AddressDomain.unknownKind): store =
    if M.tracing && exps <> [] then M.tracel "invalidate" "Will invalidate expressions [%a]\n" (d_list ", " d_plainexp) exps;
    if exps <> [] then M.info ~category:Imprecise "Invalidating expressions: %a" (d_list ", " d_plainexp) exps;
    (* To invalidate a single address, we create a pair with its corresponding
     * top value. *)
    let invalidate_address st a =
      let t = AD.type_of a in
      let v = get ask gs st a None in (* None here is ok, just causes us to be a bit less precise *)
      let nv =  VD.invalidate_value (Queries.to_value_domain_ask ask) t v uk in
      (a, t, nv)
    in
    (* We define the function that invalidates all the values that an address
     * expression e may point to *)
    let invalidate_exp exps =
      let args = collect_invalidate ~deep ~warn:true ask gs st exps in
      List.map (invalidate_address st) args
    in
    let invalids = invalidate_exp exps in
    let is_fav_addr x =
      List.exists BaseUtil.is_excluded_from_invalidation (AD.to_var_may x)
    in
    let invalids' = List.filter (fun (x,_,_) -> not (is_fav_addr x)) invalids in
    if M.tracing && exps <> [] then (
      let addrs = List.map (Tuple3.first) invalids' in
      let vs = List.map (Tuple3.third) invalids' in
      M.tracel "invalidate" "Setting addresses [%a] to values [%a]\n" (d_list ", " AD.pretty) addrs (d_list ", " VD.pretty) vs
    );
    set_many ~ctx ask gs st invalids'


  let make_entry ?(thread=false) (ctx:(D.t, G.t, C.t, V.t) Analyses.ctx) fundec args: D.t =
    let st: store = ctx.local in
    (* Evaluate the arguments. *)
    let vals = List.map (eval_rv (Analyses.ask_of_ctx ctx) ctx.global st) args in
    (* generate the entry states *)
    (* If we need the globals, add them *)
    (* TODO: make this is_private PrivParam dependent? PerMutexOplusPriv should keep *)
    let st' =
      if thread then (
        (* TODO: HACK: Simulate enter_multithreaded for first entering thread to publish global inits before analyzing thread.
           Otherwise thread is analyzed with no global inits, reading globals gives bot, which turns into top, which might get published...
           sync `Thread doesn't help us here, it's not specific to entering multithreaded mode.
           EnterMultithreaded events only execute after threadenter and threadspawn. *)
        if not (ThreadFlag.has_ever_been_multi (Analyses.ask_of_ctx ctx)) then
          ignore (Priv.enter_multithreaded (Analyses.ask_of_ctx ctx) (priv_getg ctx.global) (priv_sideg ctx.sideg) st);
        Priv.threadenter (Analyses.ask_of_ctx ctx) st
      ) else
        (* use is_global to account for values that became globals because they were saved into global variables *)
        let globals = CPA.filter (fun k v -> is_global (Analyses.ask_of_ctx ctx) k) st.cpa in
        (* let new_cpa = if !earlyglobs || ThreadFlag.is_multi ctx.ask then CPA.filter (fun k v -> is_private ctx.ask ctx.local k) globals else globals in *)
        let new_cpa = globals in
        {st with cpa = new_cpa}
    in
    (* Assign parameters to arguments *)
    let pa = GobList.combine_short fundec.sformals vals in (* TODO: is it right to ignore missing formals/args? *)
    add_to_array_map fundec pa;
    let new_cpa = CPA.add_list pa st'.cpa in
    (* List of reachable variables *)
    let reachable = List.concat_map AD.to_var_may (reachable_vars (Analyses.ask_of_ctx ctx) (get_ptrs vals) ctx.global st) in
    let reachable = List.filter (fun v -> CPA.mem v st.cpa) reachable in
    let new_cpa = CPA.add_list_fun reachable (fun v -> CPA.find v st.cpa) new_cpa in

    (* Projection to Precision of the Callee *)
    let p = PU.int_precision_from_fundec fundec in
    let new_cpa = project (Queries.to_value_domain_ask (Analyses.ask_of_ctx ctx)) (Some p) new_cpa fundec in

    (* Identify locals of this fundec for which an outer copy (from a call down the callstack) is reachable *)
    let reachable_other_copies = List.filter (fun v -> match Cilfacade.find_scope_fundec v with Some scope -> CilType.Fundec.equal scope fundec | None -> false) reachable in
    (* Add to the set of weakly updated variables *)
    let new_weak = WeakUpdates.join st.weak (WeakUpdates.of_list reachable_other_copies) in
    {st' with cpa = new_cpa; weak = new_weak}

  let enter ctx lval fn args : (D.t * D.t) list =
    [ctx.local, make_entry ctx fn args]



  let forkfun (ctx:(D.t, G.t, C.t, V.t) Analyses.ctx) (lv: lval option) (f: varinfo) (args: exp list) : (lval option * varinfo * exp list) list * bool =
    let create_thread lval arg v =
      try
        (* try to get function declaration *)
        let fd = Cilfacade.find_varinfo_fundec v in
        let args =
          match arg with
          | Some x -> [x]
          | None -> List.map (fun x -> MyCFG.unknown_exp) fd.sformals
        in
        Some (lval, v, args)
      with Not_found ->
        if LF.use_special f.vname then None (* we handle this function *)
        else if isFunctionType v.vtype then
          (* FromSpec warns about unknown thread creation, so we don't do it here any more *)
          let (_, v_args, _, _) = Cil.splitFunctionTypeVI v in
          let args = match arg with
            | Some x -> [x]
            | None -> List.map (fun x -> MyCFG.unknown_exp) (Cil.argsToList v_args)
          in
          Some (lval, v, args)
        else (
          M.debug ~category:Analyzer "Not creating a thread from %s because its type is %a" v.vname d_type v.vtype;
          None
        )
    in
    let desc = LF.find f in
    match desc.special args, f.vname with
    (* handling thread creations *)
    | ThreadCreate { thread = id; start_routine = start; arg = ptc_arg }, _ -> begin
        (* extra sync so that we do not analyze new threads with bottom global invariant *)
        publish_all ctx `Thread;
        (* Collect the threads. *)
        let start_addr = eval_tv (Analyses.ask_of_ctx ctx) ctx.global ctx.local start in
        let start_funvars = AD.to_var_may start_addr in
        let start_funvars_with_unknown =
          if AD.is_top start_addr then
            dummyFunDec.svar :: start_funvars
          else
            start_funvars
        in
        List.filter_map (create_thread (Some (Mem id, NoOffset)) (Some ptc_arg)) start_funvars_with_unknown, false
      end
    | _, _ when get_bool "sem.unknown_function.spawn" ->
      (* TODO: Remove sem.unknown_function.spawn check because it is (and should be) really done in LibraryFunctions.
         But here we consider all non-ThreadCrate functions also unknown, so old-style LibraryFunctions access
         definitions using `Write would still spawn because they are not truly unknown functions (missing from LibraryFunctions).
         Need this to not have memmove spawn in SV-COMP. *)
      let shallow_args = LibraryDesc.Accesses.find desc.accs { kind = Spawn; deep = false } args in
      let deep_args = LibraryDesc.Accesses.find desc.accs { kind = Spawn; deep = true } args in
      let shallow_flist = collect_invalidate ~deep:false (Analyses.ask_of_ctx ctx) ctx.global ctx.local shallow_args in
      let deep_flist = collect_invalidate ~deep:true (Analyses.ask_of_ctx ctx) ctx.global ctx.local deep_args in
      let flist = shallow_flist @ deep_flist in
      let addrs = List.concat_map AD.to_var_may flist in
      if addrs <> [] then M.debug ~category:Analyzer "Spawning non-unique functions from unknown function: %a" (d_list ", " CilType.Varinfo.pretty) addrs;
      List.filter_map (create_thread None None) addrs, true
    | _, _ -> [], false

  let assert_fn ctx e refine =
    (* make the state meet the assertion in the rest of the code *)
    if not refine then ctx.local else begin
      let newst = invariant ctx (Analyses.ask_of_ctx ctx) ctx.global ctx.local e true in
      (* if check_assert e newst <> `Lifted true then
          M.warn ~category:Assert ~msg:("Invariant \"" ^ expr ^ "\" does not stick.") (); *)
      newst
    end

  let special_unknown_invalidate ctx ask gs st f args =
    (if CilType.Varinfo.equal f dummyFunDec.svar then M.warn ~category:Imprecise ~tags:[Category Call] "Unknown function ptr called");
    let desc = LF.find f in
    let shallow_addrs = LibraryDesc.Accesses.find desc.accs { kind = Write; deep = false } args in
    let deep_addrs = LibraryDesc.Accesses.find desc.accs { kind = Write; deep = true } args in
    let deep_addrs =
      if List.mem LibraryDesc.InvalidateGlobals desc.attrs then (
        M.info ~category:Imprecise "INVALIDATING ALL GLOBALS!";
        foldGlobals !Cilfacade.current_file (fun acc global ->
            match global with
            | GVar (vi, _, _) when not (is_static vi) ->
              mkAddrOf (Var vi, NoOffset) :: acc
            (* TODO: what about GVarDecl? *)
            | _ -> acc
          ) deep_addrs
      )
      else
        deep_addrs
    in
    (* TODO: what about escaped local variables? *)
    (* invalidate arguments and non-static globals for unknown functions *)
    let st' = invalidate ~deep:false ~ctx (Analyses.ask_of_ctx ctx) gs st shallow_addrs Invalidate in
    invalidate ~deep:true ~ctx (Analyses.ask_of_ctx ctx) gs st' deep_addrs Invalidate

  let check_invalid_mem_dealloc ctx special_fn ptr =
    let has_non_heap_var = AD.exists (function
        | Addr (v,_) -> is_not_heap_alloc_var ctx v
        | _ -> false)
    in
    let has_non_zero_offset = AD.exists (function
        | Addr (_,o) -> Offs.cmp_zero_offset o <> `MustZero
        | _ -> false)
    in
    match eval_rv_address (Analyses.ask_of_ctx ctx) ctx.global ctx.local ptr with
    | Address a ->
      if AD.is_top a then (
        AnalysisStateUtil.set_mem_safety_flag InvalidFree;
        M.warn ~category:(Behavior (Undefined InvalidMemoryDeallocation)) ~tags:[CWE 590] "Points-to set for pointer %a in function %s is top. Potentially invalid memory deallocation may occur" d_exp ptr special_fn.vname
      ) else if has_non_heap_var a then (
        AnalysisStateUtil.set_mem_safety_flag InvalidFree;
        M.warn ~category:(Behavior (Undefined InvalidMemoryDeallocation)) ~tags:[CWE 590] "Free of non-dynamically allocated memory in function %s for pointer %a" special_fn.vname d_exp ptr
      ) else if has_non_zero_offset a then (
        AnalysisStateUtil.set_mem_safety_flag InvalidFree;
        M.warn ~category:(Behavior (Undefined InvalidMemoryDeallocation)) ~tags:[CWE 761] "Free of memory not at start of buffer in function %s for pointer %a" special_fn.vname d_exp ptr
      )
    | _ ->
      AnalysisStateUtil.set_mem_safety_flag InvalidFree;
      M.warn ~category:(Behavior (Undefined InvalidMemoryDeallocation)) ~tags:[CWE 590] "Pointer %a in function %s doesn't evaluate to a valid address. Invalid memory deallocation may occur" d_exp ptr special_fn.vname

  let points_to_heap_only ctx ptr =
    match ctx.ask (Queries.MayPointTo ptr) with
    | a when not (Queries.AD.is_top a)->
      Queries.AD.for_all (function
          | Addr (v, _) -> ctx.ask (Queries.IsHeapVar v)
          | _ -> false
        ) a
    | _ -> false

  let get_size_of_ptr_target ctx ptr =
    let intdom_of_int x =
      ID.of_int (Cilfacade.ptrdiff_ikind ()) (Z.of_int x)
    in
    let size_of_type_in_bytes typ =
      let typ_size_in_bytes = (bitsSizeOf typ) / 8 in
      intdom_of_int typ_size_in_bytes
    in
    if points_to_heap_only ctx ptr then
      (* Ask for BlobSize from the base address (the second component being set to true) in order to avoid BlobSize giving us bot *)
      ctx.ask (Queries.BlobSize {exp = ptr; base_address = true})
    else
      match ctx.ask (Queries.MayPointTo ptr) with
      | a when not (Queries.AD.is_top a) ->
        let pts_list = Queries.AD.elements a in
        let pts_elems_to_sizes (addr: Queries.AD.elt) =
          begin match addr with
            | Addr (v, _) ->
              begin match v.vtype with
                | TArray (item_typ, _, _) ->
                  let item_typ_size_in_bytes = size_of_type_in_bytes item_typ in
                  begin match ctx.ask (Queries.EvalLength ptr) with
                    | `Lifted arr_len ->
                      let arr_len_casted = ID.cast_to (Cilfacade.ptrdiff_ikind ()) arr_len in
                      begin
                        try `Lifted (ID.mul item_typ_size_in_bytes arr_len_casted)
                        with IntDomain.ArithmeticOnIntegerBot _ -> `Bot
                      end
                    | `Bot -> `Bot
                    | `Top -> `Top
                  end
                | _ ->
                  let type_size_in_bytes = size_of_type_in_bytes v.vtype in
                  `Lifted type_size_in_bytes
              end
            | _ -> `Top
          end
        in
        (* Map each points-to-set element to its size *)
        let pts_sizes = List.map pts_elems_to_sizes pts_list in
        (* Take the smallest of all sizes that ptr's contents may have *)
        begin match pts_sizes with
          | [] -> `Bot
          | [x] -> x
          | x::xs -> List.fold_left ValueDomainQueries.ID.join x xs
        end
      | _ ->
        (M.warn "Pointer %a has a points-to-set of top. An invalid memory access might occur" d_exp ptr;
         `Top)

  let special ctx (lv:lval option) (f: varinfo) (args: exp list) =
    let invalidate_ret_lv st = match lv with
      | Some lv ->
        if M.tracing then M.tracel "invalidate" "Invalidating lhs %a for function call %s\n" d_plainlval lv f.vname;
        invalidate ~ctx (Analyses.ask_of_ctx ctx) ctx.global st [Cil.mkAddrOrStartOf lv] Invalidate
      | None -> st
    in
    let addr_type_of_exp exp =
      let lval = mkMem ~addr:(Cil.stripCasts exp) ~off:NoOffset in
      let addr = eval_lv (Analyses.ask_of_ctx ctx) ctx.global ctx.local lval in
      (addr, AD.type_of addr)
    in
    let forks, multiple = forkfun ctx lv f args in
    if M.tracing then if not (List.is_empty forks) then M.tracel "spawn" "Base.special %s: spawning functions %a\n" f.vname (d_list "," CilType.Varinfo.pretty) (List.map BatTuple.Tuple3.second forks);
    List.iter (BatTuple.Tuple3.uncurry (ctx.spawn ~multiple)) forks;
    let st: store = ctx.local in
    let gs = ctx.global in
    let desc = LF.find f in
    let memory_copying dst src n =
      let dest_size = get_size_of_ptr_target ctx dst in
      let n_intdom = Option.map_default (fun exp -> ctx.ask (Queries.EvalInt exp)) `Bot n in
      let dest_size_equal_n =
        match dest_size, n_intdom with
        | `Lifted ds, `Lifted n ->
          let casted_ds = ID.cast_to (Cilfacade.ptrdiff_ikind ()) ds in
          let casted_n = ID.cast_to (Cilfacade.ptrdiff_ikind ()) n in
          let ds_eq_n =
            begin try ID.eq casted_ds casted_n
              with IntDomain.ArithmeticOnIntegerBot _ -> ID.top_of @@ Cilfacade.ptrdiff_ikind ()
            end
          in
          Option.default false (ID.to_bool ds_eq_n)
        | _ -> false
      in
      let dest_a, dest_typ = addr_type_of_exp dst in
      let src_lval = mkMem ~addr:(Cil.stripCasts src) ~off:NoOffset in
      let src_typ = eval_lv (Analyses.ask_of_ctx ctx) gs st src_lval
                    |> AD.type_of in
      (* when src and destination type coincide, take value from the source, otherwise use top *)
      let value = if (typeSig dest_typ = typeSig src_typ) && dest_size_equal_n then
          let src_cast_lval = mkMem ~addr:(Cilfacade.mkCast ~e:src ~newt:(TPtr (dest_typ, []))) ~off:NoOffset in
          eval_rv (Analyses.ask_of_ctx ctx) gs st (Lval src_cast_lval)
        else
          VD.top_value (unrollType dest_typ) TypeMismatch
      in
      set ~ctx (Analyses.ask_of_ctx ctx) gs st dest_a dest_typ value in
    (* for string functions *)
    let eval_n = function
      (* if only n characters of a given string are needed, evaluate expression n to an integer option *)
      | Some n ->
        begin match eval_rv (Analyses.ask_of_ctx ctx) gs st n with
          | Int i ->
            begin match ID.to_int i with
              | Some x -> Some (Z.to_int x)
              | _ -> Some (-1)
            end
          | _ -> Some (-1)
        end
      (* do nothing if all characters are needed *)
      | _ -> None
    in
    let string_manipulation s1 s2 lv all op =
      let s1_a, s1_typ = addr_type_of_exp s1 in
      let s2_a, s2_typ = addr_type_of_exp s2 in
      match lv, op with
      | Some lv_val, Some f ->
        (* when whished types coincide, compute result of operation op, otherwise use top *)
        let lv_a = eval_lv (Analyses.ask_of_ctx ctx) gs st lv_val in
        let lv_typ = Cilfacade.typeOfLval lv_val in
        if all && typeSig s1_typ = typeSig s2_typ && typeSig s2_typ = typeSig lv_typ then (* all types need to coincide *)
          lv_a, lv_typ, (f s1_a s2_a)
        else if not all && typeSig s1_typ = typeSig s2_typ then (* only the types of s1 and s2 need to coincide *)
          lv_a, lv_typ, (f s1_a s2_a)
        else
          lv_a, lv_typ, ((VD.top_value (unrollType lv_typ)) String)
      | _ ->
        (* check if s1 is potentially a string literal as writing to it would be undefined behavior; then return top *)
        let _ = AD.string_writing_defined s1_a in
        s1_a, s1_typ, (VD.top_value (unrollType s1_typ) String)
    in
    let st = match desc.special args, f.vname with
    | Memset { dest; ch; count; }, _ ->
      (* TODO: check count *)
      let eval_ch = eval_rv (Analyses.ask_of_ctx ctx) gs st ch in
      let dest_a, dest_typ = addr_type_of_exp dest in
      let value =
        match eval_ch with
        | Int i when ID.to_int i = Some Z.zero ->
          VD.zero_init_value dest_typ
        | _ ->
          VD.top_value dest_typ Cast
      in
      set ~ctx (Analyses.ask_of_ctx ctx) gs st dest_a dest_typ value
    | Bzero { dest; count; }, _ ->
      (* TODO: share something with memset special case? *)
      (* TODO: check count *)
      let dest_a, dest_typ = addr_type_of_exp dest in
      let value = VD.zero_init_value dest_typ in
      set ~ctx (Analyses.ask_of_ctx ctx) gs st dest_a dest_typ value
    | Memcpy { dest = dst; src; n; }, _ -> (* TODO: use n *)
      memory_copying dst src (Some n)
    (* strcpy(dest, src); *)
    | Strcpy { dest = dst; src; n = None }, _ ->
      let dest_a, dest_typ = addr_type_of_exp dst in
      (* when dest surely isn't a string literal, try copying src to dest *)
      if AD.string_writing_defined dest_a then
        memory_copying dst src None
      else
        (* else return top (after a warning was issued) *)
        set ~ctx (Analyses.ask_of_ctx ctx) gs st dest_a dest_typ (VD.top_value (unrollType dest_typ) String)
    (* strncpy(dest, src, n); *)
    | Strcpy { dest = dst; src; n }, _ ->
      begin match eval_n n with
        | Some num ->
          let dest_a, dest_typ, value = string_manipulation dst src None false None in
          set ~ctx (Analyses.ask_of_ctx ctx) gs st dest_a dest_typ value
        | None -> failwith "already handled in case above"
      end
    | Strcat { dest = dst; src; n }, _ ->
      let dest_a, dest_typ, value = string_manipulation dst src None false None in
      set ~ctx (Analyses.ask_of_ctx ctx) gs st dest_a dest_typ value
    | Strlen s, _ ->
      begin match lv with
        | Some lv_val ->
          let dest_a = eval_lv (Analyses.ask_of_ctx ctx) gs st lv_val in
          let dest_typ = Cilfacade.typeOfLval lv_val in
          let lval = mkMem ~addr:(Cil.stripCasts s) ~off:NoOffset in
          let address = eval_lv (Analyses.ask_of_ctx ctx) gs st lval in
          let (value:value) = Int(AD.to_string_length address) in
          set ~ctx (Analyses.ask_of_ctx ctx) gs st dest_a dest_typ value
        | None -> st
      end
    | Strstr { haystack; needle }, _ ->
      begin match lv with
        | Some _ ->
          (* when haystack, needle and dest type coincide, check if needle is a substring of haystack:
             if that is the case, assign the substring of haystack starting at the first occurrence of needle to dest,
             else use top *)
          let dest_a, dest_typ, value = string_manipulation haystack needle lv true (Some (fun h_a n_a -> Address(AD.substring_extraction h_a n_a))) in
          set ~ctx (Analyses.ask_of_ctx ctx) gs st dest_a dest_typ value
        | None -> st
      end
    | Strcmp { s1; s2; n }, _ ->
      begin match lv with
        | Some _ ->
          (* when s1 and s2 type coincide, compare both both strings completely or their first n characters, otherwise use top *)
          let dest_a, dest_typ, value = string_manipulation s1 s2 lv false (Some (fun s1_a s2_a -> Int(AD.string_comparison s1_a s2_a (eval_n n)))) in
          set ~ctx (Analyses.ask_of_ctx ctx) gs st dest_a dest_typ value
        | None -> st
      end
    | Abort, _ -> raise Deadcode
    | ThreadExit { ret_val = exp }, _ ->
      begin match ThreadId.get_current (Analyses.ask_of_ctx ctx) with
        | `Lifted tid ->
          (
            let rv = eval_rv (Analyses.ask_of_ctx ctx) ctx.global ctx.local exp in
            ctx.sideg (V.thread tid) (G.create_thread rv);
            (* TODO: emit thread return event so other analyses are aware? *)
            (* TODO: publish still needed? *)
            publish_all ctx `Return; (* like normal return *)
            match ThreadId.get_current (Analyses.ask_of_ctx ctx) with
            | `Lifted tid when ThreadReturn.is_current (Analyses.ask_of_ctx ctx) ->
              ignore @@ Priv.thread_return (Analyses.ask_of_ctx ctx) (priv_getg ctx.global) (priv_sideg ctx.sideg) tid st
            | _ -> ())
        | _ -> ()
      end;
      raise Deadcode
    | MutexAttrSetType {attr = attr; typ = mtyp}, _ ->
      begin
        let get_type lval =
          let address = eval_lv (Analyses.ask_of_ctx ctx) gs st lval in
          AD.type_of address
        in
        let dst_lval = mkMem ~addr:(Cil.stripCasts attr) ~off:NoOffset in
        let dest_typ = get_type dst_lval in
        let dest_a = eval_lv (Analyses.ask_of_ctx ctx) gs st dst_lval in
        match eval_rv (Analyses.ask_of_ctx ctx) gs st mtyp with
        | Int x ->
          begin
            match ID.to_int x with
            | Some z ->
              if M.tracing then M.tracel "attr" "setting\n";
              set ~ctx (Analyses.ask_of_ctx ctx) gs st dest_a dest_typ (MutexAttr (ValueDomain.MutexAttr.of_int z))
            | None -> set ~ctx (Analyses.ask_of_ctx ctx) gs st dest_a dest_typ (MutexAttr (ValueDomain.MutexAttr.top ()))
          end
        | _ -> set ~ctx (Analyses.ask_of_ctx ctx) gs st dest_a dest_typ (MutexAttr (ValueDomain.MutexAttr.top ()))
      end
    | Identity e, _ ->
      begin match lv with
        | Some x -> assign ctx x e
        | None -> ctx.local
      end
    (**Floating point classification and trigonometric functions defined in c99*)
    | Math { fun_args; }, _ ->
      let apply_unary fk float_fun x =
        let eval_x = eval_rv (Analyses.ask_of_ctx ctx) gs st x in
        begin match eval_x with
          | Float float_x -> float_fun (FD.cast_to fk float_x)
          | _ -> failwith ("non-floating-point argument in call to function "^f.vname)
        end
      in
      let apply_binary fk float_fun x y =
        let eval_x = eval_rv (Analyses.ask_of_ctx ctx) gs st x in
        let eval_y = eval_rv (Analyses.ask_of_ctx ctx) gs st y in
        begin match eval_x, eval_y with
          | Float float_x, Float float_y -> float_fun (FD.cast_to fk float_x) (FD.cast_to fk float_y)
          | _ -> failwith ("non-floating-point argument in call to function "^f.vname)
        end
      in
      let result:value =
        begin match fun_args with
          | Nan (fk, str) when Cil.isPointerType (Cilfacade.typeOf str) -> Float (FD.nan_of fk)
          | Nan _ -> failwith ("non-pointer argument in call to function "^f.vname)
          | Inf fk -> Float (FD.inf_of fk)
          | Isfinite x -> Int (ID.cast_to IInt (apply_unary FDouble FD.isfinite x))
          | Isinf x -> Int (ID.cast_to IInt (apply_unary FDouble FD.isinf x))
          | Isnan x -> Int (ID.cast_to IInt (apply_unary FDouble FD.isnan x))
          | Isnormal x -> Int (ID.cast_to IInt (apply_unary FDouble FD.isnormal x))
          | Signbit x -> Int (ID.cast_to IInt (apply_unary FDouble FD.signbit x))
          | Ceil (fk,x) -> Float (apply_unary fk FD.ceil x)
          | Floor (fk,x) -> Float (apply_unary fk FD.floor x)
          | Fabs (fk, x) -> Float (apply_unary fk FD.fabs x)
          | Acos (fk, x) -> Float (apply_unary fk FD.acos x)
          | Asin (fk, x) -> Float (apply_unary fk FD.asin x)
          | Atan (fk, x) -> Float (apply_unary fk FD.atan x)
          | Atan2 (fk, y, x) -> Float (apply_binary fk (fun y' x' -> FD.atan (FD.div y' x')) y x)
          | Cos (fk, x) -> Float (apply_unary fk FD.cos x)
          | Sin (fk, x) -> Float (apply_unary fk FD.sin x)
          | Tan (fk, x) -> Float (apply_unary fk FD.tan x)
          | Isgreater (x,y) -> Int(ID.cast_to IInt (apply_binary FDouble FD.gt x y))
          | Isgreaterequal (x,y) -> Int(ID.cast_to IInt (apply_binary FDouble FD.ge x y))
          | Isless (x,y) -> Int(ID.cast_to IInt (apply_binary FDouble FD.lt x y))
          | Islessequal (x,y) -> Int(ID.cast_to IInt (apply_binary FDouble FD.le x y))
          | Islessgreater (x,y) -> Int(ID.logor (ID.cast_to IInt (apply_binary FDouble FD.lt x y)) (ID.cast_to IInt (apply_binary FDouble FD.gt x y)))
          | Isunordered (x,y) -> Int(ID.cast_to IInt (apply_binary FDouble FD.unordered x y))
          | Fmax (fd, x ,y) -> Float (apply_binary fd FD.fmax x y)
          | Fmin (fd, x ,y) -> Float (apply_binary fd FD.fmin x y)
        end
      in
      begin match lv with
        | Some lv_val -> set ~ctx (Analyses.ask_of_ctx ctx) gs st (eval_lv (Analyses.ask_of_ctx ctx) ctx.global st lv_val) (Cilfacade.typeOfLval lv_val) result
        | None -> st
      end
    (* handling thread creations *)
    | ThreadCreate _, _ ->
      invalidate_ret_lv ctx.local (* actual results joined via threadspawn *)
    (* handling thread joins... sort of *)
    | ThreadJoin { thread = id; ret_var }, _ ->
      let st' =
        match (eval_rv (Analyses.ask_of_ctx ctx) gs st ret_var) with
        | Int n when GobOption.exists (BI.equal BI.zero) (ID.to_int n) -> st
        | Address ret_a ->
          begin match eval_rv (Analyses.ask_of_ctx ctx) gs st id with
            | Thread a ->
              let v = List.fold VD.join (VD.bot ()) (List.map (fun x -> G.thread (ctx.global (V.thread x))) (ValueDomain.Threads.elements a)) in
              (* TODO: is this type right? *)
              set ~ctx (Analyses.ask_of_ctx ctx) gs st ret_a (Cilfacade.typeOf ret_var) v
            | _      -> invalidate ~ctx (Analyses.ask_of_ctx ctx) gs st [ret_var] TypeMismatch
          end
        | _      -> invalidate ~ctx (Analyses.ask_of_ctx ctx) gs st [ret_var] TypeMismatch
      in
      let st' = invalidate_ret_lv st' in
      Priv.thread_join (Analyses.ask_of_ctx ctx) (priv_getg ctx.global) id st'
    | Unknown, "__goblint_assume_join" ->
      let id = List.hd args in
      Priv.thread_join ~force:true (Analyses.ask_of_ctx ctx) (priv_getg ctx.global) id st
    | Alloca size, _ -> begin
        match lv with
        | Some lv ->
          let heap_var = AD.of_var (heap_var true ctx) in
          (* ignore @@ printf "alloca will allocate %a bytes\n" ID.pretty (eval_int ctx.ask gs st size); *)
          set_many ~ctx (Analyses.ask_of_ctx ctx) gs st [(heap_var, TVoid [], Blob (VD.bot (), eval_int (Analyses.ask_of_ctx ctx) gs st size, true));
                                                         (eval_lv (Analyses.ask_of_ctx ctx) gs st lv, (Cilfacade.typeOfLval lv), Address heap_var)]
        | _ -> st
      end
    | Malloc size, _ -> begin
        match lv with
        | Some lv ->
          let heap_var =
            if (get_bool "sem.malloc.fail")
            then AD.join (AD.of_var (heap_var false ctx)) AD.null_ptr
            else AD.of_var (heap_var false ctx)
          in
          (* ignore @@ printf "malloc will allocate %a bytes\n" ID.pretty (eval_int ctx.ask gs st size); *)
          set_many ~ctx (Analyses.ask_of_ctx ctx) gs st [(heap_var, TVoid [], Blob (VD.bot (), eval_int (Analyses.ask_of_ctx ctx) gs st size, true));
                                                         (eval_lv (Analyses.ask_of_ctx ctx) gs st lv, (Cilfacade.typeOfLval lv), Address heap_var)]
        | _ -> st
      end
    | Calloc { count = n; size }, _ ->
      begin match lv with
        | Some lv -> (* array length is set to one, as num*size is done when turning into `Calloc *)
          let heap_var = heap_var false ctx in
          let add_null addr =
            if get_bool "sem.malloc.fail"
            then AD.join addr AD.null_ptr (* calloc can fail and return NULL *)
            else addr in
          let ik = Cilfacade.ptrdiff_ikind () in
          let sizeval = eval_int (Analyses.ask_of_ctx ctx) gs st size in
          let countval = eval_int (Analyses.ask_of_ctx ctx) gs st n in
          if ID.to_int countval = Some Z.one then (
            set_many ~ctx (Analyses.ask_of_ctx ctx) gs st [
              (add_null (AD.of_var heap_var), TVoid [], Blob (VD.bot (), sizeval, false));
              (eval_lv (Analyses.ask_of_ctx ctx) gs st lv, (Cilfacade.typeOfLval lv), Address (add_null (AD.of_var heap_var)))
            ]
          )
          else (
            let blobsize = ID.mul (ID.cast_to ik @@ sizeval) (ID.cast_to ik @@ countval) in
            (* the memory that was allocated by calloc is set to bottom, but we keep track that it originated from calloc, so when bottom is read from memory allocated by calloc it is turned to zero *)
            set_many ~ctx (Analyses.ask_of_ctx ctx) gs st [
              (add_null (AD.of_var heap_var), TVoid [], Array (CArrays.make (IdxDom.of_int (Cilfacade.ptrdiff_ikind ()) BI.one) (Blob (VD.bot (), blobsize, false))));
              (eval_lv (Analyses.ask_of_ctx ctx) gs st lv, (Cilfacade.typeOfLval lv), Address (add_null (AD.of_mval (heap_var, `Index (IdxDom.of_int (Cilfacade.ptrdiff_ikind ()) BI.zero, `NoOffset)))))
            ]
          )
        | _ -> st
      end
    | Realloc { ptr = p; size }, _ ->
      (* Realloc shouldn't be passed non-dynamically allocated memory *)
      check_invalid_mem_dealloc ctx f p;
      begin match lv with
        | Some lv ->
          let ask = Analyses.ask_of_ctx ctx in
          let p_rv = eval_rv ask gs st p in
          let p_addr =
            match p_rv with
            | Address a -> a
            (* TODO: don't we already have logic for this? *)
            | Int i when ID.to_int i = Some BI.zero -> AD.null_ptr
            | Int i -> AD.top_ptr Cast
            | _ -> AD.top_ptr TypeMismatch (* TODO: why does this ever happen? *)
          in
          let p_addr' = AD.remove NullPtr p_addr in (* realloc with NULL is same as malloc, remove to avoid unknown value from NullPtr access *)
          let p_addr_get = get ask gs st p_addr' None in (* implicitly includes join of malloc value (VD.bot) *)
          let size_int = eval_int ask gs st size in
          let heap_val:value = Blob (p_addr_get, size_int, true) in (* copy old contents with new size *)
          let heap_addr = AD.of_var (heap_var false ctx) in
          let heap_addr' =
            if get_bool "sem.malloc.fail" then
              AD.join heap_addr AD.null_ptr
            else
              heap_addr
          in
          let lv_addr = eval_lv ask gs st lv in
          set_many ~ctx ask gs st [
            (heap_addr, TVoid [], heap_val);
            (lv_addr, Cilfacade.typeOfLval lv, Address heap_addr');
          ] (* TODO: free (i.e. invalidate) old blob if successful? *)
        | None ->
          st
      end
    | Free ptr, _ ->
      (* Free shouldn't be passed non-dynamically allocated memory *)
      check_invalid_mem_dealloc ctx f ptr;
      st
    | Assert { exp; refine; _ }, _ -> assert_fn ctx exp refine
    | Setjmp { env }, _ ->
      let ask = Analyses.ask_of_ctx ctx in
      let st' = match eval_rv ask gs st env with
        | Address jmp_buf ->
          let value = VD.JmpBuf (ValueDomain.JmpBufs.Bufs.singleton (Target (ctx.prev_node, ctx.control_context ())), false) in
          let r = set ~ctx ask gs st jmp_buf (Cilfacade.typeOf env) value in
          if M.tracing then M.tracel "setjmp" "setting setjmp %a on %a -> %a\n" d_exp env D.pretty st D.pretty r;
          r
        | _ -> failwith "problem?!"
      in
      begin match lv with
        | Some lv ->
          set ~ctx ask gs st' (eval_lv ask ctx.global st lv) (Cilfacade.typeOfLval lv) (Int (ID.of_int IInt BI.zero))
        | None -> st'
      end
    | Longjmp {env; value}, _ ->
      let ask = Analyses.ask_of_ctx ctx in
      let ensure_not_zero (rv:value) = match rv with
        | Int i ->
          begin match ID.to_bool i with
            | Some true -> rv
            | Some false ->
              M.error "Must: Longjmp with a value of 0 is silently changed to 1";
              Int (ID.of_int (ID.ikind i) Z.one)
            | None ->
              M.warn "May: Longjmp with a value of 0 is silently changed to 1";
              let ik = ID.ikind i in
              Int (ID.join (ID.meet i (ID.of_excl_list ik [Z.zero])) (ID.of_int ik Z.one))
          end
        | _ ->
          M.warn ~category:Program "Arguments to longjmp are strange!";
          rv
      in
      let rv = ensure_not_zero @@ eval_rv ask ctx.global ctx.local value in
      let t = Cilfacade.typeOf value in
      set ~ctx ~t_override:t ask ctx.global ctx.local (AD.of_var !longjmp_return) t rv (* Not raising Deadcode here, deadcode is raised at a higher level! *)
    | Rand, _ ->
      begin match lv with
        | Some x ->
          let result:value = (Int (ID.starting IInt Z.zero)) in
          set ~ctx (Analyses.ask_of_ctx ctx) gs st (eval_lv (Analyses.ask_of_ctx ctx) ctx.global st x) (Cilfacade.typeOfLval x) result
        | None -> st
      end
    | _, _ ->
      let st =
        special_unknown_invalidate ctx (Analyses.ask_of_ctx ctx) gs st f args
        (*
          *  TODO: invalidate vars reachable via args
          *  publish globals
          *  if single-threaded: *call f*, privatize globals
          *  else: spawn f
          *)
      in
      (* invalidate lhs in case of assign *)
      invalidate_ret_lv st
    in
    if get_bool "sem.noreturn.dead_code" && Cil.hasAttribute "noreturn" f.vattr then raise Deadcode else st

  let combine_st ctx (local_st : store) (fun_st : store) (tainted_lvs : AD.t) : store =
    let ask = (Analyses.ask_of_ctx ctx) in
    AD.fold (fun addr st ->
        match addr with
        | Addr.Addr (v,o) ->
          if CPA.mem v fun_st.cpa then
            let lval = Addr.Mval.to_cil (v,o) in
            let address = eval_lv ask ctx.global st lval in
            let lval_type = Addr.type_of addr in
            if M.tracing then M.trace "taintPC" "updating %a; type: %a\n" Addr.Mval.pretty (v,o) d_type lval_type;
            match (CPA.find_opt v (fun_st.cpa)), lval_type with
            | None, _ -> st
            (* partitioned arrays cannot be copied by individual lvalues, so if tainted just copy the whole callee value for the array variable *)
            | Some (Array a), _ when (CArrays.domain_of_t a) = PartitionedDomain -> {st with cpa = CPA.add v (Array a) st.cpa}
            (* "get" returned "unknown" when applied to a void type, so special case void types. This caused problems with some sv-comps (e.g. regtest 64 11) *)
            | Some voidVal, TVoid _ -> {st with cpa = CPA.add v voidVal st.cpa}
            | _, _ -> begin
                let new_val = get ask ctx.global fun_st address None in
                if M.tracing then M.trace "taintPC" "update val: %a\n\n" VD.pretty new_val;
                let st' = set_savetop ~ctx ask ctx.global st address lval_type new_val in
                let partDep = Dep.find_opt v fun_st.deps in
                match partDep with
                | None -> st'
                (* if a var partitions an array, all cpa-info for arrays it may partition are added from callee to caller *)
                | Some deps -> {st' with cpa = (Dep.VarSet.fold (fun v accCPA -> let val_opt = CPA.find_opt v fun_st.cpa in
                                                                  match val_opt with
                                                                  | None -> accCPA
                                                                  | Some new_val -> CPA.add v new_val accCPA ) deps st'.cpa)}
              end
          else st
        | _ -> st
      ) tainted_lvs local_st

  let combine_env ctx lval fexp f args fc au (f_ask: Queries.ask) =
    let combine_one (st: D.t) (fun_st: D.t) =
      if M.tracing then M.tracel "combine" "%a\n%a\n" CPA.pretty st.cpa CPA.pretty fun_st.cpa;
      (* This function does miscellaneous things, but the main task was to give the
       * handle to the global state to the state return from the function, but now
       * the function tries to add all the context variables back to the callee.
       * Note that, the function return above has to remove all the local
       * variables of the called function from cpa_s. *)
      let add_globals (st: store) (fun_st: store) =
        (* Remove the return value as this is dealt with separately. *)
        let cpa_noreturn = CPA.remove (return_varinfo ()) fun_st.cpa in
        let ask = (Analyses.ask_of_ctx ctx) in
        let tainted = f_ask.f Q.MayBeTainted in
        if M.tracing then M.trace "taintPC" "combine for %s in base: tainted: %a\n" f.svar.vname AD.pretty tainted;
        if M.tracing then M.trace "taintPC" "combine base:\ncaller: %a\ncallee: %a\n" CPA.pretty st.cpa CPA.pretty fun_st.cpa;
        if AD.is_top tainted then
          let cpa_local = CPA.filter (fun x _ -> not (is_global ask x)) st.cpa in
          let cpa' = CPA.fold CPA.add cpa_noreturn cpa_local in (* add cpa_noreturn to cpa_local *)
          if M.tracing then M.trace "taintPC" "combined: %a\n" CPA.pretty cpa';
          { fun_st with cpa = cpa' }
        else
          (* remove variables from caller cpa, that are global and not in the callee cpa *)
          let cpa_caller = CPA.filter (fun x _ -> (not (is_global ask x)) || CPA.mem x fun_st.cpa) st.cpa in
          if M.tracing then M.trace "taintPC" "cpa_caller: %a\n" CPA.pretty cpa_caller;
          (* add variables from callee that are not in caller yet *)
          let cpa_new = CPA.filter (fun x _ -> not (CPA.mem x cpa_caller)) cpa_noreturn in
          if M.tracing then M.trace "taintPC" "cpa_new: %a\n" CPA.pretty cpa_new;
          let cpa_caller' = CPA.fold CPA.add cpa_new cpa_caller in
          if M.tracing then M.trace "taintPC" "cpa_caller': %a\n" CPA.pretty cpa_caller';
          (* remove lvals from the tainted set that correspond to variables for which we just added a new mapping from the callee*)
          let tainted = AD.filter (function
              | Addr.Addr (v,_) -> not (CPA.mem v cpa_new)
              | _ -> false
            ) tainted in
          let st_combined = combine_st ctx {st with cpa = cpa_caller'} fun_st tainted in
          if M.tracing then M.trace "taintPC" "combined: %a\n" CPA.pretty st_combined.cpa;
          { fun_st with cpa = st_combined.cpa }
      in
      let nst = add_globals st fun_st in

      (* Projection to Precision of the Caller *)
      let p = PrecisionUtil.int_precision_from_node () in (* Since f is the fundec of the Callee we have to get the fundec of the current Node instead *)
      let callerFundec = match !MyCFG.current_node with
        | Some n -> Node.find_fundec n
        | None -> failwith "callerfundec not found"
      in
      let cpa' = project (Queries.to_value_domain_ask (Analyses.ask_of_ctx ctx)) (Some p) nst.cpa callerFundec in

      if get_bool "sem.noreturn.dead_code" && Cil.hasAttribute "noreturn" f.svar.vattr then raise Deadcode;

      { nst with cpa = cpa'; weak = st.weak } (* keep weak from caller *)
    in
    combine_one ctx.local au

  let combine_assign ctx (lval: lval option) fexp (f: fundec) (args: exp list) fc (after: D.t) (f_ask: Q.ask) : D.t =
    let combine_one (st: D.t) (fun_st: D.t) =
      let return_var = return_var () in
      let return_val =
        if CPA.mem (return_varinfo ()) fun_st.cpa
        then get (Analyses.ask_of_ctx ctx) ctx.global fun_st return_var None
        else VD.top ()
      in

      (* Projection to Precision of the Caller *)
      let p = PrecisionUtil.int_precision_from_node () in (* Since f is the fundec of the Callee we have to get the fundec of the current Node instead *)
      let callerFundec = match !MyCFG.current_node with
        | Some n -> Node.find_fundec n
        | None -> failwith "callerfundec not found"
      in
      let return_val = project_val (Queries.to_value_domain_ask (Analyses.ask_of_ctx ctx)) (attributes_varinfo (return_varinfo ()) callerFundec) (Some p) return_val (is_privglob (return_varinfo ())) in

      match lval with
      | None      -> st
      | Some lval -> set_savetop ~ctx (Analyses.ask_of_ctx ctx) ctx.global st (eval_lv (Analyses.ask_of_ctx ctx) ctx.global st lval) (Cilfacade.typeOfLval lval) return_val
    in
    combine_one ctx.local after

  let threadenter ctx ~multiple (lval: lval option) (f: varinfo) (args: exp list): D.t list =
    match Cilfacade.find_varinfo_fundec f with
    | fd ->
      [make_entry ~thread:true ctx fd args]
    | exception Not_found ->
      (* Unknown functions *)
      let st = ctx.local in
      let st = special_unknown_invalidate ctx (Analyses.ask_of_ctx ctx) ctx.global st f args in
      [st]

  let threadspawn ctx ~multiple (lval: lval option) (f: varinfo) (args: exp list) fctx: D.t =
    begin match lval with
      | Some lval ->
        begin match ThreadId.get_current (Analyses.ask_of_ctx fctx) with
          | `Lifted tid ->
            (* Cannot set here, because ctx isn't in multithreaded mode and set wouldn't side-effect if lval is global. *)
            ctx.emit (Events.AssignSpawnedThread (lval, tid))
          | _ -> ()
        end
      | None -> ()
    end;
    (* D.join ctx.local @@ *)
    Priv.threadspawn (Analyses.ask_of_ctx ctx) (priv_getg ctx.global) (priv_sideg ctx.sideg) ctx.local

  let unassume (ctx: (D.t, _, _, _) ctx) e uuids =
    (* TODO: structural unassume instead of invariant hack *)
    let e_d =
      let ctx_with_local ~single local =
        (* The usual recursion trick for ctx. *)
        (* Must change ctx used by ask to also use new st (not ctx.local), otherwise recursive EvalInt queries use outdated state. *)
        (* Note: query is just called on base, but not any other analyses. Potentially imprecise, but seems to be sufficient for now. *)
        let rec ctx' ~querycache asked =
          { ctx with
            ask = (fun (type a) (q: a Queries.t) -> query' ~querycache asked q)
          ; local
          }
        and query': type a. querycache:Obj.t Queries.Hashtbl.t -> Queries.Set.t -> a Queries.t -> a Queries.result = fun ~querycache asked q ->
          let anyq = Queries.Any q in
          match Queries.Hashtbl.find_option querycache anyq with
          | Some r -> Obj.obj r
          | None ->
            if Queries.Set.mem anyq asked then
              Queries.Result.top q (* query cycle *)
            else (
              let asked' = Queries.Set.add anyq asked in
              let r: a Queries.result =
                match q with
                | MustBeSingleThreaded _ when single -> true
                | MayEscape _
                | MayBePublic _
                | MayBePublicWithout _
                | MustBeProtectedBy _
                | MustLockset
                | MustBeAtomic
                | MustBeSingleThreaded _
                | MustBeUniqueThread
                | CurrentThreadId
                | MayBeThreadReturn
                | PartAccess _
                | IsHeapVar _
                | IsAllocVar _
                | IsMultiple _
                | CreatedThreads
                | MustJoinedThreads ->
                  (* These queries are safe to ask from outside,
                     where base doesn't have the partial top local state.
                     They are also needed for sensible eval behavior via [inv_exp]
                     such that everything wouldn't be may escaped. *)
                  ctx.ask q
                | _ ->
                  (* Other queries are not safe, because they would
                     query the local value state instead of top.
                     Therefore, these are answered only by base on the
                     partial top local state. *)
                  query (ctx' ~querycache asked') q
              in
              Queries.Hashtbl.replace querycache anyq (Obj.repr r);
              r
            )
        in
        let querycache = Queries.Hashtbl.create 13 in
        ctx' ~querycache Queries.Set.empty
      in
      let f st =
        (* TODO: start with empty vars because unassume may unassume values for pointed variables not in the invariant exp *)
        let local: D.t = {ctx.local with cpa = CPA.bot ()} in
        let octx = ctx_with_local ~single:false (D.join ctx.local st) in (* original ctx with non-top values *)
        (* TODO: deduplicate with invariant *)
        let ctx = ctx_with_local ~single:true local in
        let module UnassumeEval =
        struct
          module D = D
          module V = V
          module G = G

          let oa = Analyses.ask_of_ctx octx
          let ost = octx.local

          (* all evals happen in octx with non-top values *)
          let eval_rv a gs st e = eval_rv oa gs ost e
          let eval_rv_address a gs st e = eval_rv_address oa gs ost e
          let eval_lv a gs st lv = eval_lv oa gs ost lv
          let convert_offset a gs st o = convert_offset oa gs ost o

          (* all updates happen in ctx with top values *)
          let get_var = get_var
          let get a gs st addrs exp = get a gs st addrs exp
          let set a ~ctx gs st lval lval_type ?lval_raw value = set a ~ctx ~invariant:false gs st lval lval_type ?lval_raw value (* TODO: should have invariant false? doesn't work with empty cpa then, because meets *)

          let refine_entire_var = false
          let map_oldval oldval t_lval =
            if VD.is_bot oldval then VD.top_value t_lval Uninitialized else oldval
          let eval_rv_lval_refine a gs st exp lv =
            (* new, use different ctx for eval_lv (for Mem): *)
            eval_rv_base_lval ~eval_lv a gs st exp lv

          (* don't meet with current octx values when propagating inverse operands down *)
          let id_meet_down ~old ~c = c
          let fd_meet_down ~old ~c = c

          let contra st = st
        end
        in
        let module Unassume = BaseInvariant.Make (UnassumeEval) in
        try
          Unassume.invariant ctx (Analyses.ask_of_ctx ctx) ctx.global ctx.local e true
        with Deadcode -> (* contradiction in unassume *)
          D.bot ()
      in
      if M.tracing then M.traceli "unassume" "base unassuming\n";
      let r =
        match get_string "ana.base.invariant.unassume" with
        | "once" ->
          f (D.bot ())
        | "fixpoint" ->
          let module DFP = LocalFixpoint.Make (D) in
          DFP.lfp f
        | _ ->
          assert false
      in
      if M.tracing then M.traceu "unassume" "base unassumed\n";
      r
    in
    M.info ~category:Witness "base unassumed invariant: %a" d_exp e;
    M.debug ~category:Witness "base unassumed state: %a" D.pretty e_d;
    (* Perform actual [set]-s with final unassumed values.
       This invokes [Priv.write_global], which was suppressed above. *)
    let e_d' =
      WideningTokens.with_side_tokens (WideningTokens.TS.of_list uuids) (fun () ->
          CPA.fold (fun x v acc ->
              let addr: AD.t = AD.of_mval (x, `NoOffset) in
              set (Analyses.ask_of_ctx ctx) ~ctx ~invariant:false ctx.global acc addr x.vtype v
            ) e_d.cpa ctx.local
        )
    in
    D.join ctx.local e_d'

  let event ctx e octx =
    let st: store = ctx.local in
    match e with
    | Events.Lock (addr, _) when ThreadFlag.has_ever_been_multi (Analyses.ask_of_ctx ctx) -> (* TODO: is this condition sound? *)
      if M.tracing then M.tracel "priv" "LOCK EVENT %a\n" LockDomain.Addr.pretty addr;
      Priv.lock (Analyses.ask_of_ctx ctx) (priv_getg ctx.global) st addr
    | Events.Unlock addr when ThreadFlag.has_ever_been_multi (Analyses.ask_of_ctx ctx) -> (* TODO: is this condition sound? *)
      begin match addr with
        | UnknownPtr _ ->
          (* TODO: something more sound *)
          (* TODO: create one group msg for AD with several unknowns *)
          (* TODO: explain privatization in warning msg *)
          let group_loc = Option.map (fun node -> M.Location.Node node) !Node0.current_node in
          let origins = AD.unknownptrs_origins (dprintf "Unknown mutex origin") (AD.singleton addr) in
          M.msg_group Info ?loc:group_loc ~category:Unsound "Unknown mutex unlocked, base privatization unsound" origins;
        | _ -> ()
      end;
      WideningTokens.with_local_side_tokens (fun () ->
          Priv.unlock (Analyses.ask_of_ctx ctx) (priv_getg ctx.global) (priv_sideg ctx.sideg) st addr
        )
    | Events.Escape escaped ->
      Priv.escape (Analyses.ask_of_ctx ctx) (priv_getg ctx.global) (priv_sideg ctx.sideg) st escaped
    | Events.EnterMultiThreaded ->
      Priv.enter_multithreaded (Analyses.ask_of_ctx ctx) (priv_getg ctx.global) (priv_sideg ctx.sideg) st
    | Events.AssignSpawnedThread (lval, tid) ->
      (* TODO: is this type right? *)
      set ~ctx (Analyses.ask_of_ctx ctx) ctx.global ctx.local (eval_lv (Analyses.ask_of_ctx ctx) ctx.global ctx.local lval) (Cilfacade.typeOfLval lval) (Thread (ValueDomain.Threads.singleton tid))
    | Events.Assert exp ->
      assert_fn ctx exp true
    | Events.Unassume {exp; uuids} ->
      Timing.wrap "base unassume" (unassume ctx exp) uuids
    | Events.Longjmped {lval} ->
      begin match lval with
        | Some lval ->
          let st' = assign ctx lval (Lval (Cil.var !longjmp_return)) in
          {st' with cpa = CPA.remove !longjmp_return st'.cpa}
        | None -> ctx.local
      end
    | _ ->
      ctx.local
end

module type MainSpec = sig
  include MCPSpec
  include BaseDomain.ExpEvaluator
  val return_lval: unit -> Cil.lval
  val return_varinfo: unit -> Cil.varinfo
end

let main_module: (module MainSpec) Lazy.t =
  lazy (
    let module Priv = (val BasePriv.get_priv ()) in
    let module Main =
    struct
      (* Only way to locally define a recursive module. *)
      module rec Main:MainSpec with type t = BaseComponents (Priv.D).t = MainFunctor (Priv) (Main)
      include Main
    end
    in
    (module Main)
  )

let get_main (): (module MainSpec) =
  Lazy.force main_module

let after_config () =
  let module Main = (val get_main ()) in
  (* add ~dep:["expRelation"] after modifying test cases accordingly *)
  MCP.register_analysis ~dep:["mallocWrapper"] (module Main : MCPSpec)

let _ =
  AfterConfig.register after_config<|MERGE_RESOLUTION|>--- conflicted
+++ resolved
@@ -1123,22 +1123,6 @@
     | Int x -> ValueDomain.ID.to_int x
     | _ -> None
 
-<<<<<<< HEAD
-  let eval_funvar ctx fval: varinfo list =
-    let exception OnlyUnknown in
-    try
-      let fp = eval_fv (Analyses.ask_of_ctx ctx) ctx.global ctx.local fval in
-      if AD.is_top fp then begin
-        let others = AD.to_var_may fp in
-        if others = [] then raise OnlyUnknown;
-        M.warn ~category:Imprecise "Function pointer %a may contain unknown functions." d_exp fval;
-        dummyFunDec.svar :: others
-      end else
-        AD.to_var_may fp
-    with SetDomain.Unsupported _ | OnlyUnknown ->
-      M.warn ~category:Unsound "Unknown call to function %a." d_exp fval;
-      [dummyFunDec.svar]
-=======
   let eval_funvar ctx fval: Queries.AD.t =
     let fp = eval_fv (Analyses.ask_of_ctx ctx) ctx.global ctx.local fval in
     if AD.is_top fp then (
@@ -1148,7 +1132,6 @@
         M.warn ~category:Imprecise ~tags:[Category Call] "Function pointer %a may contain unknown functions." d_exp fval
     );
     fp
->>>>>>> 1e0a9de0
 
   (** Evaluate expression as address.
       Avoids expensive Apron EvalInt if the Int result would be useless to us anyway. *)
