(** Value analysis.  *)

open Prelude.Ana
open Analyses
open GobConfig
open BaseUtil
module A = Analyses
module H = Hashtbl
module Q = Queries

module GU = Goblintutil
module ID = ValueDomain.ID
module FD = ValueDomain.FD
module IdxDom = ValueDomain.IndexDomain
module AD = ValueDomain.AD
module Addr = ValueDomain.Addr
module Offs = ValueDomain.Offs
module LF = LibraryFunctions
module CArrays = ValueDomain.CArrays
module BI = IntOps.BigIntOps
module PU = PrecisionUtil

module VD     = BaseDomain.VD
module CPA    = BaseDomain.CPA
module Dep    = BaseDomain.PartDeps
module WeakUpdates   = BaseDomain.WeakUpdates
module BaseComponents = BaseDomain.BaseComponents



module MainFunctor (Priv:BasePriv.S) (RVEval:BaseDomain.ExpEvaluator with type t = BaseComponents (Priv.D).t) =
struct
  include Analyses.DefaultSpec

  exception Top

  module Dom    = BaseDomain.DomFunctor (Priv.D) (RVEval)
  type t = Dom.t
  module D      = Dom
  module C      = Dom

  module V =
  struct
    include Printable.Either (Priv.V) (ThreadIdDomain.Thread)
    let priv x = `Left x
    let thread x = `Right x
  end

  module G =
  struct
    include Lattice.Lift2 (Priv.G) (VD) (Printable.DefaultNames)

    let priv = function
      | `Bot -> Priv.G.bot ()
      | `Lifted1 x -> x
      | _ -> failwith "Base.priv"
    let thread = function
      | `Bot -> VD.bot ()
      | `Lifted2 x -> x
      | _ -> failwith "Base.thread"
    let create_priv priv = `Lifted1 priv
    let create_thread thread = `Lifted2 thread
  end

  let priv_getg getg g = G.priv (getg (V.priv g))
  let priv_sideg sideg g d = sideg (V.priv g) (G.create_priv d)

  type extra = (varinfo * Offs.t * bool) list
  type store = D.t
  type value = VD.t
  type address = AD.t
  type glob_fun  = V.t -> G.t
  type glob_diff = (V.t * G.t) list

  let name () = "base"
  let startstate v: store = { cpa = CPA.bot (); deps = Dep.bot (); weak = WeakUpdates.bot (); priv = Priv.startstate ()}
  let exitstate  v: store = { cpa = CPA.bot (); deps = Dep.bot (); weak = WeakUpdates.bot (); priv = Priv.startstate ()}

  (**************************************************************************
   * Helpers
   **************************************************************************)

  let is_privglob v = GobConfig.get_bool "annotation.int.privglobs" && v.vglob

  let project_val p_opt value is_glob =
    match GobConfig.get_bool "annotation.int.enabled", is_glob, p_opt with
    | true, true, _ -> VD.project PU.max_int_precision value
    | true, false, Some p -> VD.project p value
    | _ -> value

  let project p_opt cpa =
    CPA.mapi (fun varinfo value -> project_val p_opt value (is_privglob varinfo)) cpa


  (**************************************************************************
   * Initializing my variables
   **************************************************************************)

  let return_varstore = ref dummyFunDec.svar
  let return_varinfo () = !return_varstore
  let return_var () = AD.from_var (return_varinfo ())
  let return_lval (): lval = (Var (return_varinfo ()), NoOffset)

  let heap_var ctx =
    let info = match (ctx.ask Q.HeapVar) with
      | `Lifted vinfo -> vinfo
      | _ -> failwith("Ran without a malloc analysis.") in
    info

  (* hack for char a[] = {"foo"} or {'f','o','o', '\000'} *)
  let char_array : (lval, bytes) Hashtbl.t = Hashtbl.create 500

  let init marshal =
    return_varstore := Goblintutil.create_var @@ makeVarinfo false "RETURN" voidType;
    Priv.init ()

  let finalize () =
    Priv.finalize ()

  (**************************************************************************
   * Abstract evaluation functions
   **************************************************************************)

  let iDtoIdx = ID.cast_to (Cilfacade.ptrdiff_ikind ())

  let unop_ID = function
    | Neg  -> ID.neg
    | BNot -> ID.bitnot
    | LNot -> ID.lognot

  let unop_FD = function
    | Neg  -> FD.neg
    (* other unary operators are not implemented on float values *)
    | _ -> (fun c -> FD.top_of (FD.get_fkind c))

  (* Evaluating Cil's unary operators. *)
  let evalunop op typ = function
    | `Int v1 -> `Int (ID.cast_to (Cilfacade.get_ikind typ) (unop_ID op v1))
    | `Float v -> `Float (unop_FD op v)
    | `Address a when op = LNot ->
      if AD.is_null a then
        `Int (ID.of_bool (Cilfacade.get_ikind typ) true)
      else if AD.is_not_null a then
        `Int (ID.of_bool (Cilfacade.get_ikind typ) false)
      else
        `Int (ID.top_of (Cilfacade.get_ikind typ))
    | `Bot -> `Bot
    | _ -> VD.top ()

  let binop_ID (result_ik: Cil.ikind) = function
    | PlusA -> ID.add
    | MinusA -> ID.sub
    | Mult -> ID.mul
    | Div -> ID.div
    | Mod -> ID.rem
    | Lt -> ID.lt
    | Gt -> ID.gt
    | Le -> ID.le
    | Ge -> ID.ge
    | Eq -> ID.eq
    | Ne -> ID.ne
    | BAnd -> ID.bitand
    | BOr -> ID.bitor
    | BXor -> ID.bitxor
    | Shiftlt -> ID.shift_left
    | Shiftrt -> ID.shift_right
    | LAnd -> ID.logand
    | LOr -> ID.logor
    | b -> (fun x y -> (ID.top_of result_ik))

  let binop_FD (result_fk: Cil.fkind) = function
    | PlusA -> FD.add
    | MinusA -> FD.sub
    | Mult -> FD.mul
    | Div -> FD.div
    | _ -> (fun _ _ -> FD.top_of result_fk)

  let int_returning_binop_FD = function
    | Lt -> FD.lt
    | Gt -> FD.gt
    | Le -> FD.le
    | Ge -> FD.ge
    | Eq -> FD.eq
    | Ne -> FD.ne
    | _ -> (fun _ _ -> ID.top ())

  let is_int_returning_binop_FD = function
    | Lt | Gt | Le | Ge | Eq | Ne -> true
    | _ -> false

  (* Evaluate binop for two abstract values: *)
  let evalbinop (a: Q.ask) (st: store) (op: binop) (t1:typ) (a1:value) (t2:typ) (a2:value) (t:typ) :value =
    if M.tracing then M.tracel "eval" "evalbinop %a %a %a\n" d_binop op VD.pretty a1 VD.pretty a2;
    (* We define a conversion function for the easy cases when we can just use
     * the integer domain operations. *)
    let bool_top ik = ID.(join (of_int ik BI.zero) (of_int ik BI.one)) in
    (* An auxiliary function for ptr arithmetic on array values. *)
    let addToAddr n (addr:Addr.t) =
      let typeOffsetOpt o t =
        try
          Some (Cilfacade.typeOffset t o)
        with Cilfacade.TypeOfError _ ->
          None
      in
      (* adds n to the last offset *)
      let rec addToOffset n (t:typ option) = function
        | `Index (i, `NoOffset) ->
          (* If we have arrived at the last Offset and it is an Index, we add our integer to it *)
          `Index(IdxDom.add i (iDtoIdx n), `NoOffset)
        | `Field (f, `NoOffset) ->
          (* If we have arrived at the last Offset and it is a Field,
           * then check if we're subtracting exactly its offsetof.
           * If so, n cancels out f exactly.
           * This is to better handle container_of hacks. *)
          let n_offset = iDtoIdx n in
          begin match t with
            | Some t ->
              let (f_offset_bits, _) = bitsOffset t (Field (f, NoOffset)) in
              let f_offset = IdxDom.of_int (Cilfacade.ptrdiff_ikind ()) (BI.of_int (f_offset_bits / 8)) in
              begin match IdxDom.(to_bool (eq f_offset (neg n_offset))) with
                | Some true -> `NoOffset
                | _ -> `Field (f, `Index (n_offset, `NoOffset))
              end
            | None -> `Field (f, `Index (n_offset, `NoOffset))
          end
        | `Index (i, o) ->
          let t' = BatOption.bind t (typeOffsetOpt (Index (integer 0, NoOffset))) in (* actual index value doesn't matter for typeOffset *)
          `Index(i, addToOffset n t' o)
        | `Field (f, o) ->
          let t' = BatOption.bind t (typeOffsetOpt (Field (f, NoOffset))) in
          `Field(f, addToOffset n t' o)
        | `NoOffset -> `Index(iDtoIdx n, `NoOffset)
      in
      let default = function
        | Addr.NullPtr when GobOption.exists (BI.equal BI.zero) (ID.to_int n) -> Addr.NullPtr
        | _ -> Addr.UnknownPtr
      in
      match Addr.to_var_offset addr with
      | Some (x, o) -> Addr.from_var_offset (x, addToOffset n (Some x.vtype) o)
      | None -> default addr
    in
    let addToAddrOp p n =
      match op with
      (* For array indexing e[i] and pointer addition e + i we have: *)
      | IndexPI | PlusPI ->
        `Address (AD.map (addToAddr n) p)
      (* Pointer subtracted by a value (e-i) is very similar *)
      (* Cast n to the (signed) ptrdiff_ikind, then add the its negated value. *)
      | MinusPI ->
        let n = ID.neg (ID.cast_to (Cilfacade.ptrdiff_ikind ()) n) in
        `Address (AD.map (addToAddr n) p)
      | Mod -> `Int (ID.top_of (Cilfacade.ptrdiff_ikind ())) (* we assume that address is actually casted to int first*)
      | _ -> `Address AD.top_ptr
    in
    (* The main function! *)
    match a1,a2 with
    (* For the integer values, we apply the int domain operator *)
    | `Int v1, `Int v2 ->
      let result_ik = Cilfacade.get_ikind t in
      `Int (ID.cast_to result_ik (binop_ID result_ik op v1 v2))
    (* For the float values, we apply the float domain operators *)
    | `Float v1, `Float v2 when is_int_returning_binop_FD op ->
      let result_ik = Cilfacade.get_ikind t in
      `Int (ID.cast_to result_ik (int_returning_binop_FD op v1 v2))
    | `Float v1, `Float v2 -> `Float (binop_FD (Cilfacade.get_fkind t) op v1 v2)
    (* For address +/- value, we try to do some elementary ptr arithmetic *)
    | `Address p, `Int n
    | `Int n, `Address p when op=Eq || op=Ne ->
      let ik = Cilfacade.get_ikind t in
      `Int (match ID.to_bool n, AD.to_bool p with
          | Some a, Some b -> ID.of_bool ik (op=Eq && a=b || op=Ne && a<>b)
          | _ -> bool_top ik)
    | `Address p, `Int n  ->
      addToAddrOp p n
    | `Address p, `Top ->
      (* same as previous, but with Unknown instead of int *)
      (* TODO: why does this even happen in zstd-thread-pool-add? *)
      let n = ID.top_of (Cilfacade.ptrdiff_ikind ()) in (* pretend to have unknown ptrdiff int instead *)
      addToAddrOp p n
    (* If both are pointer values, we can subtract them and well, we don't
     * bother to find the result in most cases, but it's an integer. *)
    | `Address p1, `Address p2 -> begin
        let ik = Cilfacade.get_ikind t in
        let eq x y =
          if AD.is_definite x && AD.is_definite y then
            let ax = AD.choose x in
            let ay = AD.choose y in
            if AD.Addr.equal ax ay then
              match AD.Addr.to_var ax with
              | Some v when a.f (Q.IsMultiple v) ->
                None
              | _ ->
                Some true
            else
              (* If they are unequal, it does not matter if the underlying var represents multiple concrete vars or not *)
              Some false
          else
            None
        in
        match op with
        (* TODO use ID.of_incl_list [0; 1] for all comparisons *)
        | MinusPP ->
          (* when subtracting pointers to arrays, per 6.5.6 of C-standard if we subtract two pointers to the same array, the difference *)
          (* between them is the difference in subscript *)
          begin
            let rec calculateDiffFromOffset x y =
              match x, y with
              | `Field ((xf:Cil.fieldinfo), xo), `Field((yf:Cil.fieldinfo), yo)
                when CilType.Fieldinfo.equal xf yf ->
                calculateDiffFromOffset xo yo
              | `Index (i, `NoOffset), `Index(j, `NoOffset) ->
                begin
                  let diff = ValueDomain.IndexDomain.sub i j in
                  match ValueDomain.IndexDomain.to_int diff with
                  | Some z -> `Int(ID.of_int ik z)
                  | _ -> `Int (ID.top_of ik)
                end
              | `Index (xi, xo), `Index(yi, yo) when xi = yi -> (* TODO: ID.equal? *)
                calculateDiffFromOffset xo yo
              | _ -> `Int (ID.top_of ik)
            in
            if AD.is_definite p1 && AD.is_definite p2 then
              match Addr.to_var_offset (AD.choose p1), Addr.to_var_offset (AD.choose p2) with
              | Some (x, xo), Some (y, yo) when CilType.Varinfo.equal x y ->
                calculateDiffFromOffset xo yo
              | _, _ ->
                `Int (ID.top_of ik)
            else
              `Int (ID.top_of ik)
          end
        | Eq ->
          `Int (if AD.is_bot (AD.meet p1 p2) then ID.of_int ik BI.zero else match eq p1 p2 with Some x when x -> ID.of_int ik BI.one | _ -> bool_top ik)
        | Ne ->
          `Int (if AD.is_bot (AD.meet p1 p2) then ID.of_int ik BI.one else match eq p1 p2 with Some x when x -> ID.of_int ik BI.zero | _ -> bool_top ik)
        | _ -> VD.top ()
      end
    (* For other values, we just give up! *)
    | `Bot, _ -> `Bot
    | _, `Bot -> `Bot
    | _ -> VD.top ()

  (* Auxiliary function to append an additional offset to a given offset. *)
  let rec add_offset ofs add =
    match ofs with
    | `NoOffset -> add
    | `Field (fld, `NoOffset) -> `Field (fld, add)
    | `Field (fld, ofs) -> `Field (fld, add_offset ofs add)
    | `Index (exp, `NoOffset) -> `Index (exp, add)
    | `Index (exp, ofs) -> `Index (exp, add_offset ofs add)

  (* We need the previous function with the varinfo carried along, so we can
   * map it on the address sets. *)
  let add_offset_varinfo add ad =
    match Addr.to_var_offset ad with
    | Some (x,ofs) -> Addr.from_var_offset (x, add_offset ofs add)
    | None -> ad


  (**************************************************************************
   * State functions
   **************************************************************************)

  let sync' reason ctx: D.t =
    let multi =
      match reason with
      | `Init
      | `Thread ->
        true
      | _ ->
        ThreadFlag.is_multi (Analyses.ask_of_ctx ctx)
    in
    if M.tracing then M.tracel "sync" "sync multi=%B earlyglobs=%B\n" multi !GU.earlyglobs;
    if !GU.earlyglobs || multi then Priv.sync (Analyses.ask_of_ctx ctx) (priv_getg ctx.global) (priv_sideg ctx.sideg) ctx.local reason else ctx.local

  let sync ctx reason = sync' (reason :> [`Normal | `Join | `Return | `Init | `Thread]) ctx

  let publish_all ctx reason =
    ignore (sync' reason ctx)

  let get_var (a: Q.ask) (gs: glob_fun) (st: store) (x: varinfo): value =
    if (!GU.earlyglobs || ThreadFlag.is_multi a) && is_global a x then
      Priv.read_global a (priv_getg gs) st x
    else begin
      if M.tracing then M.tracec "get" "Singlethreaded mode.\n";
      CPA.find x st.cpa
    end

  (** [get st addr] returns the value corresponding to [addr] in [st]
   *  adding proper dependencies.
   *  For the exp argument it is always ok to put None. This means not using precise information about
   *  which part of an array is involved.  *)
  let rec get ?(top=VD.top ()) ?(full=false) a (gs: glob_fun) (st: store) (addrs:address) (exp:exp option): value =
    let at = AD.get_type addrs in
    let firstvar = if M.tracing then match AD.to_var_may addrs with [] -> "" | x :: _ -> x.vname else "" in
    if M.tracing then M.traceli "get" ~var:firstvar "Address: %a\nState: %a\n" AD.pretty addrs CPA.pretty st.cpa;
    (* Finding a single varinfo*offset pair *)
    let res =
      let f_addr (x, offs) =
        (* get hold of the variable value, either from local or global state *)
        let var = get_var a gs st x in
        let v = VD.eval_offset a (fun x -> get a gs st x exp) var offs exp (Some (Var x, Offs.to_cil_offset offs)) x.vtype in
        if M.tracing then M.tracec "get" "var = %a, %a = %a\n" VD.pretty var AD.pretty (AD.from_var_offset (x, offs)) VD.pretty v;
        if full then v else match v with
          | `Blob (c,s,_) -> c
          | x -> x
      in
      let f = function
        | Addr.Addr (x, o) -> f_addr (x, o)
        | Addr.NullPtr -> VD.bot () (* TODO: why bot? *)
        | Addr.UnknownPtr -> top (* top may be more precise than VD.top, e.g. for address sets, such that known addresses are kept for soundness *)
        | Addr.StrPtr _ -> `Int (ID.top_of IChar)
      in
      (* We form the collecting function by joining *)
      let c x = match x with (* If address type is arithmetic, and our value is an int, we cast to the correct ik *)
        | `Int _ when Cil.isArithmeticType at -> VD.cast at x
        | _ -> x
      in
      let f x a = VD.join (c @@ f x) a in      (* Finally we join over all the addresses in the set. *)
      AD.fold f addrs (VD.bot ())
    in
    if M.tracing then M.traceu "get" "Result: %a\n" VD.pretty res;
    res


  (**************************************************************************
   * Auxiliary functions for function calls
   **************************************************************************)

  (* From a list of values, presumably arguments to a function, simply extract
   * the pointer arguments. *)
  let get_ptrs (vals: value list): address list =
    let f x acc = match x with
      | `Address adrs when AD.is_top adrs ->
        M.info ~category:Unsound "Unknown address given as function argument"; acc
      | `Address adrs when AD.to_var_may adrs = [] -> acc
      | `Address adrs ->
        let typ = AD.get_type adrs in
        if isFunctionType typ then acc else adrs :: acc
      | `Top -> M.info ~category:Unsound "Unknown value type given as function argument"; acc
      | _ -> acc
    in
    List.fold_right f vals []

  let rec reachable_from_value (ask: Q.ask) (gs:glob_fun) st (value: value) (t: typ) (description: string)  =
    let empty = AD.empty () in
    if M.tracing then M.trace "reachability" "Checking value %a\n" VD.pretty value;
    match value with
    | `Top ->
      if VD.is_immediate_type t then () else M.info ~category:Unsound "Unknown value in %s could be an escaped pointer address!" description; empty
    | `Bot -> (*M.debug ~category:Analyzer "A bottom value when computing reachable addresses!";*) empty
    | `Address adrs when AD.is_top adrs ->
      M.info ~category:Unsound "Unknown address in %s has escaped." description; AD.remove Addr.NullPtr adrs (* return known addresses still to be a bit more sane (but still unsound) *)
    (* The main thing is to track where pointers go: *)
    | `Address adrs -> AD.remove Addr.NullPtr adrs
    (* Unions are easy, I just ingore the type info. *)
    | `Union (f,e) -> reachable_from_value ask gs st e t description
    (* For arrays, we ask to read from an unknown index, this will cause it
     * join all its values. *)
    | `Array a -> reachable_from_value ask gs st (ValueDomain.CArrays.get ask a (ExpDomain.top (), ValueDomain.ArrIdxDomain.top ())) t description
    | `Blob (e,_,_) -> reachable_from_value ask gs st e t description
    | `Struct s -> ValueDomain.Structs.fold (fun k v acc -> AD.join (reachable_from_value ask gs st v t description) acc) s empty
    | `Int _ -> empty
    | `Float _ -> empty
    | `Thread _ -> empty (* thread IDs are abstract and nothing known can be reached from them *)

  (* Get the list of addresses accessable immediately from a given address, thus
   * all pointers within a structure should be considered, but we don't follow
   * pointers. We return a flattend representation, thus simply an address (set). *)
  let reachable_from_address (ask: Q.ask) (gs:glob_fun) st (adr: address): address =
    if M.tracing then M.tracei "reachability" "Checking for %a\n" AD.pretty adr;
    let res = reachable_from_value ask gs st (get ask gs st adr None) (AD.get_type adr) (AD.show adr) in
    if M.tracing then M.traceu "reachability" "Reachable addresses: %a\n" AD.pretty res;
    res

  (* The code for getting the variables reachable from the list of parameters.
   * This section is very confusing, because I use the same construct, a set of
   * addresses, as both AD elements abstracting individual (ambiguous) addresses
   * and the workset of visited addresses. *)
  let reachable_vars (ask: Q.ask) (args: address list) (gs:glob_fun) (st: store): address list =
    if M.tracing then M.traceli "reachability" "Checking reachable arguments from [%a]!\n" (d_list ", " AD.pretty) args;
    let empty = AD.empty () in
    (* We begin looking at the parameters: *)
    let argset = List.fold_right (AD.join) args empty in
    let workset = ref argset in
    (* And we keep a set of already visited variables *)
    let visited = ref empty in
    while not (AD.is_empty !workset) do
      visited := AD.union !visited !workset;
      (* ok, let's visit all the variables in the workset and collect the new variables *)
      let visit_and_collect var (acc: address): address =
        let var = AD.singleton var in (* Very bad hack! Pathetic really! *)
        AD.union (reachable_from_address ask gs st var) acc in
      let collected = AD.fold visit_and_collect !workset empty in
      (* And here we remove the already visited variables *)
      workset := AD.diff collected !visited
    done;
    (* Return the list of elements that have been visited. *)
    if M.tracing then M.traceu "reachability" "All reachable vars: %a\n" AD.pretty !visited;
    List.map AD.singleton (AD.elements !visited)

  let drop_non_ptrs (st:CPA.t) : CPA.t =
    if CPA.is_top st then st else
      let rec replace_val = function
        | `Address _ as v -> v
        | `Blob (v,s,o) ->
          begin match replace_val v with
            | `Blob (`Top,_,_)
            | `Top -> `Top
            | t -> `Blob (t,s,o)
          end
        | `Struct s -> `Struct (ValueDomain.Structs.map replace_val s)
        | _ -> `Top
      in
      CPA.map replace_val st

  let drop_ints (st:CPA.t) : CPA.t =
    if CPA.is_top st then st else
      let rec replace_val = function
        | `Int _       -> `Top
        | `Array n     -> `Array (ValueDomain.CArrays.map replace_val n)
        | `Struct n    -> `Struct (ValueDomain.Structs.map replace_val n)
        | `Union (f,v) -> `Union (f,replace_val v)
        | `Blob (n,s,o)  -> `Blob (replace_val n,s,o)
        | `Address x -> `Address (ValueDomain.AD.map ValueDomain.Addr.drop_ints x)
        | x -> x
      in
      CPA.map replace_val st

  let drop_interval = CPA.map (function `Int x -> `Int (ID.no_interval x) | x -> x)

  let context (fd: fundec) (st: store): store =
    let f keep drop_fn (st: store) = if keep then st else { st with cpa = drop_fn st.cpa} in
    st |>
    (* Here earlyglobs only drops syntactic globals from the context and does not consider e.g. escaped globals. *)
    (* This is equivalent to having escaped globals excluded from earlyglobs for contexts *)
    f (not !GU.earlyglobs) (CPA.filter (fun k v -> (not k.vglob) || is_excluded_from_earlyglobs k))
    %> f (ContextUtil.should_keep ~isAttr:GobContext ~keepOption:"ana.base.context.non-ptr" ~removeAttr:"base.no-non-ptr" ~keepAttr:"base.non-ptr" fd) drop_non_ptrs
    %> f (ContextUtil.should_keep ~isAttr:GobContext ~keepOption:"ana.base.context.int" ~removeAttr:"base.no-int" ~keepAttr:"base.int" fd) drop_ints
    %> f (ContextUtil.should_keep ~isAttr:GobContext ~keepOption:"ana.base.context.interval" ~removeAttr:"base.no-interval" ~keepAttr:"base.interval" fd) drop_interval

  let context_cpa fd (st: store) = (context fd st).cpa

  let convertToQueryLval x =
    let rec offsNormal o =
      let ik = Cilfacade.ptrdiff_ikind () in
      let toInt i =
        match IdxDom.to_int @@ ID.cast_to ik i with
        | Some x -> Const (CInt (x,ik, None))
        | _ -> Cilfacade.mkCast ~e:(Const (CStr ("unknown",No_encoding))) ~newt:intType

      in
      match o with
      | `NoOffset -> `NoOffset
      | `Field (f,o) -> `Field (f,offsNormal o)
      | `Index (i,o) -> `Index (toInt i,offsNormal o)
    in
    match x with
    | ValueDomain.AD.Addr.Addr (v,o) ->[v,offsNormal o]
    | _ -> []

  let addrToLvalSet a =
    let add x y = Q.LS.add y x in
    try
      AD.fold (fun e c -> List.fold_left add c (convertToQueryLval e)) a (Q.LS.empty ())
    with SetDomain.Unsupported _ -> Q.LS.top ()

  let reachable_top_pointers_types ctx (ps: AD.t) : Queries.TS.t =
    let module TS = Queries.TS in
    let empty = AD.empty () in
    let reachable_from_address (adr: address) =
      let with_type t = function
        | (ad,ts,true) ->
          begin match unrollType t with
            | TPtr (p,_) ->
              (ad, TS.add (unrollType p) ts, false)
            | _ ->
              (ad, ts, false)
          end
        | x -> x
      in
      let with_field (a,t,b) = function
        | `Top -> (AD.empty (), TS.top (), false)
        | `Bot -> (a,t,false)
        | `Lifted f -> with_type f.ftype (a,t,b)
      in
      let rec reachable_from_value (value: value) =
        match value with
        | `Top -> (empty, TS.top (), true)
        | `Bot -> (empty, TS.bot (), false)
        | `Address adrs when AD.is_top adrs -> (empty,TS.bot (), true)
        | `Address adrs -> (adrs,TS.bot (), AD.has_unknown adrs)
        | `Union (t,e) -> with_field (reachable_from_value e) t
        | `Array a -> reachable_from_value (ValueDomain.CArrays.get (Analyses.ask_of_ctx ctx) a (ExpDomain.top(), ValueDomain.ArrIdxDomain.top ()))
        | `Blob (e,_,_) -> reachable_from_value e
        | `Struct s ->
          let join_tr (a1,t1,_) (a2,t2,_) = AD.join a1 a2, TS.join t1 t2, false in
          let f k v =
            join_tr (with_type k.ftype (reachable_from_value v))
          in
          ValueDomain.Structs.fold f s (empty, TS.bot (), false)
        | `Int _ -> (empty, TS.bot (), false)
        | `Float _ -> (empty, TS.bot (), false)
        | `Thread _ -> (empty, TS.bot (), false) (* TODO: is this right? *)
      in
      reachable_from_value (get (Analyses.ask_of_ctx ctx) ctx.global ctx.local adr None)
    in
    let visited = ref empty in
    let work = ref ps in
    let collected = ref (TS.empty ()) in
    while not (AD.is_empty !work) do
      let next = ref empty in
      let do_one a =
        let (x,y,_) = reachable_from_address (AD.singleton a) in
        collected := TS.union !collected y;
        next := AD.union !next x
      in
      if not (AD.is_top !work) then
        AD.iter do_one !work;
      visited := AD.union !visited !work;
      work := AD.diff !next !visited
    done;
    !collected

  (* The evaluation function as mutually recursive eval_lv & eval_rv *)
  let rec eval_rv (a: Q.ask) (gs:glob_fun) (st: store) (exp:exp): value =
    if M.tracing then M.traceli "evalint" "base eval_rv %a\n" d_exp exp;
    let r =
      (* we have a special expression that should evaluate to top ... *)
      if exp = MyCFG.unknown_exp then
        VD.top ()
      else
        eval_rv_ask_evalint a gs st exp
    in
    if M.tracing then M.traceu "evalint" "base eval_rv %a -> %a\n" d_exp exp VD.pretty r;
    r

  (** Evaluate expression using EvalInt query.
      Base itself also answers EvalInt, so recursion goes indirectly through queries.
      This allows every subexpression to also meet more precise value from other analyses.
      Non-integer expression just delegate to next eval_rv function. *)
  and eval_rv_ask_evalint a gs st exp =
    let eval_next () = eval_rv_no_ask_evalint a gs st exp in
    if M.tracing then M.traceli "evalint" "base eval_rv_ask_evalint %a\n" d_exp exp;
    let r =
      match Cilfacade.typeOf exp with
      | typ when Cil.isIntegralType typ && not (Cil.isConstant exp) -> (* don't EvalInt integer constants, base can do them precisely itself *)
        if M.tracing then M.traceli "evalint" "base ask EvalInt %a\n" d_exp exp;
        let a = a.f (Q.EvalInt exp) in (* through queries includes eval_next, so no (exponential) branching is necessary *)
        if M.tracing then M.traceu "evalint" "base ask EvalInt %a -> %a\n" d_exp exp Queries.ID.pretty a;
        begin match a with
          | `Bot -> eval_next () (* Base EvalInt returns bot on incorrect type (e.g. pthread_t); ignore and continue. *)
          (* | x -> Some (`Int x) *)
          | `Lifted x -> `Int x (* cast should be unnecessary, EvalInt should guarantee right ikind already *)
          | `Top -> `Int (ID.top_of (Cilfacade.get_ikind typ)) (* query cycle *)
        end
      | exception Cilfacade.TypeOfError _ (* Bug: typeOffset: Field on a non-compound *)
      | _ -> eval_next ()
    in
    if M.tracing then M.traceu "evalint" "base eval_rv_ask_evalint %a -> %a\n" d_exp exp VD.pretty r;
    r

  (** Evaluate expression without EvalInt query on outermost expression.
      This is used by base responding to EvalInt to immediately directly avoid EvalInt query cycle, which would return top.
      Recursive [eval_rv] calls on subexpressions still go through [eval_rv_ask_evalint]. *)
  and eval_rv_no_ask_evalint a gs st exp =
    eval_rv_ask_mustbeequal a gs st exp (* just as alias, so query doesn't weirdly have to call eval_rv_ask_mustbeequal *)

  (** Evaluate expression using MustBeEqual query.
      Otherwise just delegate to next eval_rv function. *)
  and eval_rv_ask_mustbeequal a gs st exp =
    let eval_next () = eval_rv_base a gs st exp in
    if M.tracing then M.traceli "evalint" "base eval_rv_ask_mustbeequal %a\n" d_exp exp;
    let binop op e1 e2 =
      let must_be_equal () =
        let r = Q.must_be_equal a e1 e2 in
        if M.tracing then M.tracel "query" "MustBeEqual (%a, %a) = %b\n" d_exp e1 d_exp e2 r;
        r
      in
      match op with
      | MinusA when must_be_equal () ->
        let ik = Cilfacade.get_ikind_exp exp in
        `Int (ID.of_int ik BI.zero)
      | MinusPI (* TODO: untested *)
      | MinusPP when must_be_equal () ->
        let ik = Cilfacade.ptrdiff_ikind () in
        `Int (ID.of_int ik BI.zero)
      (* Eq case is unnecessary: Q.must_be_equal reconstructs BinOp (Eq, _, _, _) and repeats EvalInt query for that, yielding a top from query cycle and never being must equal *)
      | Le
      | Ge when must_be_equal () ->
        let ik = Cilfacade.get_ikind_exp exp in
        `Int (ID.of_bool ik true)
      | Ne
      | Lt
      | Gt when must_be_equal () ->
        let ik = Cilfacade.get_ikind_exp exp in
        `Int (ID.of_bool ik false)
      | _ -> eval_next ()
    in
    let r =
      match exp with
      | BinOp (op,arg1,arg2,_) when Cil.isIntegralType (Cilfacade.typeOf exp) -> binop op arg1 arg2
      | _ -> eval_next ()
    in
    if M.tracing then M.traceu "evalint" "base eval_rv_ask_mustbeequal %a -> %a\n" d_exp exp VD.pretty r;
    r

  and eval_rv_back_up a gs st exp =
    if get_bool "ana.base.eval.deep-query" then
      eval_rv a gs st exp
    else (
      (* duplicate unknown_exp check from eval_rv since we're bypassing it now *)
      if exp = MyCFG.unknown_exp then
        VD.top ()
      else
        eval_rv_base a gs st exp (* bypass all queries *)
    )

  (** Evaluate expression structurally by base.
      This handles constants directly and variables using CPA.
      Subexpressions delegate to [eval_rv], which may use queries on them. *)
  and eval_rv_base (a: Q.ask) (gs:glob_fun) (st: store) (exp:exp): value =
    let eval_rv = eval_rv_back_up in
    if M.tracing then M.traceli "evalint" "base eval_rv_base %a\n" d_exp exp;
    let rec do_offs def = function (* for types that only have one value *)
      | Field (fd, offs) -> begin
          match Goblintutil.is_blessed (TComp (fd.fcomp, [])) with
          | Some v -> do_offs (`Address (AD.singleton (Addr.from_var_offset (v,convert_offset a gs st (Field (fd, offs)))))) offs
          | None -> do_offs def offs
        end
      | Index (_, offs) -> do_offs def offs
      | NoOffset -> def
    in
    let binop_remove_same_casts ~extra_is_safe ~e1 ~e2 ~t1 ~t2 ~c1 ~c2 =
      let te1 = Cilfacade.typeOf e1 in
      let te2 = Cilfacade.typeOf e2 in
      let both_arith_type = isArithmeticType te1 && isArithmeticType te2 in
      let is_safe = (extra_is_safe || VD.is_safe_cast t1 te1 && VD.is_safe_cast t2 te2) && not both_arith_type in
      M.tracel "cast" "remove cast on both sides for %a? -> %b\n" d_exp exp is_safe;
      if is_safe then ( (* we can ignore the casts if the casts can't change the value *)
        let e1 = if isArithmeticType te1 then c1 else e1 in
        let e2 = if isArithmeticType te2 then c2 else e2 in
        (e1, e2)
      )
      else
        (c1, c2)
    in
    let binop_case ~arg1 ~arg2 ~op ~typ =
      let a1 = eval_rv a gs st arg1 in
      let a2 = eval_rv a gs st arg2 in
      let t1 = Cilfacade.typeOf arg1 in
      let t2 = Cilfacade.typeOf arg2 in
      evalbinop a st op t1 a1 t2 a2 typ
    in
    let r =
      (* query functions were no help ... now try with values*)
      match constFold true exp with
      (* Integer literals *)
      (* seems like constFold already converts CChr to CInt *)
      | Const (CChr x) -> eval_rv a gs st (Const (charConstToInt x)) (* char becomes int, see Cil doc/ISO C 6.4.4.4.10 *)
      | Const (CInt (num,ikind,str)) ->
        (match str with Some x -> M.tracel "casto" "CInt (%s, %a, %s)\n" (Cilint.string_of_cilint num) d_ikind ikind x | None -> ());
        `Int (ID.cast_to ikind (IntDomain.of_const (num,ikind,str)))
      | Const (CReal (_, (FFloat | FDouble | FLongDouble as fkind), Some str)) -> `Float (FD.of_string fkind str) (* prefer parsing from string due to higher precision *)
      | Const (CReal (num, (FFloat | FDouble | FLongDouble as fkind), None)) -> `Float (FD.of_const fkind num)
      (* String literals *)
      | Const (CStr (x,_)) -> `Address (AD.from_string x) (* normal 8-bit strings, type: char* *)
      | Const (CWStr (xs,_) as c) -> (* wide character strings, type: wchar_t* *)
        let x = Pretty.sprint ~width:80 (d_const () c) in (* escapes, see impl. of d_const in cil.ml *)
        let x = String.sub x 2 (String.length x - 3) in (* remove surrounding quotes: L"foo" -> foo *)
        `Address (AD.from_string x) (* `Address (AD.str_ptr ()) *)
      | Const _ -> VD.top ()
      (* Variables and address expressions *)
      | Lval (Var v, ofs) -> do_offs (get a gs st (eval_lv a gs st (Var v, ofs)) (Some exp)) ofs
      (*| Lval (Mem e, ofs) -> do_offs (get a gs st (eval_lv a gs st (Mem e, ofs))) ofs*)
      | Lval (Mem e, ofs) ->
        (*M.tracel "cast" "Deref: lval: %a\n" d_plainlval lv;*)
        let rec contains_vla (t:typ) = match t with
          | TPtr (t, _) -> contains_vla t
          | TArray(t, None, args) -> true
          | TArray(t, Some exp, args) when isConstant exp -> contains_vla t
          | TArray(t, Some exp, args) -> true
          | _ -> false
        in
        let b = Mem e, NoOffset in (* base pointer *)
        let t = Cilfacade.typeOfLval b in (* static type of base *)
        let p = eval_lv a gs st b in (* abstract base addresses *)
        let v = (* abstract base value *)
          let open Addr in
          (* pre VLA: *)
          (* let cast_ok = function Addr a -> sizeOf t <= sizeOf (get_type_addr a) | _ -> false in *)
          let cast_ok = function
            | Addr (x, o) ->
              begin
                let at = get_type_addr (x, o) in
                if M.tracing then M.tracel "evalint" "cast_ok %a %a %a\n" Addr.pretty (Addr (x, o)) CilType.Typ.pretty (Cil.unrollType x.vtype) CilType.Typ.pretty at;
                if at = TVoid [] then (* HACK: cast from alloc variable is always fine *)
                  true
                else
                  match Cil.getInteger (sizeOf t), Cil.getInteger (sizeOf at) with
                  | Some i1, Some i2 -> Cilint.compare_cilint i1 i2 <= 0
                  | _ ->
                    if contains_vla t || contains_vla (get_type_addr (x, o)) then
                      begin
                        (* TODO: Is this ok? *)
                        M.info ~category:Unsound "Casting involving a VLA is assumed to work";
                        true
                      end
                    else
                      false
              end
            | NullPtr | UnknownPtr -> true (* TODO: are these sound? *)
            | _ -> false
          in
          if AD.for_all cast_ok p then
            get ~top:(VD.top_value t) a gs st p (Some exp)  (* downcasts are safe *)
          else
            VD.top () (* upcasts not! *)
        in
        let v' = VD.cast t v in (* cast to the expected type (the abstract type might be something other than t since we don't change addresses upon casts!) *)
        if M.tracing then M.tracel "cast" "Ptr-Deref: cast %a to %a = %a!\n" VD.pretty v d_type t VD.pretty v';
        let v' = VD.eval_offset a (fun x -> get a gs st x (Some exp)) v' (convert_offset a gs st ofs) (Some exp) None t in (* handle offset *)
        let v' = do_offs v' ofs in (* handle blessed fields? *)
        v'
      (* Binary operators *)
      (* Eq/Ne when both values are equal and casted to the same type *)
      | BinOp (op, (CastE (t1, e1) as c1), (CastE (t2, e2) as c2), typ) when typeSig t1 = typeSig t2 && (op = Eq || op = Ne) ->
        let a1 = eval_rv a gs st e1 in
        let a2 = eval_rv a gs st e2 in
        let (e1, e2) = binop_remove_same_casts ~extra_is_safe:(VD.equal a1 a2) ~e1 ~e2 ~t1 ~t2 ~c1 ~c2 in
        let a1 = eval_rv a gs st e1 in (* re-evaluate because might be with cast *)
        let a2 = eval_rv a gs st e2 in
        evalbinop a st op t1 a1 t2 a2 typ
      | BinOp (LOr, arg1, arg2, typ) as exp ->
        let (let*) = Option.bind in
        (* split nested LOr Eqs to equality pairs, if possible *)
        let rec split = function
          (* copied from above to support pointer equalities with implicit casts inserted *)
          | BinOp (op, (CastE (t1, e1) as c1), (CastE (t2, e2) as c2), typ) when typeSig t1 = typeSig t2 && (op = Eq || op = Ne) ->
            Some [binop_remove_same_casts ~extra_is_safe:false ~e1 ~e2 ~t1 ~t2 ~c1 ~c2]
          | BinOp (Eq, arg1, arg2, _) ->
            Some [(arg1, arg2)]
          | BinOp (LOr, arg1, arg2, _) ->
            let* s1 = split arg1 in
            let* s2 = split arg2 in
            Some (s1 @ s2)
          | _ ->
            None
        in
        (* find common exp from all equality pairs and list of other sides, if possible *)
        let find_common = function
          | [] -> assert false
          | (e1, e2) :: eqs ->
            let eqs_for_all_mem e = List.for_all (fun (e1, e2) -> CilType.Exp.(equal e1 e || equal e2 e)) eqs in
            let eqs_map_remove e = List.map (fun (e1, e2) -> if CilType.Exp.equal e1 e then e2 else e1) eqs in
            if eqs_for_all_mem e1 then
              Some (e1, e2 :: eqs_map_remove e1)
            else if eqs_for_all_mem e2 then
              Some (e2, e1 :: eqs_map_remove e2)
            else
              None
        in
        let eqs_value =
          let* eqs = split exp in
          let* (e, es) = find_common eqs in
          let v = eval_rv a gs st e in (* value of common exp *)
          let vs = List.map (eval_rv a gs st) es in (* values of other sides *)
          let ik = Cilfacade.get_ikind typ in
          match v with
          | `Address a ->
            (* get definite addrs from vs *)
            let rec to_definite_ad = function
              | [] -> AD.empty ()
              | `Address a :: vs when AD.is_definite a ->
                AD.union a (to_definite_ad vs)
              | _ :: vs ->
                to_definite_ad vs
            in
            let definite_ad = to_definite_ad vs in
            if AD.leq a definite_ad then (* other sides cover common address *)
              Some (`Int (ID.of_bool ik true))
            else (* TODO: detect disjoint cases using may: https://github.com/goblint/analyzer/pull/757#discussion_r898105918 *)
              None
          | `Int i ->
            let module BISet = IntDomain.BISet in
            (* get definite ints from vs *)
            let rec to_int_set = function
              | [] -> BISet.empty ()
              | `Int i :: vs when ID.is_int i ->
                let i' = Option.get (ID.to_int i) in
                BISet.add i' (to_int_set vs)
              | _ :: vs ->
                to_int_set vs
            in
            let* incl_list = ID.to_incl_list i in
            let incl_set = BISet.of_list incl_list in
            let int_set = to_int_set vs in
            if BISet.leq incl_set int_set then (* other sides cover common int *)
              Some (`Int (ID.of_bool ik true))
            else (* TODO: detect disjoint cases using may: https://github.com/goblint/analyzer/pull/757#discussion_r898105918 *)
              None
          | _ ->
            None
        in
        begin match eqs_value with
          | Some x -> x
          | None -> binop_case ~arg1 ~arg2 ~op:LOr ~typ (* fallback to general case *)
        end
      | BinOp (op,arg1,arg2,typ) ->
        binop_case ~arg1 ~arg2 ~op ~typ
      (* Unary operators *)
      | UnOp (op,arg1,typ) ->
        let a1 = eval_rv a gs st arg1 in
        evalunop op typ a1
      (* The &-operator: we create the address abstract element *)
      | AddrOf lval -> `Address (eval_lv a gs st lval)
      (* CIL's very nice implicit conversion of an array name [a] to a pointer
        * to its first element [&a[0]]. *)
      | StartOf lval ->
        let array_ofs = `Index (IdxDom.of_int (Cilfacade.ptrdiff_ikind ()) BI.zero, `NoOffset) in
        let array_start ad =
          match Addr.to_var_offset ad with
          | Some (x, offs) -> Addr.from_var_offset (x, add_offset offs array_ofs)
          | None -> ad
        in
        `Address (AD.map array_start (eval_lv a gs st lval))
      | CastE (t, Const (CStr (x,e))) -> (* VD.top () *) eval_rv a gs st (Const (CStr (x,e))) (* TODO safe? *)
      | CastE  (t, exp) ->
        let v = eval_rv a gs st exp in
        VD.cast ~torg:(Cilfacade.typeOf exp) t v
      | SizeOf _
      | Real _
      | Imag _
      | SizeOfE _
      | SizeOfStr _
      | AlignOf _
      | AlignOfE _
      | Question _
      | AddrOfLabel _ ->
        VD.top ()
    in
    if M.tracing then M.traceu "evalint" "base eval_rv_base %a -> %a\n" d_exp exp VD.pretty r;
    r
  (* A hackish evaluation of expressions that should immediately yield an
   * address, e.g. when calling functions. *)
  and eval_fv a (gs:glob_fun) st (exp:exp): AD.t =
    match exp with
    | Lval lval -> eval_lv a gs st lval
    | _ -> eval_tv a gs st exp
  (* Used also for thread creation: *)
  and eval_tv a (gs:glob_fun) st (exp:exp): AD.t =
    match (eval_rv a gs st exp) with
    | `Address x -> x
    | _          -> failwith "Problems evaluating expression to function calls!"
  and eval_int a gs st exp =
    match eval_rv a gs st exp with
    | `Int x -> x
    | _ -> ID.top_of (Cilfacade.get_ikind_exp exp)
  (* A function to convert the offset to our abstract representation of
   * offsets, i.e.  evaluate the index expression to the integer domain. *)
  and convert_offset a (gs:glob_fun) (st: store) (ofs: offset) =
    let eval_rv = eval_rv_back_up in
    match ofs with
    | NoOffset -> `NoOffset
    | Field (fld, ofs) -> `Field (fld, convert_offset a gs st ofs)
    | Index (CastE (TInt(IInt,[]), Const (CStr ("unknown",No_encoding))), ofs) -> (* special offset added by convertToQueryLval *)
      `Index (IdxDom.top (), convert_offset a gs st ofs)
    | Index (exp, ofs) ->
      let exp_rv = eval_rv a gs st exp in
      match exp_rv with
      | `Int i -> `Index (iDtoIdx i, convert_offset a gs st ofs)
      | `Top   -> `Index (IdxDom.top (), convert_offset a gs st ofs)
      | `Bot -> `Index (IdxDom.bot (), convert_offset a gs st ofs)
      | _ -> failwith "Index not an integer value"
  (* Evaluation of lvalues to our abstract address domain. *)
  and eval_lv (a: Q.ask) (gs:glob_fun) st (lval:lval): AD.t =
    let eval_rv = eval_rv_back_up in
    let rec do_offs def = function
      | Field (fd, offs) -> begin
          match Goblintutil.is_blessed (TComp (fd.fcomp, [])) with
          | Some v -> do_offs (AD.singleton (Addr.from_var_offset (v,convert_offset a gs st (Field (fd, offs))))) offs
          | None -> do_offs def offs
        end
      | Index (_, offs) -> do_offs def offs
      | NoOffset -> def
    in
    match lval with
    | Var x, NoOffset when (not x.vglob) && Goblintutil.is_blessed x.vtype<> None ->
      begin match Goblintutil.is_blessed x.vtype with
        | Some v -> AD.singleton (Addr.from_var v)
        | _ ->  AD.singleton (Addr.from_var_offset (x, convert_offset a gs st NoOffset))
      end
    (* The simpler case with an explicit variable, e.g. for [x.field] we just
     * create the address { (x,field) } *)
    | Var x, ofs ->
      if x.vglob
      then AD.singleton (Addr.from_var_offset (x, convert_offset a gs st ofs))
      else do_offs (AD.singleton (Addr.from_var_offset (x, convert_offset a gs st ofs))) ofs
    (* The more complicated case when [exp = & x.field] and we are asked to
     * evaluate [(\*exp).subfield]. We first evaluate [exp] to { (x,field) }
     * and then add the subfield to it: { (x,field.subfield) }. *)
    | Mem n, ofs -> begin
        match (eval_rv a gs st n) with
        | `Address adr ->
          (if AD.is_null adr
           then M.error ~category:M.Category.Behavior.Undefined.nullpointer_dereference ~tags:[CWE 476] "Must dereference NULL pointer"
           else if AD.may_be_null adr
           then M.warn ~category:M.Category.Behavior.Undefined.nullpointer_dereference ~tags:[CWE 476] "May dereference NULL pointer");
          do_offs (AD.map (add_offset_varinfo (convert_offset a gs st ofs)) adr) ofs
        | `Bot -> AD.bot ()
        | _ ->
          M.debug ~category:Analyzer "Failed evaluating %a to lvalue" d_lval lval; do_offs AD.unknown_ptr ofs
      end

  (* run eval_rv from above and keep a result that is bottom *)
  (* this is needed for global variables *)
  let eval_rv_keep_bot = eval_rv

  (* run eval_rv from above, but change bot to top to be sound for programs with undefined behavior. *)
  (* Previously we only gave sound results for programs without undefined behavior, so yielding bot for accessing an uninitialized array was considered ok. Now only [invariant] can yield bot/Deadcode if the condition is known to be false but evaluating an expression should not be bot. *)
  let eval_rv (a: Q.ask) (gs:glob_fun) (st: store) (exp:exp): value =
    try
      let r = eval_rv a gs st exp in
      if M.tracing then M.tracel "eval" "eval_rv %a = %a\n" d_exp exp VD.pretty r;
      if VD.is_bot r then VD.top_value (Cilfacade.typeOf exp) else r
    with IntDomain.ArithmeticOnIntegerBot _ ->
      ValueDomain.Compound.top_value (Cilfacade.typeOf exp)

  let query_evalint ask gs st e =
    if M.tracing then M.traceli "evalint" "base query_evalint %a\n" d_exp e;
    let r = match eval_rv_no_ask_evalint ask gs st e with
      | `Int i -> `Lifted i (* cast should be unnecessary, eval_rv should guarantee right ikind already *)
      | `Bot   -> Queries.ID.top () (* out-of-scope variables cause bot, but query result should then be unknown *)
      | v      -> M.debug ~category:Analyzer "Base EvalInt %a query answering bot instead of %a" d_exp e VD.pretty v; Queries.ID.bot ()
    in
    if M.tracing then M.traceu "evalint" "base query_evalint %a -> %a\n" d_exp e Queries.ID.pretty r;
    r

  (* Evaluate an expression containing only locals. This is needed for smart joining the partitioned arrays where ctx is not accessible. *)
  (* This will yield `Top for expressions containing any access to globals, and does not make use of the query system. *)
  (* Wherever possible, don't use this but the query system or normal eval_rv instead. *)
  let eval_exp st (exp:exp) =
    (* Since ctx is not available here, we need to make some adjustments *)
    let rec query: type a. Queries.Set.t -> a Queries.t -> a Queries.result = fun asked q ->
      let anyq = Queries.Any q in
      if Queries.Set.mem anyq asked then
        Queries.Result.top q (* query cycle *)
      else (
        let asked' = Queries.Set.add anyq asked in
        match q with
        | EvalInt e -> query_evalint (ask asked') gs st e (* mimic EvalInt query since eval_rv needs it *)
        | _ -> Queries.Result.top q
      )
    and ask asked = { Queries.f = fun (type a) (q: a Queries.t) -> query asked q } (* our version of ask *)
    and gs = function `Left _ -> `Lifted1 (Priv.G.top ()) | `Right _ -> `Lifted2 (VD.top ()) in (* the expression is guaranteed to not contain globals *)
    match (eval_rv (ask Queries.Set.empty) gs st exp) with
    | `Int x -> ValueDomain.ID.to_int x
    | _ -> None

  let eval_funvar ctx fval: varinfo list =
    let exception OnlyUnknown in
    try
      let fp = eval_fv (Analyses.ask_of_ctx ctx) ctx.global ctx.local fval in
      if AD.mem Addr.UnknownPtr fp then begin
        let others = AD.to_var_may fp in
        if others = [] then raise OnlyUnknown;
        M.warn ~category:Imprecise "Function pointer %a may contain unknown functions." d_exp fval;
        dummyFunDec.svar :: others
      end else
        AD.to_var_may fp
    with SetDomain.Unsupported _ | OnlyUnknown ->
      M.warn ~category:Unsound "Unknown call to function %a." d_exp fval;
      [dummyFunDec.svar]

  (** Evaluate expression as address.
      Avoids expensive Apron EvalInt if the `Int result would be useless to us anyway. *)
  let eval_rv_address ask gs st e =
    (* no way to do eval_rv with expected type, so filter expression beforehand *)
    match Cilfacade.typeOf e with
    | t when Cil.isArithmeticType t -> (* definitely not address *)
      VD.top_value t
    | exception Cilfacade.TypeOfError _ (* something weird, might be address *)
    | _ ->
      eval_rv ask gs st e

  (* interpreter end *)

  let query_invariant ctx context =
    let cpa = ctx.local.BaseDomain.cpa in
    let scope = Node.find_fundec ctx.node in

    (* VS is used to detect and break cycles in deref_invariant calls *)
    let module VS = Set.Make (Basetype.Variables) in

    let rec ad_invariant ~vs ~offset c x =
      let c_exp = Cil.(Lval (BatOption.get c.Invariant.lval)) in
      let i_opt = AD.fold (fun addr acc_opt ->
          BatOption.bind acc_opt (fun acc ->
              match addr with
              | Addr.UnknownPtr ->
                None
              | Addr.Addr (vi, offs) when Addr.Offs.is_definite offs ->
                let rec offs_to_offset = function
                  | `NoOffset -> NoOffset
                  | `Field (f, offs) -> Field (f, offs_to_offset offs)
                  | `Index (i, offs) ->
                    (* Addr.Offs.is_definite implies Idx.is_int *)
                    let i_definite = BatOption.get (ValueDomain.IndexDomain.to_int i) in
                    let i_exp = Cil.(kinteger64 ILongLong (IntOps.BigIntOps.to_int64 i_definite)) in
                    Index (i_exp, offs_to_offset offs)
                in
                let offset = offs_to_offset offs in

                let i =
                  if InvariantCil.(not (exp_contains_tmp c_exp) && exp_is_in_scope scope c_exp && not (var_is_tmp vi) && var_is_in_scope scope vi && not (var_is_heap vi)) then
                    let addr_exp = AddrOf (Var vi, offset) in (* AddrOf or Lval? *)
                    Invariant.of_exp Cil.(BinOp (Eq, c_exp, addr_exp, intType))
                  else
                    Invariant.none
                in
                let i_deref = deref_invariant ~vs c vi offset (Mem c_exp, NoOffset) in

                Some (Invariant.(acc || (i && i_deref)))
              | Addr.NullPtr ->
                let i =
                  let addr_exp = integer 0 in
                  if InvariantCil.(not (exp_contains_tmp c_exp) && exp_is_in_scope scope c_exp) then
                    Invariant.of_exp Cil.(BinOp (Eq, c_exp, addr_exp, intType))
                  else
                    Invariant.none
                in
                Some (Invariant.(acc || i))
              (* TODO: handle Addr.StrPtr? *)
              | _ ->
                None
            )
        ) x (Some (Invariant.bot ()))
      in
      match i_opt with
      | Some i -> i
      | None -> Invariant.none

    and blob_invariant ~vs ~offset c (v, _, _) =
      vd_invariant ~vs ~offset c v

    and vd_invariant ~vs ~offset c = function
      | `Int n ->
        let e = Lval (BatOption.get c.Invariant.lval) in
        if InvariantCil.(not (exp_contains_tmp e) && exp_is_in_scope scope e) then
          ID.invariant e n
        else
          Invariant.none
      | `Float n ->
        let e = Lval (BatOption.get c.Invariant.lval) in
        if InvariantCil.(not (exp_contains_tmp e) && exp_is_in_scope scope e) then
          FD.invariant e n
        else
          Invariant.none
      | `Address n -> ad_invariant ~vs ~offset c n
      | `Blob n -> blob_invariant ~vs ~offset c n
      | `Struct n -> ValueDomain.Structs.invariant ~value_invariant:(vd_invariant ~vs) ~offset c n
      | `Union n -> ValueDomain.Unions.invariant ~value_invariant:(vd_invariant ~vs) ~offset c n
      | _ -> Invariant.none (* TODO *)

    and deref_invariant ~vs c vi offset lval =
      let v = CPA.find vi cpa in
      key_invariant_lval ~vs c vi offset lval v

    and key_invariant_lval ~vs c k offset lval v =
      if not (VS.mem k vs) then
        let vs' = VS.add k vs in
        let key_context: Invariant.context = {c with lval=Some lval} in
        vd_invariant ~vs:vs' ~offset key_context v
      else
        Invariant.none
    in

    let cpa_invariant =
      let key_invariant k v = key_invariant_lval ~vs:VS.empty context k NoOffset (var k) v in
      match context.lval with
      | None ->
        CPA.fold (fun k v a ->
            let i =
              if not (InvariantCil.var_is_heap k) then
                key_invariant k v
              else
                Invariant.none
            in
            Invariant.(a && i)
          ) cpa Invariant.none
      | Some (Var k, _) when not (InvariantCil.var_is_heap k) ->
        (try key_invariant k (CPA.find k cpa) with Not_found -> Invariant.none)
      | _ -> Invariant.none
    in

    cpa_invariant

  let query_invariant ctx context =
    if GobConfig.get_bool "ana.base.invariant.enabled" then
      query_invariant ctx context
    else
      Invariant.none

  let query ctx (type a) (q: a Q.t): a Q.result =
    match q with
    | Q.EvalFunvar e ->
      begin
        let fs = eval_funvar ctx e in
        List.fold_left (fun xs v -> Q.LS.add (v,`NoOffset) xs) (Q.LS.empty ()) fs
      end
    | Q.EvalInt e ->
      query_evalint (Analyses.ask_of_ctx ctx) ctx.global ctx.local e
    | Q.EvalLength e -> begin
        match eval_rv_address (Analyses.ask_of_ctx ctx) ctx.global ctx.local e with
        | `Address a ->
          let slen = List.map String.length (AD.to_string a) in
          let lenOf = function
            | TArray (_, l, _) -> (try Some (lenOfArray l) with LenOfArray -> None)
            | _ -> None
          in
          let alen = List.filter_map (fun v -> lenOf v.vtype) (AD.to_var_may a) in
          let d = List.fold_left ID.join (ID.bot_of (Cilfacade.ptrdiff_ikind ())) (List.map (ID.of_int (Cilfacade.ptrdiff_ikind ()) %BI.of_int) (slen @ alen)) in
          (* ignore @@ printf "EvalLength %a = %a\n" d_exp e ID.pretty d; *)
          `Lifted d
        | `Bot -> Queries.Result.bot q (* TODO: remove *)
        | _ -> Queries.Result.top q
      end
    | Q.BlobSize e -> begin
        let p = eval_rv_address (Analyses.ask_of_ctx ctx) ctx.global ctx.local e in
        (* ignore @@ printf "BlobSize %a MayPointTo %a\n" d_plainexp e VD.pretty p; *)
        match p with
        | `Address a ->
          let r = get ~full:true (Analyses.ask_of_ctx ctx) ctx.global ctx.local a  None in
          (* ignore @@ printf "BlobSize %a = %a\n" d_plainexp e VD.pretty r; *)
          (match r with
           | `Blob (_,s,_) -> `Lifted s
           | _ -> Queries.Result.top q)
        | _ -> Queries.Result.top q
      end
    | Q.MayPointTo e -> begin
        match eval_rv_address (Analyses.ask_of_ctx ctx) ctx.global ctx.local e with
        | `Address a ->
          let s = addrToLvalSet a in
          if AD.mem Addr.UnknownPtr a
          then Q.LS.add (dummyFunDec.svar, `NoOffset) s
          else s
        | `Bot -> Queries.Result.bot q (* TODO: remove *)
        | _ -> Queries.Result.top q
      end
    | Q.EvalThread e -> begin
        let v = eval_rv (Analyses.ask_of_ctx ctx) ctx.global ctx.local e in
        (* ignore (Pretty.eprintf "evalthread %a (%a): %a" d_exp e d_plainexp e VD.pretty v); *)
        match v with
        | `Thread a -> a
        | `Bot -> Queries.Result.bot q (* TODO: remove *)
        | _ -> Queries.Result.top q
      end
    | Q.ReachableFrom e -> begin
        match eval_rv_address (Analyses.ask_of_ctx ctx) ctx.global ctx.local e with
        | `Top -> Queries.Result.top q
        | `Bot -> Queries.Result.bot q (* TODO: remove *)
        | `Address a ->
          let a' = AD.remove Addr.UnknownPtr a in (* run reachable_vars without unknown just to be safe *)
          let xs = List.map addrToLvalSet (reachable_vars (Analyses.ask_of_ctx ctx) [a'] ctx.global ctx.local) in
          let addrs = List.fold_left (Q.LS.join) (Q.LS.empty ()) xs in
          if AD.mem Addr.UnknownPtr a then
            Q.LS.add (dummyFunDec.svar, `NoOffset) addrs (* add unknown back *)
          else
            addrs
        | _ -> Q.LS.empty ()
      end
    | Q.ReachableUkTypes e -> begin
        match eval_rv_address (Analyses.ask_of_ctx ctx) ctx.global ctx.local e with
        | `Top -> Queries.Result.top q
        | `Bot -> Queries.Result.bot q (* TODO: remove *)
        | `Address a when AD.is_top a || AD.mem Addr.UnknownPtr a ->
          Q.TS.top ()
        | `Address a ->
          reachable_top_pointers_types ctx a
        | _ -> Q.TS.empty ()
      end
    | Q.EvalStr e -> begin
        match eval_rv_address (Analyses.ask_of_ctx ctx) ctx.global ctx.local e with
        (* exactly one string in the set (works for assignments of string constants) *)
        | `Address a when List.compare_length_with (AD.to_string a) 1 = 0 -> (* exactly one string *)
          `Lifted (List.hd (AD.to_string a))
        (* check if we have an array of chars that form a string *)
        (* TODO return may-points-to-set of strings *)
        | `Address a when List.compare_length_with (AD.to_string a) 1 > 0 -> (* oh oh *)
          M.debug "EvalStr (%a) returned %a" d_exp e AD.pretty a;
          Queries.Result.top q
        | `Address a when List.compare_length_with (AD.to_var_may a) 1 = 0 -> (* some other address *)
          (* Cil.varinfo * (AD.Addr.field, AD.Addr.idx) Lval.offs *)
          (* ignore @@ printf "EvalStr `Address: %a -> %s (must %i, may %i)\n" d_plainexp e (VD.short 80 (`Address a)) (List.length @@ AD.to_var_must a) (List.length @@ AD.to_var_may a); *)
          begin match unrollType (Cilfacade.typeOf e) with
            | TPtr(TInt(IChar, _), _) ->
              let v, offs = Q.LS.choose @@ addrToLvalSet a in
              let ciloffs = Lval.CilLval.to_ciloffs offs in
              let lval = Var v, ciloffs in
              (try `Lifted (Bytes.to_string (Hashtbl.find char_array lval))
               with Not_found -> Queries.Result.top q)
            | _ -> (* what about ISChar and IUChar? *)
              (* ignore @@ printf "Type %a\n" d_plaintype t; *)
              Queries.Result.top q
          end
        | x ->
          (* ignore @@ printf "EvalStr Unknown: %a -> %s\n" d_plainexp e (VD.short 80 x); *)
          Queries.Result.top q
      end
    | Q.IsMultiple v -> WeakUpdates.mem v ctx.local.weak
    | Q.Invariant context -> query_invariant ctx context
    | _ -> Q.Result.top q

  let update_variable variable typ value cpa =
    if ((get_bool "exp.volatiles_are_top") && (is_always_unknown variable)) then
      CPA.add variable (VD.top_value typ) cpa
    else
      CPA.add variable value cpa

  (** Add dependencies between a value and the expression it (or any of its contents) are partitioned by *)
  let add_partitioning_dependencies (x:varinfo) (value:VD.t) (st:store):store =
    let add_one_dep (array:varinfo) (var:varinfo) dep =
      let vMap = Dep.find_opt var dep |? Dep.VarSet.empty () in
      let vMapNew = Dep.VarSet.add array vMap in
      Dep.add var vMapNew dep
    in
    match value with
    | `Array _
    | `Struct _
    | `Union _ ->
      begin
        let vars_in_partitioning = VD.affecting_vars value in
        let dep_new = List.fold_left (fun dep var -> add_one_dep x var dep) st.deps vars_in_partitioning in
        { st with deps = dep_new }
      end
    (* `Blob cannot contain arrays *)
    | _ ->  st

  (** [set st addr val] returns a state where [addr] is set to [val]
   * it is always ok to put None for lval_raw and rval_raw, this amounts to not using/maintaining
   * precise information about arrays. *)
  let set (a: Q.ask) ~(ctx: _ ctx) ?(invariant=false) ?lval_raw ?rval_raw ?t_override (gs:glob_fun) (st: store) (lval: AD.t) (lval_type: Cil.typ) (value: value) : store =
    let update_variable x t y z =
      if M.tracing then M.tracel "set" ~var:x.vname "update_variable: start '%s' '%a'\nto\n%a\n\n" x.vname VD.pretty y CPA.pretty z;
      let r = update_variable x t y z in (* refers to defintion that is outside of set *)
      if M.tracing then M.tracel "set" ~var:x.vname "update_variable: start '%s' '%a'\nto\n%a\nresults in\n%a\n" x.vname VD.pretty y CPA.pretty z CPA.pretty r;
      r
    in
    let firstvar = if M.tracing then match AD.to_var_may lval with [] -> "" | x :: _ -> x.vname else "" in
    let lval_raw = (Option.map (fun x -> Lval x) lval_raw) in
    if M.tracing then M.tracel "set" ~var:firstvar "lval: %a\nvalue: %a\nstate: %a\n" AD.pretty lval VD.pretty value CPA.pretty st.cpa;
    (* Updating a single varinfo*offset pair. NB! This function's type does
     * not include the flag. *)
    let update_one_addr (x, offs) (st: store): store =
      let cil_offset = Offs.to_cil_offset offs in
      let t = match t_override with
        | Some t -> t
        | None ->
          if a.f (Q.IsHeapVar x) then
            (* the vtype of heap vars will be TVoid, so we need to trust the pointer we got to this to be of the right type *)
            (* i.e. use the static type of the pointer here *)
            lval_type
          else
            try
              Cilfacade.typeOfLval (Var x, cil_offset)
            with Cilfacade.TypeOfError _ ->
              (* If we cannot determine the correct type here, we go with the one of the LVal *)
              (* This will usually lead to a type mismatch in the ValueDomain (and hence supertop) *)
              M.debug ~category:Analyzer "Cilfacade.typeOfLval failed Could not obtain the type of %a" d_lval (Var x, cil_offset);
              lval_type
      in
      let update_offset old_value =
        (* Projection to highest Precision *)
        let projected_value = project_val None value (is_global a x) in
        let new_value = VD.update_offset a old_value offs projected_value lval_raw ((Var x), cil_offset) t in
        if WeakUpdates.mem x st.weak then
          VD.join old_value new_value
        else if invariant then
          (* without this, invariant for ambiguous pointer might worsen precision for each individual address to their join *)
          VD.meet old_value new_value
        else
          new_value
      in
      if M.tracing then M.tracel "set" ~var:firstvar "update_one_addr: start with '%a' (type '%a') \nstate:%a\n\n" AD.pretty (AD.from_var_offset (x,offs)) d_type x.vtype D.pretty st;
      if isFunctionType x.vtype then begin
        if M.tracing then M.tracel "set" ~var:firstvar "update_one_addr: returning: '%a' is a function type \n" d_type x.vtype;
        st
      end else
      if get_bool "exp.globs_are_top" then begin
        if M.tracing then M.tracel "set" ~var:firstvar "update_one_addr: BAD? exp.globs_are_top is set \n";
        { st with cpa = CPA.add x `Top st.cpa }
      end else
        (* Check if we need to side-effect this one. We no longer generate
         * side-effects here, but the code still distinguishes these cases. *)
      if (!GU.earlyglobs || ThreadFlag.is_multi a) && is_global a x then begin
        if M.tracing then M.tracel "set" ~var:x.vname "update_one_addr: update a global var '%s' ...\n" x.vname;
        let priv_getg = priv_getg gs in
        (* Optimization to avoid evaluating integer values when setting them.
           The case when invariant = true requires the old_value to be sound for the meet.
           Allocated blocks are representend by Blobs with additional information, so they need to be looked-up. *)
        let old_value = if not invariant && Cil.isIntegralType x.vtype && not (a.f (IsHeapVar x)) && offs = `NoOffset then begin
            VD.bot_value lval_type
          end else
            Priv.read_global a priv_getg st x
        in
        let new_value = update_offset old_value in
        let r = Priv.write_global ~invariant a priv_getg (priv_sideg ctx.sideg) st x new_value in
        if M.tracing then M.tracel "set" ~var:x.vname "update_one_addr: updated a global var '%s' \nstate:%a\n\n" x.vname D.pretty r;
        r
      end else begin
        if M.tracing then M.tracel "set" ~var:x.vname "update_one_addr: update a local var '%s' ...\n" x.vname;
        (* Normal update of the local state *)
        let new_value = update_offset (CPA.find x st.cpa) in
        (* what effect does changing this local variable have on arrays -
           we only need to do this here since globals are not allowed in the
           expressions for partitioning *)
        let effect_on_arrays (a: Q.ask) (st: store) =
          let affected_arrays =
            let set = Dep.find_opt x st.deps |? Dep.VarSet.empty () in
            Dep.VarSet.elements set
          in
          let movement_for_expr l' r' currentE' =
            let are_equal = Q.must_be_equal a in
            let t = Cilfacade.typeOf currentE' in
            let ik = Cilfacade.get_ikind t in
            let newE = Basetype.CilExp.replace l' r' currentE' in
            let currentEPlusOne = BinOp (PlusA, currentE', Cil.kinteger ik 1, t) in
            if are_equal newE currentEPlusOne then
              Some 1
            else
              let currentEMinusOne = BinOp (MinusA, currentE', Cil.kinteger ik 1, t) in
              if are_equal newE currentEMinusOne then
                Some (-1)
              else
                None
          in
          let effect_on_array actually_moved arr (st: store):store =
            let v = CPA.find arr st.cpa in
            let nval =
              if actually_moved then
                match lval_raw, rval_raw with
                | Some (Lval(Var l',NoOffset)), Some r' ->
                  begin
                    let moved_by = movement_for_expr l' r' in
                    VD.affect_move a v x moved_by
                  end
                | _  ->
                  VD.affect_move a v x (fun x -> None)
              else
                let patched_ask =
                  (* The usual recursion trick for ctx. *)
                  (* Must change ctx used by ask to also use new st (not ctx.local), otherwise recursive EvalInt queries use outdated state. *)
                  (* Note: query is just called on base, but not any other analyses. Potentially imprecise, but seems to be sufficient for now. *)
                  let rec ctx' asked =
                    { ctx with
                      ask = (fun (type a) (q: a Queries.t) -> query' asked q)
                    ; local = st
                    }
                  and query': type a. Queries.Set.t -> a Queries.t -> a Queries.result = fun asked q ->
                    let anyq = Queries.Any q in
                    if Queries.Set.mem anyq asked then
                      Queries.Result.top q (* query cycle *)
                    else (
                      let asked' = Queries.Set.add anyq asked in
                      query (ctx' asked') q
                    )
                  in
                  Analyses.ask_of_ctx (ctx' Queries.Set.empty)
                in
                let moved_by = fun x -> Some 0 in (* this is ok, the information is not provided if it *)
                (* TODO: why does affect_move need general ask (of any query) instead of eval_exp? *)
                VD.affect_move patched_ask v x moved_by     (* was a set call caused e.g. by a guard *)
            in
            { st with cpa = update_variable arr arr.vtype nval st.cpa }
          in
          (* within invariant, a change to the way arrays are partitioned is not necessary *)
          List.fold_left (fun x y -> effect_on_array (not invariant) y x) st affected_arrays
        in
        let x_updated = update_variable x t new_value st.cpa in
        let with_dep = add_partitioning_dependencies x new_value {st with cpa = x_updated } in
        effect_on_arrays a with_dep
      end
    in
    let update_one x store =
      match Addr.to_var_offset x with
      | Some x -> update_one_addr x store
      | None -> store
    in try
      (* We start from the current state and an empty list of global deltas,
       * and we assign to all the the different possible places: *)
      let nst = AD.fold update_one lval st in
      (* if M.tracing then M.tracel "set" ~var:firstvar "new state1 %a\n" CPA.pretty nst; *)
      (* If the address was definite, then we just return it. If the address
       * was ambiguous, we have to join it with the initial state. *)
      let nst = if AD.cardinal lval > 1 then { nst with cpa = CPA.join st.cpa nst.cpa } else nst in
      (* if M.tracing then M.tracel "set" ~var:firstvar "new state2 %a\n" CPA.pretty nst; *)
      nst
    with
    (* If any of the addresses are unknown, we ignore it!?! *)
    | SetDomain.Unsupported x ->
      (* if M.tracing then M.tracel "set" ~var:firstvar "set got an exception '%s'\n" x; *)
      M.info ~category:Unsound "Assignment to unknown address, assuming no write happened."; st

  let set_many ~ctx a (gs:glob_fun) (st: store) lval_value_list: store =
    (* Maybe this can be done with a simple fold *)
    let f (acc: store) ((lval:AD.t),(typ:Cil.typ),(value:value)): store =
      set ~ctx a gs acc lval typ value
    in
    (* And fold over the list starting from the store turned wstore: *)
    List.fold_left f st lval_value_list

  let rem_many a (st: store) (v_list: varinfo list): store =
    let f acc v = CPA.remove v acc in
    let g dep v = Dep.remove v dep in
    { st with cpa = List.fold_left f st.cpa v_list; deps = List.fold_left g st.deps v_list }

  (* Removes all partitionings done according to this variable *)
  let rem_many_partitioning a (st:store) (v_list: varinfo list):store =
    (* Removes the partitioning information from all affected arrays, call before removing locals *)
    let rem_partitioning a (st:store) (x:varinfo):store =
      let affected_arrays =
        let set = Dep.find_opt x st.deps |? Dep.VarSet.empty () in
        Dep.VarSet.elements set
      in
      let effect_on_array arr st =
        let v = CPA.find arr st in
        let nval = VD.affect_move ~replace_with_const:(get_bool ("ana.base.partition-arrays.partition-by-const-on-return")) a v x (fun _ -> None) in (* Having the function for movement return None here is equivalent to forcing the partitioning to be dropped *)
        update_variable arr arr.vtype nval st
      in
      { st with cpa = List.fold_left (fun x y -> effect_on_array y x) st.cpa affected_arrays }
    in
    let f s v = rem_partitioning a s v in
    List.fold_left f st v_list

  (**************************************************************************
    * Auxillary functions
    **************************************************************************)

  let is_some_bot x =
    match x with
    | `Bot -> false (* HACK: bot is here due to typing conflict (we do not cast appropriately) *)
    | _ -> VD.is_bot_value x

  let invariant_fallback ctx a (gs:glob_fun) st exp tv =
    (* We use a recursive helper function so that x != 0 is false can be handled
     * as x == 0 is true etc *)
    let rec helper (op: binop) (lval: lval) (value: value) (tv: bool) =
      match (op, lval, value, tv) with
      (* The true-branch where x == value: *)
      | Eq, x, value, true ->
        if M.tracing then M.tracec "invariant" "Yes, %a equals %a\n" d_lval x VD.pretty value;
        (match value with
         | `Int n ->
           let ikind = Cilfacade.get_ikind_exp (Lval lval) in
           Some (x, `Int (ID.cast_to ikind n))
         | _ -> Some(x, value))
      (* The false-branch for x == value: *)
      | Eq, x, value, false -> begin
          match value with
          | `Int n -> begin
              match ID.to_int n with
              | Some n ->
                (* When x != n, we can return a singleton exclusion set *)
                if M.tracing then M.tracec "invariant" "Yes, %a is not %s\n" d_lval x (BI.to_string n);
                let ikind = Cilfacade.get_ikind_exp (Lval lval) in
                Some (x, `Int (ID.of_excl_list ikind [n]))
              | None -> None
            end
          | `Address n -> begin
              if M.tracing then M.tracec "invariant" "Yes, %a is not %a\n" d_lval x AD.pretty n;
              match eval_rv_address a gs st (Lval x) with
              | `Address a when AD.is_definite n ->
                Some (x, `Address (AD.diff a n))
              | `Top when AD.is_null n ->
                Some (x, `Address AD.not_null)
              | v ->
                if M.tracing then M.tracec "invariant" "No address invariant for: %a != %a\n" VD.pretty v AD.pretty n;
                None
            end
          (* | `Address a -> Some (x, value) *)
          | _ ->
            (* We can't say anything else, exclusion sets are finite, so not
             * being in one means an infinite number of values *)
            if M.tracing then M.tracec "invariant" "Failed! (not a definite value)\n";
            None
        end
      | Ne, x, value, _ -> helper Eq x value (not tv)
      | Lt, x, value, _ -> begin
          match value with
          | `Int n -> begin
              let ikind = Cilfacade.get_ikind_exp (Lval lval) in
              let n = ID.cast_to ikind n in
              let range_from x = if tv then ID.ending ikind (BI.sub x BI.one) else ID.starting ikind x in
              let limit_from = if tv then ID.maximal else ID.minimal in
              match limit_from n with
              | Some n ->
                if M.tracing then M.tracec "invariant" "Yes, success! %a is not %s\n\n" d_lval x (BI.to_string n);
                Some (x, `Int (range_from n))
              | None -> None
            end
          | _ -> None
        end
      | Le, x, value, _ -> begin
          match value with
          | `Int n -> begin
              let ikind = Cilfacade.get_ikind_exp (Lval lval) in
              let n = ID.cast_to ikind n in
              let range_from x = if tv then ID.ending ikind x else ID.starting ikind (BI.add x BI.one) in
              let limit_from = if tv then ID.maximal else ID.minimal in
              match limit_from n with
              | Some n ->
                if M.tracing then M.tracec "invariant" "Yes, success! %a is not %s\n\n" d_lval x (BI.to_string n);
                Some (x, `Int (range_from n))
              | None -> None
            end
          | _ -> None
        end
      | Gt, x, value, _ -> helper Le x value (not tv)
      | Ge, x, value, _ -> helper Lt x value (not tv)
      | _ ->
        if M.tracing then M.trace "invariant" "Failed! (operation not supported)\n\n";
        None
    in
    if M.tracing then M.traceli "invariant" "assume expression %a is %B\n" d_exp exp tv;
    let null_val typ =
      match Cil.unrollType typ with
      | TPtr _                    -> `Address AD.null_ptr
      | TEnum({ekind=_;_},_)
      | _                         -> `Int (ID.of_int (Cilfacade.get_ikind typ) BI.zero)
    in
    let rec derived_invariant exp tv =
      let switchedOp = function Lt -> Gt | Gt -> Lt | Le -> Ge | Ge -> Le | x -> x in (* a op b <=> b (switchedOp op) b *)
      match exp with
      (* Since we handle not only equalities, the order is important *)
      | BinOp(op, Lval x, rval, typ) -> helper op x (VD.cast (Cilfacade.typeOfLval x) (eval_rv a gs st rval)) tv
      | BinOp(op, rval, Lval x, typ) -> derived_invariant (BinOp(switchedOp op, Lval x, rval, typ)) tv
      | BinOp(op, CastE (t1, c1), CastE (t2, c2), t) when (op = Eq || op = Ne) && typeSig t1 = typeSig t2 && VD.is_safe_cast t1 (Cilfacade.typeOf c1) && VD.is_safe_cast t2 (Cilfacade.typeOf c2)
        -> derived_invariant (BinOp (op, c1, c2, t)) tv
      | BinOp(op, CastE (TInt (ik, _) as t1, Lval x), rval, typ) ->
        (match eval_rv a gs st (Lval x) with
         | `Int v ->
           (* This is tricky: It it is not sufficient to check that ID.cast_to_ik v = v
            * If there is one domain that knows this to be true and the other does not, we
            * should still impose the invariant. E.g. i -> ([1,5]; Not {0}[byte]) *)
           if VD.is_safe_cast t1 (Cilfacade.typeOfLval x) then
             derived_invariant (BinOp (op, Lval x, rval, typ)) tv
           else
             None
         | _ -> None)
      | BinOp(op, rval, CastE (TInt (_, _) as ti, Lval x), typ) ->
        derived_invariant (BinOp (switchedOp op, CastE(ti, Lval x), rval, typ)) tv
      (* Cases like if (x) are treated like if (x != 0) *)
      | Lval x ->
        (* There are two correct ways of doing it: "if ((int)x != 0)" or "if (x != (typeof(x))0))"
         * Because we try to avoid casts (and use a more precise address domain) we use the latter *)
        helper Ne x (null_val (Cilfacade.typeOf exp)) tv
      | UnOp (LNot,uexp,typ) -> derived_invariant uexp (not tv)
      | _ ->
        if M.tracing then M.tracec "invariant" "Failed! (expression %a not understood)\n\n" d_plainexp exp;
        None
    in
    let apply_invariant oldv newv =
      match oldv, newv with
      (* | `Address o, `Address n when AD.mem (Addr.unknown_ptr ()) o && AD.mem (Addr.unknown_ptr ()) n -> *)
      (*   `Address (AD.join o n) *)
      (* | `Address o, `Address n when AD.mem (Addr.unknown_ptr ()) o -> `Address n *)
      (* | `Address o, `Address n when AD.mem (Addr.unknown_ptr ()) n -> `Address o *)
      | _ -> VD.meet oldv newv
    in
    match derived_invariant exp tv with
    | Some (lval, value) ->
      if M.tracing then M.tracec "invariant" "Restricting %a with %a\n" d_lval lval VD.pretty value;
      let addr = eval_lv a gs st lval in
      if (AD.is_top addr) then st
      else
        let oldval = get a gs st addr None in (* None is ok here, we could try to get more precise, but this is ok (reading at unknown position in array) *)
        let oldval = if is_some_bot oldval then (M.tracec "invariant" "%a is bot! This should not happen. Will continue with top!" d_lval lval; VD.top ()) else oldval in
        let t_lval = Cilfacade.typeOfLval lval in
        let state_with_excluded = set a gs st addr t_lval value ~invariant:true ~ctx in
        let value =  get a gs state_with_excluded addr None in
        let new_val = apply_invariant oldval value in
        if M.tracing then M.traceu "invariant" "New value is %a\n" VD.pretty new_val;
        (* make that address meet the invariant, i.e exclusion sets will be joined *)
        if is_some_bot new_val then (
          if M.tracing then M.tracel "branch" "C The branch %B is dead!\n" tv;
          raise Analyses.Deadcode
        )
        else if VD.is_bot new_val
        then set a gs st addr t_lval value ~invariant:true ~ctx (* no *_raw because this is not a real assignment *)
        else set a gs st addr t_lval new_val ~invariant:true ~ctx (* no *_raw because this is not a real assignment *)
    | None ->
      if M.tracing then M.traceu "invariant" "Doing nothing.\n";
      M.debug ~category:Analyzer "Invariant failed: expression \"%a\" not understood." d_plainexp exp;
      st

  let invariant ctx a gs st exp tv: store =
    let fallback reason st =
      if M.tracing then M.tracel "inv" "Can't handle %a.\n%s\n" d_plainexp exp reason;
      invariant_fallback ctx a gs st exp tv
    in
    (* inverse values for binary operation a `op` b == c *)
    (* ikind is the type of a for limiting ranges of the operands a, b. The only binops which can have different types for a, b are Shiftlt, Shiftrt (not handled below; don't use ikind to limit b there). *)
    let inv_bin_int (a, b) ikind c op =
      let warn_and_top_on_zero x =
        if GobOption.exists (BI.equal BI.zero) (ID.to_int x) then
          (M.error ~category:M.Category.Integer.div_by_zero ~tags:[CWE 369] "Must Undefined Behavior: Second argument of div or mod is 0, continuing with top";
           ID.top_of ikind)
        else
          x
      in
      let meet_bin a' b'  = ID.meet a a', ID.meet b b' in
      let meet_com oi = (* commutative *)
        try
          meet_bin (oi c b) (oi c a)
        with
          IntDomain.ArithmeticOnIntegerBot _ -> raise Deadcode in
      let meet_non oi oo = (* non-commutative *)
        try
          meet_bin (oi c b) (oo a c)
        with IntDomain.ArithmeticOnIntegerBot _ -> raise Deadcode in
      match op with
      | PlusA  -> meet_com ID.sub
      | Mult   ->
        (* Only multiplication with odd numbers is an invertible operation in (mod 2^n) *)
        (* refine x by information about y, using x * y == c *)
        let refine_by x y = (match ID.to_int y with
            | None -> x
            | Some v when BI.equal (BI.rem v (BI.of_int 2)) BI.zero (* v % 2 = 0 *) -> x (* A refinement would still be possible here, but has to take non-injectivity into account. *)
            | Some v (* when Int64.rem v 2L = 1L *) -> ID.meet x (ID.div c y)) (* Div is ok here, c must be divisible by a and b *)
        in
        (refine_by a b, refine_by b a)
      | MinusA -> meet_non ID.add ID.sub
      | Div    ->
        (* If b must be zero, we have must UB *)
        let b = warn_and_top_on_zero b in
        (* Integer division means we need to add the remainder, so instead of just `a = c*b` we have `a = c*b + a%b`.
         * However, a%b will give [-b+1, b-1] for a=top, but we only want the positive/negative side depending on the sign of c*b.
         * If c*b = 0 or it can be positive or negative, we need the full range for the remainder. *)
        let rem =
          let is_pos = ID.to_bool @@ ID.gt (ID.mul b c) (ID.of_int ikind BI.zero) = Some true in
          let is_neg = ID.to_bool @@ ID.lt (ID.mul b c) (ID.of_int ikind BI.zero) = Some true in
          let full = ID.rem a b in
          if is_pos then ID.meet (ID.starting ikind BI.zero) full
          else if is_neg then ID.meet (ID.ending ikind BI.zero) full
          else full
        in
        meet_bin (ID.add (ID.mul b c) rem) (ID.div (ID.sub a rem) c)
      | Mod    -> (* a % b == c *)
        (* If b must be zero, we have must UB *)
        let b = warn_and_top_on_zero b in
        (* a' = a/b*b + c and derived from it b' = (a-c)/(a/b)
         * The idea is to formulate a' as quotient * divisor + remainder. *)
        let a' = ID.add (ID.mul (ID.div a b) b) c in
        let b' = ID.div (ID.sub a c) (ID.div a b) in
        (* However, for [2,4]%2 == 1 this only gives [3,4].
         * If the upper bound of a is divisible by b, we can also meet with the result of a/b*b - c to get the precise [3,3].
         * If b is negative we have to look at the lower bound. *)
        let is_divisible bound =
          match bound a with
          | Some ba -> ID.rem (ID.of_int ikind ba) b |> ID.to_int = Some BI.zero
          | None -> false
        in
        let max_pos = match ID.maximal b with None -> true | Some x -> BI.compare x BI.zero >= 0 in
        let min_neg = match ID.minimal b with None -> true | Some x -> BI.compare x BI.zero < 0 in
        let implies a b = not a || b in
        let a'' =
          if implies max_pos (is_divisible ID.maximal) && implies min_neg (is_divisible ID.minimal) then
            ID.meet a' (ID.sub (ID.mul (ID.div a b) b) c)
          else a'
        in
        let a''' =
          (* if both b and c are definite, we can get a precise value in the congruence domain *)
          if ID.is_int b && ID.is_int c then
            (* a%b == c  -> a: c+bℤ *)
            let t = ID.of_congruence ikind ((BatOption.get @@ ID.to_int c), (BatOption.get @@ ID.to_int b)) in
            ID.meet a'' t
          else a''
        in
        meet_bin a''' b'
      | Eq | Ne as op ->
        let both x = x, x in
        let m = ID.meet a b in
        (match op, ID.to_bool c with
         | Eq, Some true
         | Ne, Some false -> both m (* def. equal: if they compare equal, both values must be from the meet *)
         | Eq, Some false
         | Ne, Some true -> (* def. unequal *)
           (* Both values can not be in the meet together, but it's not sound to exclude the meet from both.
            * e.g. a=[0,1], b=[1,2], meet a b = [1,1], but (a != b) does not imply a=[0,0], b=[2,2] since others are possible: a=[1,1], b=[2,2]
            * Only if a is a definite value, we can exclude it from b: *)
           let excl a b = match ID.to_int a with Some x -> ID.of_excl_list ikind [x] | None -> b in
           let a' = excl b a in
           let b' = excl a b in
           if M.tracing then M.tracel "inv" "inv_bin_int: unequal: %a and %a; ikind: %a; a': %a, b': %a\n" ID.pretty a ID.pretty b d_ikind ikind ID.pretty a' ID.pretty b';
           meet_bin a' b'
         | _, _ -> a, b
        )
      | Lt | Le | Ge | Gt as op ->
        let pred x = BI.sub x BI.one in
        let succ x = BI.add x BI.one in
        (match ID.minimal a, ID.maximal a, ID.minimal b, ID.maximal b with
         | Some l1, Some u1, Some l2, Some u2 ->
           (* if M.tracing then M.tracel "inv" "Op: %s, l1: %Ld, u1: %Ld, l2: %Ld, u2: %Ld\n" (show_binop op) l1 u1 l2 u2; *)
           (match op, ID.to_bool c with
            | Le, Some true
            | Gt, Some false -> meet_bin (ID.ending ikind u2) (ID.starting ikind l1)
            | Ge, Some true
            | Lt, Some false -> meet_bin (ID.starting ikind l2) (ID.ending ikind u1)
            | Lt, Some true
            | Ge, Some false -> meet_bin (ID.ending ikind (pred u2)) (ID.starting ikind (succ l1))
            | Gt, Some true
            | Le, Some false -> meet_bin (ID.starting ikind (succ l2)) (ID.ending ikind (pred u1))
            | _, _ -> a, b)
         | _ -> a, b)
      | BOr | BXor as op->
        if M.tracing then M.tracel "inv" "Unhandled operator %a\n" d_binop op;
        (* Be careful: inv_exp performs a meet on both arguments of the BOr / BXor. *)
        a, b
      | LAnd ->
        if ID.to_bool c = Some true then
          meet_bin c c
        else
          a, b
      | op ->
        if M.tracing then M.tracel "inv" "Unhandled operator %a\n" d_binop op;
        a, b
    in
    let inv_bin_float (a, b) c op =
      let open Stdlib in
      let meet_bin a' b'  = FD.meet a a', FD.meet b b' in
      (* Refining the abstract values based on branching is roughly based on the idea in [Symbolic execution of floating-point computations](https://hal.inria.fr/inria-00540299/document)
         However, their approach is only applicable to the "nearest" rounding mode. Here we use a more general approach covering all possible rounding modes and therefore
         use the actual `pred c_min`/`succ c_max` for the outer-bounds instead of the middles between `c_min` and `pred c_min`/`c_max` and `succ c_max` as suggested in the paper.
         This also removes the necessity of computing those expressions with higher precise than in the concrete.
      *)
      try
        match op with
        | PlusA  ->
          (* A + B = C, \forall a \in A. a + b_min > pred c_min \land a + b_max < succ c_max
              \land a + b_max > pred c_min \land a + b_min < succ c_max
             \rightarrow A = [min(pred c_min - b_min, pred c_min - b_max), max(succ c_max - b_max, succ c_max - b_min)]
             \rightarrow A = [pred c_min - b_max, succ c_max - b_min]
          *)
          let reverse_add v v' = (match FD.minimal c, FD.maximal c, FD.minimal v, FD.maximal v with
              | Some c_min, Some c_max, Some v_min, Some v_max when Float.is_finite (Float.pred c_min) && Float.is_finite (Float.succ c_max) ->
                let l = Float.pred c_min -. v_max in
                let h =  Float.succ c_max -. v_min in
                FD.of_interval (FD.get_fkind c) (l, h)
              | _ -> v') in
          meet_bin (reverse_add b a) (reverse_add a b)
        | MinusA ->
          (* A - B = C \ forall a \in A. a - b_max > pred c_min \land a - b_min < succ c_max
              \land a - b_min > pred c_min \land a - b_max < succ c_max
             \rightarrow A = [min(pred c_min + b_max, pred c_min + b_min), max(succ c_max + b_max, succ c_max + b_max)]
             \rightarrow A = [pred c_min + b_min, succ c_max + b_max]
          *)
          let a' = (match FD.minimal c, FD.maximal c, FD.minimal b, FD.maximal b with
              | Some c_min, Some c_max, Some b_min, Some b_max when Float.is_finite (Float.pred c_min) && Float.is_finite (Float.succ c_max) ->
                let l = Float.pred c_min +. b_min in
                let h =  Float.succ c_max +. b_max in
                FD.of_interval (FD.get_fkind c) (l, h)
              | _ -> a) in
          (* A - B = C \ forall b \in B. a_min - b > pred c_min \land a_max - b < succ c_max
              \land a_max - b > pred c_min \land a_min - b < succ c_max
             \rightarrow B = [min(a_max - succ c_max, a_min - succ c_max), max(a_min - pred c_min, a_max - pred c_min)]
             \rightarrow B = [a_min - succ c_max, a_max - pred c_min]
          *)
          let b' = (match FD.minimal c, FD.maximal c, FD.minimal a, FD.maximal a with
              | Some c_min, Some c_max, Some a_min, Some a_max when Float.is_finite (Float.pred c_min) && Float.is_finite (Float.succ c_max) ->
                let l = a_min -. Float.succ c_max in
                let h =  a_max -. Float.pred c_min in
                FD.of_interval (FD.get_fkind c) (l, h)
              | _ -> b) in
          meet_bin a'  b'
        | Mult   ->
          (* A * B = C \forall a \in A, a > 0. a * b_min > pred c_min \land a * b_max < succ c_max
             A * B = C \forall a \in A, a < 0. a * b_max > pred c_min \land a * b_min < succ c_max
             (with negative b reversed <>)
             \rightarrow A = [min(pred c_min / b_min, pred c_min / b_max, succ c_max / b_min, succ c_max /b_max),
                              max(succ c_max / b_min, succ c_max /b_max, pred c_min / b_min, pred c_min / b_max)]
          *)
          let reverse_mul v v' = (match FD.minimal c, FD.maximal c, FD.minimal v, FD.maximal v with
              | Some c_min, Some c_max, Some v_min, Some v_max when Float.is_finite (Float.pred c_min) && Float.is_finite (Float.succ c_max) ->
                let v1, v2, v3, v4 = (Float.pred c_min /. v_min), (Float.pred c_min /. v_max), (Float.succ c_max /. v_min), (Float.succ c_max /. v_max) in
                let l = Float.min (Float.min v1 v2) (Float.min v3 v4) in
                let h =  Float.max (Float.max v1 v2) (Float.max v3 v4) in
                FD.of_interval (FD.get_fkind c) (l, h)
              | _ -> v') in
          meet_bin (reverse_mul b a) (reverse_mul a b)
        | Div ->
          (* A / B = C \forall a \in A, a > 0, b_min > 1. a / b_max > pred c_min \land a / b_min < succ c_max
             A / B = C \forall a \in A, a < 0, b_min > 1. a / b_min > pred c_min \land a / b_max < succ c_max
             A / B = C \forall a \in A, a > 0, 0 < b_min, b_max < 1. a / b_max > pred c_min \land a / b_min < succ c_max
             A / B = C \forall a \in A, a < 0, 0 < b_min, b_max < 1. a / b_min > pred c_min \land a / b_max < succ c_max
             ... same for negative b
             \rightarrow A = [min(b_max * pred c_min, b_min * pred c_min, b_min * succ c_max, b_max * succ c_max),
                              max(b_max * succ c_max, b_min * succ c_max, b_max * pred c_min, b_min * pred c_min)]
          *)
          let a' = (match FD.minimal c, FD.maximal c, FD.minimal b, FD.maximal b with
              | Some c_min, Some c_max, Some b_min, Some b_max when Float.is_finite (Float.pred c_min) && Float.is_finite (Float.succ c_max) ->
                let v1, v2, v3, v4 = (Float.pred c_min *. b_max), (Float.pred c_min *. b_min), (Float.succ c_max *. b_max), (Float.succ c_max *. b_min) in
                let l = Float.min (Float.min v1 v2) (Float.min v3 v4) in
                let h =  Float.max (Float.max v1 v2) (Float.max v3 v4) in
                FD.of_interval (FD.get_fkind c) (l, h)
              | _ -> a) in
          (* A / B = C \forall b \in B, b > 0, a_min / b > pred c_min \land a_min / b < succ c_max
              \land a_max / b > pred c_min \land a_max / b < succ c_max
             A / B = C \forall b \in B, b < 0, a_min / b > pred c_min \land a_min / b < succ c_max
              \land a_max / b > pred c_min \land a_max / b < succ c_max
             \rightarrow (b != 0) B = [min(a_min / succ c_max, a_max / succ c_max, a_min / pred c_min, a_max / pred c_min),
                                      max(a_min / pred c_min, a_max / pred c_min, a_min / succ c_max, a_max / succ c_max)]
          *)
          let b' = (match FD.minimal c, FD.maximal c, FD.minimal a, FD.maximal a with
              | Some c_min, Some c_max, Some a_min, Some a_max when Float.is_finite (Float.pred c_min) && Float.is_finite (Float.succ c_max) ->
                let v1, v2, v3, v4 = (a_min /. Float.pred c_min), (a_max /. Float.pred c_min), (a_min /. Float.succ c_max), (a_max /. Float.succ c_max) in
                let l = Float.min (Float.min v1 v2) (Float.min v3 v4) in
                let h =  Float.max (Float.max v1 v2) (Float.max v3 v4) in
                FD.of_interval (FD.get_fkind c) (l, h)
              | _ -> b) in
          meet_bin a' b'
        | Eq | Ne as op ->
          let both x = x, x in
          (match op, ID.to_bool (FD.to_int IBool c) with
           | Eq, Some true
           | Ne, Some false -> both (FD.meet a b) (* def. equal: if they compare equal, both values must be from the meet *)
           | Eq, Some false
           | Ne, Some true -> (* def. unequal *)
             (* M.debug ~category:Analyzer "Can't use unequal information about float value in expression \"%a\"." d_plainexp exp; *)
             a, b
           | _, _ -> a, b
          )
        | Lt | Le | Ge | Gt as op ->
          (match FD.minimal a, FD.maximal a, FD.minimal b, FD.maximal b with
           | Some l1, Some u1, Some l2, Some u2 ->
             (match op, ID.to_bool (FD.to_int IBool c) with
              | Le, Some true
              | Gt, Some false -> meet_bin (FD.ending (FD.get_fkind a) u2) (FD.starting (FD.get_fkind b) l1)
              | Ge, Some true
              | Lt, Some false -> meet_bin (FD.starting (FD.get_fkind a) l2) (FD.ending (FD.get_fkind b) u1)
              | Lt, Some true
              | Ge, Some false -> meet_bin (FD.ending_before (FD.get_fkind a) u2) (FD.starting_after (FD.get_fkind b) l1)
              | Gt, Some true
              | Le, Some false -> meet_bin (FD.starting_after (FD.get_fkind a) l2) (FD.ending_before (FD.get_fkind b) u1)
              | _, _ -> a, b)
           | _ -> a, b)
        | op ->
          if M.tracing then M.tracel "inv" "Unhandled operator %a\n" d_binop op;
          a, b
      with FloatDomain.ArithmeticOnFloatBot _ -> raise Deadcode
    in
    let eval e st = eval_rv a gs st e in
    let eval_bool e st = match eval e st with `Int i -> ID.to_bool i | _ -> None in
    let set' lval v st = set a gs st (eval_lv a gs st lval) (Cilfacade.typeOfLval lval) v ~invariant:true ~ctx in
    let rec inv_exp c_typed exp (st:store): store =
      (* trying to improve variables in an expression so it is bottom means dead code *)
      if VD.is_bot_value c_typed then raise Deadcode;
      match exp, c_typed with
      | UnOp (LNot, e, _), `Int c ->
        let ikind = Cilfacade.get_ikind_exp e in
        let c' =
          match ID.to_bool (unop_ID LNot c) with
          | Some true ->
            (* i.e. e should evaluate to [1,1] *)
            (* LNot x is 0 for any x != 0 *)
            ID.of_excl_list ikind [BI.zero]
          | Some false -> ID.of_bool ikind false
          | _ -> ID.top_of ikind
        in
<<<<<<< HEAD
        inv_exp c' e st
      | UnOp ((BNot|Neg) as op, e, _) -> inv_exp (unop_ID op c) e st
      | BinOp(op, CastE (t1, c1), CastE (t2, c2), t) when (op = Eq || op = Ne) && typeSig (Cilfacade.typeOf c1) = typeSig (Cilfacade.typeOf c2) && VD.is_safe_cast t1 (Cilfacade.typeOf c1) && VD.is_safe_cast t2 (Cilfacade.typeOf c2) ->
        inv_exp c (BinOp (op, c1, c2, t)) st
      | BinOp (op, e1, e2, _) as e ->
        if M.tracing then M.tracel "inv" "binop %a with %a %a %a == %a\n" d_exp e VD.pretty (eval e1 st) d_binop op VD.pretty (eval e2 st) ID.pretty c;
        (match eval e1 st, eval e2 st with
        | `Int a, `Int b ->
          let ikind = Cilfacade.get_ikind_exp e1 in (* both operands have the same type (except for Shiftlt, Shiftrt)! *)
          let a', b' = inv_bin_int (a, b) ikind c op in
          if M.tracing then M.tracel "inv" "binop: %a, c: %a, a': %a, b': %a\n" d_exp e ID.pretty c ID.pretty a' ID.pretty b';
          let st' = inv_exp a' e1 st in
          let st'' = inv_exp b' e2 st' in
          st''
        (* | `Address a, `Address b -> ... *)
        | a1, a2 -> fallback ("binop: got abstract values that are not `Int: " ^ sprint VD.pretty a1 ^ " and " ^ sprint VD.pretty a2) st)
      | Lval x -> (* meet x with c *)
=======
        inv_exp (`Int c') e st
      | UnOp (Neg, e, _), `Float c -> inv_exp (`Float (unop_FD Neg c)) e st
      | UnOp ((BNot|Neg) as op, e, _), `Int c -> inv_exp (`Int (unop_ID op c)) e st
      (* no equivalent for `Float, as VD.is_safe_cast fails for all float types anyways *)
      | BinOp(op, CastE (t1, c1), CastE (t2, c2), t), `Int c when (op = Eq || op = Ne) && typeSig (Cilfacade.typeOf c1) = typeSig (Cilfacade.typeOf c2) && VD.is_safe_cast t1 (Cilfacade.typeOf c1) && VD.is_safe_cast t2 (Cilfacade.typeOf c2) ->
        inv_exp (`Int c) (BinOp (op, c1, c2, t)) st
      | (BinOp (op, e1, e2, _) as e, `Float _)
      | (BinOp (op, e1, e2, _) as e, `Int _) ->
        let invert_binary_op c pretty c_int c_float =
          if M.tracing then M.tracel "inv" "binop %a with %a %a %a == %a\n" d_exp e VD.pretty (eval e1 st) d_binop op VD.pretty (eval e2 st) pretty c;
          (match eval e1 st, eval e2 st with
           | `Int a, `Int b ->
             let ikind = Cilfacade.get_ikind_exp e1 in (* both operands have the same type (except for Shiftlt, Shiftrt)! *)
             let a', b' = inv_bin_int (a, b) ikind (c_int ikind) op in
             if M.tracing then M.tracel "inv" "binop: %a, a': %a, b': %a\n" d_exp e ID.pretty a' ID.pretty b';
             let st' = inv_exp (`Int a') e1 st in
             let st'' = inv_exp (`Int b') e2 st' in
             st''
           | `Float a, `Float b ->
             let fkind = Cilfacade.get_fkind_exp e1 in (* both operands have the same type *)
             let a', b' = inv_bin_float (a, b) (c_float fkind) op in
             if M.tracing then M.tracel "inv" "binop: %a, a': %a, b': %a\n" d_exp e FD.pretty a' FD.pretty b';
             let st' = inv_exp (`Float a') e1 st in
             let st'' = inv_exp (`Float b') e2 st' in
             st''
           (* Mixed `Float and `Int cases should never happen, as there are no binary operators with one float and one int parameter ?!*)
           | `Int _, `Float _ | `Float _, `Int _ -> failwith "ill-typed program";
             (* | `Address a, `Address b -> ... *)
           | a1, a2 -> fallback ("binop: got abstract values that are not `Int: " ^ sprint VD.pretty a1 ^ " and " ^ sprint VD.pretty a2) st)
          (* use closures to avoid unused casts *)
        in (match c_typed with
            | `Int c -> invert_binary_op c ID.pretty (fun ik -> ID.cast_to ik c) (fun fk -> FD.of_int fk c)
            | `Float c -> invert_binary_op c FD.pretty (fun ik -> FD.to_int ik c) (fun fk -> FD.cast_to fk c)
            | _ -> failwith "unreachable")
      | Lval x, `Int _(* meet x with c *)
      | Lval x, `Float _ -> (* meet x with c *)
        let update_lval c x c' pretty = (match x with
            | Var var, o ->
              (* For variables, this is done at to the level of entire variables to benefit e.g. from disjunctive struct domains *)
              let oldv = get_var a gs st var in
              let offs = convert_offset a gs st o in
              let newv = VD.update_offset a oldv offs c' (Some exp) x (var.vtype) in
              let v = VD.meet oldv newv in
              if is_some_bot v then raise Deadcode
              else (
                if M.tracing then M.tracel "inv" "improve variable %a from %a to %a (c = %a, c' = %a)\n" d_varinfo var VD.pretty oldv VD.pretty v pretty c VD.pretty c';
                set' (Var var,NoOffset) v st
              )
            | Mem _, _ ->
              (* For accesses via pointers, not yet *)
              let oldv = eval (Lval x) st in
              let v = VD.meet oldv c' in
              if is_some_bot v then raise Deadcode
              else (
                if M.tracing then M.tracel "inv" "improve lval %a from %a to %a (c = %a, c' = %a)\n" d_lval x VD.pretty oldv VD.pretty v pretty c VD.pretty c';
                set' x v st
              )) in
>>>>>>> 06123fbc
        let t = Cil.unrollType (Cilfacade.typeOfLval x) in  (* unroll type to deal with TNamed *)
        (match c_typed with
         | `Int c -> update_lval c x (match t with
             | TPtr _ -> `Address (AD.of_int (module ID) c)
             | TInt (ik, _)
             | TEnum ({ekind = ik; _}, _) -> `Int (ID.cast_to ik c)
             | TFloat (fk, _) -> `Float (FD.of_int fk c)
             | _ -> `Int c) ID.pretty
         | `Float c -> update_lval c x (match t with
             (* | TPtr _ -> ..., pointer conversion from/to float is not supported *)
             | TInt (ik, _) -> `Int (FD.to_int ik c)
             (* this is theoretically possible and should be handled correctly, however i can't imagine an actual piece of c code producing this?! *)
             | TEnum ({ekind = ik; _}, _) -> `Int (FD.to_int ik c)
             | TFloat (fk, _) -> `Float (FD.cast_to fk c)
             | _ -> `Float c) FD.pretty
         | _ -> failwith "unreachable")
      | Const _ , _ -> st (* nothing to do *)
      | CastE ((TFloat (_, _)), e), `Float c ->
        (match Cilfacade.typeOf e, FD.get_fkind c with
         | TFloat (FLongDouble as fk, _), FFloat
         | TFloat (FDouble as fk, _), FFloat
         | TFloat (FLongDouble as fk, _), FDouble
         | TFloat (fk, _), FLongDouble
         | TFloat (FDouble as fk, _), FDouble
         | TFloat (FFloat as fk, _), FFloat -> inv_exp (`Float (FD.cast_to fk c)) e st
         | _ -> fallback ("CastE: incompatible types") st)
      | CastE ((TInt (ik, _)) as t, e), `Int c
      | CastE ((TEnum ({ekind = ik; _ }, _)) as t, e), `Int c -> (* Can only meet the t part of an Lval in e with c (unless we meet with all overflow possibilities)! Since there is no good way to do this, we only continue if e has no values outside of t. *)
        (match eval e st with
         | `Int i ->
           if ID.leq i (ID.cast_to ik i) then
             match Cilfacade.typeOf e with
             | TInt(ik_e, _)
             | TEnum ({ekind = ik_e; _ }, _) ->
               let c' = ID.cast_to ik_e c in
               if M.tracing then M.tracel "inv" "cast: %a from %a to %a: i = %a; cast c = %a to %a = %a\n" d_exp e d_ikind ik_e d_ikind ik ID.pretty i ID.pretty c d_ikind ik_e ID.pretty c';
               inv_exp (`Int c') e st
             | x -> fallback ("CastE: e did evaluate to `Int, but the type did not match" ^ sprint d_type t) st
           else
             fallback ("CastE: " ^ sprint d_plainexp e ^ " evaluates to " ^ sprint ID.pretty i ^ " which is bigger than the type it is cast to which is " ^ sprint d_type t) st
         | v -> fallback ("CastE: e did not evaluate to `Int, but " ^ sprint VD.pretty v) st)
      | e, _ -> fallback (sprint d_plainexp e ^ " not implemented") st
    in
    if eval_bool exp st = Some (not tv) then raise Deadcode (* we already know that the branch is dead *)
    else
      let is_cmp = function
        | BinOp ((Lt | Gt | Le | Ge | Eq | Ne), _, _, t) -> true
        | _ -> false
      in
      try
        let ik = Cilfacade.get_ikind_exp exp in
        let itv = if not tv || is_cmp exp then (* false is 0, but true can be anything that is not 0, except for comparisons which yield 1 *)
            ID.of_bool ik tv (* this will give 1 for true which is only ok for comparisons *)
          else
            ID.of_excl_list ik [BI.zero] (* Lvals, Casts, arithmetic operations etc. should work with true = non_zero *)
        in
        inv_exp (`Int itv) exp st
      with Invalid_argument _ ->
        let fk = Cilfacade.get_fkind_exp exp in
        let ftv = if not tv then (* false is 0, but true can be anything that is not 0, except for comparisons which yield 1 *)
            FD.of_const fk 0.
          else
            FD.top_of fk
        in
        inv_exp (`Float ftv) exp st


  let set_savetop ~ctx ?lval_raw ?rval_raw ask (gs:glob_fun) st adr lval_t v : store =
    if M.tracing then M.tracel "set" "savetop %a %a %a\n" AD.pretty adr d_type lval_t VD.pretty v;
    match v with
    | `Top -> set ~ctx ask gs st adr lval_t (VD.top_value (AD.get_type adr)) ?lval_raw ?rval_raw
    | v -> set ~ctx ask gs st adr lval_t v ?lval_raw ?rval_raw


  (**************************************************************************
   * Simple defs for the transfer functions
   **************************************************************************)
  let assign ctx (lval:lval) (rval:exp):store  =
    let lval_t = Cilfacade.typeOfLval lval in
    let char_array_hack () =
      let rec split_offset = function
        | Index(Const(CInt(i, _, _)), NoOffset) -> (* ...[i] *)
          Index(zero, NoOffset), Some i (* all i point to StartOf(string) *)
        | NoOffset -> NoOffset, None
        | Index(exp, offs) ->
          let offs', r = split_offset offs in
          Index(exp, offs'), r
        | Field(fi, offs) ->
          let offs', r = split_offset offs in
          Field(fi, offs'), r
      in
      let last_index (lhost, offs) =
        match split_offset offs with
        | offs', Some i -> Some ((lhost, offs'), i)
        | _ -> None
      in
      match last_index lval, stripCasts rval with
      | Some (lv, i), Const(CChr c) when c<>'\000' -> (* "abc" <> "abc\000" in OCaml! *)
        let i = Cilint.int_of_cilint i in
        (* ignore @@ printf "%a[%i] = %c\n" d_lval lv i c; *)
        let s = try Hashtbl.find char_array lv with Not_found -> Bytes.empty in (* current string for lv or empty string *)
        if i >= Bytes.length s then ((* optimized b/c Out_of_memory *)
          let dst = Bytes.make (i+1) '\000' in
          Bytes.blit s 0 dst 0 (Bytes.length s); (* dst[0:len(s)] = s *)
          Bytes.set dst i c; (* set character i to c inplace *)
          Hashtbl.replace char_array lv dst
        ) else (
          Bytes.set s i c; (* set character i to c inplace *)
          Hashtbl.replace char_array lv s
        )
      (*BatHashtbl.modify_def "" lv (fun s -> Bytes.set s i c) char_array*)
      | _ -> ()
    in
    char_array_hack ();
    let rval_val = eval_rv (Analyses.ask_of_ctx ctx) ctx.global ctx.local rval in
    let lval_val = eval_lv (Analyses.ask_of_ctx ctx) ctx.global ctx.local lval in
    (* let sofa = AD.short 80 lval_val^" = "^VD.short 80 rval_val in *)
    (* M.debug ~category:Analyzer @@ sprint ~width:80 @@ dprintf "%a = %a\n%s" d_plainlval lval d_plainexp rval sofa; *)
    let not_local xs =
      let not_local x =
        match Addr.to_var_may x with
        | Some x -> is_global (Analyses.ask_of_ctx ctx) x
        | None -> x = Addr.UnknownPtr
      in
      AD.is_top xs || AD.exists not_local xs
    in
    (match rval_val, lval_val with
     | `Address adrs, lval
       when (not !GU.global_initialization) && get_bool "kernel" && not_local lval && not (AD.is_top adrs) ->
       let find_fps e xs = match Addr.to_var_must e with
         | Some x -> x :: xs
         | None -> xs
       in
       let vars = AD.fold find_fps adrs [] in (* filter_map from AD to list *)
       let funs = List.filter (fun x -> isFunctionType x.vtype) vars in
       List.iter (fun x -> ctx.spawn None x []) funs
     | _ -> ()
    );
    match lval with (* this section ensure global variables contain bottom values of the proper type before setting them  *)
    | (Var v, offs) when AD.is_definite lval_val && v.vglob ->
      (* Optimization: In case of simple integral types, we not need to evaluate the old value.
          v is not an allocated block, as v directly appears as a variable in the program;
          so no explicit check is required here (unlike in set) *)
      let current_val = if Cil.isIntegralType v.vtype then begin
          assert (offs = NoOffset);
          `Bot
        end else
          eval_rv_keep_bot (Analyses.ask_of_ctx ctx) ctx.global ctx.local (Lval (Var v, NoOffset))
      in
      begin match current_val with
        | `Bot -> (* current value is VD `Bot *)
          begin match Addr.to_var_offset (AD.choose lval_val) with
            | Some (x,offs) ->
              let t = v.vtype in
              let iv = VD.bot_value t in (* correct bottom value for top level variable *)
              if M.tracing then M.tracel "set" "init bot value: %a\n" VD.pretty iv;
              let nv = VD.update_offset (Analyses.ask_of_ctx ctx) iv offs rval_val (Some  (Lval lval)) lval t in (* do desired update to value *)
              set_savetop ~ctx (Analyses.ask_of_ctx ctx) ctx.global ctx.local (AD.from_var v) lval_t nv ~lval_raw:lval ~rval_raw:rval (* set top-level variable to updated value *)
            | None ->
              set_savetop ~ctx (Analyses.ask_of_ctx ctx) ctx.global ctx.local lval_val lval_t rval_val ~lval_raw:lval ~rval_raw:rval
          end
        | _ ->
          set_savetop ~ctx (Analyses.ask_of_ctx ctx) ctx.global ctx.local lval_val lval_t rval_val ~lval_raw:lval ~rval_raw:rval
      end
    | _ ->
      set_savetop ~ctx (Analyses.ask_of_ctx ctx) ctx.global ctx.local lval_val lval_t rval_val ~lval_raw:lval ~rval_raw:rval


  let branch ctx (exp:exp) (tv:bool) : store =
    let valu = eval_rv (Analyses.ask_of_ctx ctx) ctx.global ctx.local exp in
    let refine () =
      let res = invariant ctx (Analyses.ask_of_ctx ctx) ctx.global ctx.local exp tv in
      if M.tracing then M.tracec "branch" "EqualSet result for expression %a is %a\n" d_exp exp Queries.ES.pretty (ctx.ask (Queries.EqualSet exp));
      if M.tracing then M.tracec "branch" "CondVars result for expression %a is %a\n" d_exp exp Queries.ES.pretty (ctx.ask (Queries.CondVars exp));
      if M.tracing then M.traceu "branch" "Invariant enforced!\n";
      match ctx.ask (Queries.CondVars exp) with
      | s when Queries.ES.cardinal s = 1 ->
        let e = Queries.ES.choose s in
        invariant ctx (Analyses.ask_of_ctx ctx) ctx.global res e tv
      | _ -> res
    in
    if M.tracing then M.traceli "branch" ~subsys:["invariant"] "Evaluating branch for expression %a with value %a\n" d_exp exp VD.pretty valu;
    (* First we want to see, if we can determine a dead branch: *)
    match valu with
    (* For a boolean value: *)
    | `Int value when (ID.is_bool value) ->
      if M.tracing then M.traceu "branch" "Expression %a evaluated to %a\n" d_exp exp ID.pretty value;
      (* to suppress pattern matching warnings: *)
      let fromJust x = match x with Some x -> x | None -> assert false in
      let v = fromJust (ID.to_bool value) in
      (* Eliminate the dead branch and just propagate to the true branch *)
      if v = tv then refine () else begin
        if M.tracing then M.tracel "branch" "A The branch %B is dead!\n" tv;
        raise Deadcode
      end
    (* for some reason refine () can refine these, but not raise Deadcode in struct *)
    | `Address ad when tv && AD.is_null ad ->
      raise Deadcode
    | `Address ad when not tv && AD.is_not_null ad ->
      raise Deadcode
    | `Bot ->
      if M.tracing then M.traceu "branch" "The branch %B is dead!\n" tv;
      raise Deadcode
    (* Otherwise we try to impose an invariant: *)
    | _ ->
      (* Sometimes invariant may be more precise than eval_rv and also raise Deadcode, making the branch dead.
         For example, 50-juliet/08-CWE570_Expression_Always_False__02. *)
      refine ()

  let body ctx f =
    (* First we create a variable-initvalue pair for each variable *)
    let init_var v = (AD.from_var v, v.vtype, VD.init_value v.vtype) in
    (* Apply it to all the locals and then assign them all *)
    let inits = List.map init_var f.slocals in
    set_many ~ctx (Analyses.ask_of_ctx ctx) ctx.global ctx.local inits

  let return ctx exp fundec: store =
    let st: store = ctx.local in
    match fundec.svar.vname with
    | "__goblint_dummy_init" ->
      if M.tracing then M.trace "init" "dummy init: %a\n" D.pretty st;
      publish_all ctx `Init;
      (* otherfun uses __goblint_dummy_init, where we can properly side effect global initialization *)
      (* TODO: move into sync `Init *)
      Priv.enter_multithreaded (Analyses.ask_of_ctx ctx) (priv_getg ctx.global) (priv_sideg ctx.sideg) st
    | _ ->
      let locals = List.filter (fun v -> not (WeakUpdates.mem v st.weak)) (fundec.sformals @ fundec.slocals) in
      let nst_part = rem_many_partitioning (Analyses.ask_of_ctx ctx) ctx.local locals in
      let nst: store = rem_many (Analyses.ask_of_ctx ctx) nst_part locals in
      match exp with
      | None -> nst
      | Some exp ->
        let t_override = match Cilfacade.fundec_return_type fundec with
          | TVoid _ -> M.warn ~category:M.Category.Program "Returning a value from a void function"; assert false
          | ret -> ret
        in
        let rv = eval_rv (Analyses.ask_of_ctx ctx) ctx.global ctx.local exp in
        begin match ThreadId.get_current (Analyses.ask_of_ctx ctx) with
          | `Lifted tid when ThreadReturn.is_current (Analyses.ask_of_ctx ctx) ->
            (* Evaluate exp and cast the resulting value to the void-pointer-type.
               Casting to the right type here avoids precision loss on joins. *)
            let rv = VD.cast ~torg:(Cilfacade.typeOf exp) Cil.voidPtrType rv in
            ctx.sideg (V.thread tid) (G.create_thread rv);
          | _ -> ()
        end;
        set ~ctx ~t_override (Analyses.ask_of_ctx ctx) ctx.global nst (return_var ()) t_override rv
  (* lval_raw:None, and rval_raw:None is correct here *)

  let vdecl ctx (v:varinfo) =
    if not (Cil.isArrayType v.vtype) then
      ctx.local
    else
      let lval = eval_lv (Analyses.ask_of_ctx ctx) ctx.global ctx.local (Var v, NoOffset) in
      let current_value = eval_rv (Analyses.ask_of_ctx ctx) ctx.global ctx.local (Lval (Var v, NoOffset)) in
      let new_value = VD.update_array_lengths (eval_rv (Analyses.ask_of_ctx ctx) ctx.global ctx.local) current_value v.vtype in
      set ~ctx (Analyses.ask_of_ctx ctx) ctx.global ctx.local lval v.vtype new_value

  (**************************************************************************
   * Function calls
   **************************************************************************)

  (** From a list of expressions, collect a list of addresses that they might point to, or contain pointers to. *)
  let collect_funargs ask ?(warn=false) (gs:glob_fun) (st:store) (exps: exp list) =
    let do_exp e =
      let immediately_reachable = reachable_from_value ask gs st (eval_rv ask gs st e) (Cilfacade.typeOf e) (CilType.Exp.show e) in
      reachable_vars ask [immediately_reachable] gs st
    in
    List.concat_map do_exp exps

  let collect_invalidate ~deep ask ?(warn=false) (gs:glob_fun) (st:store) (exps: exp list) =
    if deep then
      collect_funargs ask ~warn gs st exps
    else (
      let mpt e = match eval_rv_address ask gs st e with
        | `Address a -> AD.remove NullPtr a
        | _ -> AD.empty ()
      in
      List.map mpt exps
    )

  let invalidate ?(deep=true) ~ctx ask (gs:glob_fun) (st:store) (exps: exp list): store =
    if M.tracing && exps <> [] then M.tracel "invalidate" "Will invalidate expressions [%a]\n" (d_list ", " d_plainexp) exps;
    if exps <> [] then M.info ~category:Imprecise "Invalidating expressions: %a" (d_list ", " d_plainexp) exps;
    (* To invalidate a single address, we create a pair with its corresponding
     * top value. *)
    let invalidate_address st a =
      let t = AD.get_type a in
      let v = get ask gs st a None in (* None here is ok, just causes us to be a bit less precise *)
      let nv =  VD.invalidate_value ask t v in
      (a, t, nv)
    in
    (* We define the function that invalidates all the values that an address
     * expression e may point to *)
    let invalidate_exp exps =
      let args = collect_invalidate ~deep ~warn:true ask gs st exps in
      List.map (invalidate_address st) args
    in
    let invalids = invalidate_exp exps in
    let is_fav_addr x =
      List.exists BaseUtil.is_excluded_from_invalidation (AD.to_var_may x)
    in
    let invalids' = List.filter (fun (x,_,_) -> not (is_fav_addr x)) invalids in
    if M.tracing && exps <> [] then (
      let addrs = List.map (Tuple3.first) invalids' in
      let vs = List.map (Tuple3.third) invalids' in
      M.tracel "invalidate" "Setting addresses [%a] to values [%a]\n" (d_list ", " AD.pretty) addrs (d_list ", " VD.pretty) vs
    );
    set_many ~ctx ask gs st invalids'


  let make_entry ?(thread=false) (ctx:(D.t, G.t, C.t, V.t) Analyses.ctx) fundec args: D.t =
    let st: store = ctx.local in
    (* Evaluate the arguments. *)
    let vals = List.map (eval_rv (Analyses.ask_of_ctx ctx) ctx.global st) args in
    (* generate the entry states *)
    (* If we need the globals, add them *)
    (* TODO: make this is_private PrivParam dependent? PerMutexOplusPriv should keep *)
    let st' =
      if thread then (
        (* TODO: HACK: Simulate enter_multithreaded for first entering thread to publish global inits before analyzing thread.
           Otherwise thread is analyzed with no global inits, reading globals gives bot, which turns into top, which might get published...
           sync `Thread doesn't help us here, it's not specific to entering multithreaded mode.
           EnterMultithreaded events only execute after threadenter and threadspawn. *)
        if not (ThreadFlag.is_multi (Analyses.ask_of_ctx ctx)) then
          ignore (Priv.enter_multithreaded (Analyses.ask_of_ctx ctx) (priv_getg ctx.global) (priv_sideg ctx.sideg) st);
        Priv.threadenter (Analyses.ask_of_ctx ctx) st
      ) else
        (* use is_global to account for values that became globals because they were saved into global variables *)
        let globals = CPA.filter (fun k v -> is_global (Analyses.ask_of_ctx ctx) k) st.cpa in
        (* let new_cpa = if !GU.earlyglobs || ThreadFlag.is_multi ctx.ask then CPA.filter (fun k v -> is_private ctx.ask ctx.local k) globals else globals in *)
        let new_cpa = globals in
        {st with cpa = new_cpa}
    in
    (* Assign parameters to arguments *)
    let pa = GobList.combine_short fundec.sformals vals in (* TODO: is it right to ignore missing formals/args? *)
    let new_cpa = CPA.add_list pa st'.cpa in
    (* List of reachable variables *)
    let reachable = List.concat_map AD.to_var_may (reachable_vars (Analyses.ask_of_ctx ctx) (get_ptrs vals) ctx.global st) in
    let reachable = List.filter (fun v -> CPA.mem v st.cpa) reachable in
    let new_cpa = CPA.add_list_fun reachable (fun v -> CPA.find v st.cpa) new_cpa in

    (* Projection to Precision of the Callee *)
    let p = PU.int_precision_from_fundec fundec in
    let new_cpa = project (Some p) new_cpa in

    (* Identify locals of this fundec for which an outer copy (from a call down the callstack) is reachable *)
    let reachable_other_copies = List.filter (fun v -> match Cilfacade.find_scope_fundec v with Some scope -> CilType.Fundec.equal scope fundec | None -> false) reachable in
    (* Add to the set of weakly updated variables *)
    let new_weak = WeakUpdates.join st.weak (WeakUpdates.of_list reachable_other_copies) in
    {st' with cpa = new_cpa; weak = new_weak}

  let enter ctx lval fn args : (D.t * D.t) list =
    [ctx.local, make_entry ctx fn args]



  let forkfun (ctx:(D.t, G.t, C.t, V.t) Analyses.ctx) (lv: lval option) (f: varinfo) (args: exp list) : (lval option * varinfo * exp list) list =
    let create_thread lval arg v =
      try
        (* try to get function declaration *)
        let fd = Cilfacade.find_varinfo_fundec v in
        let args =
          match arg with
          | Some x -> [x]
          | None -> List.map (fun x -> MyCFG.unknown_exp) fd.sformals
        in
        Some (lval, v, args)
      with Not_found ->
        if LF.use_special f.vname then None (* we handle this function *)
        else if isFunctionType v.vtype then
          (* FromSpec warns about unknown thread creation, so we don't do it here any more *)
          let args = match arg with
            | Some x -> [x]
            | None -> []
          in
          Some (lval, v, args)
        else (
          M.debug ~category:Analyzer "Not creating a thread from %s because its type is %a" v.vname d_type v.vtype;
          None
        )
    in
    let desc = LF.find f in
    match desc.special args, f.vname with
    (* handling thread creations *)
    | ThreadCreate { thread = id; start_routine = start; arg = ptc_arg }, _ -> begin
        (* extra sync so that we do not analyze new threads with bottom global invariant *)
        publish_all ctx `Thread;
        (* Collect the threads. *)
        let start_addr = eval_tv (Analyses.ask_of_ctx ctx) ctx.global ctx.local start in
        let start_funvars = AD.to_var_may start_addr in
        let start_funvars_with_unknown =
          if AD.mem Addr.UnknownPtr start_addr then
            dummyFunDec.svar :: start_funvars
          else
            start_funvars
        in
        List.filter_map (create_thread (Some (Mem id, NoOffset)) (Some ptc_arg)) start_funvars_with_unknown
      end
    | _, _ ->
      let shallow_args = LibraryDesc.Accesses.find desc.accs { kind = Spawn; deep = false } args in
      let deep_args = LibraryDesc.Accesses.find desc.accs { kind = Spawn; deep = true } args in
      let shallow_flist = collect_invalidate ~deep:false (Analyses.ask_of_ctx ctx) ctx.global ctx.local shallow_args in
      let deep_flist = collect_invalidate ~deep:true (Analyses.ask_of_ctx ctx) ctx.global ctx.local deep_args in
      let flist = shallow_flist @ deep_flist in
      let addrs = List.concat_map AD.to_var_may flist in
      if addrs <> [] then M.debug ~category:Analyzer "Spawning functions from unknown function: %a" (d_list ", " d_varinfo) addrs;
      List.filter_map (create_thread None None) addrs

  let assert_fn ctx e should_warn change =

    let check_assert e st =
      match eval_rv (Analyses.ask_of_ctx ctx) ctx.global st e with
      | `Int v when ID.is_bool v ->
        begin match ID.to_bool v with
          | Some false ->  `Lifted false
          | Some true  ->  `Lifted true
          | _ -> `Top
        end
      | `Bot -> `Bot
      | _ -> `Top
    in
    let expr = sprint d_exp e in
    let warn warn_fn ?annot msg = if should_warn then
        if get_bool "dbg.regression" then ( (* This only prints unexpected results (with the difference) as indicated by the comment behind the assert (same as used by the regression test script). *)
          let loc = !M.current_loc in
          let line = List.at (List.of_enum @@ File.lines_of loc.file) (loc.line-1) in
          let open Str in
          let expected = if string_match (regexp ".+//.*\\(FAIL\\|UNKNOWN\\).*") line 0 then Some (matched_group 1 line) else None in
          if expected <> annot then (
            let result = if annot = None && (expected = Some ("NOWARN") || (expected = Some ("UNKNOWN") && not (String.exists line "UNKNOWN!"))) then "improved" else "failed" in
            (* Expressions with logical connectives like a && b are calculated in temporary variables by CIL. Instead of the original expression, we then see something like tmp___0. So we replace expr in msg by the original source if this is the case. *)
            let assert_expr = if string_match (regexp ".*assert(\\(.+\\));.*") line 0 then matched_group 1 line else expr in
            let msg = if expr <> assert_expr then String.nreplace ~str:msg ~sub:expr ~by:assert_expr else msg in
            warn_fn (msg ^ " Expected: " ^ (expected |? "SUCCESS") ^ " -> " ^ result)
          )
        ) else
          warn_fn msg
    in
    (* TODO: use format instead of %s for the following messages *)
    match check_assert e ctx.local with
    | `Lifted false ->
      warn (M.error ~category:Assert "%s") ~annot:"FAIL" ("Assertion \"" ^ expr ^ "\" will fail.");
      if change then raise Analyses.Deadcode else ctx.local
    | `Lifted true ->
      warn (M.success ~category:Assert "%s") ("Assertion \"" ^ expr ^ "\" will succeed");
      ctx.local
    | `Bot ->
      M.error ~category:Assert "%s" ("Assertion \"" ^ expr ^ "\" produces a bottom. What does that mean? (currently uninitialized arrays' content is bottom)");
      ctx.local
    | `Top ->
      warn (M.warn ~category:Assert "%s") ~annot:"UNKNOWN" ("Assertion \"" ^ expr ^ "\" is unknown.");
      (* make the state meet the assertion in the rest of the code *)
      if not change then ctx.local else begin
        let newst = invariant ctx (Analyses.ask_of_ctx ctx) ctx.global ctx.local e true in
        (* if check_assert e newst <> `Lifted true then
            M.warn ~category:Assert ~msg:("Invariant \"" ^ expr ^ "\" does not stick.") (); *)
        newst
      end

  let special_unknown_invalidate ctx ask gs st f args =
    (if CilType.Varinfo.equal f dummyFunDec.svar then M.warn ~category:Imprecise "Unknown function ptr called");
    let desc = LF.find f in
    let shallow_addrs = LibraryDesc.Accesses.find desc.accs { kind = Write; deep = false } args in
    let deep_addrs = LibraryDesc.Accesses.find desc.accs { kind = Write; deep = true } args in
    let deep_addrs =
      if List.mem LibraryDesc.InvalidateGlobals desc.attrs then (
        M.info ~category:Imprecise "INVALIDATING ALL GLOBALS!";
        foldGlobals !Cilfacade.current_file (fun acc global ->
            match global with
            | GVar (vi, _, _) when not (is_static vi) ->
              mkAddrOf (Var vi, NoOffset) :: acc
            (* TODO: what about GVarDecl? *)
            | _ -> acc
          ) deep_addrs
      )
      else
        deep_addrs
    in
    (* TODO: what about escaped local variables? *)
    (* invalidate arguments and non-static globals for unknown functions *)
    let st' = invalidate ~deep:false ~ctx (Analyses.ask_of_ctx ctx) gs st shallow_addrs in
    invalidate ~deep:true ~ctx (Analyses.ask_of_ctx ctx) gs st' deep_addrs

  let special ctx (lv:lval option) (f: varinfo) (args: exp list) =
    let invalidate_ret_lv st = match lv with
      | Some lv ->
        if M.tracing then M.tracel "invalidate" "Invalidating lhs %a for function call %s\n" d_plainlval lv f.vname;
        invalidate ~ctx (Analyses.ask_of_ctx ctx) ctx.global st [Cil.mkAddrOrStartOf lv]
      | None -> st
    in
    let forks = forkfun ctx lv f args in
    if M.tracing then if not (List.is_empty forks) then M.tracel "spawn" "Base.special %s: spawning functions %a\n" f.vname (d_list "," d_varinfo) (List.map BatTuple.Tuple3.second forks);
    List.iter (BatTuple.Tuple3.uncurry ctx.spawn) forks;
    let st: store = ctx.local in
    let gs = ctx.global in
    let desc = LF.find f in
    match desc.special args, f.vname with
    | Memset { dest; ch; count; }, _ ->
      (* TODO: check count *)
      let eval_ch = eval_rv (Analyses.ask_of_ctx ctx) gs st ch in
      let dest_lval = mkMem ~addr:(Cil.stripCasts dest) ~off:NoOffset in
      let dest_a = eval_lv (Analyses.ask_of_ctx ctx) gs st dest_lval in
      (* let dest_typ = Cilfacade.typeOfLval dest_lval in *)
      let dest_typ = AD.get_type dest_a in (* TODO: what is the right way? *)
      let value =
        match eval_ch with
        | `Int i when ID.to_int i = Some Z.zero ->
          VD.zero_init_value dest_typ
        | _ ->
          VD.top_value dest_typ
      in
      set ~ctx (Analyses.ask_of_ctx ctx) gs st dest_a dest_typ value
    | Bzero { dest; count; }, _ ->
      (* TODO: share something with memset special case? *)
      (* TODO: check count *)
      let dest_lval = mkMem ~addr:(Cil.stripCasts dest) ~off:NoOffset in
      let dest_a = eval_lv (Analyses.ask_of_ctx ctx) gs st dest_lval in
      (* let dest_typ = Cilfacade.typeOfLval dest_lval in *)
      let dest_typ = AD.get_type dest_a in (* TODO: what is the right way? *)
      let value = VD.zero_init_value dest_typ in
      set ~ctx (Analyses.ask_of_ctx ctx) gs st dest_a dest_typ value
    | Unknown, "F59" (* strcpy *)
    | Unknown, "F60" (* strncpy *)
    | Unknown, "F63" (* memcpy *)
      ->
      begin match args with
        | [dst; src]
        | [dst; src; _] ->
          (* let dst_val = eval_rv ctx.ask ctx.global ctx.local dst in *)
          (* let src_val = eval_rv ctx.ask ctx.global ctx.local src in *)
          (* begin match dst_val with *)
          (* | `Address ls -> set_savetop ctx.ask ctx.global ctx.local ls src_val *)
          (* | _ -> ignore @@ Pretty.printf "strcpy: dst %a may point to anything!\n" d_exp dst; *)
          (*     ctx.local *)
          (* end *)
          let rec get_lval exp = match stripCasts exp with
            | Lval x | AddrOf x | StartOf x -> x
            | BinOp (PlusPI, e, i, _)
            | BinOp (MinusPI, e, i, _) -> get_lval e
            | x ->
              ignore @@ Pretty.printf "strcpy: dst is %a!\n" d_plainexp dst;
              failwith "strcpy: expecting first argument to be a pointer!"
          in
          assign ctx (get_lval dst) src
        | _ -> failwith "strcpy arguments are strange/complicated."
      end
    | Unknown, "F1" ->
      begin match args with
        | [dst; data; len] -> (* memset: write char to dst len times *)
          let dst_lval = mkMem ~addr:dst ~off:NoOffset in
          assign ctx dst_lval data (* this is only ok because we use ArrayDomain.Trivial per default, i.e., there's no difference between the first element or the whole array *)
        | _ -> failwith "memset arguments are strange/complicated."
      end
    | Unknown, "__builtin" ->
      begin match args with
        | Const (CStr ("invariant",_)) :: ((_ :: _) as args) ->
          List.fold_left (fun d e -> invariant ctx (Analyses.ask_of_ctx ctx) ctx.global d e true) ctx.local args
        | _ -> failwith "Unknown __builtin."
      end
    | Abort, _ -> raise Deadcode
    | Unknown, "__builtin_unreachable" when get_bool "sem.builtin_unreachable.dead_code" -> raise Deadcode (* https://github.com/sosy-lab/sv-benchmarks/issues/1296 *)
    | ThreadExit { ret_val = exp }, _ ->
      begin match ThreadId.get_current (Analyses.ask_of_ctx ctx) with
        | `Lifted tid ->
          let rv = eval_rv (Analyses.ask_of_ctx ctx) ctx.global ctx.local exp in
          ctx.sideg (V.thread tid) (G.create_thread rv);
          (* TODO: emit thread return event so other analyses are aware? *)
          (* TODO: publish still needed? *)
          publish_all ctx `Return (* like normal return *)
        | _ -> ()
      end;
      raise Deadcode
    | Unknown, "__builtin_expect" ->
      begin match lv with
        | Some v -> assign ctx v (List.hd args)
        | None -> ctx.local (* just calling __builtin_expect(...) without assigning is a nop, since the arguments are CIl exp and therefore have no side-effects *)
      end
    | Unknown, "spinlock_check" ->
      begin match lv with
        | Some x -> assign ctx x (List.hd args)
        | None -> ctx.local
      end
    (**Floating point classification and trigonometric functions defined in c99*)
    | Math { fun_args; }, _ ->
      let apply_unary fk float_fun x =
        let eval_x = eval_rv (Analyses.ask_of_ctx ctx) gs st x in
        begin match eval_x with
          | `Float float_x -> float_fun (FD.cast_to fk float_x)
          | _ -> failwith ("non-floating-point argument in call to function "^f.vname)
        end
      in
      let apply_binary fk float_fun x y =
        let eval_x = eval_rv (Analyses.ask_of_ctx ctx) gs st x in
        let eval_y = eval_rv (Analyses.ask_of_ctx ctx) gs st y in
        begin match eval_x, eval_y with
          | `Float float_x, `Float float_y -> float_fun (FD.cast_to fk float_x) (FD.cast_to fk float_y)
          | _ -> failwith ("non-floating-point argument in call to function "^f.vname)
        end
      in
      let result =
        begin match fun_args with
          | Nan (fk, str) when Cil.isPointerType (Cilfacade.typeOf str) -> `Float (FD.top_of fk)
          | Nan _ -> failwith ("non-pointer argument in call to function "^f.vname)
          | Inf fk -> `Float (FD.top_of fk)
          | Isfinite x -> `Int (ID.cast_to IInt (apply_unary FDouble FD.isfinite x))
          | Isinf x -> `Int (ID.cast_to IInt (apply_unary FDouble FD.isinf x))
          | Isnan x -> `Int (ID.cast_to IInt (apply_unary FDouble FD.isnan x))
          | Isnormal x -> `Int (ID.cast_to IInt (apply_unary FDouble FD.isnormal x))
          | Signbit x -> `Int (ID.cast_to IInt (apply_unary FDouble FD.signbit x))
          | Fabs (fk, x) -> `Float (apply_unary fk FD.fabs x)
          | Acos (fk, x) -> `Float (apply_unary fk FD.acos x)
          | Asin (fk, x) -> `Float (apply_unary fk FD.asin x)
          | Atan (fk, x) -> `Float (apply_unary fk FD.atan x)
          | Atan2 (fk, y, x) -> `Float (apply_binary fk (fun y' x' -> FD.atan (FD.div y' x')) y x)
          | Cos (fk, x) -> `Float (apply_unary fk FD.cos x)
          | Sin (fk, x) -> `Float (apply_unary fk FD.sin x)
          | Tan (fk, x) -> `Float (apply_unary fk FD.tan x)
        end
      in
      begin match lv with
        | Some lv_val -> set ~ctx (Analyses.ask_of_ctx ctx) gs st (eval_lv (Analyses.ask_of_ctx ctx) ctx.global st lv_val) (Cilfacade.typeOfLval lv_val) result
        | None -> st
      end
    (* handling thread creations *)
    | ThreadCreate _, _ ->
      invalidate_ret_lv ctx.local (* actual results joined via threadspawn *)
    (* handling thread joins... sort of *)
    | ThreadJoin { thread = id; ret_var }, _ ->
      let st' =
        match (eval_rv (Analyses.ask_of_ctx ctx) gs st ret_var) with
        | `Int n when GobOption.exists (BI.equal BI.zero) (ID.to_int n) -> st
        | `Address ret_a ->
          begin match eval_rv (Analyses.ask_of_ctx ctx) gs st id with
            | `Thread a ->
              let v = List.fold VD.join (VD.bot ()) (List.map (fun x -> G.thread (ctx.global (V.thread x))) (ValueDomain.Threads.elements a)) in
              (* TODO: is this type right? *)
              set ~ctx (Analyses.ask_of_ctx ctx) gs st ret_a (Cilfacade.typeOf ret_var) v
            | _      -> invalidate ~ctx (Analyses.ask_of_ctx ctx) gs st [ret_var]
          end
        | _      -> invalidate ~ctx (Analyses.ask_of_ctx ctx) gs st [ret_var]
      in
      invalidate_ret_lv st'
    | Malloc size, _ -> begin
        match lv with
        | Some lv ->
          let heap_var =
            if (get_bool "sem.malloc.fail")
            then AD.join (AD.from_var (heap_var ctx)) AD.null_ptr
            else AD.from_var (heap_var ctx)
          in
          (* ignore @@ printf "malloc will allocate %a bytes\n" ID.pretty (eval_int ctx.ask gs st size); *)
          set_many ~ctx (Analyses.ask_of_ctx ctx) gs st [(heap_var, TVoid [], `Blob (VD.bot (), eval_int (Analyses.ask_of_ctx ctx) gs st size, true));
                                                         (eval_lv (Analyses.ask_of_ctx ctx) gs st lv, (Cilfacade.typeOfLval lv), `Address heap_var)]
        | _ -> st
      end
    | Calloc { count = n; size }, _ ->
      begin match lv with
        | Some lv -> (* array length is set to one, as num*size is done when turning into `Calloc *)
          let heap_var = heap_var ctx in
          let add_null addr =
            if get_bool "sem.malloc.fail"
            then AD.join addr AD.null_ptr (* calloc can fail and return NULL *)
            else addr in
          let ik = Cilfacade.ptrdiff_ikind () in
          let blobsize = ID.mul (ID.cast_to ik @@ eval_int (Analyses.ask_of_ctx ctx) gs st size) (ID.cast_to ik @@ eval_int (Analyses.ask_of_ctx ctx) gs st n) in
          (* the memory that was allocated by calloc is set to bottom, but we keep track that it originated from calloc, so when bottom is read from memory allocated by calloc it is turned to zero *)
          set_many ~ctx (Analyses.ask_of_ctx ctx) gs st [(add_null (AD.from_var heap_var), TVoid [], `Array (CArrays.make (IdxDom.of_int (Cilfacade.ptrdiff_ikind ()) BI.one) (`Blob (VD.bot (), blobsize, false))));
                                                         (eval_lv (Analyses.ask_of_ctx ctx) gs st lv, (Cilfacade.typeOfLval lv), `Address (add_null (AD.from_var_offset (heap_var, `Index (IdxDom.of_int  (Cilfacade.ptrdiff_ikind ()) BI.zero, `NoOffset)))))]
        | _ -> st
      end
    | Realloc { ptr = p; size }, _ ->
      begin match lv with
        | Some lv ->
          let ask = Analyses.ask_of_ctx ctx in
          let p_rv = eval_rv ask gs st p in
          let p_addr =
            match p_rv with
            | `Address a -> a
            (* TODO: don't we already have logic for this? *)
            | `Int i when ID.to_int i = Some BI.zero -> AD.null_ptr
            | `Int i -> AD.top_ptr
            | _ -> AD.top_ptr (* TODO: why does this ever happen? *)
          in
          let p_addr' = AD.remove NullPtr p_addr in (* realloc with NULL is same as malloc, remove to avoid unknown value from NullPtr access *)
          let p_addr_get = get ask gs st p_addr' None in (* implicitly includes join of malloc value (VD.bot) *)
          let size_int = eval_int ask gs st size in
          let heap_val = `Blob (p_addr_get, size_int, true) in (* copy old contents with new size *)
          let heap_addr = AD.from_var (heap_var ctx) in
          let heap_addr' =
            if get_bool "sem.malloc.fail" then
              AD.join heap_addr AD.null_ptr
            else
              heap_addr
          in
          let lv_addr = eval_lv ask gs st lv in
          set_many ~ctx ask gs st [
            (heap_addr, TVoid [], heap_val);
            (lv_addr, Cilfacade.typeOfLval lv, `Address heap_addr');
          ] (* TODO: free (i.e. invalidate) old blob if successful? *)
        | None ->
          st
      end
    (* Handling the assertions *)
    | Unknown, "__assert_rtn" -> raise Deadcode (* gcc's built-in assert *)
    (* TODO: assert handling from https://github.com/goblint/analyzer/pull/278 *)
    | Unknown, "__goblint_check" -> assert_fn ctx (List.hd args) true false
    | Unknown, "__goblint_commit" -> assert_fn ctx (List.hd args) false true
    | Assert e, _ -> assert_fn ctx e (get_bool "dbg.debug") (not (get_bool "dbg.debug")) (* __goblint_assert previously had [true true] and Assert should too, but cannot until #278 *)
    | _, _ -> begin
        let st =
          special_unknown_invalidate ctx (Analyses.ask_of_ctx ctx) gs st f args
          (*
           *  TODO: invalidate vars reachable via args
           *  publish globals
           *  if single-threaded: *call f*, privatize globals
           *  else: spawn f
           *)
        in
        (* invalidate lhs in case of assign *)
        let st = invalidate_ret_lv st in
        (* apply all registered abstract effects from other analysis on the base value domain *)
        LibraryFunctionEffects.effects_for f.vname args
        |> List.map (fun sets ->
            List.fold_left (fun acc (lv, x) ->
                set ~ctx (Analyses.ask_of_ctx ctx) ctx.global acc (eval_lv (Analyses.ask_of_ctx ctx) ctx.global acc lv) (Cilfacade.typeOfLval lv) x
              ) st sets
          )
        |> BatList.fold_left D.meet st

        (* List.map (fun f -> f (fun lv -> (fun x -> set ~ctx:(Some ctx) ctx.ask ctx.global st (eval_lv ctx.ask ctx.global st lv) (Cilfacade.typeOfLval lv) x))) (LF.effects_for f.vname args) |> BatList.fold_left D.meet st *)
      end

  let combine ctx (lval: lval option) fexp (f: fundec) (args: exp list) fc (after: D.t) : D.t =
    let combine_one (st: D.t) (fun_st: D.t) =
      if M.tracing then M.tracel "combine" "%a\n%a\n" CPA.pretty st.cpa CPA.pretty fun_st.cpa;
      (* This function does miscellaneous things, but the main task was to give the
       * handle to the global state to the state return from the function, but now
       * the function tries to add all the context variables back to the callee.
       * Note that, the function return above has to remove all the local
       * variables of the called function from cpa_s. *)
      let add_globals (st: store) (fun_st: store) =
        (* Remove the return value as this is dealt with separately. *)
        let cpa_noreturn = CPA.remove (return_varinfo ()) fun_st.cpa in
        let cpa_local = CPA.filter (fun x _ -> not (is_global (Analyses.ask_of_ctx ctx) x)) st.cpa in
        let cpa' = CPA.fold CPA.add cpa_noreturn cpa_local in (* add cpa_noreturn to cpa_local *)
        { fun_st with cpa = cpa' }
      in
      let return_var = return_var () in
      let return_val =
        if CPA.mem (return_varinfo ()) fun_st.cpa
        then get (Analyses.ask_of_ctx ctx) ctx.global fun_st return_var None
        else VD.top ()
      in
      let nst = add_globals st fun_st in

      (* Projection to Precision of the Caller *)
      let p = PrecisionUtil.int_precision_from_node () in (* Since f is the fundec of the Callee we have to get the fundec of the current Node instead *)
      let return_val = project_val (Some p) return_val (is_privglob (return_varinfo ())) in
      let cpa' = project (Some p) nst.cpa in

      let st = { nst with cpa = cpa'; weak = st.weak } in (* keep weak from caller *)
      match lval with
      | None      -> st
      | Some lval -> set_savetop ~ctx (Analyses.ask_of_ctx ctx) ctx.global st (eval_lv (Analyses.ask_of_ctx ctx) ctx.global st lval) (Cilfacade.typeOfLval lval) return_val
    in
    combine_one ctx.local after

  let call_descr f (st: store) =
    let short_fun x =
      match x.vtype, CPA.find x st.cpa with
      | TPtr (t, attr), `Address a
        when (not (AD.is_top a))
          && List.compare_length_with (AD.to_var_may a) 1 = 0
          && not (VD.is_immediate_type t)
        ->
        let cv = List.hd (AD.to_var_may a) in
        "ref " ^ VD.show (CPA.find cv st.cpa)
      | _, v -> VD.show v
    in
    let args_short = List.map short_fun f.sformals in
    Printable.get_short_list (f.svar.vname ^ "(") ")" args_short

  let threadenter ctx (lval: lval option) (f: varinfo) (args: exp list): D.t list =
    match Cilfacade.find_varinfo_fundec f with
    | fd ->
      [make_entry ~thread:true ctx fd args]
    | exception Not_found ->
      (* Unknown functions *)
      let st = ctx.local in
      let st = special_unknown_invalidate ctx (Analyses.ask_of_ctx ctx) ctx.global st f args in
      [st]

  let threadspawn ctx (lval: lval option) (f: varinfo) (args: exp list) fctx: D.t =
    begin match lval with
      | Some lval ->
        begin match ThreadId.get_current (Analyses.ask_of_ctx fctx) with
          | `Lifted tid ->
            (* Cannot set here, because ctx isn't in multithreaded mode and set wouldn't side-effect if lval is global. *)
            ctx.emit (Events.AssignSpawnedThread (lval, tid))
          | _ -> ()
        end
      | None -> ()
    end;
    (* D.join ctx.local @@ *)
    ctx.local

  let unassume (ctx: (D.t, _, _, _) ctx) e =
    let e_cpa = CPA.bot () in
    let vars = Basetype.CilExp.get_vars e |> List.unique ~eq:CilType.Varinfo.equal in
    if List.for_all (fun v -> not v.vglob) vars then (
      let e_cpa = List.fold_left (fun e_cpa v ->
          CPA.add v (VD.top_value v.vtype) e_cpa
        ) e_cpa vars
      in
      (* TODO: structural unassume instead of invariant hack *)
      let e_d =
        (* The usual recursion trick for ctx. *)
        (* Must change ctx used by ask to also use new st (not ctx.local), otherwise recursive EvalInt queries use outdated state. *)
        (* Note: query is just called on base, but not any other analyses. Potentially imprecise, but seems to be sufficient for now. *)
        let local: D.t = {ctx.local with cpa = e_cpa} in
        let rec ctx' asked =
          { ctx with
            ask = (fun (type a) (q: a Queries.t) -> query' asked q)
          ; local
          }
        and query': type a. Queries.Set.t -> a Queries.t -> a Queries.result = fun asked q ->
          let anyq = Queries.Any q in
          if Queries.Set.mem anyq asked then
            Queries.Result.top q (* query cycle *)
          else (
            let asked' = Queries.Set.add anyq asked in
            query (ctx' asked') q
          )
        in
        let ctx = ctx' Queries.Set.empty in
        invariant ctx (Analyses.ask_of_ctx ctx) ctx.global ctx.local e true
      in
      M.info ~category:Witness "base unassumed invariant: %a" d_exp e;
      D.join ctx.local e_d
    )
    else (
      M.info ~category:Witness "base didn't unassume invariant: %a" d_exp e;
      ctx.local (* TODO: support unassume with globals *)
    )

  let event ctx e octx =
    let st: store = ctx.local in
    match e with
    | Events.Lock (addr, _) when ThreadFlag.is_multi (Analyses.ask_of_ctx ctx) -> (* TODO: is this condition sound? *)
      if M.tracing then M.tracel "priv" "LOCK EVENT %a\n" LockDomain.Addr.pretty addr;
      Priv.lock (Analyses.ask_of_ctx ctx) (priv_getg ctx.global) st addr
    | Events.Unlock addr when ThreadFlag.is_multi (Analyses.ask_of_ctx ctx) -> (* TODO: is this condition sound? *)
      if addr = UnknownPtr then
        M.info ~category:Unsound "Unknown mutex unlocked, base privatization unsound"; (* TODO: something more sound *)
      Priv.unlock (Analyses.ask_of_ctx ctx) (priv_getg ctx.global) (priv_sideg ctx.sideg) st addr
    | Events.Escape escaped ->
      Priv.escape (Analyses.ask_of_ctx ctx) (priv_getg ctx.global) (priv_sideg ctx.sideg) st escaped
    | Events.EnterMultiThreaded ->
      Priv.enter_multithreaded (Analyses.ask_of_ctx ctx) (priv_getg ctx.global) (priv_sideg ctx.sideg) st
    | Events.AssignSpawnedThread (lval, tid) ->
      (* TODO: is this type right? *)
      set ~ctx (Analyses.ask_of_ctx ctx) ctx.global ctx.local (eval_lv (Analyses.ask_of_ctx ctx) ctx.global ctx.local lval) (Cilfacade.typeOfLval lval) (`Thread (ValueDomain.Threads.singleton tid))
    | Events.Unassume e ->
      unassume ctx e
    | _ ->
      ctx.local
end

module type MainSpec = sig
  include MCPSpec
  include BaseDomain.ExpEvaluator
  val return_lval: unit -> Cil.lval
  val return_varinfo: unit -> Cil.varinfo
  type extra = (varinfo * Offs.t * bool) list
  val context_cpa: fundec -> D.t -> BaseDomain.CPA.t
end

let main_module: (module MainSpec) Lazy.t =
  lazy (
    let module Priv = (val BasePriv.get_priv ()) in
    let module Main =
    struct
      (* Only way to locally define a recursive module. *)
      module rec Main:MainSpec with type t = BaseComponents (Priv.D).t = MainFunctor (Priv) (Main)
      include Main
    end
    in
    (module Main)
  )

let get_main (): (module MainSpec) =
  Lazy.force main_module

let after_config () =
  let module Main = (val get_main ()) in
  (* add ~dep:["expRelation"] after modifying test cases accordingly *)
  MCP.register_analysis ~dep:["mallocWrapper"] (module Main : MCPSpec)

let _ =
  AfterConfig.register after_config<|MERGE_RESOLUTION|>--- conflicted
+++ resolved
@@ -1965,25 +1965,6 @@
           | Some false -> ID.of_bool ikind false
           | _ -> ID.top_of ikind
         in
-<<<<<<< HEAD
-        inv_exp c' e st
-      | UnOp ((BNot|Neg) as op, e, _) -> inv_exp (unop_ID op c) e st
-      | BinOp(op, CastE (t1, c1), CastE (t2, c2), t) when (op = Eq || op = Ne) && typeSig (Cilfacade.typeOf c1) = typeSig (Cilfacade.typeOf c2) && VD.is_safe_cast t1 (Cilfacade.typeOf c1) && VD.is_safe_cast t2 (Cilfacade.typeOf c2) ->
-        inv_exp c (BinOp (op, c1, c2, t)) st
-      | BinOp (op, e1, e2, _) as e ->
-        if M.tracing then M.tracel "inv" "binop %a with %a %a %a == %a\n" d_exp e VD.pretty (eval e1 st) d_binop op VD.pretty (eval e2 st) ID.pretty c;
-        (match eval e1 st, eval e2 st with
-        | `Int a, `Int b ->
-          let ikind = Cilfacade.get_ikind_exp e1 in (* both operands have the same type (except for Shiftlt, Shiftrt)! *)
-          let a', b' = inv_bin_int (a, b) ikind c op in
-          if M.tracing then M.tracel "inv" "binop: %a, c: %a, a': %a, b': %a\n" d_exp e ID.pretty c ID.pretty a' ID.pretty b';
-          let st' = inv_exp a' e1 st in
-          let st'' = inv_exp b' e2 st' in
-          st''
-        (* | `Address a, `Address b -> ... *)
-        | a1, a2 -> fallback ("binop: got abstract values that are not `Int: " ^ sprint VD.pretty a1 ^ " and " ^ sprint VD.pretty a2) st)
-      | Lval x -> (* meet x with c *)
-=======
         inv_exp (`Int c') e st
       | UnOp (Neg, e, _), `Float c -> inv_exp (`Float (unop_FD Neg c)) e st
       | UnOp ((BNot|Neg) as op, e, _), `Int c -> inv_exp (`Int (unop_ID op c)) e st
@@ -1998,14 +1979,14 @@
            | `Int a, `Int b ->
              let ikind = Cilfacade.get_ikind_exp e1 in (* both operands have the same type (except for Shiftlt, Shiftrt)! *)
              let a', b' = inv_bin_int (a, b) ikind (c_int ikind) op in
-             if M.tracing then M.tracel "inv" "binop: %a, a': %a, b': %a\n" d_exp e ID.pretty a' ID.pretty b';
+             if M.tracing then M.tracel "inv" "binop: %a, c: %a, a': %a, b': %a\n" d_exp e ID.pretty (c_int ikind) ID.pretty a' ID.pretty b';
              let st' = inv_exp (`Int a') e1 st in
              let st'' = inv_exp (`Int b') e2 st' in
              st''
            | `Float a, `Float b ->
              let fkind = Cilfacade.get_fkind_exp e1 in (* both operands have the same type *)
              let a', b' = inv_bin_float (a, b) (c_float fkind) op in
-             if M.tracing then M.tracel "inv" "binop: %a, a': %a, b': %a\n" d_exp e FD.pretty a' FD.pretty b';
+             if M.tracing then M.tracel "inv" "binop: %a, c: %a, a': %a, b': %a\n" d_exp e FD.pretty (c_float fkind) FD.pretty a' FD.pretty b';
              let st' = inv_exp (`Float a') e1 st in
              let st'' = inv_exp (`Float b') e2 st' in
              st''
@@ -2041,7 +2022,6 @@
                 if M.tracing then M.tracel "inv" "improve lval %a from %a to %a (c = %a, c' = %a)\n" d_lval x VD.pretty oldv VD.pretty v pretty c VD.pretty c';
                 set' x v st
               )) in
->>>>>>> 06123fbc
         let t = Cil.unrollType (Cilfacade.typeOfLval x) in  (* unroll type to deal with TNamed *)
         (match c_typed with
          | `Int c -> update_lval c x (match t with
