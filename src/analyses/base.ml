(** Value analysis.  *)

open Prelude.Ana
open Analyses
open GobConfig
open BaseUtil
module A = Analyses
module H = Hashtbl
module Q = Queries

module GU = Goblintutil
module ID = ValueDomain.ID
module IdxDom = ValueDomain.IndexDomain
module IntSet = SetDomain.Make (IntDomain.Integers)
module AD = ValueDomain.AD
module Addr = ValueDomain.Addr
module Offs = ValueDomain.Offs
module LF = LibraryFunctions
module CArrays = ValueDomain.CArrays
module BI = IntOps.BigIntOps

module VD     = BaseDomain.VD
module CPA    = BaseDomain.CPA
module Dep    = BaseDomain.PartDeps
module BaseComponents = BaseDomain.BaseComponents



module MainFunctor (Priv:BasePriv.S) (RVEval:BaseDomain.ExpEvaluator with type t = BaseComponents (Priv.D).t) =
struct
  include Analyses.DefaultSpec

  exception Top

  module Dom    = BaseDomain.DomFunctor (Priv.D) (RVEval)
  type t = Dom.t

  module G      = Priv.G
  module D      = Dom
  module C      = Dom
  module V      = Basetype.Variables

  type extra = (varinfo * Offs.t * bool) list
  type store = D.t
  type value = VD.t
  type address = AD.t
  type glob_fun  = V.t -> G.t
  type glob_diff = (V.t * G.t) list

  let name () = "base"
  let startstate v: store = { cpa = CPA.bot (); deps = Dep.bot (); priv = Priv.startstate ()}
  let otherstate v: store = { cpa = CPA.bot (); deps = Dep.bot (); priv = Priv.startstate ()}
  let exitstate  v: store = { cpa = CPA.bot (); deps = Dep.bot (); priv = Priv.startstate ()}

  (**************************************************************************
   * Helpers
   **************************************************************************)

  (* hack for char a[] = {"foo"} or {'f','o','o', '\000'} *)
  let char_array : (lval, bytes) Hashtbl.t = Hashtbl.create 500

  let hash    (x,_)             = Hashtbl.hash x
  let equal   (x1,_) (y1,_) = CPA.equal x1 y1
  let leq     (x1,_) (y1,_) = CPA.leq   x1 y1
  let compare (x1,_) (y1,_) = CPA.compare x1 y1


  (**************************************************************************
   * Initializing my variables
   **************************************************************************)

  let return_varstore = ref dummyFunDec.svar
  let return_varinfo () = !return_varstore
  let return_var () = AD.from_var (return_varinfo ())
  let return_lval (): lval = (Var (return_varinfo ()), NoOffset)

  let heap_var ctx =
    let info = match (ctx.ask Q.HeapVar) with
      | `Varinfo (`Lifted vinfo) -> vinfo
      | _ -> failwith("Ran without a malloc analysis.") in
    info

  (* hack for char a[] = {"foo"} or {'f','o','o', '\000'} *)
  let char_array : (lval, bytes) Hashtbl.t = Hashtbl.create 500

  let init () =
    return_varstore := Goblintutil.create_var @@ makeVarinfo false "RETURN" voidType;
    Priv.init ()

  let finalize () =
    Priv.finalize ()

  (**************************************************************************
   * Abstract evaluation functions
   **************************************************************************)

  let iDtoIdx n =
    match ID.to_int n with
    | None -> IdxDom.top ()
    | Some n -> IdxDom.of_int (Cilfacade.ptrdiff_ikind ()) n

  let unop_ID = function
    | Neg  -> ID.neg
    | BNot -> ID.bitnot
    | LNot -> ID.lognot

  (* Evaluating Cil's unary operators. *)
  let evalunop op typ = function
    | `Int v1 -> `Int (ID.cast_to (Cilfacade.get_ikind typ) (unop_ID op v1))
    | `Bot -> `Bot
    | _ -> VD.top ()

  let binop_ID (result_ik: Cil.ikind) = function
    | PlusA -> ID.add
    | MinusA -> ID.sub
    | Mult -> ID.mul
    | Div -> ID.div
    | Mod -> ID.rem
    | Lt -> ID.lt
    | Gt -> ID.gt
    | Le -> ID.le
    | Ge -> ID.ge
    | Eq -> ID.eq
    | Ne -> ID.ne
    | BAnd -> ID.bitand
    | BOr -> ID.bitor
    | BXor -> ID.bitxor
    | Shiftlt -> ID.shift_left
    | Shiftrt -> ID.shift_right
    | LAnd -> ID.logand
    | LOr -> ID.logor
    | b -> (fun x y -> (ID.top_of result_ik))

  (* Evaluate binop for two abstract values: *)
  let evalbinop (op: binop) (t1:typ) (a1:value) (t2:typ) (a2:value) (t:typ) :value =
    if M.tracing then M.tracel "eval" "evalbinop %a %a %a\n" d_binop op VD.pretty a1 VD.pretty a2;
    (* We define a conversion function for the easy cases when we can just use
     * the integer domain operations. *)
    let bool_top ik = ID.(join (of_int ik BI.zero) (of_int ik BI.one)) in
    (* An auxiliary function for ptr arithmetic on array values. *)
    let addToAddr n (addr:Addr.t) =
      let typeOffsetOpt o t =
        try
          Some (typeOffset t o)
        with Errormsg.Error ->
          None
      in
      (* adds n to the last offset *)
      let rec addToOffset n (t:typ option) = function
        | `Index (i, `NoOffset) ->
          (* If we have arrived at the last Offset and it is an Index, we add our integer to it *)
          `Index(IdxDom.add i (iDtoIdx n), `NoOffset)
        | `Field (f, `NoOffset) ->
          (* If we have arrived at the last Offset and it is a Field,
           * then check if we're subtracting exactly its offsetof.
           * If so, n cancels out f exactly.
           * This is to better handle container_of hacks. *)
          let n_offset = iDtoIdx n in
          begin match t with
            | Some t ->
              let (f_offset_bits, _) = bitsOffset t (Field (f, NoOffset)) in
              let f_offset = IdxDom.of_int (Cilfacade.ptrdiff_ikind ()) (BI.of_int (f_offset_bits / 8)) in
              begin match IdxDom.(to_bool (eq f_offset (neg n_offset))) with
                | Some true -> `NoOffset
                | _ -> `Field (f, `Index (n_offset, `NoOffset))
              end
            | None -> `Field (f, `Index (n_offset, `NoOffset))
          end
        | `Index (i, o) ->
          let t' = BatOption.bind t (typeOffsetOpt (Index (integer 0, NoOffset))) in (* actual index value doesn't matter for typeOffset *)
          `Index(i, addToOffset n t' o)
        | `Field (f, o) ->
          let t' = BatOption.bind t (typeOffsetOpt (Field (f, NoOffset))) in
          `Field(f, addToOffset n t' o)
        | `NoOffset -> `Index(iDtoIdx n, `NoOffset)
      in
      let default = function
        | Addr.NullPtr when GU.opt_predicate (BI.equal BI.zero) (ID.to_int n) -> Addr.NullPtr
        | Addr.SafePtr | Addr.NullPtr when get_bool "exp.ptr-arith-safe" -> Addr.SafePtr
        | _ -> Addr.UnknownPtr
      in
      match Addr.to_var_offset addr with
      | [x, o] -> Addr.from_var_offset (x, addToOffset n (Some x.vtype) o)
      | _ -> default addr
    in
    (* The main function! *)
    match a1,a2 with
    (* For the integer values, we apply the domain operator *)
    | `Int v1, `Int v2 ->
      let result_ik = Cilfacade.get_ikind t in
      `Int (ID.cast_to result_ik (binop_ID result_ik op v1 v2))
    (* For address +/- value, we try to do some elementary ptr arithmetic *)
    | `Address p, `Int n
    | `Int n, `Address p when op=Eq || op=Ne ->
      `Int (match ID.to_bool n, AD.to_bool p with
          | Some a, Some b -> ID.of_bool (Cilfacade.get_ikind t) (op=Eq && a=b || op=Ne && a<>b)
          | _ -> bool_top (Cilfacade.get_ikind t))
    | `Address p, `Int n  -> begin
        match op with
        (* For array indexing e[i] and pointer addition e + i we have: *)
        | IndexPI | PlusPI ->
          `Address (AD.map (addToAddr n) p)
        (* Pointer subtracted by a value (e-i) is very similar *)
        (* Cast n to the (signed) ptrdiff_ikind, then add the its negated value. *)
        | MinusPI ->
          let n = ID.neg (ID.cast_to (Cilfacade.ptrdiff_ikind ()) n) in
          `Address (AD.map (addToAddr n) p)
        | Mod -> `Int (ID.top_of (Cilfacade.ptrdiff_ikind ())) (* we assume that address is actually casted to int first*)
        | _ -> `Address AD.top_ptr
      end
    (* If both are pointer values, we can subtract them and well, we don't
     * bother to find the result in most cases, but it's an integer. *)
    | `Address p1, `Address p2 -> begin
        let result_ik = Cilfacade.get_ikind t in
        let eq x y = if AD.is_definite x && AD.is_definite y then Some (AD.Addr.equal (AD.choose x) (AD.choose y)) else None in
        match op with
        (* TODO use ID.of_incl_list [0; 1] for all comparisons *)
        | MinusPP ->
          (* when subtracting pointers to arrays, per 6.5.6 of C-standard if we subtract two pointers to the same array, the difference *)
          (* between them is the difference in subscript *)
          begin
            let rec calculateDiffFromOffset x y =
              match x, y with
              | `Field ((xf:Cil.fieldinfo), xo), `Field((yf:Cil.fieldinfo), yo)
                when  xf.floc = yf.floc && xf.fname = yf.fname && Cil.typeSig xf.ftype = Cil.typeSig yf.ftype && xf.fbitfield = yf.fbitfield && xf.fattr = yf.fattr ->
                calculateDiffFromOffset xo yo
              | `Index (i, `NoOffset), `Index(j, `NoOffset) ->
                begin
                  let diff = ValueDomain.IndexDomain.sub i j in
                  let ik = Cilfacade.get_ikind t in
                  match ValueDomain.IndexDomain.to_int diff with
                  | Some z -> `Int(ID.of_int ik z)
                  | _ -> `Int (ID.top_of ik)
                end
              | `Index (xi, xo), `Index(yi, yo) when xi = yi ->
                calculateDiffFromOffset xo yo
              | _ -> `Int (ID.top_of result_ik)
            in
            if AD.is_definite p1 && AD.is_definite p2 then
              match Addr.to_var_offset (AD.choose p1), Addr.to_var_offset (AD.choose p2) with
              | [x, xo], [y, yo] when x.vid = y.vid ->
                calculateDiffFromOffset xo yo
              | _ ->
                `Int (ID.top_of result_ik)
            else
              `Int (ID.top_of result_ik)
          end
        | Eq ->
          let ik = Cilfacade.get_ikind t in
          `Int (if AD.is_bot (AD.meet p1 p2) then ID.of_int ik BI.zero else match eq p1 p2 with Some x when x -> ID.of_int ik BI.one | _ -> bool_top ik)
        | Ne ->
          let ik = Cilfacade.get_ikind t in
          `Int (if AD.is_bot (AD.meet p1 p2) then ID.of_int ik BI.one else match eq p1 p2 with Some x when x -> ID.of_int ik BI.zero | _ -> bool_top ik)
        | _ -> VD.top ()
      end
    (* For other values, we just give up! *)
    | `Bot, _ -> `Bot
    | _, `Bot -> `Bot
    | _ -> VD.top ()

  (* Auxiliary function to append an additional offset to a given offset. *)
  let rec add_offset ofs add =
    match ofs with
    | `NoOffset -> add
    | `Field (fld, `NoOffset) -> `Field (fld, add)
    | `Field (fld, ofs) -> `Field (fld, add_offset ofs add)
    | `Index (exp, `NoOffset) -> `Index (exp, add)
    | `Index (exp, ofs) -> `Index (exp, add_offset ofs add)

  (* We need the previous function with the varinfo carried along, so we can
   * map it on the address sets. *)
  let add_offset_varinfo add ad =
    match Addr.to_var_offset ad with
    | [x,ofs] -> Addr.from_var_offset (x, add_offset ofs add)
    | _ -> ad

  (* evaluate value using our "query functions" *)
  let eval_rv_pre (ask: Q.ask) exp pr =
    let binop op e1 e2 =
      let equality () =
        match ask (Q.MustBeEqual (e1,e2)) with
        | `MustBool true ->
          if M.tracing then M.tracel "query" "MustBeEqual (%a, %a) = %b\n" d_exp e1 d_exp e2 true;
          Some true
        | _ -> None
      in
      let ptrdiff_ikind = match !ptrdiffType with TInt (ik,_) -> ik | _ -> assert false in
      match op with
      | MinusA when equality () = Some true ->
        let ik = Cilfacade.get_ikind (Cil.typeOf exp) in
        Some (`Int (ID.of_int ik BI.zero))
      | MinusPI
      | MinusPP when equality () = Some true -> Some (`Int (ID.of_int ptrdiff_ikind BI.zero))
      | MinusPI
      | MinusPP when equality () = Some false -> Some (`Int (ID.of_excl_list ptrdiff_ikind [BI.zero]))
      | Le
      | Ge when equality () = Some true ->
        let ik = Cilfacade.get_ikind (Cil.typeOf exp) in
        Some (`Int (ID.of_bool ik true))
      | Lt
      | Gt when equality () = Some true ->
          let ik = Cilfacade.get_ikind (Cil.typeOf exp) in
          Some (`Int (ID.of_bool ik false))
      | Eq -> (match equality () with Some tv ->
          let ik = Cilfacade.get_ikind (Cil.typeOf exp) in
          Some (`Int (ID.of_bool ik tv)) | None -> None)
      | Ne -> (match equality () with Some tv ->
          let ik = Cilfacade.get_ikind (Cil.typeOf exp) in
          Some (`Int (ID.of_bool ik (not tv))) | None -> None)
      | _ -> None
    in
    match exp with
    | BinOp (op,arg1,arg2,_) -> binop op arg1 arg2
    | _ -> None


  (**************************************************************************
   * State functions
   **************************************************************************)

  let sync' reason ctx: D.t * glob_diff =
    let multi =
      match reason with
      | `Init
      | `Thread ->
        true
      | _ ->
        ThreadFlag.is_multi ctx.ask
    in
    if M.tracing then M.tracel "sync" "sync multi=%B earlyglobs=%B\n" multi !GU.earlyglobs;
    if !GU.earlyglobs || multi then Priv.sync ctx.ask ctx.global ctx.local reason else (ctx.local,[])

  let sync ctx reason = sync' (reason :> [`Normal | `Join | `Return | `Init | `Thread]) ctx

  let publish_all ctx reason =
    List.iter (fun ((x,d)) -> ctx.sideg x d) (snd (sync' reason ctx))

  let get_var (a: Q.ask) (gs: glob_fun) (st: store) (x: varinfo): value =
    if (!GU.earlyglobs || ThreadFlag.is_multi a) && is_global a x then
      Priv.read_global a gs st x
    else begin
      if M.tracing then M.tracec "get" "Singlethreaded mode.\n";
      CPA.find x st.cpa
    end

  (** [get st addr] returns the value corresponding to [addr] in [st]
   *  adding proper dependencies.
   *  For the exp argument it is always ok to put None. This means not using precise information about
   *  which part of an array is involved.  *)
  let rec get ?(full=false) a (gs: glob_fun) (st: store) (addrs:address) (exp:exp option): value =
    let at = AD.get_type addrs in
    let firstvar = if M.tracing then try (List.hd (AD.to_var_may addrs)).vname with _ -> "" else "" in
    if M.tracing then M.traceli "get" ~var:firstvar "Address: %a\nState: %a\n" AD.pretty addrs CPA.pretty st.cpa;
    (* Finding a single varinfo*offset pair *)
    let res =
      let f_addr (x, offs) =
        (* get hold of the variable value, either from local or global state *)
        let var = get_var a gs st x in
        let v = VD.eval_offset a (fun x -> get a gs st x exp) var offs exp (Some (Var x, Offs.to_cil_offset offs)) x.vtype in
        if M.tracing then M.tracec "get" "var = %a, %a = %a\n" VD.pretty var AD.pretty (AD.from_var_offset (x, offs)) VD.pretty v;
        if full then v else match v with
          | `Blob (c,s,_) -> c
          | x -> x
      in
      let f x =
        match Addr.to_var_offset x with
        | [x] -> f_addr x                    (* normal reference *)
        | _ when x = Addr.NullPtr -> VD.bot () (* null pointer *)
        | _ -> `Int (ID.top_of IChar)       (* string pointer *)
      in
      (* We form the collecting function by joining *)
      let c x = match x with (* If address type is arithmetic, and our value is an int, we cast to the correct ik *)
        | `Int _ when Cil.isArithmeticType at -> VD.cast at x
        | _ -> x
      in
      let f x a = VD.join (c @@ f x) a in      (* Finally we join over all the addresses in the set. If any of the
       * addresses is a topped value, joining will fail. *)
      try AD.fold f addrs (VD.bot ()) with SetDomain.Unsupported _ -> VD.top ()
    in
    if M.tracing then M.traceu "get" "Result: %a\n" VD.pretty res;
    res


  (**************************************************************************
   * Auxiliary functions for function calls
   **************************************************************************)

  (* From a list of values, presumably arguments to a function, simply extract
   * the pointer arguments. *)
  let get_ptrs (vals: value list): address list =
    let f x acc = match x with
      | `Address adrs when AD.is_top adrs ->
        M.warn_each "Unknown address given as function argument"; acc
      | `Address adrs when AD.to_var_may adrs = [] -> acc
      | `Address adrs ->
        let typ = AD.get_type adrs in
        if isFunctionType typ then acc else adrs :: acc
      | `Top -> M.warn_each "Unknown value type given as function argument"; acc
      | _ -> acc
    in
    List.fold_right f vals []

  (* Get the list of addresses accessable immediately from a given address, thus
   * all pointers within a structure should be considered, but we don't follow
   * pointers. We return a flattend representation, thus simply an address (set). *)
  let reachable_from_address (ask: Q.ask) (gs:glob_fun) st (adr: address): address =
    if M.tracing then M.tracei "reachability" "Checking for %a\n" AD.pretty adr;
    let empty = AD.empty () in
    let rec reachable_from_value (value: value) =
      if M.tracing then M.trace "reachability" "Checking value %a\n" VD.pretty value;
      match value with
      | `Top ->
        let typ = AD.get_type adr in
        let warning = "Unknown value in " ^ AD.short 800 adr ^ " could be an escaped pointer address!" in
        if VD.is_immediate_type typ then () else M.warn_each warning; empty
      | `Bot -> (*M.debug "A bottom value when computing reachable addresses!";*) empty
      | `Address adrs when AD.is_top adrs ->
        let warning = "Unknown address in " ^ AD.short 800 adr ^ " has escaped." in
        M.warn_each warning; adrs (* return known addresses still to be a bit more sane (but still unsound) *)
      (* The main thing is to track where pointers go: *)
      | `Address adrs -> adrs
      (* Unions are easy, I just ingore the type info. *)
      | `Union (t,e) -> reachable_from_value e
      (* For arrays, we ask to read from an unknown index, this will cause it
       * join all its values. *)
      | `Array a -> reachable_from_value (ValueDomain.CArrays.get ask a (ExpDomain.top (), ValueDomain.ArrIdxDomain.top ()))
      | `Blob (e,_,_) -> reachable_from_value e
      | `List e -> reachable_from_value (`Address (ValueDomain.Lists.entry_rand e))
      | `Struct s -> ValueDomain.Structs.fold (fun k v acc -> AD.join (reachable_from_value v) acc) s empty
      | `Int _ -> empty
    in
    let res = reachable_from_value (get ask gs st adr None) in
    if M.tracing then M.traceu "reachability" "Reachable addresses: %a\n" AD.pretty res;
    res

  (* The code for getting the variables reachable from the list of parameters.
   * This section is very confusing, because I use the same construct, a set of
   * addresses, as both AD elements abstracting individual (ambiguous) addresses
   * and the workset of visited addresses. *)
  let reachable_vars (ask: Q.ask) (args: address list) (gs:glob_fun) (st: store): address list =
    if M.tracing then M.traceli "reachability" "Checking reachable arguments from [%a]!\n" (d_list ", " AD.pretty) args;
    let empty = AD.empty () in
    (* We begin looking at the parameters: *)
    let argset = List.fold_right (AD.join) args empty in
    let workset = ref argset in
    (* And we keep a set of already visited variables *)
    let visited = ref empty in
    while not (AD.is_empty !workset) do
      visited := AD.union !visited !workset;
      (* ok, let's visit all the variables in the workset and collect the new variables *)
      let visit_and_collect var (acc: address): address =
        let var = AD.singleton var in (* Very bad hack! Pathetic really! *)
        AD.union (reachable_from_address ask gs st var) acc in
      let collected = AD.fold visit_and_collect !workset empty in
      (* And here we remove the already visited variables *)
      workset := AD.diff collected !visited
    done;
    (* Return the list of elements that have been visited. *)
    if M.tracing then M.traceu "reachability" "All reachable vars: %a\n" AD.pretty !visited;
    List.map AD.singleton (AD.elements !visited)

  let drop_non_ptrs (st:CPA.t) : CPA.t =
    if CPA.is_top st then st else
      let rec replace_val = function
        | `Address _ as v -> v
        | `Blob (v,s,o) ->
          begin match replace_val v with
            | `Blob (`Top,_,_)
            | `Top -> `Top
            | t -> `Blob (t,s,o)
          end
        | `Struct s ->
          let one_field fl vl st =
            match replace_val vl with
            | `Top -> st
            | v    -> ValueDomain.Structs.replace st fl v
          in
          `Struct (ValueDomain.Structs.fold one_field (ValueDomain.Structs.top ()) s)
        | _ -> `Top
      in
      CPA.map replace_val st

  let drop_ints (st:CPA.t) : CPA.t =
    if CPA.is_top st then st else
      let rec replace_val = function
        | `Int _       -> `Top
        | `Array n     -> `Array (ValueDomain.CArrays.map replace_val n)
        | `Struct n    -> `Struct (ValueDomain.Structs.map replace_val n)
        | `Union (f,v) -> `Union (f,replace_val v)
        | `Blob (n,s,o)  -> `Blob (replace_val n,s,o)
        | `Address x -> `Address (ValueDomain.AD.map ValueDomain.Addr.drop_ints x)
        | x -> x
      in
      CPA.map replace_val st

  let drop_interval = CPA.map (function `Int x -> `Int (ID.no_interval x) | x -> x)

  let context (st: store): store =
    let f t f (st: store) = if t then { st with cpa = f st.cpa} else st in
    st |>
    f !GU.earlyglobs (CPA.filter (fun k v -> not (V.is_global k) || is_precious_glob k))
    %> f (get_bool "exp.addr-context") drop_non_ptrs
    %> f (get_bool "exp.no-int-context") drop_ints
    %> f (get_bool "exp.no-interval-context") drop_interval

  let context_cpa (st: store) = (context st).cpa

  let convertToQueryLval x =
    let rec offsNormal o =
      let toInt i =
        match IdxDom.to_int i with
        | Some x ->
          (* TODO: Handle values outside of int64 *)
          let x = BI.to_int64 x in
          Const (CInt64 (x,IInt, None))
        | _ -> mkCast (Const (CStr "unknown")) intType

      in
      match o with
      | `NoOffset -> `NoOffset
      | `Field (f,o) -> `Field (f,offsNormal o)
      | `Index (i,o) -> `Index (toInt i,offsNormal o)
    in
    match x with
    | ValueDomain.AD.Addr.Addr (v,o) ->[v,offsNormal o]
    | _ -> []

  let addrToLvalSet a =
    let add x y = Q.LS.add y x in
    try
      AD.fold (fun e c -> List.fold_left add c (convertToQueryLval e)) a (Q.LS.empty ())
    with SetDomain.Unsupported _ -> Q.LS.top ()

  let reachable_top_pointers_types ctx (ps: AD.t) : Queries.TS.t =
    let module TS = Queries.TS in
    let empty = AD.empty () in
    let reachable_from_address (adr: address) =
      let with_type t = function
        | (ad,ts,true) ->
          begin match unrollType t with
            | TPtr (p,_) ->
              (ad, TS.add (unrollType p) ts, false)
            | _ ->
              (ad, ts, false)
          end
        | x -> x
      in
      let with_field (a,t,b) = function
        | `Top -> (AD.empty (), TS.top (), false)
        | `Bot -> (a,t,false)
        | `Lifted f -> with_type f.ftype (a,t,b)
      in
      let rec reachable_from_value (value: value) =
        match value with
        | `Top -> (empty, TS.top (), true)
        | `Bot -> (empty, TS.bot (), false)
        | `Address adrs when AD.is_top adrs -> (empty,TS.bot (), true)
        | `Address adrs -> (adrs,TS.bot (), AD.has_unknown adrs)
        | `Union (t,e) -> with_field (reachable_from_value e) t
        | `Array a -> reachable_from_value (ValueDomain.CArrays.get ctx.ask a (ExpDomain.top(), ValueDomain.ArrIdxDomain.top ()))
        | `Blob (e,_,_) -> reachable_from_value e
        | `List e -> reachable_from_value (`Address (ValueDomain.Lists.entry_rand e))
        | `Struct s ->
          let join_tr (a1,t1,_) (a2,t2,_) = AD.join a1 a2, TS.join t1 t2, false in
          let f k v =
            join_tr (with_type k.ftype (reachable_from_value v))
          in
          ValueDomain.Structs.fold f s (empty, TS.bot (), false)
        | `Int _ -> (empty, TS.bot (), false)
      in
      reachable_from_value (get ctx.ask ctx.global ctx.local adr None)
    in
    let visited = ref empty in
    let work = ref ps in
    let collected = ref (TS.empty ()) in
    while not (AD.is_empty !work) do
      let next = ref empty in
      let do_one a =
        let (x,y,_) = reachable_from_address (AD.singleton a) in
        collected := TS.union !collected y;
        next := AD.union !next x
      in
      if not (AD.is_top !work) then
        AD.iter do_one !work;
      visited := AD.union !visited !work;
      work := AD.diff !next !visited
    done;
    !collected

  (* The evaluation function as mutually recursive eval_lv & eval_rv *)
  let rec eval_rv (a: Q.ask) (gs:glob_fun) (st: store) (exp:exp): value =
    let rec do_offs def = function (* for types that only have one value *)
      | Field (fd, offs) -> begin
          match Goblintutil.is_blessed (TComp (fd.fcomp, [])) with
          | Some v -> do_offs (`Address (AD.singleton (Addr.from_var_offset (v,convert_offset a gs st (Field (fd, offs)))))) offs
          | None -> do_offs def offs
        end
      | Index (_, offs) -> do_offs def offs
      | NoOffset -> def
    in
    (* we have a special expression that should evaluate to top ... *)
    if exp = MyCFG.unknown_exp then VD.top () else
      (* First we try with query functions --- these are currently more precise.
       * Ideally we would meet both values, but we fear types might not match. (bottom) *)
      match eval_rv_pre a exp st with
      | Some x -> x
      | None ->
        (* query functions were no help ... now try with values*)
        match (if get_bool "exp.lower-constants" then constFold true exp else exp) with
        (* Integer literals *)
        (* seems like constFold already converts CChr to CInt64 *)
        | Const (CChr x) -> eval_rv a gs st (Const (charConstToInt x)) (* char becomes int, see Cil doc/ISO C 6.4.4.4.10 *)
        | Const (CInt64 (num,ikind,str)) ->
          (match str with Some x -> M.tracel "casto" "CInt64 (%s, %a, %s)\n" (Int64.to_string num) d_ikind ikind x | None -> ());
          `Int (ID.cast_to ikind (IntDomain.of_const (num,ikind,str)))
        (* String literals *)
        | Const (CStr x) -> `Address (AD.from_string x) (* normal 8-bit strings, type: char* *)
        | Const (CWStr xs as c) -> (* wide character strings, type: wchar_t* *)
          let x = Pretty.sprint 80 (d_const () c) in (* escapes, see impl. of d_const in cil.ml *)
          let x = String.sub x 2 (String.length x - 3) in (* remove surrounding quotes: L"foo" -> foo *)
          `Address (AD.from_string x) (* `Address (AD.str_ptr ()) *)
        (* Variables and address expressions *)
        | Lval (Var v, ofs) -> do_offs (get a gs st (eval_lv a gs st (Var v, ofs)) (Some exp)) ofs
        (*| Lval (Mem e, ofs) -> do_offs (get a gs st (eval_lv a gs st (Mem e, ofs))) ofs*)
        | Lval (Mem e, ofs) ->
          (*M.tracel "cast" "Deref: lval: %a\n" d_plainlval lv;*)
          let rec contains_vla (t:typ) = match t with
            | TPtr (t, _) -> contains_vla t
            | TArray(t, None, args) -> true
            | TArray(t, Some exp, args) when isConstant exp -> contains_vla t
            | TArray(t, Some exp, args) -> true
            | _ -> false
          in
          let b = Mem e, NoOffset in (* base pointer *)
          let t = typeOfLval b in (* static type of base *)
          let p = eval_lv a gs st b in (* abstract base addresses *)
          let v = (* abstract base value *)
            let open Addr in
            (* pre VLA: *)
            (* let cast_ok = function Addr a -> sizeOf t <= sizeOf (get_type_addr a) | _ -> false in *)
            let cast_ok = function
              | Addr a ->
                begin
                  match Cil.isInteger (sizeOf t), Cil.isInteger (sizeOf (get_type_addr a)) with
                  | Some i1, Some i2 -> Int64.compare i1 i2 <= 0
                  | _ ->
                    if contains_vla t || contains_vla (get_type_addr a) then
                      begin
                        (* TODO: Is this ok? *)
                        M.warn "Casting involving a VLA is assumed to work";
                        true
                      end
                    else
                      false
                end
              | _ -> false
            in
            if AD.for_all cast_ok p then
              get a gs st p (Some exp)  (* downcasts are safe *)
            else
              VD.top () (* upcasts not! *)
          in
          let v' = VD.cast t v in (* cast to the expected type (the abstract type might be something other than t since we don't change addresses upon casts!) *)
          M.tracel "cast" "Ptr-Deref: cast %a to %a = %a!\n" VD.pretty v d_type t VD.pretty v';
          let v' = VD.eval_offset a (fun x -> get a gs st x (Some exp)) v' (convert_offset a gs st ofs) (Some exp) None t in (* handle offset *)
          let v' = do_offs v' ofs in (* handle blessed fields? *)
          v'
        (* Binary operators *)
        (* Eq/Ne when both values are equal and casted to the same type *)
        | BinOp (op, (CastE (t1, e1) as c1), (CastE (t2, e2) as c2), typ) when typeSig t1 = typeSig t2 && (op = Eq || op = Ne) ->
          let a1 = eval_rv a gs st e1 in
          let a2 = eval_rv a gs st e2 in
          let both_arith_type = isArithmeticType (typeOf e1) && isArithmeticType (typeOf e2) in
          let is_safe = (VD.equal a1 a2 || VD.is_safe_cast t1 (typeOf e1) && VD.is_safe_cast t2 (typeOf e2)) && not both_arith_type in
          M.tracel "cast" "remove cast on both sides for %a? -> %b\n" d_exp exp is_safe;
          if is_safe then ( (* we can ignore the casts if the values are equal anyway, or if the casts can't change the value *)
            let e1 = if isArithmeticType (typeOf e1) then c1 else e1 in
            let e2 = if isArithmeticType (typeOf e2) then c2 else e2 in
            eval_rv a gs st (BinOp (op, e1, e2, typ))
          )
          else
            let a1 = eval_rv a gs st c1 in
            let a2 = eval_rv a gs st c2 in
            evalbinop op t1 a1 t2 a2 typ
        | BinOp (op,arg1,arg2,typ) ->
          let a1 = eval_rv a gs st arg1 in
          let a2 = eval_rv a gs st arg2 in
          let t1 = typeOf arg1 in
          let t2 = typeOf arg2 in
          evalbinop op t1 a1 t2 a2 typ
        (* Unary operators *)
        | UnOp (op,arg1,typ) ->
          let a1 = eval_rv a gs st arg1 in
          evalunop op typ a1
        (* The &-operator: we create the address abstract element *)
        | AddrOf lval -> `Address (eval_lv a gs st lval)
        (* CIL's very nice implicit conversion of an array name [a] to a pointer
         * to its first element [&a[0]]. *)
        | StartOf lval ->
          let array_ofs = `Index (IdxDom.of_int (Cilfacade.ptrdiff_ikind ()) BI.zero, `NoOffset) in
          let array_start ad =
            match Addr.to_var_offset ad with
            | [x, offs] -> Addr.from_var_offset (x, add_offset offs array_ofs)
            | _ -> ad
          in
          `Address (AD.map array_start (eval_lv a gs st lval))
        | CastE (t, Const (CStr x)) -> (* VD.top () *) eval_rv a gs st (Const (CStr x)) (* TODO safe? *)
        | CastE  (t, exp) ->
          let v = eval_rv a gs st exp in
          VD.cast ~torg:(typeOf exp) t v
        | _ -> VD.top ()
  (* A hackish evaluation of expressions that should immediately yield an
   * address, e.g. when calling functions. *)
  and eval_fv a (gs:glob_fun) st (exp:exp): AD.t =
    match exp with
    | Lval lval -> eval_lv a gs st lval
    | _ -> eval_tv a gs st exp
  (* Used also for thread creation: *)
  and eval_tv a (gs:glob_fun) st (exp:exp): AD.t =
    match (eval_rv a gs st exp) with
    | `Address x -> x
    | _          -> M.bailwith "Problems evaluating expression to function calls!"
  and eval_int a gs st exp =
    match eval_rv a gs st exp with
    | `Int x -> x
    | _ -> ID.top_of (Cilfacade.get_ikind (Cil.typeOf exp))
  (* A function to convert the offset to our abstract representation of
   * offsets, i.e.  evaluate the index expression to the integer domain. *)
  and convert_offset a (gs:glob_fun) (st: store) (ofs: offset) =
    match ofs with
    | NoOffset -> `NoOffset
    | Field (fld, ofs) -> `Field (fld, convert_offset a gs st ofs)
    | Index (exp, ofs) ->
      let exp_rv = eval_rv a gs st exp in
      match exp_rv with
      | `Int i -> `Index (iDtoIdx i, convert_offset a gs st ofs)
      | `Top   -> `Index (IdxDom.top (), convert_offset a gs st ofs)
      | `Bot -> `Index (IdxDom.bot (), convert_offset a gs st ofs)
      | _ -> M.bailwith "Index not an integer value"
  (* Evaluation of lvalues to our abstract address domain. *)
  and eval_lv (a: Q.ask) (gs:glob_fun) st (lval:lval): AD.t =
    let rec do_offs def = function
      | Field (fd, offs) -> begin
          match Goblintutil.is_blessed (TComp (fd.fcomp, [])) with
          | Some v -> do_offs (AD.singleton (Addr.from_var_offset (v,convert_offset a gs st (Field (fd, offs))))) offs
          | None -> do_offs def offs
        end
      | Index (_, offs) -> do_offs def offs
      | NoOffset -> def
    in
    match lval with
    | Var x, NoOffset when (not x.vglob) && Goblintutil.is_blessed x.vtype<> None ->
      begin match Goblintutil.is_blessed x.vtype with
        | Some v -> AD.singleton (Addr.from_var v)
        | _ ->  AD.singleton (Addr.from_var_offset (x, convert_offset a gs st NoOffset))
      end
    (* The simpler case with an explicit variable, e.g. for [x.field] we just
     * create the address { (x,field) } *)
    | Var x, ofs ->
      if x.vglob
      then AD.singleton (Addr.from_var_offset (x, convert_offset a gs st ofs))
      else do_offs (AD.singleton (Addr.from_var_offset (x, convert_offset a gs st ofs))) ofs
    (* The more complicated case when [exp = & x.field] and we are asked to
     * evaluate [(\*exp).subfield]. We first evaluate [exp] to { (x,field) }
     * and then add the subfield to it: { (x,field.subfield) }. *)
    | Mem n, ofs -> begin
        match (eval_rv a gs st n) with
        | `Address adr -> do_offs (AD.map (add_offset_varinfo (convert_offset a gs st ofs)) adr) ofs
        | `Bot -> AD.bot ()
        | _ ->  let str = Pretty.sprint ~width:80 (Pretty.dprintf "%a " d_lval lval) in
          M.debug ("Failed evaluating "^str^" to lvalue"); do_offs AD.unknown_ptr ofs
      end

  (* run eval_rv from above and keep a result that is bottom *)
  (* this is needed for global variables *)
  let eval_rv_keep_bot = eval_rv

  (* run eval_rv from above, but change bot to top to be sound for programs with undefined behavior. *)
  (* Previously we only gave sound results for programs without undefined behavior, so yielding bot for accessing an uninitialized array was considered ok. Now only [invariant] can yield bot/Deadcode if the condition is known to be false but evaluating an expression should not be bot. *)
  let eval_rv (a: Q.ask) (gs:glob_fun) (st: store) (exp:exp): value =
    try
      let r = eval_rv a gs st exp in
      if M.tracing then M.tracel "eval" "eval_rv %a = %a\n" d_exp exp VD.pretty r;
      if VD.is_bot r then VD.top_value (typeOf exp) else r
    with IntDomain.ArithmeticOnIntegerBot _ ->
    ValueDomain.Compound.top_value (typeOf exp)

  (* Evaluate an expression containing only locals. This is needed for smart joining the partitioned arrays where ctx is not accessible. *)
  (* This will yield `Top for expressions containing any access to globals, and does not make use of the query system. *)
  (* Wherever possible, don't use this but the query system or normal eval_rv instead. *)
  let eval_exp x (exp:exp) =
    (* Since ctx is not available here, we need to make some adjustments *)
    let knownothing = fun _ -> `Top in (* our version of ask *)
    let gs = fun _ -> G.top () in (* the expression is guaranteed to not contain globals *)
    match (eval_rv knownothing gs x exp) with
    | `Int x -> ValueDomain.ID.to_int x
    | _ -> None

  let eval_funvar ctx fval: varinfo list =
    try
      let fp = eval_fv ctx.ask ctx.global ctx.local fval in
      if AD.mem Addr.UnknownPtr fp then begin
        M.warn_each ("Function pointer " ^ sprint d_exp fval ^ " may contain unknown functions.");
        dummyFunDec.svar :: AD.to_var_may fp
      end else
        AD.to_var_may fp
    with SetDomain.Unsupported _ ->
      M.warn_each ("Unknown call to function " ^ sprint d_exp fval ^ ".");
      [dummyFunDec.svar]

  (* interpreter end *)

  let query ctx (q:Q.t) =
    let to_int = BI.to_int64 in
    match q with
    | Q.EvalFunvar e ->
      begin
        let fs = eval_funvar ctx e in
        (*          Messages.report ("Base: I should know it! "^string_of_int (List.length fs));*)
        `LvalSet (List.fold_left (fun xs v -> Q.LS.add (v,`NoOffset) xs) (Q.LS.empty ()) fs)
      end
    | Q.EvalInt e -> begin
        match eval_rv ctx.ask ctx.global ctx.local e with
        | `Int i when ID.is_int i -> `Int (to_int (Option.get (ID.to_int i)))
        | `Bot   -> `Bot
        | v      -> M.warn ("Query function answered " ^ (VD.short 20 v)); `Top
      end
    | Q.EvalLength e -> begin
        match eval_rv ctx.ask ctx.global ctx.local e with
        | `Address a ->
          let slen = List.map String.length (AD.to_string a) in
          let lenOf = function
            | TArray (_, l, _) -> (try Some (lenOfArray l) with _ -> None)
            | _ -> None
          in
          let alen = List.filter_map (fun v -> lenOf v.vtype) (AD.to_var_may a) in
          let d = List.fold_left ID.join (ID.bot_of (Cilfacade.ptrdiff_ikind ())) (List.map (ID.of_int (Cilfacade.ptrdiff_ikind ()) %BI.of_int) (slen @ alen)) in
          (* ignore @@ printf "EvalLength %a = %a\n" d_exp e ID.pretty d; *)
          (match ID.to_int d with Some i -> `Int (to_int i) | None -> `Top)
        | `Bot -> `Bot
        | _ -> `Top
      end
    | Q.BlobSize e -> begin
        let p = eval_rv ctx.ask ctx.global ctx.local e in
        (* ignore @@ printf "BlobSize %a MayPointTo %a\n" d_plainexp e VD.pretty p; *)
        match p with
        | `Address a ->
          let r = get ~full:true ctx.ask ctx.global ctx.local a  None in
          (* ignore @@ printf "BlobSize %a = %a\n" d_plainexp e VD.pretty r; *)
          (match r with
           | `Blob (_,s,_) -> (match ID.to_int s with Some i -> `Int (to_int i) | None -> `Top)
           | _ -> `Top)
        | _ -> `Top
      end
    | Q.MayPointTo e -> begin
        match eval_rv ctx.ask ctx.global ctx.local e with
        | `Address a ->
          let s = addrToLvalSet a in
          if AD.mem Addr.UnknownPtr a
          then `LvalSet (Q.LS.add (dummyFunDec.svar, `NoOffset) s)
          else `LvalSet s
        | `Bot -> `Bot
        | _ -> `Top
      end
    | Q.ReachableFrom e -> begin
        match eval_rv ctx.ask ctx.global ctx.local e with
        | `Top -> `Top
        | `Bot -> `Bot
        | `Address a when AD.is_top a || AD.mem Addr.UnknownPtr a ->
          `LvalSet (Q.LS.top ())
        | `Address a ->
          let xs = List.map addrToLvalSet (reachable_vars ctx.ask [a] ctx.global ctx.local) in
          let addrs = List.fold_left (Q.LS.join) (Q.LS.empty ()) xs in
          `LvalSet addrs
        | _ -> `LvalSet (Q.LS.empty ())
      end
    | Q.ReachableUkTypes e -> begin
        match eval_rv ctx.ask ctx.global ctx.local e with
        | `Top -> `Top
        | `Bot -> `Bot
        | `Address a when AD.is_top a || AD.mem Addr.UnknownPtr a ->
          `TypeSet (Q.TS.top ())
        | `Address a ->
          `TypeSet (reachable_top_pointers_types ctx a)
        | _ -> `TypeSet (Q.TS.empty ())
      end
    | Q.EvalStr e -> begin
        match eval_rv ctx.ask ctx.global ctx.local e with
        (* exactly one string in the set (works for assignments of string constants) *)
        | `Address a when List.length (AD.to_string a) = 1 -> (* exactly one string *)
          `Str (List.hd (AD.to_string a))
        (* check if we have an array of chars that form a string *)
        (* TODO return may-points-to-set of strings *)
        | `Address a when List.length (AD.to_string a) > 1 -> (* oh oh *)
          M.debug_each @@ "EvalStr (" ^ sprint d_exp e ^ ") returned " ^ AD.short 80 a;
          `Top
        | `Address a when List.length (AD.to_var_may a) = 1 -> (* some other address *)
          (* Cil.varinfo * (AD.Addr.field, AD.Addr.idx) Lval.offs *)
          (* ignore @@ printf "EvalStr `Address: %a -> %s (must %i, may %i)\n" d_plainexp e (VD.short 80 (`Address a)) (List.length @@ AD.to_var_must a) (List.length @@ AD.to_var_may a); *)
          begin match unrollType (typeOf e) with
            | TPtr(TInt(IChar, _), _) ->
              let v, offs = Q.LS.choose @@ addrToLvalSet a in
              let ciloffs = Lval.CilLval.to_ciloffs offs in
              let lval = Var v, ciloffs in
              (try `Str (Bytes.to_string (Hashtbl.find char_array lval))
               with Not_found -> `Top)
            | _ -> (* what about ISChar and IUChar? *)
              (* ignore @@ printf "Type %a\n" d_plaintype t; *)
              `Top
          end
        | x ->
          (* ignore @@ printf "EvalStr Unknown: %a -> %s\n" d_plainexp e (VD.short 80 x); *)
          `Top
      end
    | Q.MustBeEqual (e1, e2) -> begin
        let e1_val = eval_rv ctx.ask ctx.global ctx.local e1 in
        let e2_val = eval_rv ctx.ask ctx.global ctx.local e2 in
        match e1_val, e2_val with
        | `Int i1, `Int i2 -> begin
            match ID.to_int i1, ID.to_int i2 with
            | Some i1', Some i2' when i1' = i2' -> `MustBool true
            | _ -> `MustBool false
            end
        | _ -> `MustBool false
      end
    | Q.MayBeEqual (e1, e2) -> begin
        (* Printf.printf "---------------------->  may equality check for %s and %s \n" (ExpDomain.short 20 (`Lifted e1)) (ExpDomain.short 20 (`Lifted e2)); *)
        let e1_val = eval_rv ctx.ask ctx.global ctx.local e1 in
        let e2_val = eval_rv ctx.ask ctx.global ctx.local e2 in
        match e1_val, e2_val with
        | `Int i1, `Int i2 -> begin
            (* This should behave like == and also work on different int types, hence the cast (just like with == in C) *)
            let e1_ik = Cilfacade.get_ikind (Cil.typeOf e1) in
            let e2_ik = Cilfacade.get_ikind (Cil.typeOf e2) in
            let ik= Cil.commonIntKind e1_ik e2_ik in
            if ID.is_bot (ID.meet (ID.cast_to ik i1) (ID.cast_to ik i2)) then
              begin
                (* Printf.printf "----------------------> NOPE may equality check for %s and %s \n" (ExpDomain.short 20 (`Lifted e1)) (ExpDomain.short 20 (`Lifted e2)); *)
                `MayBool false
              end
            else `MayBool true
          end
        | _ -> `MayBool true
      end
    | Q.MayBeLess (e1, e2) -> begin
        (* Printf.printf "----------------------> may check for %s < %s \n" (ExpDomain.short 20 (`Lifted e1)) (ExpDomain.short 20 (`Lifted e2)); *)
        let e1_val = eval_rv ctx.ask ctx.global ctx.local e1 in
        let e2_val = eval_rv ctx.ask ctx.global ctx.local e2 in
        match e1_val, e2_val with
        | `Int i1, `Int i2 -> begin
            match (ID.minimal i1), (ID.maximal i2) with
            | Some i1', Some i2' ->
              if i1' >= i2' then
                begin
                  (* Printf.printf "----------------------> NOPE may check for %s < %s \n" (ExpDomain.short 20 (`Lifted e1)) (ExpDomain.short 20 (`Lifted e2)); *)
                  `MayBool false
                end
              else `MayBool true
            | _ -> `MayBool true
          end
        | _ -> `MayBool true
      end
    | _ -> Q.Result.top ()

  let update_variable variable typ value cpa =
    if ((get_bool "exp.volatiles_are_top") && (is_always_unknown variable)) then
      CPA.add variable (VD.top_value typ) cpa
    else
      CPA.add variable value cpa

  (** Add dependencies between a value and the expression it (or any of its contents) are partitioned by *)
  let add_partitioning_dependencies (x:varinfo) (value:VD.t) (st:store):store =
    let add_one_dep (array:varinfo) (var:varinfo) dep =
      let vMap = Dep.find_opt var dep |? Dep.VarSet.empty () in
      let vMapNew = Dep.VarSet.add array vMap in
      Dep.add var vMapNew dep
    in
    match value with
    | `Array _
    | `Struct _
    | `Union _ ->
      begin
        let vars_in_paritioning = VD.affecting_vars value in
        let dep_new = List.fold_left (fun dep var -> add_one_dep x var dep) st.deps vars_in_paritioning in
        { st with deps = dep_new }
      end
    (* `List and `Blob cannot contain arrays *)
    | _ ->  st


  (** [set st addr val] returns a state where [addr] is set to [val]
  * it is always ok to put None for lval_raw and rval_raw, this amounts to not using/maintaining
  * precise information about arrays. *)
  let set a ?(ctx=None) ?(effect=true) ?(change_array=true) ?lval_raw ?rval_raw ?t_override (gs:glob_fun) (st: store) (lval: AD.t) (lval_type: Cil.typ) (value: value) : store =
    let update_variable x t y z =
      if M.tracing then M.tracel "setosek" ~var:x.vname "update_variable: start '%s' '%a'\nto\n%a\n\n" x.vname VD.pretty y CPA.pretty z;
      let r = update_variable x t y z in (* refers to defintion that is outside of set *)
      if M.tracing then M.tracel "setosek" ~var:x.vname "update_variable: start '%s' '%a'\nto\n%a\nresults in\n%a\n" x.vname VD.pretty y CPA.pretty z CPA.pretty r;
      r
    in
    let firstvar = if M.tracing then try (List.hd (AD.to_var_may lval)).vname with _ -> "" else "" in
    let lval_raw = (Option.map (fun x -> Lval x) lval_raw) in
    if M.tracing then M.tracel "set" ~var:firstvar "lval: %a\nvalue: %a\nstate: %a\n" AD.pretty lval VD.pretty value CPA.pretty st.cpa;
    (* Updating a single varinfo*offset pair. NB! This function's type does
     * not include the flag. *)
    let update_one_addr (x, offs) (st: store): store =
      let cil_offset = Offs.to_cil_offset offs in
      let t = match t_override with
        | Some t -> t
        | None ->
          let is_heap_var = match a (Q.IsHeapVar x) with `MayBool(true) -> true | _ -> false in
          if is_heap_var then
            (* the vtype of heap vars will be TVoid, so we need to trust the pointer we got to this to be of the right type *)
            (* i.e. use the static type of the pointer here *)
            lval_type
          else
            try
              Cil.typeOfLval (Var x, cil_offset)
            with _ ->
              (* If we cannot determine the correct type here, we go with the one of the LVal *)
              (* This will usually lead to a type mismatch in the ValueDomain (and hence supertop) *)
              M.warn ("Cil.typeOfLval failed Could not obtain the type of "^ sprint d_lval (Var x, cil_offset));
              lval_type
      in
      if M.tracing then M.tracel "setosek" ~var:firstvar "update_one_addr: start with '%a' (type '%a') \nstate:%a\n\n" AD.pretty (AD.from_var_offset (x,offs)) d_type x.vtype D.pretty st;
      if isFunctionType x.vtype then begin
        if M.tracing then M.tracel "setosek" ~var:firstvar "update_one_addr: returning: '%a' is a function type \n" d_type x.vtype;
        st
      end else
      if get_bool "exp.globs_are_top" then begin
        if M.tracing then M.tracel "setosek" ~var:firstvar "update_one_addr: BAD? exp.globs_are_top is set \n";
        { st with cpa = CPA.add x `Top st.cpa }
      end else
        (* Check if we need to side-effect this one. We no longer generate
         * side-effects here, but the code still distinguishes these cases. *)
      if (!GU.earlyglobs || ThreadFlag.is_multi a) && is_global a x then begin
        if M.tracing then M.tracel "setosek" ~var:x.vname "update_one_addr: update a global var '%s' ...\n" x.vname;
        let var = Priv.read_global a gs st x in
        let r = Priv.write_global ~invariant:(not effect) a gs (Option.get ctx).sideg st x (VD.update_offset a var offs value lval_raw (Var x, cil_offset) t) in
        if M.tracing then M.tracel "setosek" ~var:x.vname "update_one_addr: updated a global var '%s' \nstate:%a\n\n" x.vname D.pretty r;
        r
      end else begin
        if M.tracing then M.tracel "setosek" ~var:x.vname "update_one_addr: update a local var '%s' ...\n" x.vname;
        (* Normal update of the local state *)
        let new_value = VD.update_offset a (CPA.find x st.cpa) offs value lval_raw ((Var x), cil_offset) t in
        (* what effect does changing this local variable have on arrays -
           we only need to do this here since globals are not allowed in the
           expressions for partitioning *)
        let effect_on_arrays a (st: store) =
          let affected_arrays =
            let set = Dep.find_opt x st.deps |? Dep.VarSet.empty () in
            Dep.VarSet.elements set
          in
          let movement_for_expr l' r' currentE' =
            let are_equal e1 e2 =
              match a (Q.MustBeEqual (e1, e2)) with
              | `MustBool true -> true
              | _ -> false
            in
            let ik = Cilfacade.get_ikind (typeOf currentE') in
            let newE = Basetype.CilExp.replace l' r' currentE' in
            let currentEPlusOne = BinOp (PlusA, currentE', Cil.kinteger ik 1, typeOf currentE') in
            if are_equal newE currentEPlusOne then
              Some 1
            else
              let currentEMinusOne = BinOp (MinusA, currentE', Cil.kinteger ik 1, typeOf currentE') in
              if are_equal newE currentEMinusOne then
                Some (-1)
              else
                None
          in
          let effect_on_array actually_moved arr (st: store):store =
            let v = CPA.find arr st.cpa in
            let nval =
              if actually_moved then
                match lval_raw, rval_raw with
                | Some (Lval(Var l',NoOffset)), Some r' ->
                  begin
                    let moved_by = movement_for_expr l' r' in
                    VD.affect_move a v x moved_by
                  end
                | _  ->
                  VD.affect_move a v x (fun x -> None)
              else
                let patched_ask =
                match ctx with
                | Some ctx ->
                  let patched = swap_st ctx st in
                  query patched
                | _ ->
                  a
                in
                let moved_by = fun x -> Some 0 in (* this is ok, the information is not provided if it *)
                VD.affect_move patched_ask v x moved_by     (* was a set call caused e.g. by a guard *)
            in
            { st with cpa = update_variable arr arr.vtype nval st.cpa }
          in
          (* change_array is false if a change to the way arrays are partitioned is not necessary *)
          (* for now, this is only the case when guards are evaluated *)
          List.fold_left (fun x y -> effect_on_array change_array y x) st affected_arrays
        in
        let x_updated = update_variable x t new_value st.cpa in
        let with_dep = add_partitioning_dependencies x new_value {st with cpa = x_updated } in
        effect_on_arrays a with_dep
      end
    in
    let update_one x store =
      match Addr.to_var_offset x with
      | [x] -> update_one_addr x store
      | _ -> store
    in try
      (* We start from the current state and an empty list of global deltas,
       * and we assign to all the the different possible places: *)
      let nst = AD.fold update_one lval st in
      (* if M.tracing then M.tracel "setosek" ~var:firstvar "new state1 %a\n" CPA.pretty nst; *)
      (* If the address was definite, then we just return it. If the address
       * was ambiguous, we have to join it with the initial state. *)
      let nst = if AD.cardinal lval > 1 then { nst with cpa = CPA.join st.cpa nst.cpa } else nst in
      (* if M.tracing then M.tracel "setosek" ~var:firstvar "new state2 %a\n" CPA.pretty nst; *)
      nst
    with
    (* If any of the addresses are unknown, we ignore it!?! *)
    | SetDomain.Unsupported x ->
      (* if M.tracing then M.tracel "setosek" ~var:firstvar "set got an exception '%s'\n" x; *)
      M.warn_each "Assignment to unknown address"; st

  let set_many ?ctx a (gs:glob_fun) (st: store) lval_value_list: store =
    (* Maybe this can be done with a simple fold *)
    let f (acc: store) ((lval:AD.t),(typ:Cil.typ),(value:value)): store =
      set ~ctx a gs acc lval typ value
    in
    (* And fold over the list starting from the store turned wstore: *)
    List.fold_left f st lval_value_list

  let rem_many a (st: store) (v_list: varinfo list): store =
    let f acc v = CPA.remove v acc in
    let g dep v = Dep.remove v dep in
    { st with cpa = List.fold_left f st.cpa v_list; deps = List.fold_left g st.deps v_list }

  (* Removes all partitionings done according to this variable *)
  let rem_many_paritioning a (st:store) (v_list: varinfo list):store =
    (* Removes the partitioning information from all affected arrays, call before removing locals *)
    let rem_partitioning a (st:store) (x:varinfo):store =
      let affected_arrays =
        let set = Dep.find_opt x st.deps |? Dep.VarSet.empty () in
        Dep.VarSet.elements set
      in
      let effect_on_array arr st =
        let v = CPA.find arr st in
        let nval = VD.affect_move ~replace_with_const:(get_bool ("exp.partition-arrays.partition-by-const-on-return")) a v x (fun _ -> None) in (* Having the function for movement return None here is equivalent to forcing the partitioning to be dropped *)
        update_variable arr arr.vtype nval st
      in
      { st with cpa = List.fold_left (fun x y -> effect_on_array y x) st.cpa affected_arrays }
    in
    let f s v = rem_partitioning a s v in
    List.fold_left f st v_list

 (**************************************************************************
   * Auxillary functions
   **************************************************************************)

  let is_some_bot x =
    match x with
    | `Int n ->  ID.is_bot n
    | `Address n ->  AD.is_bot n
    | `Struct n ->  ValueDomain.Structs.is_bot n
    | `Union n ->  ValueDomain.Unions.is_bot n
    | `Array n ->  ValueDomain.CArrays.is_bot n
    | `Blob n ->  ValueDomain.Blobs.is_bot n
    | `List n ->  ValueDomain.Lists.is_bot n
    | `Bot -> false (* HACK: bot is here due to typing conflict (we do not cast appropriately) *)
    | `Top -> false

  let invariant ctx a (gs:glob_fun) st exp tv =
    (* We use a recursive helper function so that x != 0 is false can be handled
     * as x == 0 is true etc *)
    let rec helper (op: binop) (lval: lval) (value: value) (tv: bool) =
      match (op, lval, value, tv) with
      (* The true-branch where x == value: *)
      | Eq, x, value, true ->
        if M.tracing then M.tracec "invariant" "Yes, %a equals %a\n" d_lval x VD.pretty value;
        (match value with
        | `Int n ->
          let ikind = Cilfacade.get_ikind (typeOf (Lval lval)) in
          Some (x, `Int (ID.cast_to ikind n))
        | _ -> Some(x, value))
      (* The false-branch for x == value: *)
      | Eq, x, value, false -> begin
          match value with
          | `Int n -> begin
              match ID.to_int n with
              | Some n ->
                (* When x != n, we can return a singleton exclusion set *)
                if M.tracing then M.tracec "invariant" "Yes, %a is not %s\n" d_lval x (BI.to_string n);
                let ikind = Cilfacade.get_ikind (typeOf (Lval lval)) in
                Some (x, `Int (ID.of_excl_list ikind [n]))
              | None -> None
            end
          | `Address n -> begin
              if M.tracing then M.tracec "invariant" "Yes, %a is not %a\n" d_lval x AD.pretty n;
              match eval_rv a gs st (Lval x) with
              | `Address a when AD.is_definite n ->
                Some (x, `Address (AD.diff a n))
              | `Top when AD.is_null n ->
                Some (x, `Address AD.not_null)
              | v ->
                if M.tracing then M.tracec "invariant" "No address invariant for: %a != %a\n" VD.pretty v AD.pretty n;
                None
            end
          (* | `Address a -> Some (x, value) *)
          | _ ->
            (* We can't say anything else, exclusion sets are finite, so not
             * being in one means an infinite number of values *)
            if M.tracing then M.tracec "invariant" "Failed! (not a definite value)\n";
            None
        end
      | Ne, x, value, _ -> helper Eq x value (not tv)
      | Lt, x, value, _ -> begin
          match value with
          | `Int n -> begin
            let ikind = Cilfacade.get_ikind (typeOf (Lval lval)) in
            let n = ID.cast_to ikind n in
            let range_from x = if tv then ID.ending ikind (BI.sub x BI.one) else ID.starting ikind x in
            let limit_from = if tv then ID.maximal else ID.minimal in
            match limit_from n with
            | Some n ->
              if M.tracing then M.tracec "invariant" "Yes, success! %a is not %s\n\n" d_lval x (BI.to_string n);
              Some (x, `Int (range_from n))
            | None -> None
            end
          | _ -> None
        end
      | Le, x, value, _ -> begin
          match value with
          | `Int n -> begin
            let ikind = Cilfacade.get_ikind (typeOf (Lval lval)) in
            let n = ID.cast_to ikind n in
            let range_from x = if tv then ID.ending ikind x else ID.starting ikind (BI.add x BI.one) in
            let limit_from = if tv then ID.maximal else ID.minimal in
              match limit_from n with
              | Some n ->
                if M.tracing then M.tracec "invariant" "Yes, success! %a is not %s\n\n" d_lval x (BI.to_string n);
                Some (x, `Int (range_from n))
              | None -> None
            end
          | _ -> None
        end
      | Gt, x, value, _ -> helper Le x value (not tv)
      | Ge, x, value, _ -> helper Lt x value (not tv)
      | _ ->
        if M.tracing then M.trace "invariant" "Failed! (operation not supported)\n\n";
        None
    in
    if M.tracing then M.traceli "invariant" "assume expression %a is %B\n" d_exp exp tv;
    let null_val typ =
      match Cil.unrollType typ with
      | TPtr _                    -> `Address AD.null_ptr
      | TEnum({ekind=_;_},_)
      | _                         -> `Int (ID.of_int (Cilfacade.get_ikind typ) BI.zero)
    in
    let rec derived_invariant exp tv =
      let switchedOp = function Lt -> Gt | Gt -> Lt | Le -> Ge | Ge -> Le | x -> x in (* a op b <=> b (switchedOp op) b *)
      match exp with
      (* Since we handle not only equalities, the order is important *)
      | BinOp(op, Lval x, rval, typ) -> helper op x (VD.cast (typeOfLval x) (eval_rv a gs st rval)) tv
      | BinOp(op, rval, Lval x, typ) -> derived_invariant (BinOp(switchedOp op, Lval x, rval, typ)) tv
      | BinOp(op, CastE (t1, c1), CastE (t2, c2), t) when (op = Eq || op = Ne) && typeSig t1 = typeSig t2 && VD.is_safe_cast t1 (typeOf c1) && VD.is_safe_cast t2 (typeOf c2)
        -> derived_invariant (BinOp (op, c1, c2, t)) tv
      | BinOp(op, CastE (TInt (ik, _) as t1, Lval x), rval, typ) ->
        (match eval_rv a gs st (Lval x) with
        | `Int v ->
          (* This is tricky: It it is not sufficient to check that ID.cast_to_ik v = v
           * If there is one domain that knows this to be true and the other does not, we
           * should still impose the invariant. E.g. i -> ([1,5]; Not {0}[byte]) *)
          if VD.is_safe_cast t1 (Cil.typeOf (Lval x)) then
            derived_invariant (BinOp (op, Lval x, rval, typ)) tv
          else
            None
        | _ -> None)
      | BinOp(op, rval, CastE (TInt (_, _) as ti, Lval x), typ) ->
        derived_invariant (BinOp (switchedOp op, CastE(ti, Lval x), rval, typ)) tv
      (* Cases like if (x) are treated like if (x != 0) *)
      | Lval x ->
        (* There are two correct ways of doing it: "if ((int)x != 0)" or "if (x != (typeof(x))0))"
         * Because we try to avoid casts (and use a more precise address domain) we use the latter *)
        helper Ne x (null_val (typeOf exp)) tv
      | UnOp (LNot,uexp,typ) -> derived_invariant uexp (not tv)
      | _ ->
        if M.tracing then M.tracec "invariant" "Failed! (expression %a not understood)\n\n" d_plainexp exp;
        None
    in
    let apply_invariant oldv newv =
      match oldv, newv with
      (* | `Address o, `Address n when AD.mem (Addr.unknown_ptr ()) o && AD.mem (Addr.unknown_ptr ()) n -> *)
      (*   `Address (AD.join o n) *)
      (* | `Address o, `Address n when AD.mem (Addr.unknown_ptr ()) o -> `Address n *)
      (* | `Address o, `Address n when AD.mem (Addr.unknown_ptr ()) n -> `Address o *)
      | _ -> VD.meet oldv newv
    in
    match derived_invariant exp tv with
    | Some (lval, value) ->
      if M.tracing then M.tracec "invariant" "Restricting %a with %a\n" d_lval lval VD.pretty value;
      let addr = eval_lv a gs st lval in
      if (AD.is_top addr) then st
      else
        let oldval = get a gs st addr None in (* None is ok here, we could try to get more precise, but this is ok (reading at unknown position in array) *)
        let oldval = if is_some_bot oldval then (M.tracec "invariant" "%a is bot! This should not happen. Will continue with top!" d_lval lval; VD.top ()) else oldval in
        let state_with_excluded = set a gs st addr (Cil.typeOfLval lval) value ~effect:false ~change_array:false ~ctx:(Some ctx) in
        let value =  get a gs state_with_excluded addr None in
        let new_val = apply_invariant oldval value in
        if M.tracing then M.traceu "invariant" "New value is %a\n" VD.pretty new_val;
        (* make that address meet the invariant, i.e exclusion sets will be joined *)
        if is_some_bot new_val then (
          if M.tracing then M.tracel "branchosek" "C The branch %B is dead!\n" tv;
          raise Analyses.Deadcode
        )
        else if VD.is_bot new_val
        then set a gs st addr (Cil.typeOfLval lval) value ~effect:false ~change_array:false ~ctx:(Some ctx) (* no *_raw because this is not a real assignment *)
        else set a gs st addr (Cil.typeOfLval lval) new_val ~effect:false ~change_array:false ~ctx:(Some ctx) (* no *_raw because this is not a real assignment *)
    | None ->
      if M.tracing then M.traceu "invariant" "Doing nothing.\n";
      M.warn_each ("Invariant failed: expression \"" ^ sprint d_plainexp exp ^ "\" not understood.");
      st

  let invariant ctx a gs st exp tv: store =
    let open Deriving.Cil in
    let fallback reason st =
      if M.tracing then M.tracel "inv" "Can't handle %a.\n%s\n" d_plainexp exp reason;
      invariant ctx a gs st exp tv
    in
    (* inverse values for binary operation a `op` b == c *)
    (* ikind is the type of a for limiting ranges of the operands a, b. The only binops which can have different types for a, b are Shiftlt, Shiftrt (not handled below; don't use ikind to limit b there). *)
    let inv_bin_int (a, b) ikind c op =
      let warn_and_top_on_zero x =
        if GU.opt_predicate (BI.equal BI.zero) (ID.to_int x) then
          (M.warn "Must Undefined Behavior: Second argument of div or mod is 0, continuing with top";
          ID.top_of ikind)
        else
          x
      in
      let meet_bin a' b'  = ID.meet a a', ID.meet b b' in
      let meet_com oi = (* commutative *)
        try
          meet_bin (oi c b) (oi c a)
        with
          IntDomain.ArithmeticOnIntegerBot _ -> raise Deadcode in
      let meet_non oi oo = (* non-commutative *)
        try
          meet_bin (oi c b) (oo a c)
        with IntDomain.ArithmeticOnIntegerBot _ -> raise Deadcode in
      match op with
      | PlusA  -> meet_com ID.sub
      | Mult   ->
        (* Only multiplication with odd numbers is an invertible operation in (mod 2^n) *)
        (* refine x by information about y, using x * y == c *)
        let refine_by x y = (match ID.to_int y with
          | None -> x
          | Some v when BI.equal (BI.rem v (BI.of_int 2)) BI.zero (* v % 2 = 0 *) -> x (* A refinement would still be possible here, but has to take non-injectivity into account. *)
          | Some v (* when Int64.rem v 2L = 1L *) -> ID.meet x (ID.div c y)) (* Div is ok here, c must be divisible by a and b *)
        in
        (refine_by a b, refine_by b a)
      | MinusA -> meet_non ID.add ID.sub
      | Div    ->
        (* If b must be zero, we have must UB *)
        let b = warn_and_top_on_zero b in
        (* Integer division means we need to add the remainder, so instead of just `a = c*b` we have `a = c*b + a%b`.
         * However, a%b will give [-b+1, b-1] for a=top, but we only want the positive/negative side depending on the sign of c*b.
         * If c*b = 0 or it can be positive or negative, we need the full range for the remainder. *)
        let rem =
          let is_pos = ID.to_bool @@ ID.gt (ID.mul b c) (ID.of_int ikind BI.zero) = Some true in
          let is_neg = ID.to_bool @@ ID.lt (ID.mul b c) (ID.of_int ikind BI.zero) = Some true in
          let full = ID.rem a b in
          if is_pos then ID.meet (ID.starting ikind BI.zero) full
          else if is_neg then ID.meet (ID.ending ikind BI.zero) full
          else full
        in
        meet_bin (ID.add (ID.mul b c) rem) (ID.div (ID.sub a rem) c)
      | Mod    -> (* a % b == c *)
        (* If b must be zero, we have must UB *)
        let b = warn_and_top_on_zero b in
        (* a' = a/b*b + c and derived from it b' = (a-c)/(a/b)
         * The idea is to formulate a' as quotient * divisor + remainder. *)
        let a' = ID.add (ID.mul (ID.div a b) b) c in
        let b' = ID.div (ID.sub a c) (ID.div a b) in
        (* However, for [2,4]%2 == 1 this only gives [3,4].
         * If the upper bound of a is divisible by b, we can also meet with the result of a/b*b - c to get the precise [3,3].
         * If b is negative we have to look at the lower bound. *)
        let is_divisible bound =
          try ID.rem (bound a |> Option.get |> ID.of_int ikind) b |> ID.to_int = Some BI.zero with _ -> false
        in
        let max_pos = match ID.maximal b with None -> true | Some x -> BI.compare x BI.zero >= 0 in
        let min_neg = match ID.minimal b with None -> true | Some x -> BI.compare x BI.zero < 0 in
        let implies a b = not a || b in
        let a'' =
          if implies max_pos (is_divisible ID.maximal) && implies min_neg (is_divisible ID.minimal) then
            ID.meet a' (ID.sub (ID.mul (ID.div a b) b) c)
          else a'
        in
        meet_bin a'' b'
      | Eq | Ne as op ->
        let both x = x, x in
        let m = ID.meet a b in
        (match op, ID.to_bool c with
        | Eq, Some true
        | Ne, Some false -> both m (* def. equal: if they compare equal, both values must be from the meet *)
        | Eq, Some false
        | Ne, Some true -> (* def. unequal *)
          (* Both values can not be in the meet together, but it's not sound to exclude the meet from both.
           * e.g. a=[0,1], b=[1,2], meet a b = [1,1], but (a != b) does not imply a=[0,0], b=[2,2] since others are possible: a=[1,1], b=[2,2]
           * Only if a is a definite value, we can exclude it from b: *)
          let excl a b = match ID.to_int a with Some x -> ID.of_excl_list ikind [x] | None -> b in
          let a' = excl b a in
          let b' = excl a b in
          if M.tracing then M.tracel "inv" "inv_bin_int: unequal: %a and %a; ikind: %a; a': %a, b': %a\n" ID.pretty a ID.pretty b d_ikind ikind ID.pretty a' ID.pretty b';
          meet_bin a' b'
        | _, _ -> a, b
        )
      | Lt | Le | Ge | Gt as op ->
        let pred x = BI.sub x BI.one in
        let succ x = BI.add x BI.one in
        (match ID.minimal a, ID.maximal a, ID.minimal b, ID.maximal b with
        | Some l1, Some u1, Some l2, Some u2 ->
          (* if M.tracing then M.tracel "inv" "Op: %s, l1: %Ld, u1: %Ld, l2: %Ld, u2: %Ld\n" (show_binop op) l1 u1 l2 u2; *)
          (match op, ID.to_bool c with
          | Le, Some true
          | Gt, Some false -> meet_bin (ID.ending ikind u2) (ID.starting ikind l1)
          | Ge, Some true
          | Lt, Some false -> meet_bin (ID.starting ikind l2) (ID.ending ikind u1)
          | Lt, Some true
          | Ge, Some false -> meet_bin (ID.ending ikind (pred u2)) (ID.starting ikind (succ l1))
          | Gt, Some true
          | Le, Some false -> meet_bin (ID.starting ikind (succ l2)) (ID.ending ikind (pred u1))
          | _, _ -> a, b)
        | _ -> a, b)
      | BOr | BXor as op->
        if M.tracing then M.tracel "inv" "Unhandled operator %s\n" (show_binop op);
        (* Be careful: inv_exp performs a meet on both arguments of the BOr / BXor. *)
        a, b
      | op ->
        if M.tracing then M.tracel "inv" "Unhandled operator %s\n" (show_binop op);
        a, b
    in
    let eval e st = eval_rv a gs st e in
    let eval_bool e st = match eval e st with `Int i -> ID.to_bool i | _ -> None in
    let set' lval v st = set a gs st (eval_lv a gs st lval) (Cil.typeOfLval lval) v ~effect:false ~change_array:false ~ctx:(Some ctx) in
    let rec inv_exp c exp (st:store): store =
      (* trying to improve variables in an expression so it is bottom means dead code *)
      if ID.is_bot c then raise Deadcode;
      match exp with
      | UnOp (LNot, e, _) ->
        let c' =
          match ID.to_bool (unop_ID LNot c) with
          | Some true ->
            (* i.e. e should evaluate to [1,1] *)
            (* LNot x is 0 for any x != 0 *)
            let ikind = Cilfacade.get_ikind @@ typeOf e in
            ID.of_excl_list ikind [BI.zero]
          | Some false -> ID.of_bool (Cilfacade.get_ikind (typeOf e)) false
          | _ -> ID.top_of (Cilfacade.get_ikind (typeOf e))
        in
        inv_exp c' e st
      | UnOp ((BNot|Neg) as op, e, _) -> inv_exp (unop_ID op c) e st
      | BinOp(op, CastE (t1, c1), CastE (t2, c2), t) when (op = Eq || op = Ne) && typeSig (typeOf c1) = typeSig (typeOf c2) && VD.is_safe_cast t1 (typeOf c1) && VD.is_safe_cast t2 (typeOf c2) ->
        inv_exp c (BinOp (op, c1, c2, t)) st
      | BinOp (op, e1, e2, _) as e ->
        if M.tracing then M.tracel "inv" "binop %a with %a %s %a == %a\n" d_exp e VD.pretty (eval e1 st) (show_binop op) VD.pretty (eval e2 st) ID.pretty c;
        (match eval e1 st, eval e2 st with
        | `Int a, `Int b ->
          let ikind = Cilfacade.get_ikind @@ typeOf e1 in (* both operands have the same type (except for Shiftlt, Shiftrt)! *)
          let a', b' = inv_bin_int (a, b) ikind c op in
          if M.tracing then M.tracel "inv" "binop: %a, a': %a, b': %a\n" d_exp e ID.pretty a' ID.pretty b';
          let st' = inv_exp a' e1 st in
          let st'' = inv_exp b' e2 st' in
          st''
        (* | `Address a, `Address b -> ... *)
        | a1, a2 -> fallback ("binop: got abstract values that are not `Int: " ^ sprint VD.pretty a1 ^ " and " ^ sprint VD.pretty a2) st)
      | Lval x -> (* meet x with c *)
        let t = Cil.unrollType (typeOfLval x) in  (* unroll type to deal with TNamed *)
        let c' = match t with
          | TPtr _ -> `Address (AD.of_int (module ID) c)
          | TInt (ik, _)
          | TEnum ({ekind = ik; _}, _) -> `Int (ID.cast_to ik c )
          | _ -> `Int c
        in
        let oldv = eval (Lval x) st in
        let v = VD.meet oldv c' in
        if is_some_bot v then raise Deadcode
        else (
          if M.tracing then M.tracel "inv" "improve lval %a from %a to %a (c = %a, c' = %a)\n" d_lval x VD.pretty oldv VD.pretty v ID.pretty c VD.pretty c';
          set' x v st
        )
      | Const _ -> st (* nothing to do *)
      | CastE ((TInt (ik, _)) as t, e)
      | CastE ((TEnum ({ekind = ik; _ }, _)) as t, e) -> (* Can only meet the t part of an Lval in e with c (unless we meet with all overflow possibilities)! Since there is no good way to do this, we only continue if e has no values outside of t. *)
        (match eval e st with
        | `Int i ->
          if ID.leq i (ID.cast_to ik i) then
             match Cil.typeOf e with
              | TInt(ik_e, _)
              | TEnum ({ekind = ik_e; _ }, _) ->
                let c' = ID.cast_to ik_e c in
                if M.tracing then M.tracel "inv" "cast: %a from %a to %a: i = %a; cast c = %a to %a = %a\n" d_exp e d_ikind ik_e d_ikind ik ID.pretty i ID.pretty c d_ikind ik_e ID.pretty c';
                inv_exp c' e st
              | x -> fallback ("CastE: e did evaluate to `Int, but the type did not match" ^ sprint d_type t) st
          else
            fallback ("CastE: " ^ sprint d_plainexp e ^ " evaluates to " ^ sprint ID.pretty i ^ " which is bigger than the type it is cast to which is " ^ sprint d_type t) st
        | v -> fallback ("CastE: e did not evaluate to `Int, but " ^ sprint VD.pretty v) st)
      | e -> fallback (sprint d_plainexp e ^ " not implemented") st
    in
    if eval_bool exp st = Some (not tv) then raise Deadcode (* we already know that the branch is dead *)
    else
      let is_cmp = function
        | BinOp ((Lt | Gt | Le | Ge | Eq | Ne), _, _, t) -> true
        | _ -> false
      in
      let itv = (* int abstraction for tv *)
        if not tv || is_cmp exp then (* false is 0, but true can be anything that is not 0, except for comparisons which yield 1 *)
          let ik = Cilfacade.get_ikind (typeOf exp) in
          ID.of_bool ik tv (* this will give 1 for true which is only ok for comparisons *)
        else
          let ik = Cilfacade.get_ikind (typeOf exp) in
          ID.of_excl_list ik [BI.zero] (* Lvals, Casts, arithmetic operations etc. should work with true = non_zero *)
      in
      inv_exp itv exp st

  let set_savetop ?ctx ?lval_raw ?rval_raw ask (gs:glob_fun) st adr lval_t v : store =
    if M.tracing then M.tracel "set" "savetop %a %a %a\n" AD.pretty adr d_type lval_t VD.pretty v;
    match v with
    | `Top -> set ~ctx ask gs st adr lval_t (VD.top_value (AD.get_type adr)) ?lval_raw ?rval_raw
    | v -> set ~ctx ask gs st adr lval_t v ?lval_raw ?rval_raw


  (**************************************************************************
   * Simple defs for the transfer functions
   **************************************************************************)
  let assign ctx (lval:lval) (rval:exp):store  =
    let lval_t = Cil.typeOf rval in
    let char_array_hack () =
      let rec split_offset = function
        | Index(Const(CInt64(i, _, _)), NoOffset) -> (* ...[i] *)
          Index(zero, NoOffset), Some i (* all i point to StartOf(string) *)
        | NoOffset -> NoOffset, None
        | Index(exp, offs) ->
          let offs', r = split_offset offs in
          Index(exp, offs'), r
        | Field(fi, offs) ->
          let offs', r = split_offset offs in
          Field(fi, offs'), r
      in
      let last_index (lhost, offs) =
        match split_offset offs with
        | offs', Some i -> Some ((lhost, offs'), i)
        | _ -> None
      in
      match last_index lval, stripCasts rval with
      | Some (lv, i), Const(CChr c) when c<>'\000' -> (* "abc" <> "abc\000" in OCaml! *)
        let i = i64_to_int i in
        (* ignore @@ printf "%a[%i] = %c\n" d_lval lv i c; *)
        let s = try Hashtbl.find char_array lv with Not_found -> Bytes.empty in (* current string for lv or empty string *)
        if i >= Bytes.length s then ((* optimized b/c Out_of_memory *)
          let dst = Bytes.make (i+1) '\000' in
          Bytes.blit s 0 dst 0 (Bytes.length s); (* dst[0:len(s)] = s *)
          Bytes.set dst i c; (* set character i to c inplace *)
          Hashtbl.replace char_array lv dst
        ) else (
          Bytes.set s i c; (* set character i to c inplace *)
          Hashtbl.replace char_array lv s
        )
      (*BatHashtbl.modify_def "" lv (fun s -> Bytes.set s i c) char_array*)
      | _ -> ()
    in
    char_array_hack ();
    let is_list_init () =
      match lval, rval with
      | (Var a, Field (fi,NoOffset)), AddrOf((Var b, NoOffset))
        when !GU.global_initialization && a.vid = b.vid
             && fi.fcomp.cname = "list_head"
             && (fi.fname = "prev" || fi.fname = "next") -> Some a
      | _ -> None
    in
    match is_list_init () with
    | Some a when (get_bool "exp.list-type") ->
        set ~ctx:(Some ctx) ctx.ask ctx.global ctx.local (AD.singleton (Addr.from_var a)) lval_t (`List (ValueDomain.Lists.bot ()))
    | _ ->
      let rval_val = eval_rv ctx.ask ctx.global ctx.local rval in
      let lval_val = eval_lv ctx.ask ctx.global ctx.local lval in
      (* let sofa = AD.short 80 lval_val^" = "^VD.short 80 rval_val in *)
      (* M.debug @@ sprint ~width:80 @@ dprintf "%a = %a\n%s" d_plainlval lval d_plainexp rval sofa; *)
      let not_local xs =
        let not_local x =
          match Addr.to_var_may x with
          | [x] -> is_global ctx.ask x
          | _ -> x = Addr.UnknownPtr
        in
        AD.is_top xs || AD.exists not_local xs
      in
      (match rval_val, lval_val with
      | `Address adrs, lval
        when (not !GU.global_initialization) && get_bool "kernel" && not_local lval && not (AD.is_top adrs) ->
        let find_fps e xs = Addr.to_var_must e @ xs in
        let vars = AD.fold find_fps adrs [] in
        let funs = List.filter (fun x -> isFunctionType x.vtype) vars in
        List.iter (fun x -> ctx.spawn None x []) funs
      | _ -> ()
      );
      match lval with (* this section ensure global variables contain bottom values of the proper type before setting them  *)
      | (Var v, _) when AD.is_definite lval_val && v.vglob ->
        let current_val = eval_rv_keep_bot ctx.ask ctx.global ctx.local (Lval (Var v, NoOffset)) in
        (match current_val with
        | `Bot -> (* current value is VD `Bot *)
          (match Addr.to_var_offset (AD.choose lval_val) with
          | [(x,offs)] ->
            let t = v.vtype in
            let iv = VD.bot_value t in (* correct bottom value for top level variable *)
            let nv = VD.update_offset ctx.ask iv offs rval_val (Some  (Lval lval)) lval t in (* do desired update to value *)
            set_savetop ~ctx ctx.ask ctx.global ctx.local (AD.from_var v) lval_t nv (* set top-level variable to updated value *)
          | _ ->
            set_savetop ~ctx ctx.ask ctx.global ctx.local lval_val lval_t rval_val ~lval_raw:lval ~rval_raw:rval
          )
        | _ ->
          set_savetop ~ctx ctx.ask ctx.global ctx.local lval_val lval_t rval_val ~lval_raw:lval ~rval_raw:rval
        )
      | _ ->
        set_savetop ~ctx ctx.ask ctx.global ctx.local lval_val lval_t rval_val ~lval_raw:lval ~rval_raw:rval


  module Locmap = Deadcode.Locmap

  let dead_branches = function true -> Deadcode.dead_branches_then | false -> Deadcode.dead_branches_else

  let locmap_modify_def d k f h =
    if Locmap.mem h k then
      Locmap.replace h k (f (Locmap.find h k))
    else
      Locmap.add h k d

  let branch ctx (exp:exp) (tv:bool) : store =
    Locmap.replace Deadcode.dead_branches_cond !Tracing.next_loc exp;
    let valu = eval_rv ctx.ask ctx.global ctx.local exp in
    let refine () =
      let res = invariant ctx ctx.ask ctx.global ctx.local exp tv in
      if M.tracing then M.tracec "branch" "EqualSet result for expression %a is %a\n" d_exp exp Queries.Result.pretty (ctx.ask (Queries.EqualSet exp));
      if M.tracing then M.tracec "branch" "CondVars result for expression %a is %a\n" d_exp exp Queries.Result.pretty (ctx.ask (Queries.CondVars exp));
      if M.tracing then M.traceu "branch" "Invariant enforced!\n";
      match ctx.ask (Queries.CondVars exp) with
      | `ExprSet s when Queries.ES.cardinal s = 1 ->
        let e = Queries.ES.choose s in
        M.debug_each @@ "CondVars result for expression " ^ sprint d_exp exp ^ " is " ^ sprint d_exp e;
        invariant ctx ctx.ask ctx.global res e tv
      | _ -> res
    in
    if M.tracing then M.traceli "branch" ~subsys:["invariant"] "Evaluating branch for expression %a with value %a\n" d_exp exp VD.pretty valu;
    if M.tracing then M.tracel "branchosek" "Evaluating branch for expression %a with value %a\n" d_exp exp VD.pretty valu;
    (* First we want to see, if we can determine a dead branch: *)
    match valu with
    (* For a boolean value: *)
    | `Int value when (ID.is_bool value) ->
      if M.tracing then M.traceu "branch" "Expression %a evaluated to %a\n" d_exp exp ID.pretty value;
      (* to suppress pattern matching warnings: *)
      let fromJust x = match x with Some x -> x | None -> assert false in
      let v = fromJust (ID.to_bool value) in
      if !GU.in_verifying_stage && get_bool "dbg.print_dead_code" then begin
        if v=tv then
          Locmap.replace (dead_branches tv) !Tracing.next_loc false
        else
          locmap_modify_def true !Tracing.next_loc (fun x -> x) (dead_branches tv)
      end;
      (* Eliminate the dead branch and just propagate to the true branch *)
      if v = tv then refine () else begin
        if M.tracing then M.tracel "branchosek" "A The branch %B is dead!\n" tv;
        raise Deadcode
      end
    | `Bot ->
      if M.tracing then M.traceu "branch" "The branch %B is dead!\n" tv;
      if M.tracing then M.tracel "branchosek" "B The branch %B is dead!\n" tv;
      if !GU.in_verifying_stage && get_bool "dbg.print_dead_code" then begin
        locmap_modify_def true !Tracing.next_loc (fun x -> x) (dead_branches tv)
      end;
      raise Deadcode
    (* Otherwise we try to impose an invariant: *)
    | _ ->
      if !GU.in_verifying_stage then
        Locmap.replace (dead_branches tv) !Tracing.next_loc false;
      refine ()

  let body ctx f =
    (* First we create a variable-initvalue pair for each variable *)
    let init_var v = (AD.from_var v, v.vtype, VD.init_value v.vtype) in
    (* Apply it to all the locals and then assign them all *)
    let inits = List.map init_var f.slocals in
    set_many ~ctx ctx.ask ctx.global ctx.local inits

  let return ctx exp fundec: store =
    let st: store = ctx.local in
    match fundec.svar.vname with
    | "__goblint_dummy_init"
    | "StartupHook" ->
      if M.tracing then M.trace "init" "dummy init: %a\n" D.pretty st;
      publish_all ctx `Init;
      (* otherfun uses __goblint_dummy_init, where we can properly side effect global initialization *)
      (* TODO: move into sync `Init *)
      Priv.enter_multithreaded ctx.ask ctx.global ctx.sideg st
    | _ ->
      let locals = (fundec.sformals @ fundec.slocals) in
      let nst_part = rem_many_paritioning ctx.ask ctx.local locals in
      let nst: store = rem_many ctx.ask nst_part locals in
      match exp with
      | None -> nst
      | Some exp ->
        let t_override = match fundec.svar.vtype with
          | TFun(TVoid _, _, _, _) -> M.warn "Returning a value from a void function"; assert false
          | TFun(ret, _, _, _) -> ret
          | _ -> assert false
        in
        let rv = eval_rv ctx.ask ctx.global ctx.local exp in
        let nst: store =
          match ThreadId.get_current ctx.ask with
          | `Lifted tid when ThreadReturn.is_current ctx.ask -> { nst with cpa = CPA.add tid rv nst.cpa}
          | _ -> nst
        in
        set ~ctx:(Some ctx) ~t_override ctx.ask ctx.global nst (return_var ()) t_override rv
        (* lval_raw:None, and rval_raw:None is correct here *)

  let vdecl ctx (v:varinfo) =
    if not (Cil.isArrayType v.vtype) then
      ctx.local
    else
      let lval = eval_lv ctx.ask ctx.global ctx.local (Var v, NoOffset) in
      let current_value = eval_rv ctx.ask ctx.global ctx.local (Lval (Var v, NoOffset)) in
      let new_value = VD.update_array_lengths (eval_rv ctx.ask ctx.global ctx.local) current_value v.vtype in
      set ~ctx:(Some ctx) ctx.ask ctx.global ctx.local lval v.vtype new_value

  (**************************************************************************
   * Function calls
   **************************************************************************)
  let invalidate ?ctx ask (gs:glob_fun) (st:store) (exps: exp list): store =
    if M.tracing && exps <> [] then M.tracel "invalidate" "Will invalidate expressions [%a]\n" (d_list ", " d_plainexp) exps;
    M.warn_each ("Invalidating expressions: " ^ sprint (d_list ", " d_plainexp) exps);
    (* To invalidate a single address, we create a pair with its corresponding
     * top value. *)
    let invalidate_address st a =
      let t = AD.get_type a in
      let v = get ask gs st a None in (* None here is ok, just causes us to be a bit less precise *)
      let nv =  VD.invalidate_value ask t v in
      (a, t, nv)
    in
    (* We define the function that invalidates all the values that an address
     * expression e may point to *)
    let invalidate_exp e =
      match eval_rv ask gs st e with
      (*a null pointer is invalid by nature*)
      | `Address a when AD.is_null a -> []
      | `Address a when not (AD.is_top a) ->
        List.map (invalidate_address st) (reachable_vars ask [a] gs st)
      | `Int _ -> []
      | _ -> M.warn_each ("Failed to invalidate unknown address: " ^ sprint d_exp e); []
    in
    (* We concatMap the previous function on the list of expressions. *)
    let invalids = List.concat (List.map invalidate_exp exps) in
    let is_fav_addr x =
      List.exists BaseUtil.is_precious_glob (AD.to_var_may x)
    in
    let invalids' = List.filter (fun (x,_,_) -> not (is_fav_addr x)) invalids in
    if M.tracing && exps <> [] then (
      let addrs = List.map (Tuple3.first) invalids' in
      let vs = List.map (Tuple3.third) invalids' in
      M.tracel "invalidate" "Setting addresses [%a] to values [%a]\n" (d_list ", " AD.pretty) addrs (d_list ", " VD.pretty) vs
    );
    set_many ?ctx ask gs st invalids'

  (* Variation of the above for yet another purpose, uhm, code reuse? *)
  let collect_funargs ask (gs:glob_fun) (st:store) (exps: exp list) =
    let do_exp e =
      match eval_rv ask gs st e with
      | `Address a when AD.equal a AD.null_ptr -> []
      | `Address a when not (AD.is_top a) ->
        let rble = reachable_vars ask [a] gs st in
        if M.tracing then
          M.trace "collect_funargs" "%a = %a\n" AD.pretty a (d_list ", " AD.pretty) rble;
        rble
      | _-> []
    in
    List.concat (List.map do_exp exps)


  let make_entry ?(thread=false) (ctx:(D.t, G.t, C.t) Analyses.ctx) fn args: D.t =
    let st: store = ctx.local in
    (* Evaluate the arguments. *)
    let vals = List.map (eval_rv ctx.ask ctx.global st) args in
    (* generate the entry states *)
    let fundec = Cilfacade.getdec fn in
    (* If we need the globals, add them *)
    (* TODO: make this is_private PrivParam dependent? PerMutexOplusPriv should keep *)
    let st' =
      if thread then (
        (* TODO: HACK: Simulate enter_multithreaded for first entering thread to publish global inits before analyzing thread.
           Otherwise thread is analyzed with no global inits, reading globals gives bot, which turns into top, which might get published...
           sync `Thread doesn't help us here, it's not specific to entering multithreaded mode.
           EnterMultithreaded events only execute after threadenter and threadspawn. *)
        if not (ThreadFlag.is_multi ctx.ask) then
          ignore (Priv.enter_multithreaded ctx.ask ctx.global ctx.sideg st);
        Priv.threadenter ctx.ask st
      ) else
        let globals = CPA.filter (fun k v -> V.is_global k) st.cpa in
        (* let new_cpa = if !GU.earlyglobs || ThreadFlag.is_multi ctx.ask then CPA.filter (fun k v -> is_private ctx.ask ctx.local k) globals else globals in *)
        let new_cpa = globals in
        {st with cpa = new_cpa}
    in
    (* Assign parameters to arguments *)
<<<<<<< HEAD
    let pa = Goblintutil.zip fundec.sformals vals in
=======
    let pa = GU.zip fundec.sformals vals in
>>>>>>> 55b306c6
    let new_cpa = CPA.add_list pa st'.cpa in
    (* List of reachable variables *)
    let reachable = List.concat (List.map AD.to_var_may (reachable_vars ctx.ask (get_ptrs vals) ctx.global st)) in
    let reachable = List.filter (fun v -> CPA.mem v st.cpa) reachable in
    let new_cpa = CPA.add_list_fun reachable (fun v -> CPA.find v st.cpa) new_cpa in
    {st' with cpa = new_cpa}

  let enter ctx lval fn args : (D.t * D.t) list =
    [ctx.local, make_entry ctx fn args]



  let forkfun (ctx:(D.t, G.t, C.t) Analyses.ctx) (lv: lval option) (f: varinfo) (args: exp list) : (lval option * varinfo * exp list) list =
    let create_thread lval arg v =
      try
        (* try to get function declaration *)
        let fd = Cilfacade.getdec v in
        let args =
          match arg with
          | Some x -> [x]
          | None -> List.map (fun x -> MyCFG.unknown_exp) fd.sformals
        in
        Some (lval, v, args)
      with Not_found ->
        if LF.use_special f.vname then None (* we handle this function *)
        else if isFunctionType v.vtype then (
          M.warn_each ("Creating a thread from unknown function " ^ v.vname);
          Some (lval, v, args)
        ) else (
          M.warn_each ("Not creating a thread from " ^ v.vname ^ " because its type is " ^ sprint d_type v.vtype);
          None
        )
    in
    match LF.classify f.vname args with
    (* handling thread creations *)
    | `ThreadCreate (id,start,ptc_arg) -> begin
        (* extra sync so that we do not analyze new threads with bottom global invariant *)
        publish_all ctx `Thread;
        (* Collect the threads. *)
        let start_addr = eval_tv ctx.ask ctx.global ctx.local start in
        List.filter_map (create_thread (Some (Mem id, NoOffset)) (Some ptc_arg)) (AD.to_var_may start_addr)
      end
    | `Unknown "free" -> []
    | `Unknown _ when get_bool "sem.unknown_function.spawn" -> begin
        let args =
          match LF.get_invalidate_action f.vname with
          | Some fnc -> fnc `Write  args (* why do we only spawn arguments that are written?? *)
          | None -> args
        in
        let flist = collect_funargs ctx.ask ctx.global ctx.local args in
        let addrs = List.concat (List.map AD.to_var_may flist) in
        if addrs <> [] then M.warn_each ("Spawning functions from unknown function: " ^ sprint (d_list ", " d_varinfo) addrs);
        List.filter_map (create_thread None None) addrs
      end
    | _ ->  []

  let assert_fn ctx e should_warn change =
    
    let check_assert e st =
      match eval_rv ctx.ask ctx.global st e with
      | `Int v when ID.is_bool v ->
        begin match ID.to_bool v with
          | Some false ->  `False
          | Some true  ->  `True
          | _ -> `Top
        end
      | `Bot -> `Bot
      | _ -> `Top
    in
    let expr = sprint d_exp e in
    let warn ?annot msg = if should_warn then
        if get_bool "dbg.regression" then ( (* This only prints unexpected results (with the difference) as indicated by the comment behind the assert (same as used by the regression test script). *)
          let loc = !M.current_loc in
          let line = List.at (List.of_enum @@ File.lines_of loc.file) (loc.line-1) in
          let open Str in
          let expected = if string_match (regexp ".+//.*\\(FAIL\\|UNKNOWN\\).*") line 0 then Some (matched_group 1 line) else None in
          if expected <> annot then (
            let result = if annot = None && (expected = Some ("NOWARN") || (expected = Some ("UNKNOWN") && not (String.exists line "UNKNOWN!"))) then "improved" else "failed" in
            (* Expressions with logical connectives like a && b are calculated in temporary variables by CIL. Instead of the original expression, we then see something like tmp___0. So we replace expr in msg by the original source if this is the case. *)
            let assert_expr = if string_match (regexp ".*assert(\\(.+\\));.*") line 0 then matched_group 1 line else expr in
            let msg = if expr <> assert_expr then String.nreplace msg expr assert_expr else msg in
            M.warn_each ~ctx:ctx.control_context (msg ^ " Expected: " ^ (expected |? "SUCCESS") ^ " -> " ^ result)
          )
        ) else
          M.warn_each ~ctx:ctx.control_context msg
    in
    let meet_results a b = 
        match (a, b) with
        | (a, `Bot) -> `Bot
        | (`Bot, b) -> `Bot
        | (a, `Top) -> a
        | (`Top, b) -> b
        | (`True, `False) -> `Bot
        | (`False, `True) -> `Bot
        | (a, b) ->  a
    in
    let base_result = check_assert e ctx.local in
    let result = 
      if should_warn then
        let other_analsyis_result = 
          match ctx.ask (Q.Assert e) with
          | `AssertionResult ar -> 
            let simplified = match ar with            
            | `Lifted b -> 
              if b then 
                `True 
              else 
                `False
            | `Top -> `Top
            | `Bot -> `Bot in
            simplified
          | _ -> `Top
        in
        meet_results base_result other_analsyis_result 
      else
        base_result
    in 
    match result with
    | `False ->
      warn ~annot:"FAIL" ("{red}Assertion \"" ^ expr ^ "\" will fail.");
      if change then raise Analyses.Deadcode else ctx.local
    | `True ->
      warn ("{green}Assertion \"" ^ expr ^ "\" will succeed");
      ctx.local
    | `Bot ->
      M.warn_each ~ctx:ctx.control_context ("{red}Assertion \"" ^ expr ^ "\" produces a bottom. What does that mean? (currently uninitialized arrays' content is bottom)");
      ctx.local
    | `Top ->
      warn ~annot:"UNKNOWN" ("{yellow}Assertion \"" ^ expr ^ "\" is unknown.");
      (* make the state meet the assertion in the rest of the code *)
      if not change then ctx.local else begin
        let newst = invariant ctx ctx.ask ctx.global ctx.local e true in
        (* if check_assert e newst <> `True then
            M.warn_each ("Invariant \"" ^ expr ^ "\" does not stick."); *)
        newst
      end

  let special ctx (lv:lval option) (f: varinfo) (args: exp list) =
    (*    let heap_var = heap_var !Tracing.current_loc in*)
    let forks = forkfun ctx lv f args in
    if M.tracing then if not (List.is_empty forks) then M.tracel "spawn" "Base.special %s: spawning functions %a\n" f.vname (d_list "," d_varinfo) (List.map BatTuple.Tuple3.second forks);
    List.iter (BatTuple.Tuple3.uncurry ctx.spawn) forks;
    let st: store = ctx.local in
    let gs = ctx.global in
    match LF.classify f.vname args with
    | `Unknown "F59" (* strcpy *)
    | `Unknown "F60" (* strncpy *)
    | `Unknown "F63" (* memcpy *)
      ->
      begin match args with
        | [dst; src]
        | [dst; src; _] ->
          (* let dst_val = eval_rv ctx.ask ctx.global ctx.local dst in *)
          (* let src_val = eval_rv ctx.ask ctx.global ctx.local src in *)
          (* begin match dst_val with *)
          (* | `Address ls -> set_savetop ctx.ask ctx.global ctx.local ls src_val *)
          (* | _ -> ignore @@ Pretty.printf "strcpy: dst %a may point to anything!\n" d_exp dst; *)
          (*     ctx.local *)
          (* end *)
          let rec get_lval exp = match stripCasts exp with
            | Lval x | AddrOf x | StartOf x -> x
            | BinOp (PlusPI, e, i, _)
            | BinOp (MinusPI, e, i, _) -> get_lval e
            | x ->
              ignore @@ Pretty.printf "strcpy: dst is %a!\n" d_plainexp dst;
              failwith "strcpy: expecting first argument to be a pointer!"
          in
          assign ctx (get_lval dst) src
        | _ -> M.bailwith "strcpy arguments are strange/complicated."
      end
    | `Unknown "F1" ->
      begin match args with
        | [dst; data; len] -> (* memset: write char to dst len times *)
          let dst_lval = mkMem ~addr:dst ~off:NoOffset in
          assign ctx dst_lval data (* this is only ok because we use ArrayDomain.Trivial per default, i.e., there's no difference between the first element or the whole array *)
        | _ -> M.bailwith "memset arguments are strange/complicated."
      end
    | `Unknown "list_add" when (get_bool "exp.list-type") ->
      begin match args with
        | [ AddrOf (Var elm,next);(AddrOf (Var lst,NoOffset))] ->
          begin
            let ladr = AD.singleton (Addr.from_var lst) in
            match get ctx.ask ctx.global ctx.local ladr  None with
            | `List ld ->
              let eadr = AD.singleton (Addr.from_var elm) in
              let eitemadr = AD.singleton (Addr.from_var_offset (elm, convert_offset ctx.ask ctx.global ctx.local next)) in
              let new_list = `List (ValueDomain.Lists.add eadr ld) in
              let s1 = set ~ctx:(Some ctx) ctx.ask ctx.global ctx.local ladr lst.vtype new_list in
              let s2 = set ~ctx:(Some ctx) ctx.ask ctx.global s1 eitemadr (AD.get_type eitemadr) (`Address (AD.singleton (Addr.from_var lst))) in
              s2
            | _ -> set ~ctx:(Some ctx) ctx.ask ctx.global ctx.local ladr lst.vtype `Top
          end
        | _ -> M.bailwith "List function arguments are strange/complicated."
      end
    | `Unknown "list_del" when (get_bool "exp.list-type") ->
      begin match args with
        | [ AddrOf (Var elm,next) ] ->
          begin
            let eadr = AD.singleton (Addr.from_var elm) in
            let lptr = AD.singleton (Addr.from_var_offset (elm, convert_offset ctx.ask ctx.global ctx.local next)) in
            let lprt_val = get ctx.ask ctx.global ctx.local lptr None in
            let lst_poison = `Address (AD.singleton (Addr.from_var ListDomain.list_poison)) in
            let s1 = set ~ctx:(Some ctx) ctx.ask ctx.global ctx.local lptr (AD.get_type lptr) (VD.join lprt_val lst_poison) in
            match get ctx.ask ctx.global ctx.local lptr None with
            | `Address ladr -> begin
                match get ctx.ask ctx.global ctx.local ladr None with
                | `List ld ->
                  let del_ls = ValueDomain.Lists.del eadr ld in
                  let s2 = set ~ctx:(Some ctx) ctx.ask ctx.global s1 ladr (AD.get_type ladr) (`List del_ls) in
                  s2
                | _ -> s1
              end
            | _ -> s1
          end
        | _ -> M.bailwith "List function arguments are strange/complicated."
      end
    | `Unknown "__builtin" ->
      begin match args with
        | Const (CStr "invariant") :: args when List.length args > 0 ->
          List.fold_left (fun d e -> invariant ctx ctx.ask ctx.global d e true) ctx.local args
        | _ -> failwith "Unknown __builtin."
      end
    | `Unknown "exit" ->  raise Deadcode
    | `Unknown "abort" -> raise Deadcode
    | `Unknown "__builtin_unreachable" when get_bool "sem.builtin_unreachable.dead_code" -> raise Deadcode (* https://github.com/sosy-lab/sv-benchmarks/issues/1296 *)
    | `Unknown "pthread_exit" ->
      begin match args with
        | [exp] ->
          begin match ThreadId.get_current ctx.ask with
            | `Lifted tid ->
              let rv = eval_rv ctx.ask ctx.global ctx.local exp in
              let nst = {st with cpa=CPA.add tid rv st.cpa} in
              (* TODO: emit thread return event so other analyses are aware? *)
              publish_all {ctx with local=nst} `Return (* like normal return *)
            | _ -> ()
          end;
          raise Deadcode
        | _ -> failwith "Unknown pthread_exit."
      end
    | `Unknown "__builtin_expect" ->
      begin match lv with
        | Some v -> assign ctx v (List.hd args)
        | None -> ctx.local (* just calling __builtin_expect(...) without assigning is a nop, since the arguments are CIl exp and therefore have no side-effects *)
      end
    | `Unknown "spinlock_check" ->
      begin match lv with
        | Some x -> assign ctx x (List.hd args)
        | None -> ctx.local
      end
    (* handling thread creations *)
    | `ThreadCreate _ ->
      ctx.local (* actual results joined via threadspawn *)
    (* handling thread joins... sort of *)
    | `ThreadJoin (id,ret_var) ->
      begin match (eval_rv ctx.ask gs st ret_var) with
        | `Int n when GU.opt_predicate (BI.equal BI.zero) (ID.to_int n) -> st
        | `Address ret_a ->
          begin match eval_rv ctx.ask gs st id with
            | `Address a ->
              (* TODO: is this type right? *)
              set ~ctx:(Some ctx) ctx.ask gs st ret_a (Cil.typeOf ret_var) (get ctx.ask gs st a None)
            | _      -> invalidate ~ctx ctx.ask gs st [ret_var]
          end
        | _      -> invalidate ~ctx ctx.ask gs st [ret_var]
      end
    | `Malloc size -> begin
        match lv with
        | Some lv ->
          let heap_var =
            if (get_bool "exp.malloc.fail")
            then AD.join (AD.from_var (heap_var ctx)) AD.null_ptr
            else AD.from_var (heap_var ctx)
          in
          (* ignore @@ printf "malloc will allocate %a bytes\n" ID.pretty (eval_int ctx.ask gs st size); *)
          set_many ~ctx ctx.ask gs st [(heap_var, TVoid [], `Blob (VD.bot (), eval_int ctx.ask gs st size, true));
                                  (eval_lv ctx.ask gs st lv, (Cil.typeOfLval lv), `Address heap_var)]
        | _ -> st
      end
    | `Calloc (n, size) ->
      begin match lv with
        | Some lv -> (* array length is set to one, as num*size is done when turning into `Calloc *)
          let heap_var = heap_var ctx in
          let add_null addr =
            if get_bool "exp.malloc.fail"
            then AD.join addr AD.null_ptr (* calloc can fail and return NULL *)
            else addr in
          (* the memory that was allocated by calloc is set to bottom, but we keep track that it originated from calloc, so when bottom is read from memory allocated by calloc it is turned to zero *)
          set_many ~ctx ctx.ask gs st [(add_null (AD.from_var heap_var), TVoid [], `Array (CArrays.make (IdxDom.of_int (Cilfacade.ptrdiff_ikind ()) BI.one) (`Blob (VD.bot (), eval_int ctx.ask gs st size, false))));
                                  (eval_lv ctx.ask gs st lv, (Cil.typeOfLval lv), `Address (add_null (AD.from_var_offset (heap_var, `Index (IdxDom.of_int  (Cilfacade.ptrdiff_ikind ()) BI.zero, `NoOffset)))))]
        | _ -> st
      end
    | `Unknown "__goblint_unknown" ->
      begin match args with
        | [Lval lv] | [CastE (_,AddrOf lv)] ->
          let st = set ~ctx:(Some ctx) ctx.ask ctx.global ctx.local (eval_lv ctx.ask ctx.global st lv) (Cil.typeOfLval lv)  `Top in
          st
        | _ ->
          M.bailwith "Function __goblint_unknown expected one address-of argument."
      end
    (* Handling the assertions *)
    | `Unknown "__assert_rtn" -> raise Deadcode (* gcc's built-in assert *)
    | `Unknown "__goblint_check" -> assert_fn ctx (List.hd args) true false
    | `Unknown "__goblint_commit" -> assert_fn ctx (List.hd args) false true
    | `Unknown "__goblint_assert" -> assert_fn ctx (List.hd args) true true
    | `Assert e -> assert_fn ctx e (get_bool "dbg.debug") (not (get_bool "dbg.debug"))
    | _ -> begin
        let st =
          match LF.get_invalidate_action f.vname with
          | Some fnc -> invalidate ~ctx ctx.ask gs st (fnc `Write  args)
          | None -> (
              (if f.vid <> dummyFunDec.svar.vid  && not (LF.use_special f.vname) then M.warn_each ("Function definition missing for " ^ f.vname));
              (if f.vid = dummyFunDec.svar.vid then M.warn_each ("Unknown function ptr called"));
              let addrs =
                if get_bool "sem.unknown_function.invalidate.globals" then (
                  M.warn_each "INVALIDATING ALL GLOBALS!";
                  foldGlobals !Cilfacade.current_file (fun acc global ->
                      match global with
                      | GVar (vi, _, _) when not (is_static vi) ->
                        mkAddrOf (Var vi, NoOffset) :: acc
                        (* TODO: what about GVarDecl? *)
                      | _ -> acc
                    ) args
                )
                else
                  args
              in
              (* TODO: what about escaped local variables? *)
              (* invalidate arguments and non-static globals for unknown functions *)
              let st = invalidate ~ctx ctx.ask gs st addrs in
              (*
               *  TODO: invalidate vars reachable via args
               *  publish globals
               *  if single-threaded: *call f*, privatize globals
               *  else: spawn f
               *)
              st
            )
        in
        (* invalidate lhs in case of assign *)
        let st = match lv with
          | None -> st
          | Some x ->
            if M.tracing then M.tracel "invalidate" "Invalidating lhs %a for unknown function call %s\n" d_plainlval x f.vname;
            invalidate ~ctx ctx.ask gs st [mkAddrOrStartOf x]
        in
        (* apply all registered abstract effects from other analysis on the base value domain *)
        LF.effects_for f.vname args
        |> List.map (fun sets ->
            List.fold_left (fun acc (lv, x) ->
                set ~ctx:(Some ctx) ctx.ask ctx.global acc (eval_lv ctx.ask ctx.global acc lv) (Cil.typeOfLval lv) x
              ) st sets
          )
        |> BatList.fold_left D.meet st

        (* List.map (fun f -> f (fun lv -> (fun x -> set ~ctx:(Some ctx) ctx.ask ctx.global st (eval_lv ctx.ask ctx.global st lv) (Cil.typeOfLval lv) x))) (LF.effects_for f.vname args) |> BatList.fold_left D.meet st *)
      end

  let combine ctx (lval: lval option) fexp (f: varinfo) (args: exp list) fc (after: D.t) : D.t =
    let combine_one (st: D.t) (fun_st: D.t) =
      if M.tracing then M.tracel "combine" "%a\n%a\n" CPA.pretty st.cpa CPA.pretty fun_st.cpa;
      (* This function does miscellaneous things, but the main task was to give the
       * handle to the global state to the state return from the function, but now
       * the function tries to add all the context variables back to the callee.
       * Note that, the function return above has to remove all the local
       * variables of the called function from cpa_s. *)
      let add_globals (st: store) (fun_st: store) =
        (* Remove the return value as this is dealt with separately. *)
        let cpa_noreturn = CPA.remove (return_varinfo ()) fun_st.cpa in
        let cpa_local = CPA.filter (fun x _ -> not (is_global ctx.ask x)) st.cpa in
        let cpa' = CPA.fold CPA.add cpa_noreturn cpa_local in (* add cpa_noreturn to cpa_local *)
        { fun_st with cpa = cpa' }
      in
      let return_var = return_var () in
      let return_val =
        if CPA.mem (return_varinfo ()) fun_st.cpa
        then get ctx.ask ctx.global fun_st return_var None
        else VD.top ()
      in
      let st = add_globals st fun_st in
      match lval with
      | None      -> st
      | Some lval -> set_savetop ~ctx ctx.ask ctx.global st (eval_lv ctx.ask ctx.global st lval) (Cil.typeOfLval lval) return_val
    in
    combine_one ctx.local after

  let call_descr f (st: store) =
    let short_fun x =
      match x.vtype, CPA.find x st.cpa with
      | TPtr (t, attr), `Address a
        when (not (AD.is_top a))
          && List.length (AD.to_var_may a) = 1
          && not (VD.is_immediate_type t)
        ->
        let cv = List.hd (AD.to_var_may a) in
        "ref " ^ VD.short 26 (CPA.find cv st.cpa)
      | _, v -> VD.short 30 v
    in
    let args_short = List.map short_fun f.sformals in
    Printable.get_short_list (GU.demangle f.svar.vname ^ "(") ")" 80 args_short

  let threadenter ctx (lval: lval option) (f: varinfo) (args: exp list): D.t list =
    try
      [make_entry ~thread:true ctx f args]
    with Not_found ->
      (* Unknown functions *)
      [ctx.local]

  let threadspawn ctx (lval: lval option) (f: varinfo) (args: exp list) fctx: D.t =
    begin match lval with
      | Some lval ->
        begin match ThreadId.get_current fctx.ask with
          | `Lifted tid ->
            (* Cannot set here, because ctx isn't in multithreaded mode and set wouldn't side-effect if lval is global. *)
            ctx.emit (Events.AssignSpawnedThread (lval, tid))
          | _ -> ()
        end
      | None -> ()
    end;
    (* D.join ctx.local @@ *)
    ctx.local

  let event ctx e octx =
    let st: store = ctx.local in
    match e with
    | Events.Lock addr when ThreadFlag.is_multi ctx.ask -> (* TODO: is this condition sound? *)
      if M.tracing then M.tracel "priv" "LOCK EVENT %a\n" LockDomain.Addr.pretty addr;
      Priv.lock octx.ask octx.global st addr
    | Events.Unlock addr when ThreadFlag.is_multi ctx.ask -> (* TODO: is this condition sound? *)
      Priv.unlock octx.ask octx.global octx.sideg st addr
    | Events.Escape escaped ->
      Priv.escape octx.ask octx.global octx.sideg st escaped
    | Events.EnterMultiThreaded ->
      Priv.enter_multithreaded octx.ask octx.global octx.sideg st
    | Events.AssignSpawnedThread (lval, tid) ->
      (* TODO: is this type right? *)
      set ~ctx:(Some ctx) ctx.ask ctx.global ctx.local (eval_lv ctx.ask ctx.global ctx.local lval) (Cil.typeOfLval lval) (`Address (AD.from_var tid))
    | _ ->
      ctx.local
end

module type MainSpec = sig
  include MCPSpec
  include BaseDomain.ExpEvaluator
  val return_lval: unit -> Cil.lval
  val return_varinfo: unit -> Cil.varinfo
  type extra = (varinfo * Offs.t * bool) list
  val context_cpa: D.t -> BaseDomain.CPA.t
end

let main_module: (module MainSpec) Lazy.t =
  lazy (
    let module Priv = (val BasePriv.get_priv ()) in
    let module Main =
    struct
      (* Only way to locally define a recursive module. *)
      module rec Main:MainSpec with type t = BaseComponents (Priv.D).t = MainFunctor (Priv) (Main)
      include Main
    end
    in
    (module Main)
  )

let get_main (): (module MainSpec) =
  Lazy.force main_module

let after_config () =
  let module Main = (val get_main ()) in
  (* add ~dep:["expRelation"] after modifying test cases accordingly *)
  MCP.register_analysis ~dep:["mallocWrapper"] (module Main : MCPSpec)

let _ =
  AfterConfig.register after_config<|MERGE_RESOLUTION|>--- conflicted
+++ resolved
@@ -1807,11 +1807,7 @@
         {st with cpa = new_cpa}
     in
     (* Assign parameters to arguments *)
-<<<<<<< HEAD
-    let pa = Goblintutil.zip fundec.sformals vals in
-=======
     let pa = GU.zip fundec.sformals vals in
->>>>>>> 55b306c6
     let new_cpa = CPA.add_list pa st'.cpa in
     (* List of reachable variables *)
     let reachable = List.concat (List.map AD.to_var_may (reachable_vars ctx.ask (get_ptrs vals) ctx.global st)) in
