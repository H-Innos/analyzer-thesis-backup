(** Value analysis + multi-threadedness analysis.  *)

open Prelude.Ana
open Analyses
open GobConfig
module A = Analyses
module H = Hashtbl
module Q = Queries

module GU = Goblintutil
module ID = ValueDomain.ID
module IdxDom = ValueDomain.IndexDomain
module IntSet = SetDomain.Make (IntDomain.Integers)
module AD = ValueDomain.AD
module Addr = ValueDomain.Addr
module Offs = ValueDomain.Offs
module LF = LibraryFunctions
module CArrays = ValueDomain.CArrays

let is_mutex_type (t: typ): bool = match t with
  | TNamed (info, attr) -> info.tname = "pthread_mutex_t" || info.tname = "spinlock_t"
  | TInt (IInt, attr) -> hasAttribute "mutex" attr
  | _ -> false

let is_immediate_type t = is_mutex_type t || isFunctionType t

let is_global (a: Q.ask) (v: varinfo): bool =
  v.vglob || match a (Q.MayEscape v) with `Bool tv -> tv | _ -> false

let is_static (v:varinfo): bool = v.vstorage == Static

let precious_globs = ref []
let is_precious_glob v = List.exists (fun x -> v.vname = Json.string x) !precious_globs

let privatization = ref false
let is_private (a: Q.ask) (_,_) (v: varinfo): bool =
  !privatization &&
  (not (ThreadFlag.is_multi_ask a) && is_precious_glob v ||
   match a (Q.IsPublic v) with `Bool tv -> not tv | _ ->
   if M.tracing then M.tracel "osek" "isPrivate yields top(!!!!)";
   false)

module MainFunctor(RVEval:BaseDomain.ExpEvaluator) =
struct
  include Analyses.DefaultSpec

  exception Top

  module VD     = BaseDomain.VD
  module CPA    = BaseDomain.CPA
  module Dep    = BaseDomain.PartDeps

  module Dom    = BaseDomain.DomFunctor(RVEval)

  module G      = BaseDomain.VD
  module D      = Dom
  module C      = Dom
  module V      = Basetype.Variables


  let name () = "base"
  let startstate v = CPA.bot (), Dep.bot ()
  let exitstate  v = CPA.bot (), Dep.bot ()


  let morphstate v (cpa,dep) = cpa, dep

  type cpa = CPA.t
  type extra = (varinfo * Offs.t * bool) list
  type store = D.t
  type value = VD.t
  type address = AD.t
  type glob_fun  = V.t -> G.t
  type glob_diff = (V.t * G.t) list

  (**************************************************************************
   * Helpers
   **************************************************************************)

  (* hack for char a[] = {"foo"} or {'f','o','o', '\000'} *)
  let char_array : (lval, bytes) Hashtbl.t = Hashtbl.create 500

  let hash    (x,_)             = Hashtbl.hash x
  let equal   (x1,_) (y1,_) = CPA.equal x1 y1
  let leq     (x1,_) (y1,_) = CPA.leq   x1 y1
  let compare (x1,_) (y1,_) = CPA.compare x1 y1


  (**************************************************************************
   * Initializing my variables
   **************************************************************************)

  let return_varstore = ref dummyFunDec.svar
  let return_varinfo () = !return_varstore
  let return_var () = AD.from_var (return_varinfo ())
  let return_lval (): lval = (Var (return_varinfo ()), NoOffset)

  let heap_var ctx =
    let info = match (ctx.ask Q.HeapVar) with
      | `Varinfo (`Lifted vinfo) -> vinfo
      | _ -> failwith("Ran without a malloc analysis.") in
    info


  let tasks_var_ref = ref dummyFunDec.svar
  let tasks_var () = !tasks_var_ref

  let init () =
    privatization := get_bool "exp.privatization";
    precious_globs := get_list "exp.precious_globs";
    return_varstore := Goblintutil.create_var @@ makeVarinfo false "RETURN" voidType;
    tasks_var_ref := Goblintutil.create_var (makeGlobalVar "__GOBLINT_ARINC_TASKS" voidPtrType)

  (**************************************************************************
   * Abstract evaluation functions
   **************************************************************************)

  let iDtoIdx n =
    match ID.to_int n with
    | None -> IdxDom.top ()
    | Some n -> IdxDom.of_int n

  let unop_ID = function
    | Neg  -> ID.neg
    | BNot -> ID.bitnot
    | LNot -> ID.lognot

  (* Evaluating Cil's unary operators. *)
  let evalunop op typ = function
    | `Int v1 -> `Int (ID.cast_to (Cilfacade.get_ikind typ) (unop_ID op v1))
    | `Bot -> `Bot
    | _ -> VD.top ()

  let binop_ID = function
    | PlusA -> ID.add
    | MinusA -> ID.sub
    | Mult -> ID.mul
    | Div -> ID.div
    | Mod -> ID.rem
    | Lt -> ID.lt
    | Gt -> ID.gt
    | Le -> ID.le
    | Ge -> ID.ge
    | Eq -> ID.eq
    | Ne -> ID.ne
    | BAnd -> ID.bitand
    | BOr -> ID.bitor
    | BXor -> ID.bitxor
    | Shiftlt -> ID.shift_left
    | Shiftrt -> ID.shift_right
    | LAnd -> ID.logand
    | LOr -> ID.logor
    | _ -> (fun x y -> (ID.top ()))

  (* Evaluate binop for two abstract values: *)
  let evalbinop (op: binop) (t1:typ) (a1:value) (t2:typ) (a2:value) (t_ret: typ): value =
    if M.tracing then M.tracel "eval" "evalbinop %a %a %a\n" d_binop op VD.pretty a1 VD.pretty a2;
    (* We define a conversion function for the easy cases when we can just use
     * the integer domain operations. *)
    let bool_top () = ID.(join (of_int 0L) (of_int 1L)) in
    (* An auxiliary function for ptr arithmetic on array values. *)
    let addToAddr n (addr:Addr.t) =
      let typeOffsetOpt o t =
        try
          Some (typeOffset t o)
        with Errormsg.Error ->
          None
      in
      (* adds n to the last offset *)
      let rec addToOffset n (t:typ option) = function
        | `Index (i, `NoOffset) ->
          (* If we have arrived at the last Offset and it is an Index, we add our integer to it *)
          `Index(IdxDom.add i (iDtoIdx n), `NoOffset)
        | `Field (f, `NoOffset) ->
          (* If we have arrived at the last Offset and it is a Field,
           * then check if we're subtracting exactly its offsetof.
           * If so, n cancels out f exactly.
           * This is to better handle container_of hacks. *)
          let n_offset = iDtoIdx n in
          begin match t with
            | Some t ->
              let (f_offset_bits, _) = bitsOffset t (Field (f, NoOffset)) in
              let f_offset = IdxDom.of_int (Int64.of_int (f_offset_bits / 8)) in
              begin match IdxDom.(to_bool (eq f_offset (neg n_offset))) with
                | Some true -> `NoOffset
                | _ -> `Field (f, `Index (n_offset, `NoOffset))
              end
            | None -> `Field (f, `Index (n_offset, `NoOffset))
          end
        | `Index (i, o) ->
          let t' = BatOption.bind t (typeOffsetOpt (Index (integer 0, NoOffset))) in (* actual index value doesn't matter for typeOffset *)
          `Index(i, addToOffset n t' o)
        | `Field (f, o) ->
          let t' = BatOption.bind t (typeOffsetOpt (Field (f, NoOffset))) in
          `Field(f, addToOffset n t' o)
        | `NoOffset -> `Index(iDtoIdx n, `NoOffset)
      in
      let default = function
        | Addr.NullPtr when ID.to_int n = Some 0L -> Addr.NullPtr
        | Addr.SafePtr | Addr.NullPtr when get_bool "exp.ptr-arith-safe" -> Addr.SafePtr
        | _ -> Addr.UnknownPtr
      in
      match Addr.to_var_offset addr with
      | [x, o] -> Addr.from_var_offset (x, addToOffset n (Some x.vtype) o)
      | _ -> default addr
    in
    (* The main function! *)
    match a1,a2 with
    (* For the integer values, we apply the domain operator *)
    | `Int v1, `Int v2 -> `Int (ID.cast_to (Cilfacade.get_ikind t_ret) (binop_ID op v1 v2))
    (* For address +/- value, we try to do some elementary ptr arithmetic *)
    | `Address p, `Int n
    | `Int n, `Address p when op=Eq || op=Ne ->
      `Int (match ID.to_bool n, AD.to_bool p with
          | Some a, Some b -> ID.of_bool (op=Eq && a=b || op=Ne && a<>b)
          | _ -> bool_top ())
    | `Address p, `Int n  -> begin
        match op with
        (* For array indexing e[i] and pointer addition e + i we have: *)
        | IndexPI | PlusPI ->
          `Address (AD.map (addToAddr n) p)
        (* Pointer subtracted by a value (e-i) is very similar *)
        | MinusPI -> let n = ID.neg n in
          `Address (AD.map (addToAddr n) p)
        | Mod -> `Int (ID.top ()) (* we assume that address is actually casted to int first*)
        | _ -> `Address AD.top_ptr
      end
    (* If both are pointer values, we can subtract them and well, we don't
     * bother to find the result in most cases, but it's an integer. *)
    | `Address p1, `Address p2 -> begin
        let eq x y = if AD.is_definite x && AD.is_definite y then Some (AD.Addr.equal (AD.choose x) (AD.choose y)) else None in
        match op with
        (* TODO use ID.of_incl_list [0; 1] for all comparisons *)
        | MinusPP ->
          (* when subtracting pointers to arrays, per 6.5.6 of C-standard if we subtract two pointers to the same array, the difference *)
          (* between them is the difference in subscript *)
          begin
            let rec calculateDiffFromOffset x y =
              match x, y with
              | `Field ((xf:Cil.fieldinfo), xo), `Field((yf:Cil.fieldinfo), yo)
                when  xf.floc = yf.floc && xf.fname = yf.fname && Cil.typeSig xf.ftype = Cil.typeSig yf.ftype && xf.fbitfield = yf.fbitfield && xf.fattr = yf.fattr ->
                calculateDiffFromOffset xo yo
              | `Index (i, `NoOffset), `Index(j, `NoOffset) ->
                begin
                  let diff = ValueDomain.IndexDomain.sub i j in
                  match ValueDomain.IndexDomain.to_int diff with
                  | Some z -> `Int(ID.of_int z)
                  | _ -> `Int (ID.top ())
                end
              | `Index (xi, xo), `Index(yi, yo) when xi = yi ->
                calculateDiffFromOffset xo yo
              | _ -> `Int (ID.top ())
            in
            if AD.is_definite p1 && AD.is_definite p2 then
              match Addr.to_var_offset (AD.choose p1), Addr.to_var_offset (AD.choose p2) with
              | [x, xo], [y, yo] when x.vid = y.vid ->
                calculateDiffFromOffset xo yo
              | _ ->
                `Int (ID.top ())
            else
              `Int (ID.top ())
          end
        | Eq -> `Int (if AD.is_bot (AD.meet p1 p2) then ID.of_int 0L else match eq p1 p2 with Some x when x -> ID.of_int 1L | _ -> bool_top ())
        | Ne -> `Int (if AD.is_bot (AD.meet p1 p2) then ID.of_int 1L else match eq p1 p2 with Some x when x -> ID.of_int 0L | _ -> bool_top ())
        | _ -> VD.top ()
      end
    (* For other values, we just give up! *)
    | `Bot, _ -> `Bot
    | _, `Bot -> `Bot
    | _ -> VD.top ()

  (* Auxiliary function to append an additional offset to a given offset. *)
  let rec add_offset ofs add =
    match ofs with
    | `NoOffset -> add
    | `Field (fld, `NoOffset) -> `Field (fld, add)
    | `Field (fld, ofs) -> `Field (fld, add_offset ofs add)
    | `Index (exp, `NoOffset) -> `Index (exp, add)
    | `Index (exp, ofs) -> `Index (exp, add_offset ofs add)

  (* We need the previous function with the varinfo carried along, so we can
   * map it on the address sets. *)
  let add_offset_varinfo add ad =
    match Addr.to_var_offset ad with
    | [x,ofs] -> Addr.from_var_offset (x, add_offset ofs add)
    | _ -> ad

  (* evaluate value using our "query functions" *)
  let eval_rv_pre (ask: Q.ask) exp pr =
    let binop op e1 e2 =
      let equality () =
        match ask (Q.ExpEq (e1,e2)) with
        | `Bool x ->
          if M.tracing then M.tracel "query" "ExpEq (%a, %a) = %b\n" d_exp e1 d_exp e2 x;
          Some x
        | _ -> None
      in
      let ptrdiff_ikind = match !ptrdiffType with TInt (ik,_) -> ik | _ -> assert false in
      match op with
      | MinusA when equality () = Some true ->
        let ik = Cilfacade.get_ikind (Cil.typeOf exp) in
        Some (`Int (ID.cast_to ik @@ ID.of_int 0L))
      | MinusPI
      | MinusPP when equality () = Some true -> Some (`Int (ID.of_int 0L))
      | MinusPI
      | MinusPP when equality () = Some false -> Some (`Int (ID.of_excl_list ptrdiff_ikind [0L]))
      | Le
      | Ge when equality () = Some true -> Some (`Int (ID.of_bool true))
      | Lt
      | Gt when equality () = Some true -> Some (`Int (ID.of_bool false))
      | Eq -> (match equality () with Some tv -> Some (`Int (ID.of_bool tv)) | None -> None)
      | Ne -> (match equality () with Some tv -> Some (`Int (ID.of_bool (not tv))) | None -> None)
      | _ -> None
    in
    match exp with
    | BinOp (op,arg1,arg2,_) -> binop op arg1 arg2
    | _ -> None


  (**************************************************************************
   * State functions
   **************************************************************************)

  let globalize ?(privates=false) a (cpa,dep): cpa * glob_diff  =
    (* For each global variable, we create the diff *)
    let add_var (v: varinfo) (value) (cpa,acc) =
      if M.tracing then M.traceli "globalize" ~var:v.vname "Tracing for %s\n" v.vname;
      let res =
        if is_global a v && ((privates && not (is_precious_glob v)) || not (is_private a (cpa,dep) v)) then begin
          if M.tracing then M.tracec "globalize" "Publishing its value: %a\n" VD.pretty value;
          (CPA.remove v cpa, (v,value) :: acc)
        end else
          (cpa,acc)
      in
      if M.tracing then M.traceu "globalize" "Done!\n";
      res
    in
    (* We fold over the local state, and collect the globals *)
    CPA.fold add_var cpa (cpa, [])

  let sync' privates multi ctx: D.t * glob_diff =
    let cpa,dep = ctx.local in
    let privates = privates || (!GU.earlyglobs && not multi) in
    let cpa, diff = if !GU.earlyglobs || multi then globalize ~privates:privates ctx.ask ctx.local else (cpa,[]) in
    (cpa, dep), diff

  let sync ctx = sync' false (ThreadFlag.is_multi ctx) ctx

  let publish_all ctx =
    List.iter (fun ((x,d)) -> ctx.sideg x d) (snd (sync' true true ctx))

  (** [get st addr] returns the value corresponding to [addr] in [st]
   *  adding proper dependencies.
   *  For the exp argument it is always ok to put None. This means not using precise information about
   *  which part of an array is involved.  *)
  let rec get ?(full=false) a (gs: glob_fun) (st,dep: store) (addrs:address) (exp:exp option): value =
    let firstvar = if M.tracing then try (List.hd (AD.to_var_may addrs)).vname with _ -> "" else "" in
    let get_global x = gs x in
    if M.tracing then M.traceli "get" ~var:firstvar "Address: %a\nState: %a\n" AD.pretty addrs CPA.pretty st;
    (* Finding a single varinfo*offset pair *)
    let res =
      let f_addr (x, offs) =
        (* get hold of the variable value, either from local or global state *)
        let var = if (!GU.earlyglobs || ThreadFlag.is_multi_ask a) && is_global a x then
            match CPA.find x st with
            | `Bot -> (if M.tracing then M.tracec "get" "Using global invariant.\n"; get_global x)
            | x -> (if M.tracing then M.tracec "get" "Using privatized version.\n"; x)
          else begin
            if M.tracing then M.tracec "get" "Singlethreaded mode.\n";
            CPA.find x st
          end
        in

        let v = VD.eval_offset a (fun x -> get a gs (st,dep) x exp) var offs exp (Some (Var x, Offs.to_cil_offset offs)) in
        if M.tracing then M.tracec "get" "var = %a, %a = %a\n" VD.pretty var AD.pretty (AD.from_var_offset (x, offs)) VD.pretty v;
        if full then v else match v with
          | `Blob (c, s) -> c
          | x -> x
      in
      let f x =
        match Addr.to_var_offset x with
        | [x] -> f_addr x                    (* normal reference *)
        | _ when x = Addr.NullPtr -> VD.bot () (* null pointer *)
        | _ -> `Int (ID.cast_to IChar (ID.top ()))       (* string pointer *)
      in
      (* We form the collecting function by joining *)
      let f x a = VD.join (f x) a in
      (* Finally we join over all the addresses in the set. If any of the
       * addresses is a topped value, joining will fail. *)
      try AD.fold f addrs (VD.bot ()) with SetDomain.Unsupported _ -> VD.top ()
    in
    if M.tracing then M.traceu "get" "Result: %a\n" VD.pretty res;
    res

  let is_always_unknown variable = variable.vstorage = Extern || Ciltools.is_volatile_tp variable.vtype


  (**************************************************************************
   * Auxiliary functions for function calls
   **************************************************************************)

  (* The normal haskell zip that throws no exception *)
  let rec zip x y = match x,y with
    | (x::xs), (y::ys) -> (x,y) :: zip xs ys
    | _ -> []

  (* From a list of values, presumably arguments to a function, simply extract
   * the pointer arguments. *)
  let get_ptrs (vals: value list): address list =
    let f x acc = match x with
      | `Address adrs when AD.is_top adrs ->
        M.warn_each "Unknown address given as function argument"; acc
      | `Address adrs when AD.to_var_may adrs = [] -> acc
      | `Address adrs ->
        let typ = AD.get_type adrs in
        if isFunctionType typ then acc else adrs :: acc
      | `Top -> M.warn_each "Unknown value type given as function argument"; acc
      | _ -> acc
    in
    List.fold_right f vals []

  (* Get the list of addresses accessable immediately from a given address, thus
   * all pointers within a structure should be considered, but we don't follow
   * pointers. We return a flattend representation, thus simply an address (set). *)
  let reachable_from_address (ask: Q.ask) (gs:glob_fun) st (adr: address): address =
    if M.tracing then M.tracei "reachability" "Checking for %a\n" AD.pretty adr;
    let empty = AD.empty () in
    let rec reachable_from_value (value: value) =
      if M.tracing then M.trace "reachability" "Checking value %a\n" VD.pretty value;
      match value with
      | `Top ->
        let typ = AD.get_type adr in
        let warning = "Unknown value in " ^ AD.short 40 adr ^ " could be an escaped pointer address!" in
        if is_immediate_type typ then () else M.warn_each warning; empty
      | `Bot -> (*M.debug "A bottom value when computing reachable addresses!";*) empty
      | `Address adrs when AD.is_top adrs ->
        let warning = "Unknown address in " ^ AD.short 40 adr ^ " has escaped." in
        M.warn_each warning; empty
      (* The main thing is to track where pointers go: *)
      | `Address adrs -> adrs
      (* Unions are easy, I just ingore the type info. *)
      | `Union (t,e) -> reachable_from_value e
      (* For arrays, we ask to read from an unknown index, this will cause it
       * join all its values. *)
      | `Array a -> reachable_from_value (ValueDomain.CArrays.get ask a (ExpDomain.top (), ValueDomain.ArrIdxDomain.top ()))
      | `Blob (e,_) -> reachable_from_value e
      | `List e -> reachable_from_value (`Address (ValueDomain.Lists.entry_rand e))
      | `Struct s -> ValueDomain.Structs.fold (fun k v acc -> AD.join (reachable_from_value v) acc) s empty
      | `Int _ -> empty
    in
    let res = reachable_from_value (get ask gs st adr None) in
    if M.tracing then M.traceu "reachability" "Reachable addresses: %a\n" AD.pretty res;
    res

  (* The code for getting the variables reachable from the list of parameters.
   * This section is very confusing, because I use the same construct, a set of
   * addresses, as both AD elements abstracting individual (ambiguous) addresses
   * and the workset of visited addresses. *)
  let reachable_vars (ask: Q.ask) (args: address list) (gs:glob_fun) (st: store): address list =
    if M.tracing then M.traceli "reachability" "Checking reachable arguments from [%a]!\n" (d_list ", " AD.pretty) args;
    let empty = AD.empty () in
    (* We begin looking at the parameters: *)
    let argset = List.fold_right (AD.join) args empty in
    let workset = ref argset in
    (* And we keep a set of already visited variables *)
    let visited = ref empty in
    while not (AD.is_empty !workset) do
      visited := AD.union !visited !workset;
      (* ok, let's visit all the variables in the workset and collect the new variables *)
      let visit_and_collect var (acc: address): address =
        let var = AD.singleton var in (* Very bad hack! Pathetic really! *)
        AD.union (reachable_from_address ask gs st var) acc in
      let collected = AD.fold visit_and_collect !workset empty in
      (* And here we remove the already visited variables *)
      workset := AD.diff collected !visited
    done;
    (* Return the list of elements that have been visited. *)
    if M.tracing then M.traceu "reachability" "All reachable vars: %a\n" AD.pretty !visited;
    List.map AD.singleton (AD.elements !visited)

  let drop_non_ptrs (st:CPA.t) : CPA.t =
    if CPA.is_top st then st else
      let rec replace_val = function
        | `Address _ as v -> v
        | `Blob (v,s) ->
          begin match replace_val v with
            | `Blob (`Top, _)
            | `Top -> `Top
            | t -> `Blob (t, s)
          end
        | `Struct s ->
          let one_field fl vl st =
            match replace_val vl with
            | `Top -> st
            | v    -> ValueDomain.Structs.replace st fl v
          in
          `Struct (ValueDomain.Structs.fold one_field (ValueDomain.Structs.top ()) s)
        | _ -> `Top
      in
      CPA.map replace_val st

  let drop_ints (st:CPA.t) : CPA.t =
    if CPA.is_top st then st else
      let rec replace_val = function
        | `Int _       -> `Top
        | `Array n     -> `Array (ValueDomain.CArrays.map replace_val n)
        | `Struct n    -> `Struct (ValueDomain.Structs.map replace_val n)
        | `Union (f,v) -> `Union (f,replace_val v)
        | `Blob (n,s)  -> `Blob (replace_val n,s)
        | `Address x -> `Address (ValueDomain.AD.map ValueDomain.Addr.drop_ints x)
        | x -> x
      in
      CPA.map replace_val st

  let drop_interval32 = CPA.map (function `Int x -> `Int (ID.no_interval32 x) | x -> x)

  let context (cpa,dep) =
    let f t f (cpa,dep) = if t then f cpa, dep else cpa, dep in
    (cpa,dep) |>
    f !GU.earlyglobs (CPA.filter (fun k v -> not (V.is_global k) || is_precious_glob k))
    %> f (get_bool "exp.addr-context") drop_non_ptrs
    %> f (get_bool "exp.no-int-context") drop_ints
    %> f (get_bool "exp.no-interval32-context") drop_interval32

  let context_cpa (cpa,dep) = fst @@ context (cpa,dep)

  let convertToQueryLval x =
    let rec offsNormal o =
      let toInt i =
        match IdxDom.to_int i with
        | Some x -> Const (CInt64 (x,IInt, None))
        | _ -> mkCast (Const (CStr "unknown")) intType

      in
      match o with
      | `NoOffset -> `NoOffset
      | `Field (f,o) -> `Field (f,offsNormal o)
      | `Index (i,o) -> `Index (toInt i,offsNormal o)
    in
    match x with
    | ValueDomain.AD.Addr.Addr (v,o) ->[v,offsNormal o]
    | _ -> []

  let addrToLvalSet a =
    let add x y = Q.LS.add y x in
    try
      AD.fold (fun e c -> List.fold_left add c (convertToQueryLval e)) a (Q.LS.empty ())
    with SetDomain.Unsupported _ -> Q.LS.top ()

  let reachable_top_pointers_types ctx (ps: AD.t) : Queries.TS.t =
    let module TS = Queries.TS in
    let empty = AD.empty () in
    let reachable_from_address (adr: address) =
      let with_type t = function
        | (ad,ts,true) ->
          begin match unrollType t with
            | TPtr (p,_) ->
              (ad, TS.add (unrollType p) ts, false)
            | _ ->
              (ad, ts, false)
          end
        | x -> x
      in
      let with_field (a,t,b) = function
        | `Top -> (AD.empty (), TS.top (), false)
        | `Bot -> (a,t,false)
        | `Lifted f -> with_type f.ftype (a,t,b)
      in
      let rec reachable_from_value (value: value) =
        match value with
        | `Top -> (empty, TS.top (), true)
        | `Bot -> (empty, TS.bot (), false)
        | `Address adrs when AD.is_top adrs -> (empty,TS.bot (), true)
        | `Address adrs -> (adrs,TS.bot (), AD.has_unknown adrs)
        | `Union (t,e) -> with_field (reachable_from_value e) t
        | `Array a -> reachable_from_value (ValueDomain.CArrays.get ctx.ask a (ExpDomain.top(), ValueDomain.ArrIdxDomain.top ()))
        | `Blob (e,_) -> reachable_from_value e
        | `List e -> reachable_from_value (`Address (ValueDomain.Lists.entry_rand e))
        | `Struct s ->
          let join_tr (a1,t1,_) (a2,t2,_) = AD.join a1 a2, TS.join t1 t2, false in
          let f k v =
            join_tr (with_type k.ftype (reachable_from_value v))
          in
          ValueDomain.Structs.fold f s (empty, TS.bot (), false)
        | `Int _ -> (empty, TS.bot (), false)
      in
      reachable_from_value (get ctx.ask ctx.global ctx.local adr None)
    in
    let visited = ref empty in
    let work = ref ps in
    let collected = ref (TS.empty ()) in
    while not (AD.is_empty !work) do
      let next = ref empty in
      let do_one a =
        let (x,y,_) = reachable_from_address (AD.singleton a) in
        collected := TS.union !collected y;
        next := AD.union !next x
      in
      if not (AD.is_top !work) then
        AD.iter do_one !work;
      visited := AD.union !visited !work;
      work := AD.diff !next !visited
    done;
    !collected

  (* The evaluation function as mutually recursive eval_lv & eval_rv *)
  let rec eval_rv (a: Q.ask) (gs:glob_fun) (st: store) (exp:exp): value =
    let rec do_offs def = function (* for types that only have one value *)
      | Field (fd, offs) -> begin
          match Goblintutil.is_blessed (TComp (fd.fcomp, [])) with
          | Some v -> do_offs (`Address (AD.singleton (Addr.from_var_offset (v,convert_offset a gs st (Field (fd, offs)))))) offs
          | None -> do_offs def offs
        end
      | Index (_, offs) -> do_offs def offs
      | NoOffset -> def
    in
    (* we have a special expression that should evaluate to top ... *)
    if exp = MyCFG.unknown_exp then VD.top () else
      (* First we try with query functions --- these are currently more precise.
       * Ideally we would meet both values, but we fear types might not match. (bottom) *)
      match eval_rv_pre a exp st with
      | Some x -> x
      | None ->
        (* query functions were no help ... now try with values*)
        match constFold true exp with
        (* Integer literals *)
        (* seems like constFold already converts CChr to CInt64 *)
        | Const (CChr x) -> eval_rv a gs st (Const (charConstToInt x)) (* char becomes int, see Cil doc/ISO C 6.4.4.4.10 *)
        | Const (CInt64 (num,typ,str)) ->
          (match str with Some x -> M.tracel "casto" "CInt64 (%s, %a, %s)\n" (Int64.to_string num) d_ikind typ x | None -> ());
          `Int (ID.cast_to typ (ID.of_int num))
        (* String literals *)
        | Const (CStr x) -> `Address (AD.from_string x) (* normal 8-bit strings, type: char* *)
        | Const (CWStr xs as c) -> (* wide character strings, type: wchar_t* *)
          let x = Pretty.sprint 80 (d_const () c) in (* escapes, see impl. of d_const in cil.ml *)
          let x = String.sub x 2 (String.length x - 3) in (* remove surrounding quotes: L"foo" -> foo *)
          `Address (AD.from_string x) (* `Address (AD.str_ptr ()) *)
        (* Variables and address expressions *)
        | Lval ((Var v, ofs) as b) ->
          let t = typeOfLval b in
          let p = eval_lv a gs st b in
          let v = get a gs st p (Some exp) in
          (* let v' = VD.cast t v in *)
          (* M.tracel "cast" "Var: cast %a to %a = %a!\n" VD.pretty v d_type t VD.pretty v'; *)
          (* TODO: somehow bypass this cast on pthread_t-s *)
          let v' = v in
          let v' = do_offs v' ofs in
          v'
        (*| Lval (Mem e, ofs) -> do_offs (get a gs st (eval_lv a gs st (Mem e, ofs))) ofs*)
        | Lval (Mem e, ofs) ->
          (*M.tracel "cast" "Deref: lval: %a\n" d_plainlval lv;*)
          let rec contains_vla (t:typ) = match t with
            | TPtr (t, _) -> contains_vla t
            | TArray(t, None, args) -> true
            | TArray(t, Some exp, args) when isConstant exp -> contains_vla t
            | TArray(t, Some exp, args) -> true
            | _ -> false
          in
          let b = Mem e, NoOffset in (* base pointer *)
          let t = typeOfLval b in (* static type of base *)
          let p = eval_lv a gs st b in (* abstract base addresses *)
          let v = (* abstract base value *)
            let open Addr in
            (* pre VLA: *)
            (* let cast_ok = function Addr a -> sizeOf t <= sizeOf (get_type_addr a) | _ -> false in *)
            let cast_ok = function
              | Addr a ->
                begin
                  match Cil.isInteger (sizeOf t), Cil.isInteger (sizeOf (get_type_addr a)) with
                  | Some i1, Some i2 -> Int64.compare i1 i2 <= 0
                  | _ ->
                    if contains_vla t || contains_vla (get_type_addr a) then
                      begin
                        (* TODO: Is this ok? *)
                        M.warn "Casting involving a VLA is assumed to work";
                        true
                      end
                    else
                      false
                end
              | _ -> false
            in
            if AD.for_all cast_ok p then
              get a gs st p (Some exp)  (* downcasts are safe *)
            else
              VD.top () (* upcasts not! *)
          in
          let v' = VD.cast t v in (* cast to the expected type (the abstract type might be something other than t since we don't change addresses upon casts!) *)
          M.tracel "cast" "Ptr-Deref: cast %a to %a = %a!\n" VD.pretty v d_type t VD.pretty v';
          let v' = VD.eval_offset a (fun x -> get a gs st x (Some exp)) v' (convert_offset a gs st ofs) (Some exp) None in (* handle offset *)
          let v' = do_offs v' ofs in (* handle blessed fields? *)
          v'
        (* Binary operators *)
        (* Eq/Ne when both values are equal and casted to the same type *)
        | BinOp (op, (CastE (t1, e1) as c1), (CastE (t2, e2) as c2), typ) when typeSig t1 = typeSig t2 && (op = Eq || op = Ne) ->
          let a1 = eval_rv a gs st e1 in
          let a2 = eval_rv a gs st e2 in
          let both_arith_type = isArithmeticType (typeOf e1) && isArithmeticType (typeOf e2) in
          let is_safe = VD.equal a1 a2 || VD.is_safe_cast t1 (typeOf e1) && VD.is_safe_cast t2 (typeOf e2) && not both_arith_type in
          M.tracel "cast" "remove cast on both sides for %a? -> %b\n" d_exp exp is_safe;
          if is_safe then (* we can ignore the casts if the values are equal anyway, or if the casts can't change the value *)
            eval_rv a gs st (BinOp (op, e1, e2, typ))
          else
            let a1 = eval_rv a gs st c1 in
            let a2 = eval_rv a gs st c2 in
            evalbinop op t1 a1 t2 a2 typ
        | BinOp (op,arg1,arg2,typ) ->
          let a1 = eval_rv a gs st arg1 in
          let a2 = eval_rv a gs st arg2 in
          let t1 = typeOf arg1 in
          let t2 = typeOf arg2 in
          evalbinop op t1 a1 t2 a2 typ
        (* Unary operators *)
        | UnOp (op,arg1,typ) ->
          let a1 = eval_rv a gs st arg1 in
          evalunop op typ a1
        (* The &-operator: we create the address abstract element *)
        | AddrOf lval -> `Address (eval_lv a gs st lval)
        (* CIL's very nice implicit conversion of an array name [a] to a pointer
         * to its first element [&a[0]]. *)
        | StartOf lval ->
          let array_ofs = `Index (IdxDom.of_int 0L, `NoOffset) in
          let array_start ad =
            match Addr.to_var_offset ad with
            | [x, offs] -> Addr.from_var_offset (x, add_offset offs array_ofs)
            | _ -> ad
          in
          `Address (AD.map array_start (eval_lv a gs st lval))
        | CastE (t, Const (CStr x)) -> (* VD.top () *) eval_rv a gs st (Const (CStr x)) (* TODO safe? *)
        | CastE  (t, exp) ->
          let v = eval_rv a gs st exp in
          VD.cast ~torg:(typeOf exp) t v
        | _ -> VD.top ()
  (* A hackish evaluation of expressions that should immediately yield an
   * address, e.g. when calling functions. *)
  and eval_fv a (gs:glob_fun) st (exp:exp): AD.t =
    match exp with
    | Lval lval -> eval_lv a gs st lval
    | _ -> eval_tv a gs st exp
  (* Used also for thread creation: *)
  and eval_tv a (gs:glob_fun) st (exp:exp): AD.t =
    match (eval_rv a gs st exp) with
    | `Address x -> x
    | _          -> M.bailwith "Problems evaluating expression to function calls!"
  and eval_int a gs st exp =
    match eval_rv a gs st exp with
    | `Int x -> x
    | _ -> ID.top ()
  (* A function to convert the offset to our abstract representation of
   * offsets, i.e.  evaluate the index expression to the integer domain. *)
  and convert_offset a (gs:glob_fun) (st: store) (ofs: offset) =
    match ofs with
    | NoOffset -> `NoOffset
    | Field (fld, ofs) -> `Field (fld, convert_offset a gs st ofs)
    | Index (exp, ofs) ->
      let exp_rv = eval_rv a gs st exp in
      match exp_rv with
      | `Int i -> `Index (iDtoIdx i, convert_offset a gs st ofs)
      | `Top   -> `Index (IdxDom.top (), convert_offset a gs st ofs)
      | `Bot -> `Index (IdxDom.bot (), convert_offset a gs st ofs)
      | _ -> M.bailwith "Index not an integer value"
  (* Evaluation of lvalues to our abstract address domain. *)
  and eval_lv (a: Q.ask) (gs:glob_fun) st (lval:lval): AD.t =
    let rec do_offs def = function
      | Field (fd, offs) -> begin
          match Goblintutil.is_blessed (TComp (fd.fcomp, [])) with
          | Some v -> do_offs (AD.singleton (Addr.from_var_offset (v,convert_offset a gs st (Field (fd, offs))))) offs
          | None -> do_offs def offs
        end
      | Index (_, offs) -> do_offs def offs
      | NoOffset -> def
    in
    match lval with
    | Var x, NoOffset when (not x.vglob) && Goblintutil.is_blessed x.vtype<> None ->
      begin match Goblintutil.is_blessed x.vtype with
        | Some v -> AD.singleton (Addr.from_var v)
        | _ ->  AD.singleton (Addr.from_var_offset (x, convert_offset a gs st NoOffset))
      end
    (* The simpler case with an explicit variable, e.g. for [x.field] we just
     * create the address { (x,field) } *)
    | Var x, ofs ->
      if x.vglob
      then AD.singleton (Addr.from_var_offset (x, convert_offset a gs st ofs))
      else do_offs (AD.singleton (Addr.from_var_offset (x, convert_offset a gs st ofs))) ofs
    (* The more complicated case when [exp = & x.field] and we are asked to
     * evaluate [(\*exp).subfield]. We first evaluate [exp] to { (x,field) }
     * and then add the subfield to it: { (x,field.subfield) }. *)
    | Mem n, ofs -> begin
        match (eval_rv a gs st n) with
        | `Address adr -> do_offs (AD.map (add_offset_varinfo (convert_offset a gs st ofs)) adr) ofs
        | `Bot -> AD.bot ()
        | _ ->  let str = Pretty.sprint ~width:80 (Pretty.dprintf "%a " d_lval lval) in
          M.debug ("Failed evaluating "^str^" to lvalue"); do_offs AD.unknown_ptr ofs
      end

  let rec bot_value a (gs:glob_fun) (st: store) (t: typ): value =
    let bot_comp compinfo: ValueDomain.Structs.t =
      let nstruct = ValueDomain.Structs.top () in
      let bot_field nstruct fd = ValueDomain.Structs.replace nstruct fd (bot_value a gs st fd.ftype) in
      List.fold_left bot_field nstruct compinfo.cfields
    in
    match t with
    | TInt _ -> `Bot (*`Int (ID.bot ()) -- should be lower than any int or address*)
    | TPtr _ -> `Address (AD.bot ())
    | TComp ({cstruct=true; _} as ci,_) -> `Struct (bot_comp ci)
    | TComp ({cstruct=false; _},_) -> `Union (ValueDomain.Unions.bot ())
    | TArray (ai, None, _) ->
      `Array (ValueDomain.CArrays.make (IdxDom.bot ()) (bot_value a gs st ai))
    | TArray (ai, Some exp, _) ->
      let l = Cil.isInteger (Cil.constFold true exp) in
      `Array (ValueDomain.CArrays.make (BatOption.map_default (IdxDom.of_int) (IdxDom.bot ()) l) (bot_value a gs st ai))
    | TNamed ({ttype=t; _}, _) -> bot_value a gs st t
    | _ -> `Bot

  let rec init_value a (gs:glob_fun) (st: store) (t: typ): value = (* TODO why is VD.top_value not used here? *)
    let init_comp compinfo: ValueDomain.Structs.t =
      let nstruct = ValueDomain.Structs.top () in
      let init_field nstruct fd = ValueDomain.Structs.replace nstruct fd (init_value a gs st fd.ftype) in
      List.fold_left init_field nstruct compinfo.cfields
    in
    match t with
    | t when is_mutex_type t -> `Top
    | TInt (ik,_) -> `Int (ID.(cast_to ik (top ())))
    | TPtr _ -> `Address (if get_bool "exp.uninit-ptr-safe" then AD.(join null_ptr safe_ptr) else AD.top_ptr)
    | TComp ({cstruct=true; _} as ci,_) -> `Struct (init_comp ci)
    | TComp ({cstruct=false; _},_) -> `Union (ValueDomain.Unions.top ())
    | TArray (ai, None, _) ->
      `Array (ValueDomain.CArrays.make (IdxDom.bot ())  (if get_bool "exp.partition-arrays.enabled" then (init_value a gs st ai) else (bot_value a gs st ai)))
    | TArray (ai, Some exp, _) ->
      let l = Cil.isInteger (Cil.constFold true exp) in
      `Array (ValueDomain.CArrays.make (BatOption.map_default (IdxDom.of_int) (IdxDom.bot ()) l) (if get_bool "exp.partition-arrays.enabled" then (init_value a gs st ai) else (bot_value a gs st ai)))
    | TNamed ({ttype=t; _}, _) -> init_value a gs st t
    | _ -> `Top

  let rec top_value a (gs:glob_fun) (st: store) (t: typ): value =
    let top_comp compinfo: ValueDomain.Structs.t =
      let nstruct = ValueDomain.Structs.top () in
      let top_field nstruct fd = ValueDomain.Structs.replace nstruct fd (top_value a gs st fd.ftype) in
      List.fold_left top_field nstruct compinfo.cfields
    in
    match t with
    | TInt _ -> `Int (ID.top ())
    | TPtr _ -> `Address AD.top_ptr
    | TComp ({cstruct=true; _} as ci,_) -> `Struct (top_comp ci)
    | TComp ({cstruct=false; _},_) -> `Union (ValueDomain.Unions.top ())
    | TArray (ai, None, _) ->
      `Array (ValueDomain.CArrays.make (IdxDom.top ()) (if get_bool "exp.partition-arrays.enabled" then (top_value a gs st ai) else (bot_value a gs st ai)))
    | TArray (ai, Some exp, _) ->
      let l = Cil.isInteger (Cil.constFold true exp) in
      `Array (ValueDomain.CArrays.make (BatOption.map_default (IdxDom.of_int) (IdxDom.top ()) l) (if get_bool "exp.partition-arrays.enabled" then (top_value a gs st ai) else (bot_value a gs st ai)))
    | TNamed ({ttype=t; _}, _) -> top_value a gs st t
    | _ -> `Top

  (* run eval_rv from above and keep a result that is bottom *)
  (* this is needed for global variables *)
  let eval_rv_keep_bot = eval_rv

  (* run eval_rv from above, but change bot to top to be sound for programs with undefined behavior. *)
  (* Previously we only gave sound results for programs without undefined behavior, so yielding bot for accessing an uninitialized array was considered ok. Now only [invariant] can yield bot/Deadcode if the condition is known to be false but evaluating an expression should not be bot. *)
  let eval_rv (a: Q.ask) (gs:glob_fun) (st: store) (exp:exp): value =
    try
      let r = eval_rv a gs st exp in
      if M.tracing then M.tracel "eval" "eval_rv %a = %a\n" d_exp exp VD.pretty r;
      if VD.is_bot r then top_value a gs st (typeOf exp) else r
    with IntDomain.ArithmeticOnIntegerBot _ ->
      top_value a gs st (typeOf exp)

  (* Evaluate an expression containing only locals. This is needed for smart joining the partitioned arrays where ctx is not accessible. *)
  (* This will yield `Top for expressions containing any access to globals, and does not make use of the query system. *)
  (* Wherever possible, don't use this but the query system or normal eval_rv instead. *)
  let eval_exp x (exp:exp):int64 option =
    (* Since ctx is not available here, we need to make some adjustments *)
    let knownothing = fun _ -> `Top in (* our version of ask *)
    let gs = fun _ -> `Top in (* the expression is guaranteed to not contain globals *)
    match (eval_rv knownothing gs x exp) with
    | `Int x -> ValueDomain.ID.to_int x
    | _ -> None

  let eval_funvar ctx fval: varinfo list =
    try
      let fp = eval_fv ctx.ask ctx.global ctx.local fval in
      if AD.mem Addr.UnknownPtr fp then begin
        M.warn_each ("Function pointer " ^ sprint d_exp fval ^ " may contain unknown functions.");
        dummyFunDec.svar :: AD.to_var_may fp
      end else
        AD.to_var_may fp
    with SetDomain.Unsupported _ ->
      M.warn_each ("Unknown call to function " ^ sprint d_exp fval ^ ".");
      [dummyFunDec.svar]

  (* interpreter end *)

  let query ctx (q:Q.t) =
    match q with
    | Q.EvalFunvar e ->
      begin
        let fs = eval_funvar ctx e in
        (*          Messages.report ("Base: I should know it! "^string_of_int (List.length fs));*)
        `LvalSet (List.fold_left (fun xs v -> Q.LS.add (v,`NoOffset) xs) (Q.LS.empty ()) fs)
      end
    | Q.EvalInt e -> begin
        match eval_rv ctx.ask ctx.global ctx.local e with
        | `Int i when ID.is_int i -> `Int (Option.get (ID.to_int i))
        | `Bot   -> `Bot
        | v      -> M.warn ("Query function answered " ^ (VD.short 20 v)); `Top
      end
    | Q.EvalLength e -> begin
        match eval_rv ctx.ask ctx.global ctx.local e with
        | `Address a ->
          let slen = List.map String.length (AD.to_string a) in
          let lenOf = function
            | TArray (_, l, _) -> (try Some (lenOfArray l) with _ -> None)
            | _ -> None
          in
          let alen = List.filter_map (fun v -> lenOf v.vtype) (AD.to_var_may a) in
          let d = List.fold_left ID.join (ID.bot ()) (List.map (ID.of_int%Int64.of_int) (slen @ alen)) in
          (* ignore @@ printf "EvalLength %a = %a\n" d_exp e ID.pretty d; *)
          (match ID.to_int d with Some i -> `Int i | None -> `Top)
        | `Bot -> `Bot
        | _ -> `Top
      end
    | Q.BlobSize e -> begin
        let p = eval_rv ctx.ask ctx.global ctx.local e in
        (* ignore @@ printf "BlobSize %a MayPointTo %a\n" d_plainexp e VD.pretty p; *)
        match p with
        | `Address a ->
          let r = get ~full:true ctx.ask ctx.global ctx.local a  None in
          (* ignore @@ printf "BlobSize %a = %a\n" d_plainexp e VD.pretty r; *)
          (match r with
           | `Blob (_,s) -> (match ID.to_int s with Some i -> `Int i | None -> `Top)
           | _ -> `Top)
        | _ -> `Top
      end
    | Q.MayPointTo e -> begin
        match eval_rv ctx.ask ctx.global ctx.local e with
        | `Address a ->
          let s = addrToLvalSet a in
          if AD.mem Addr.UnknownPtr a
          then `LvalSet (Q.LS.add (dummyFunDec.svar, `NoOffset) s)
          else `LvalSet s
        | `Bot -> `Bot
        | _ -> `Top
      end
    | Q.ReachableFrom e -> begin
        match eval_rv ctx.ask ctx.global ctx.local e with
        | `Top -> `Top
        | `Bot -> `Bot
        | `Address a when AD.is_top a || AD.mem Addr.UnknownPtr a ->
          `LvalSet (Q.LS.top ())
        | `Address a ->
          let xs = List.map addrToLvalSet (reachable_vars ctx.ask [a] ctx.global ctx.local) in
          let addrs = List.fold_left (Q.LS.join) (Q.LS.empty ()) xs in
          `LvalSet addrs
        | _ -> `LvalSet (Q.LS.empty ())
      end
    | Q.ReachableUkTypes e -> begin
        match eval_rv ctx.ask ctx.global ctx.local e with
        | `Top -> `Top
        | `Bot -> `Bot
        | `Address a when AD.is_top a || AD.mem Addr.UnknownPtr a ->
          `TypeSet (Q.TS.top ())
        | `Address a ->
          `TypeSet (reachable_top_pointers_types ctx a)
        | _ -> `TypeSet (Q.TS.empty ())
      end
    | Q.EvalStr e -> begin
        match eval_rv ctx.ask ctx.global ctx.local e with
        (* exactly one string in the set (works for assignments of string constants) *)
        | `Address a when List.length (AD.to_string a) = 1 -> (* exactly one string *)
          `Str (List.hd (AD.to_string a))
        (* check if we have an array of chars that form a string *)
        (* TODO return may-points-to-set of strings *)
        | `Address a when List.length (AD.to_string a) > 1 -> (* oh oh *)
          M.debug_each @@ "EvalStr (" ^ sprint d_exp e ^ ") returned " ^ AD.short 80 a;
          `Top
        | `Address a when List.length (AD.to_var_may a) = 1 -> (* some other address *)
          (* Cil.varinfo * (AD.Addr.field, AD.Addr.idx) Lval.offs *)
          (* ignore @@ printf "EvalStr `Address: %a -> %s (must %i, may %i)\n" d_plainexp e (VD.short 80 (`Address a)) (List.length @@ AD.to_var_must a) (List.length @@ AD.to_var_may a); *)
          begin match unrollType (typeOf e) with
            | TPtr(TInt(IChar, _), _) ->
              let v, offs = Q.LS.choose @@ addrToLvalSet a in
              let ciloffs = Lval.CilLval.to_ciloffs offs in
              let lval = Var v, ciloffs in
              (try `Str (Bytes.to_string (Hashtbl.find char_array lval))
               with Not_found -> `Top)
            | _ -> (* what about ISChar and IUChar? *)
              (* ignore @@ printf "Type %a\n" d_plaintype t; *)
              `Top
          end
        | x ->
          (* ignore @@ printf "EvalStr Unknown: %a -> %s\n" d_plainexp e (VD.short 80 x); *)
          `Top
      end
    | Q.MustBeEqual (e1, e2) -> begin
        let e1_val = eval_rv ctx.ask ctx.global ctx.local e1 in
        let e2_val = eval_rv ctx.ask ctx.global ctx.local e2 in
        match e1_val, e2_val with
        | `Int i1, `Int i2 -> begin
            match ID.to_int i1, ID.to_int i2 with
            | Some i1', Some i2' when i1' = i2' -> `Bool(true)
            | _ -> Q.Result.top ()
            end
        | _ -> Q.Result.top ()
      end
    | Q.MayBeEqual (e1, e2) -> begin
        (* Printf.printf "---------------------->  may equality check for %s and %s \n" (ExpDomain.short 20 (`Lifted e1)) (ExpDomain.short 20 (`Lifted e2)); *)
        let e1_val = eval_rv ctx.ask ctx.global ctx.local e1 in
        let e2_val = eval_rv ctx.ask ctx.global ctx.local e2 in
        match e1_val, e2_val with
        | `Int i1, `Int i2 -> begin
            (* This should behave like == and also work on different int types, hence the cast (just like with == in C) *)
            let e1_ik = Cilfacade.get_ikind (Cil.typeOf e1) in
            let e2_ik = Cilfacade.get_ikind (Cil.typeOf e2) in
            let ik= Cil.commonIntKind e1_ik e2_ik in
            if ID.is_bot (ID.meet (ID.cast_to ik i1) (ID.cast_to ik i2)) then
              begin
                (* Printf.printf "----------------------> NOPE may equality check for %s and %s \n" (ExpDomain.short 20 (`Lifted e1)) (ExpDomain.short 20 (`Lifted e2)); *)
                `Bool(false)
              end
            else Q.Result.top ()
          end
        | _ -> Q.Result.top ()
      end
    | Q.MayBeLess (e1, e2) -> begin
        (* Printf.printf "----------------------> may check for %s < %s \n" (ExpDomain.short 20 (`Lifted e1)) (ExpDomain.short 20 (`Lifted e2)); *)
        let e1_val = eval_rv ctx.ask ctx.global ctx.local e1 in
        let e2_val = eval_rv ctx.ask ctx.global ctx.local e2 in
        match e1_val, e2_val with
        | `Int i1, `Int i2 -> begin
            match (ID.minimal i1), (ID.maximal i2) with
            | Some i1', Some i2' ->
              if i1' >= i2' then
                begin
                  (* Printf.printf "----------------------> NOPE may check for %s < %s \n" (ExpDomain.short 20 (`Lifted e1)) (ExpDomain.short 20 (`Lifted e2)); *)
                  `Bool(false)
                end
              else Q.Result.top ()
            | _ -> Q.Result.top ()
          end
        | _ -> Q.Result.top ()
      end
    | _ -> Q.Result.top ()

  let update_variable variable value state =
    if ((get_bool "exp.volatiles_are_top") && (is_always_unknown variable)) then
      CPA.add variable (VD.top ()) state
    else
      CPA.add variable value state

  (** Add dependencies between a value and the expression it (or any of its contents) are partitioned by *)
  let add_partitioning_dependencies (x:varinfo) (value:VD.t) (st,dep:store):store =
    let add_one_dep (array:varinfo) (var:varinfo) dep =
      let vMap = Dep.find_opt var dep |? Dep.VarSet.empty () in
      let vMapNew = Dep.VarSet.add array vMap in
      Dep.add var vMapNew dep
    in
    match value with
    | `Array _
    | `Struct _
    | `Union _ ->
      begin
        let vars_in_paritioning = VD.affecting_vars value in
        let dep_new = List.fold_left (fun dep var -> add_one_dep x var dep) dep vars_in_paritioning in
        (st, dep_new)
      end
    (* `List and `Blob cannot contain arrays *)
    | _ ->  (st, dep)


  (** [set st addr val] returns a state where [addr] is set to [val]
  * it is always ok to put None for lval_raw and rval_raw, this amounts to not using/maintaining
  * precise information about arrays. *)
  let set a ?(ctx=None) ?(effect=true) ?(change_array=true) ?lval_raw ?rval_raw ?t_override (gs:glob_fun) (st,dep: store) (lval: AD.t) (value: value) : store =
    let update_variable x y z =
      if M.tracing then M.tracel "setosek" ~var:x.vname "update_variable: start '%s' '%a'\nto\n%a\n\n" x.vname VD.pretty y CPA.pretty z;
      let r = update_variable x y z in (* refers to defintion that is outside of set *)
      if M.tracing then M.tracel "setosek" ~var:x.vname "update_variable: start '%s' '%a'\nto\n%a\nresults in\n%a\n" x.vname VD.pretty y CPA.pretty z CPA.pretty r;
      r
    in
    let firstvar = if M.tracing then try (List.hd (AD.to_var_may lval)).vname with _ -> "" else "" in
    if M.tracing then M.tracel "set" ~var:firstvar "lval: %a\nvalue: %a\nstate: %a\n" AD.pretty lval VD.pretty value CPA.pretty st;
    (* Updating a single varinfo*offset pair. NB! This function's type does
     * not include the flag. *)
    let update_one_addr (x, offs) (nst, dep): store =
      let cil_offset = Offs.to_cil_offset offs in
      if M.tracing then M.tracel "setosek" ~var:firstvar "update_one_addr: start with '%a' (type '%a') \nstate:%a\n\n" AD.pretty (AD.from_var_offset (x,offs)) d_type x.vtype CPA.pretty st;
      if isFunctionType x.vtype then begin
        if M.tracing then M.tracel "setosek" ~var:firstvar "update_one_addr: returning: '%a' is a function type \n" d_type x.vtype;
        nst, dep
      end else
      if get_bool "exp.globs_are_top" then begin
        if M.tracing then M.tracel "setosek" ~var:firstvar "update_one_addr: BAD? exp.globs_are_top is set \n";
        CPA.add x `Top nst, dep
      end else
        (* Check if we need to side-effect this one. We no longer generate
         * side-effects here, but the code still distinguishes these cases. *)
      if (!GU.earlyglobs || ThreadFlag.is_multi_ask a) && is_global a x then
        (* Check if we should avoid producing a side-effect, such as updates to
         * the state when following conditional guards. *)
        if not effect && not (is_private a (st,dep) x) then begin
          if M.tracing then M.tracel "setosek" ~var:x.vname "update_one_addr: BAD! effect = '%B', or else is private! \n" effect;
          nst, dep
        end else begin
          let get x st =
            match CPA.find x st with
            | `Bot -> (if M.tracing then M.tracec "set" "Reading from global invariant.\n"; gs x)
            | x -> (if M.tracing then M.tracec "set" "Reading from privatized version.\n"; x)
          in
          if M.tracing then M.tracel "setosek" ~var:x.vname "update_one_addr: update a global var '%s' ...\n" x.vname;
          (* Here, an effect should be generated, but we add it to the local
           * state, waiting for the sync function to publish it. *)
          update_variable x (VD.update_offset a (get x nst) offs value (Option.map (fun x -> Lval x) lval_raw) (Var x, cil_offset)) nst, dep
        end
      else begin
        if M.tracing then M.tracel "setosek" ~var:x.vname "update_one_addr: update a local var '%s' ...\n" x.vname;
        (* Normal update of the local state *)
        let lval_raw = (Option.map (fun x -> Lval x) lval_raw) in
        let new_value = VD.update_offset a (CPA.find x nst) offs value lval_raw ((Var x), cil_offset) in
        (* what effect does changing this local variable have on arrays -
           we only need to do this here since globals are not allowed in the
           expressions for partitioning *)
        let effect_on_arrays a (st, dep)=
          let affected_arrays =
            let set = Dep.find_opt x dep |? Dep.VarSet.empty () in
            Dep.VarSet.elements set
          in
          let movement_for_expr l' r' currentE' =
            let are_equal e1 e2 =
              match a (Q.MustBeEqual (e1, e2)) with
              | `Bool t -> Q.BD.to_bool t = Some true
              | _ -> false
            in
            let ik = Cilfacade.get_ikind (typeOf currentE') in
            let newE = Basetype.CilExp.replace l' r' currentE' in
            let currentEPlusOne = BinOp (PlusA, currentE', Cil.kinteger ik 1, typeOf currentE') in
            if are_equal newE currentEPlusOne then
              Some 1
            else
              let currentEMinusOne = BinOp (MinusA, currentE', Cil.kinteger ik 1, typeOf currentE') in
              if are_equal newE currentEMinusOne then
                Some (-1)
              else
                None
          in
          let effect_on_array actually_moved arr (st,dep):store =
            let v = CPA.find arr st in
            let nval =
              if actually_moved then
                match lval_raw, rval_raw with
                | Some (Lval(Var l',NoOffset)), Some r' ->
                  begin
                    let moved_by = movement_for_expr l' r' in
                    VD.affect_move a v x moved_by
                  end
                | _  ->
                  VD.affect_move a v x (fun x -> None)
              else
                let patched_ask =
                match ctx with
                | Some ctx ->
                  let patched = swap_st ctx (st,dep) in
                  query patched
                | _ ->
                  a
                in
                let moved_by = fun x -> Some 0 in (* this is ok, the information is not provided if it *)
                VD.affect_move patched_ask v x moved_by     (* was a set call caused e.g. by a guard *)
            in
            update_variable arr nval st, dep
          in
          (* change_array is false if a change to the way arrays are partitioned is not necessary *)
          (* for now, this is only the case when guards are evaluated *)
          List.fold_left (fun x y -> effect_on_array change_array y x) (st,dep) affected_arrays
        in
        let x_updated = update_variable x new_value nst in
        let with_dep = add_partitioning_dependencies x new_value (x_updated, dep) in
        effect_on_arrays a with_dep
      end
    in
    let update_one x store =
      match Addr.to_var_offset x with
      | [x] -> update_one_addr x store
      | _ -> store
    in try
      (* We start from the current state and an empty list of global deltas,
       * and we assign to all the the different possible places: *)
      let nst = AD.fold update_one lval (st, dep) in
      (* if M.tracing then M.tracel "setosek" ~var:firstvar "new state1 %a\n" CPA.pretty nst; *)
      (* If the address was definite, then we just return it. If the address
       * was ambiguous, we have to join it with the initial state. *)
      let nst = if AD.cardinal lval > 1 then (CPA.join st (fst nst), dep) else nst in
      (* if M.tracing then M.tracel "setosek" ~var:firstvar "new state2 %a\n" CPA.pretty nst; *)
      nst
    with
    (* If any of the addresses are unknown, we ignore it!?! *)
    | SetDomain.Unsupported x ->
      (* if M.tracing then M.tracel "setosek" ~var:firstvar "set got an exception '%s'\n" x; *)
      M.warn_each "Assignment to unknown address"; (st,dep)

  let set_many a (gs:glob_fun) (st,dep as store: store) lval_value_list: store =
    (* Maybe this can be done with a simple fold *)
    let f (acc: store) ((lval:AD.t),(value:value)): store =
      set a gs acc lval value
    in
    (* And fold over the list starting from the store turned wstore: *)
    List.fold_left f store lval_value_list

  let rem_many a (st,dep: store) (v_list: varinfo list): store =
    let f acc v = CPA.remove v acc in
    let g dep v = Dep.remove v dep in
    List.fold_left f st v_list, List.fold_left g dep v_list

  (* Removes all partitionings done according to this variable *)
  let rem_many_paritioning a (s:store) (v_list: varinfo list):store =
    (* Removes the partitioning information from all affected arrays, call before removing locals *)
    let rem_partitioning a (st,dep:store) (x:varinfo):store =
      let affected_arrays =
        let set = Dep.find_opt x dep |? Dep.VarSet.empty () in
        Dep.VarSet.elements set
      in
      let effect_on_array arr st =
        let v = CPA.find arr st in
        let nval = VD.affect_move ~replace_with_const:(get_bool ("exp.partition-arrays.partition-by-const-on-return")) a v x (fun _ -> None) in (* Having the function for movement return None here is equivalent to forcing the partitioning to be dropped *)
        update_variable arr nval st
      in
      let nst = List.fold_left (fun x y -> effect_on_array y x) st affected_arrays in
      (nst, dep) in
    let f s v = rem_partitioning a s v in
    List.fold_left f s v_list

 (**************************************************************************
   * Auxillary functions
   **************************************************************************)

  let is_some_bot x =
    match x with
    | `Int n ->  ID.is_bot n
    | `Address n ->  AD.is_bot n
    | `Struct n ->  ValueDomain.Structs.is_bot n
    | `Union n ->  ValueDomain.Unions.is_bot n
    | `Array n ->  ValueDomain.CArrays.is_bot n
    | `Blob n ->  ValueDomain.Blobs.is_bot n
    | `List n ->  ValueDomain.Lists.is_bot n
    | `Bot -> false (* HACK: bot is here due to typing conflict (we do not cast appropriately) *)
    | `Top -> false

  let invariant ctx a (gs:glob_fun) st exp tv =
    (* We use a recursive helper function so that x != 0 is false can be handled
     * as x == 0 is true etc *)
    let rec helper (op: binop) (lval: lval) (value: value) (tv: bool) =
      match (op, lval, value, tv) with
      (* The true-branch where x == value: *)
      | Eq, x, value, true ->
        if M.tracing then M.tracec "invariant" "Yes, %a equals %a\n" d_lval x VD.pretty value;
        (match value with
        | `Int n ->
          let ikind = Cilfacade.get_ikind (typeOf (Lval lval)) in
          Some (x, `Int (ID.cast_to ikind n))
        | _ -> Some(x, value))
      (* The false-branch for x == value: *)
      | Eq, x, value, false -> begin
          match value with
          | `Int n -> begin
              match ID.to_int n with
              | Some n ->
                (* When x != n, we can return a singleton exclusion set *)
                if M.tracing then M.tracec "invariant" "Yes, %a is not %Ld\n" d_lval x n;
                let ikind = Cilfacade.get_ikind (typeOf (Lval lval)) in
                Some (x, `Int (ID.of_excl_list ikind [n]))
              | None -> None
            end
          | `Address n -> begin
              if M.tracing then M.tracec "invariant" "Yes, %a is not %a\n" d_lval x AD.pretty n;
              match eval_rv a gs st (Lval x) with
              | `Address a when AD.is_definite n ->
                Some (x, `Address (AD.diff a n))
              | `Top when AD.is_null n ->
                Some (x, `Address AD.not_null)
              | v ->
                if M.tracing then M.tracec "invariant" "No address invariant for: %a != %a\n" VD.pretty v AD.pretty n;
                None
            end
          (* | `Address a -> Some (x, value) *)
          | _ ->
            (* We can't say anything else, exclusion sets are finite, so not
             * being in one means an infinite number of values *)
            if M.tracing then M.tracec "invariant" "Failed! (not a definite value)\n";
            None
        end
      | Ne, x, value, _ -> helper Eq x value (not tv)
      | Lt, x, value, _ -> begin
          match value with
          | `Int n -> begin
            let ikind = Cilfacade.get_ikind (typeOf (Lval lval)) in
            let n = ID.cast_to ikind n in
            let range_from x = if tv then ID.ending ~ikind (Int64.sub x 1L) else ID.starting ~ikind x in
            let limit_from = if tv then ID.maximal else ID.minimal in
            match limit_from n with
            | Some n ->
              if M.tracing then M.tracec "invariant" "Yes, success! %a is not %Ld\n\n" d_lval x n;
              Some (x, `Int (range_from n))
            | None -> None
            end
          | _ -> None
        end
      | Le, x, value, _ -> begin
          match value with
          | `Int n -> begin
            let ikind = Cilfacade.get_ikind (typeOf (Lval lval)) in
            let n = ID.cast_to ikind n in
            let range_from x = if tv then ID.ending ~ikind x else ID.starting ~ikind (Int64.add x 1L) in
            let limit_from = if tv then ID.maximal else ID.minimal in
              match limit_from n with
              | Some n ->
                if M.tracing then M.tracec "invariant" "Yes, success! %a is not %Ld\n\n" d_lval x n;
                Some (x, `Int (range_from n))
              | None -> None
            end
          | _ -> None
        end
      | Gt, x, value, _ -> helper Le x value (not tv)
      | Ge, x, value, _ -> helper Lt x value (not tv)
      | _ ->
        if M.tracing then M.trace "invariant" "Failed! (operation not supported)\n\n";
        None
    in
    if M.tracing then M.traceli "invariant" "assume expression %a is %B\n" d_exp exp tv;
    let null_val typ =
      match Cil.unrollType typ with
      | TPtr _                    -> `Address AD.null_ptr
      | TEnum({ekind=_;_},_)
      | _                         -> `Int (ID.of_int 0L)
    in
    let rec derived_invariant exp tv =
      let switchedOp = function Lt -> Gt | Gt -> Lt | Le -> Ge | Ge -> Le | x -> x in (* a op b <=> b (switchedOp op) b *)
      match exp with
      (* Since we handle not only equalities, the order is important *)
      | BinOp(op, Lval x, rval, typ) -> helper op x (VD.cast (typeOfLval x) (eval_rv a gs st rval)) tv
      | BinOp(op, rval, Lval x, typ) -> derived_invariant (BinOp(switchedOp op, Lval x, rval, typ)) tv
      | BinOp(op, CastE (t1, c1), CastE (t2, c2), t) when (op = Eq || op = Ne) && typeSig t1 = typeSig t2 && VD.is_safe_cast t1 (typeOf c1) && VD.is_safe_cast t2 (typeOf c2)
        -> derived_invariant (BinOp (op, c1, c2, t)) tv
      | BinOp(op, CastE (TInt (ik, _) as t1, Lval x), rval, typ) ->
        (match eval_rv a gs st (Lval x) with
        | `Int v ->
          (* This is tricky: It it is not sufficient to check that ID.cast_to_ik v = v
           * If there is one domain that knows this to be true and the other does not, we
           * should still impose the invariant. E.g. i -> ([1,5]; Not {0}[byte]) *)
          if VD.is_safe_cast t1 (Cil.typeOf (Lval x)) then
            derived_invariant (BinOp (op, Lval x, rval, typ)) tv
          else
            None
        | _ -> None)
      | BinOp(op, rval, CastE (TInt (_, _) as ti, Lval x), typ) ->
        derived_invariant (BinOp (switchedOp op, CastE(ti, Lval x), rval, typ)) tv
      (* Cases like if (x) are treated like if (x != 0) *)
      | Lval x ->
        (* There are two correct ways of doing it: "if ((int)x != 0)" or "if (x != (typeof(x))0))"
         * Because we try to avoid casts (and use a more precise address domain) we use the latter *)
        helper Ne x (null_val (typeOf exp)) tv
      | UnOp (LNot,uexp,typ) -> derived_invariant uexp (not tv)
      | _ ->
        if M.tracing then M.tracec "invariant" "Failed! (expression %a not understood)\n\n" d_plainexp exp;
        None
    in
    let apply_invariant oldv newv =
      match oldv, newv with
      (* | `Address o, `Address n when AD.mem (Addr.unknown_ptr ()) o && AD.mem (Addr.unknown_ptr ()) n -> *)
      (*   `Address (AD.join o n) *)
      (* | `Address o, `Address n when AD.mem (Addr.unknown_ptr ()) o -> `Address n *)
      (* | `Address o, `Address n when AD.mem (Addr.unknown_ptr ()) n -> `Address o *)
      | _ -> VD.meet oldv newv
    in
    match derived_invariant exp tv with
    | Some (lval, value) ->
      if M.tracing then M.tracec "invariant" "Restricting %a with %a\n" d_lval lval VD.pretty value;
      let addr = eval_lv a gs st lval in
      if (AD.is_top addr) then st
      else
        let oldval = get a gs st addr None in (* None is ok here, we could try to get more precise, but this is ok (reading at unknown position in array) *)
        let oldval = if is_some_bot oldval then (M.tracec "invariant" "%a is bot! This should not happen. Will continue with top!" d_lval lval; VD.top ()) else oldval in
        let state_with_excluded = set a gs st addr value ~effect:false ~change_array:false ~ctx:(Some ctx) in
        let value =  get a gs state_with_excluded addr None in
        let new_val = apply_invariant oldval value in
        if M.tracing then M.traceu "invariant" "New value is %a\n" VD.pretty new_val;
        (* make that address meet the invariant, i.e exclusion sets will be joined *)
        if is_some_bot new_val then (
          if M.tracing then M.tracel "branchosek" "C The branch %B is dead!\n" tv;
          raise Analyses.Deadcode
        )
        else if VD.is_bot new_val
        then set a gs st addr value ~effect:false ~change_array:false ~ctx:(Some ctx) (* no *_raw because this is not a real assignment *)
        else set a gs st addr new_val ~effect:false ~change_array:false ~ctx:(Some ctx) (* no *_raw because this is not a real assignment *)
    | None ->
      if M.tracing then M.traceu "invariant" "Doing nothing.\n";
      M.warn_each ("Invariant failed: expression \"" ^ sprint d_plainexp exp ^ "\" not understood.");
      st

  let invariant ctx a gs st exp tv =
    let open Deriving.Cil in
    let fallback reason =
      if M.tracing then M.tracel "inv" "Can't handle %a.\n%s\n" d_plainexp exp reason;
      fst (invariant ctx a gs st exp tv)
    in
    (* inverse values for binary operation a `op` b == c *)
    (* ikind is the type of a for limiting ranges of the operands a, b. The only binops which can have different types for a, b are Shiftlt, Shiftrt (not handled below; don't use ikind to limit b there). *)
    let inv_bin_int (a, b) ikind c =
      let warn_and_top_on_zero x =
        if ID.to_int x = Some 0L then
          (M.warn "Must Undefined Behavior: Second argument of div or mod is 0, continuing with top";
          ID.top ())
        else
          x
      in
      let meet_bin a' b'  = ID.meet a a', ID.meet b b' in
      let meet_com oi = (* commutative *)
        try
          meet_bin (oi c b) (oi c a)
        with
          IntDomain.ArithmeticOnIntegerBot _ -> raise Deadcode in
      let meet_non oi oo = (* non-commutative *)
        try
          meet_bin (oi c b) (oo a c)
        with IntDomain.ArithmeticOnIntegerBot _ -> raise Deadcode in
      function
      | PlusA  -> meet_com ID.sub
      | Mult   ->
        (* Only multiplication with odd numbers is an invertible operation in (mod 2^n) *)
        (* refine x by information about y, using x * y == c *)
        let refine_by x y = (match ID.to_int y with
          | None -> x
          | Some v when Int64.rem v 2L = 0L -> x (* A refinement would still be possible here, but has to take non-injectivity into account. *)
          | Some v (* when Int64.rem v 2L = 1L *) -> ID.meet x (ID.div c y)) (* Div is ok here, c must be divisible by a and b *)
        in
        (refine_by a b, refine_by b a)
      | MinusA -> meet_non ID.add ID.sub
      | Div    ->
        (* If b must be zero, we have must UB *)
        let b = warn_and_top_on_zero b in
        (* Integer division means we need to add the remainder, so instead of just `a = c*b` we have `a = c*b + a%b`.
         * However, a%b will give [-b+1, b-1] for a=top, but we only want the positive/negative side depending on the sign of c*b.
         * If c*b = 0 or it can be positive or negative, we need the full range for the remainder. *)
        let rem =
          let is_pos = ID.to_bool @@ ID.gt (ID.mul b c) (ID.of_int 0L) = Some true in
          let is_neg = ID.to_bool @@ ID.lt (ID.mul b c) (ID.of_int 0L) = Some true in
          let full = ID.rem a b in
          if is_pos then ID.meet (ID.starting 0L) full
          else if is_neg then ID.meet (ID.ending 0L) full
          else full
        in
        meet_bin (ID.add (ID.mul b c) rem) (ID.div (ID.sub a rem) c)
      | Mod    -> (* a % b == c *)
        (* If b must be zero, we have must UB *)
        let b = warn_and_top_on_zero b in
        (* a' = a/b*b + c and derived from it b' = (a-c)/(a/b)
         * The idea is to formulate a' as quotient * divisor + remainder. *)
        let a' = ID.add (ID.mul (ID.div a b) b) c in
        let b' = ID.div (ID.sub a c) (ID.div a b) in
        (* However, for [2,4]%2 == 1 this only gives [3,4].
         * If the upper bound of a is divisible by b, we can also meet with the result of a/b*b - c to get the precise [3,3].
         * If b is negative we have to look at the lower bound. *)
        let is_divisible bound =
          try ID.rem (bound a |> Option.get |> ID.of_int) b |> ID.to_int = Some 0L with _ -> false
        in
        let max_pos = match ID.maximal b with None -> true | Some x -> x >= 0L in
        let min_neg = match ID.minimal b with None -> true | Some x -> x <  0L in
        let implies a b = not a || b in
        let a'' =
          if implies max_pos (is_divisible ID.maximal) && implies min_neg (is_divisible ID.minimal) then
            ID.meet a' (ID.sub (ID.mul (ID.div a b) b) c)
          else a'
        in
        meet_bin a'' b'
      | Eq | Ne as op ->
        let both x = x, x in
        let m = ID.meet a b in
        (match op, ID.to_bool c with
        | Eq, Some true
        | Ne, Some false -> both m (* def. equal: if they compare equal, both values must be from the meet *)
        | Eq, Some false
        | Ne, Some true -> (* def. unequal *)
          (* Both values can not be in the meet together, but it's not sound to exclude the meet from both.
           * e.g. a=[0,1], b=[1,2], meet a b = [1,1], but (a != b) does not imply a=[0,0], b=[2,2] since others are possible: a=[1,1], b=[2,2]
           * Only if a is a definite value, we can exclude it from b: *)
          let excl a b = match ID.to_int a with Some x -> ID.of_excl_list ikind [x] | None -> b in
          let a' = excl b a in
          let b' = excl a b in
          if M.tracing then M.tracel "inv" "inv_bin_int: unequal: %a and %a; ikind: %a; a': %a, b': %a\n" ID.pretty a ID.pretty b d_ikind ikind ID.pretty a' ID.pretty b';
          meet_bin a' b'
        | _, _ -> a, b
        )
      | Lt | Le | Ge | Gt as op ->
        (match ID.minimal a, ID.maximal a, ID.minimal b, ID.maximal b with
        | Some l1, Some u1, Some l2, Some u2 ->
          (* if M.tracing then M.tracel "inv" "Op: %s, l1: %Ld, u1: %Ld, l2: %Ld, u2: %Ld\n" (show_binop op) l1 u1 l2 u2; *)
          (match op, ID.to_bool c with
          | Le, Some true
          | Gt, Some false -> meet_bin (ID.ending ~ikind u2) (ID.starting ~ikind l1)
          | Ge, Some true
          | Lt, Some false -> meet_bin (ID.starting ~ikind l2) (ID.ending ~ikind u1)
          | Lt, Some true
          | Ge, Some false -> meet_bin (ID.ending ~ikind (Int64.pred u2)) (ID.starting ~ikind (Int64.succ l1))
          | Gt, Some true
          | Le, Some false -> meet_bin (ID.starting ~ikind (Int64.succ l2)) (ID.ending ~ikind (Int64.pred u1))
          | _, _ -> a, b)
        | _ -> a, b)
      | BOr | BXor as op->
        if M.tracing then M.tracel "inv" "Unhandled operator %s\n" (show_binop op);
        (* Be careful: inv_exp performs a meet on both arguments of the BOr / BXor. *)
        a, b
      | op ->
        if M.tracing then M.tracel "inv" "Unhandled operator %s\n" (show_binop op);
        a, b
    in
    let eval e = eval_rv a gs st e in
    let eval_bool e = match eval e with `Int i -> ID.to_bool i | _ -> None in
    let set' lval v = fst (set a gs st (eval_lv a gs st lval) v ~effect:false ~change_array:false ~ctx:(Some ctx)) in
    let rec inv_exp c = function
      | UnOp (LNot, e, _) ->
        let c' =
          match ID.to_bool (unop_ID LNot c) with
          | Some true ->
            (* i.e. e should evaluate to [1,1] *)
            (* LNot x is 0 for any x != 0 *)
            let ikind = Cilfacade.get_ikind @@ typeOf e in
            ID.of_excl_list ikind [0L]
          | Some false -> ID.of_bool false
          | _ -> ID.top ()
        in
        inv_exp c' e
      | UnOp ((BNot|Neg) as op, e, _) -> inv_exp (unop_ID op c) e
      | BinOp(op, CastE (t1, c1), CastE (t2, c2), t) when (op = Eq || op = Ne) && typeSig t1 = typeSig t2 && VD.is_safe_cast t1 (typeOf c1) && VD.is_safe_cast t2 (typeOf c2) ->
        inv_exp c (BinOp (op, c1, c2, t))
      | BinOp (op, e1, e2, _) as e ->
        if M.tracing then M.tracel "inv" "binop %a with %a %s %a == %a\n" d_exp e VD.pretty (eval e1) (show_binop op) VD.pretty (eval e2) ID.pretty c;
        (match eval e1, eval e2 with
        | `Int a, `Int b ->
          let ikind = Cilfacade.get_ikind @@ typeOf e1 in (* both operands have the same type (except for Shiftlt, Shiftrt)! *)
          let a', b' = inv_bin_int (a, b) ikind c op in
          if M.tracing then M.tracel "inv" "binop: %a, a': %a, b': %a\n" d_exp e ID.pretty a' ID.pretty b';
          let m1 = try Some (inv_exp a' e1) with Deadcode -> None in
          let m2 = try Some (inv_exp b' e2) with Deadcode -> None in
          (match m1, m2 with
          | Some m1, Some m2 -> CPA.meet m1 m2
          | Some m, None | None, Some m -> m
          | None, None -> raise Deadcode)
        (* | `Address a, `Address b -> ... *)
        | a1, a2 -> fallback ("binop: got abstract values that are not `Int: " ^ sprint VD.pretty a1 ^ " and " ^ sprint VD.pretty a2))
      | Lval x -> (* meet x with c *)
        let t = Cil.unrollType (typeOfLval x) in  (* unroll type to deal with TNamed *)
        let c' = match t with
          | TPtr _ -> `Address (AD.of_int (module ID) c)
          | TInt (ik, _)
          | TEnum ({ekind = ik; _}, _) -> `Int (ID.cast_to ik c )
          | _ -> `Int c
        in
        let oldv = eval (Lval x) in
        let v = VD.meet oldv c' in
        if is_some_bot v then raise Deadcode
        else (
          if M.tracing then M.tracel "inv" "improve lval %a from %a to %a (c = %a, c' = %a)\n" d_lval x VD.pretty oldv VD.pretty v ID.pretty c VD.pretty c';
          set' x v
        )
      | Const _ -> fst st (* nothing to do *)
      | CastE ((TInt (ik, _)) as t, e) -> (* Can only meet the t part of an Lval in e with c (unless we meet with all overflow possibilities)! Since there is no good way to do this, we only continue if e has no values outside of t. *)
        (match eval e with
        | `Int i ->
          if ID.leq i (ID.cast_to ik i) then
             match Cil.typeOf e with
              | TInt(ik_e, _) ->
                let c' = ID.cast_to ik_e c in
                if M.tracing then M.tracel "inv" "cast: %a from %a to %a: i = %a; cast c = %a to %a = %a\n" d_exp e d_ikind ik_e d_ikind ik ID.pretty i ID.pretty c d_ikind ik_e ID.pretty c';
                inv_exp c' e
              | x -> fallback ("CastE: e did evaluate to `Int, but the type did not match" ^ sprint d_type t)
          else
            fallback ("CastE: " ^ sprint d_plainexp e ^ " evaluates to " ^ sprint ID.pretty i ^ " which is bigger than the type it is cast to which is " ^ sprint d_type t)
        | v -> fallback ("CastE: e did not evaluate to `Int, but " ^ sprint VD.pretty v))
      | e -> fallback (sprint d_plainexp e ^ " not implemented")
    in
    if eval_bool exp = Some (not tv) then raise Deadcode (* we already know that the branch is dead *)
    else
      let is_cmp = function
        | BinOp ((Lt | Gt | Le | Ge | Eq | Ne), _, _, t) -> true
        | _ -> false
      in
      let itv = (* int abstraction for tv *)
        if not tv || is_cmp exp then (* false is 0, but true can be anything that is not 0, except for comparisons which yield 1 *)
          ID.of_bool tv (* this will give 1 for true which is only ok for comparisons *)
        else
          let ik = Cilfacade.get_ikind (typeOf exp) in
          ID.of_excl_list ik [Int64.zero] (* Lvals, Casts, arithmetic operations etc. should work with true = non_zero *)
      in
      Tuple2.map1 (fun _ -> inv_exp itv exp) st

  let set_savetop ?lval_raw ?rval_raw ask (gs:glob_fun) st adr v : store =
    match v with
    | `Top -> set ask gs st adr (top_value ask gs st (AD.get_type adr)) ?lval_raw ?rval_raw
    | v -> set ask gs st adr v ?lval_raw ?rval_raw


  (**************************************************************************
   * Simple defs for the transfer functions
   **************************************************************************)
  let assign ctx (lval:lval) (rval:exp):store  =
    let char_array_hack () =
      let rec split_offset = function
        | Index(Const(CInt64(i, _, _)), NoOffset) -> (* ...[i] *)
          Index(zero, NoOffset), Some i (* all i point to StartOf(string) *)
        | NoOffset -> NoOffset, None
        | Index(exp, offs) ->
          let offs', r = split_offset offs in
          Index(exp, offs'), r
        | Field(fi, offs) ->
          let offs', r = split_offset offs in
          Field(fi, offs'), r
      in
      let last_index (lhost, offs) =
        match split_offset offs with
        | offs', Some i -> Some ((lhost, offs'), i)
        | _ -> None
      in
      match last_index lval, stripCasts rval with
      | Some (lv, i), Const(CChr c) when c<>'\000' -> (* "abc" <> "abc\000" in OCaml! *)
        let i = i64_to_int i in
        (* ignore @@ printf "%a[%i] = %c\n" d_lval lv i c; *)
        let s = try Hashtbl.find char_array lv with Not_found -> Bytes.empty in (* current string for lv or empty string *)
        if i >= Bytes.length s then ((* optimized b/c Out_of_memory *)
          let dst = Bytes.make (i+1) '\000' in
          Bytes.blit s 0 dst 0 (Bytes.length s); (* dst[0:len(s)] = s *)
          Bytes.set dst i c; (* set character i to c inplace *)
          Hashtbl.replace char_array lv dst
        )else(
          Bytes.set s i c; (* set character i to c inplace *)
          Hashtbl.replace char_array lv s
        )
      (*BatHashtbl.modify_def "" lv (fun s -> Bytes.set s i c) char_array*)
      | _ -> ()
    in
    char_array_hack ();
    let is_list_init () =
      match lval, rval with
      | (Var a, Field (fi,NoOffset)), AddrOf((Var b, NoOffset))
        when !GU.global_initialization && a.vid = b.vid
             && fi.fcomp.cname = "list_head"
             && (fi.fname = "prev" || fi.fname = "next") -> Some a
      | _ -> None
    in
    match is_list_init () with
    | Some a when (get_bool "exp.list-type") ->
        set ctx.ask ctx.global ctx.local (AD.singleton (Addr.from_var a)) (`List (ValueDomain.Lists.bot ()))
    | _ ->
      let rval_val = eval_rv ctx.ask ctx.global ctx.local rval in
      let lval_val = eval_lv ctx.ask ctx.global ctx.local lval in
      (* let sofa = AD.short 80 lval_val^" = "^VD.short 80 rval_val in *)
      (* M.debug @@ sprint ~width:80 @@ dprintf "%a = %a\n%s" d_plainlval lval d_plainexp rval sofa; *)
      let not_local xs =
        let not_local x =
          match Addr.to_var_may x with
          | [x] -> is_global ctx.ask x
          | _ -> x = Addr.UnknownPtr
        in
        AD.is_top xs || AD.exists not_local xs
      in
      (match rval_val, lval_val with
      | `Address adrs, lval
        when (not !GU.global_initialization) && get_bool "kernel" && not_local lval && not (AD.is_top adrs) ->
        let find_fps e xs = Addr.to_var_must e @ xs in
        let vars = AD.fold find_fps adrs [] in
        let funs = List.filter (fun x -> isFunctionType x.vtype) vars in
        List.iter (fun x -> ctx.spawn None x []) funs
      | _ -> ()
      );
      match lval with (* this section ensure global variables contain bottom values of the proper type before setting them  *)
      | (Var v, _) when AD.is_definite lval_val && v.vglob ->
        let current_val = eval_rv_keep_bot ctx.ask ctx.global ctx.local (Lval (Var v, NoOffset)) in
        (match current_val with
        | `Bot -> (* current value is VD `Bot *)
          (match Addr.to_var_offset (AD.choose lval_val) with
          | [(x,offs)] ->
            let iv = bot_value ctx.ask ctx.global ctx.local v.vtype in (* correct bottom value for top level variable *)
            let nv = VD.update_offset ctx.ask iv offs rval_val (Some  (Lval lval)) lval in (* do desired update to value *)
            set_savetop ctx.ask ctx.global ctx.local (AD.from_var v) nv (* set top-level variable to updated value *)
          | _ ->
            set_savetop ctx.ask ctx.global ctx.local lval_val rval_val ~lval_raw:lval ~rval_raw:rval
          )
        | _ ->
          set_savetop ctx.ask ctx.global ctx.local lval_val rval_val ~lval_raw:lval ~rval_raw:rval
        )
      | _ ->
        set_savetop ctx.ask ctx.global ctx.local lval_val rval_val ~lval_raw:lval ~rval_raw:rval


  module Locmap = Deadcode.Locmap

  let dead_branches = function true -> Deadcode.dead_branches_then | false -> Deadcode.dead_branches_else

  let locmap_modify_def d k f h =
    if Locmap.mem h k then
      Locmap.replace h k (f (Locmap.find h k))
    else
      Locmap.add h k d

  let branch ctx (exp:exp) (tv:bool) : store =
    Locmap.replace Deadcode.dead_branches_cond !Tracing.next_loc exp;
    let valu = eval_rv ctx.ask ctx.global ctx.local exp in
    let refine () =
      let res = invariant ctx ctx.ask ctx.global ctx.local exp tv in
      if M.tracing then M.tracec "branch" "EqualSet result for expression %a is %a\n" d_exp exp Queries.Result.pretty (ctx.ask (Queries.EqualSet exp));
      if M.tracing then M.tracec "branch" "CondVars result for expression %a is %a\n" d_exp exp Queries.Result.pretty (ctx.ask (Queries.CondVars exp));
      if M.tracing then M.traceu "branch" "Invariant enforced!\n";
      match ctx.ask (Queries.CondVars exp) with
      | `ExprSet s when Queries.ES.cardinal s = 1 ->
        let e = Queries.ES.choose s in
        M.debug_each @@ "CondVars result for expression " ^ sprint d_exp exp ^ " is " ^ sprint d_exp e;
        invariant ctx ctx.ask ctx.global res e tv
      | _ -> res
    in
    if M.tracing then M.traceli "branch" ~subsys:["invariant"] "Evaluating branch for expression %a with value %a\n" d_exp exp VD.pretty valu;
    if M.tracing then M.tracel "branchosek" "Evaluating branch for expression %a with value %a\n" d_exp exp VD.pretty valu;
    (* First we want to see, if we can determine a dead branch: *)
    match valu with
    (* For a boolean value: *)
    | `Int value when (ID.is_bool value) ->
      if M.tracing then M.traceu "branch" "Expression %a evaluated to %a\n" d_exp exp ID.pretty value;
      (* to suppress pattern matching warnings: *)
      let fromJust x = match x with Some x -> x | None -> assert false in
      let v = fromJust (ID.to_bool value) in
      if !GU.in_verifying_stage && get_bool "dbg.print_dead_code" then begin
        if v=tv then
          Locmap.replace (dead_branches tv) !Tracing.next_loc false
        else
          locmap_modify_def true !Tracing.next_loc (fun x -> x) (dead_branches tv)
      end;
      (* Eliminate the dead branch and just propagate to the true branch *)
      if v = tv then refine () else begin
        if M.tracing then M.tracel "branchosek" "A The branch %B is dead!\n" tv;
        raise Deadcode
      end
    | `Bot ->
      if M.tracing then M.traceu "branch" "The branch %B is dead!\n" tv;
      if M.tracing then M.tracel "branchosek" "B The branch %B is dead!\n" tv;
      if !GU.in_verifying_stage && get_bool "dbg.print_dead_code" then begin
        locmap_modify_def true !Tracing.next_loc (fun x -> x) (dead_branches tv)
      end;
      raise Deadcode
    (* Otherwise we try to impose an invariant: *)
    | _ ->
      if !GU.in_verifying_stage then
        Locmap.replace (dead_branches tv) !Tracing.next_loc false;
      refine ()

  let body ctx f =
    (* First we create a variable-initvalue pair for each variable *)
    let init_var v = (AD.from_var v, init_value ctx.ask ctx.global ctx.local v.vtype) in
    (* Apply it to all the locals and then assign them all *)
    let inits = List.map init_var f.slocals in
    set_many ctx.ask ctx.global ctx.local inits

  let return ctx exp fundec =
    let (cp,dep) = ctx.local in
    match fundec.svar.vname with
    | "__goblint_dummy_init" ->
      publish_all ctx;
      cp, dep
    | "StartupHook" ->
      publish_all ctx;
      cp, dep
    | _ ->
      let locals = (fundec.sformals @ fundec.slocals) in
      let nst_part = rem_many_paritioning ctx.ask ctx.local locals in
      let nst = rem_many ctx.ask nst_part locals in
      match exp with
      | None -> nst
      | Some exp ->
        let t_override = match fundec.svar.vtype with
          | TFun(TVoid _, _, _, _) -> M.warn "Returning a value from a void function"; assert false
          | TFun(ret, _, _, _) -> ret
          | _ -> assert false
        in
        set ~t_override ctx.ask ctx.global nst (return_var ()) (eval_rv ctx.ask ctx.global ctx.local exp)
        (* lval_raw:None, and rval_raw:None is correct here *)

  let vdecl ctx (v:varinfo) =
    if not (Cil.isArrayType v.vtype) then
      ctx.local
    else
      let lval = eval_lv ctx.ask ctx.global ctx.local (Var v, NoOffset) in
      let current_value = eval_rv ctx.ask ctx.global ctx.local (Lval (Var v, NoOffset)) in
      let new_value = VD.update_array_lengths (eval_rv ctx.ask ctx.global ctx.local) current_value v.vtype in
      set ctx.ask ctx.global ctx.local lval new_value

  (**************************************************************************
   * Function calls
   **************************************************************************)
  let invalidate ask (gs:glob_fun) (st:store) (exps: exp list): store =
    if M.tracing && exps <> [] then M.tracel "invalidate" "Will invalidate expressions [%a]\n" (d_list ", " d_plainexp) exps;
    (* To invalidate a single address, we create a pair with its corresponding
     * top value. *)
    let invalidate_address st a =
      let t = AD.get_type a in
      let v = get ask gs st a None in (* None here is ok, just causes us to be a bit less precise *)
      let nv =  VD.invalidate_value ask t v in
      (a, nv)
    in
    (* We define the function that invalidates all the values that an address
     * expression e may point to *)
    let invalidate_exp e =
      match eval_rv ask gs st e with
      (*a null pointer is invalid by nature*)
      | `Address a when AD.is_null a -> []
      | `Address a when not (AD.is_top a) ->
        List.map (invalidate_address st) (reachable_vars ask [a] gs st)
      | `Int _ -> []
      | _ -> M.warn_each ("Failed to invalidate unknown address: " ^ sprint d_exp e); []
    in
    (* We concatMap the previous function on the list of expressions. *)
    let invalids = List.concat (List.map invalidate_exp exps) in
    let my_favorite_things = List.map Json.string !precious_globs in
    let is_fav_addr x =
      List.exists (fun x -> List.mem x.vname my_favorite_things) (AD.to_var_may x)
    in
    let invalids' = List.filter (fun (x,_) -> not (is_fav_addr x)) invalids in
    if M.tracing && exps <> [] then (
      let addrs, vs = List.split invalids' in
      M.tracel "invalidate" "Setting addresses [%a] to values [%a]\n" (d_list ", " AD.pretty) addrs (d_list ", " VD.pretty) vs
    );
    set_many ask gs st invalids'

  (* Variation of the above for yet another purpose, uhm, code reuse? *)
  let collect_funargs ask (gs:glob_fun) (st:store) (exps: exp list) =
    let do_exp e =
      match eval_rv ask gs st e with
      | `Address a when AD.equal a AD.null_ptr -> []
      | `Address a when not (AD.is_top a) ->
        let rble = reachable_vars ask [a] gs st in
        if M.tracing then
          M.trace "collect_funargs" "%a = %a\n" AD.pretty a (d_list ", " AD.pretty) rble;
        rble
      | _-> []
    in
    List.concat (List.map do_exp exps)


  let make_entry (ctx:(D.t, G.t, C.t) Analyses.ctx) fn args: D.t =
    let (cpa,dep) as st = ctx.local in
    (* Evaluate the arguments. *)
    let vals = List.map (eval_rv ctx.ask ctx.global st) args in
    (* generate the entry states *)
    let fundec = Cilfacade.getdec fn in
    (* If we need the globals, add them *)
    let new_cpa = if not (!GU.earlyglobs || ThreadFlag.is_multi ctx) then CPA.filter_class 2 cpa else CPA.filter (fun k v -> V.is_global k && is_private ctx.ask ctx.local k) cpa in
    (* Assign parameters to arguments *)
    let pa = zip fundec.sformals vals in
    let new_cpa = CPA.add_list pa new_cpa in
    (* List of reachable variables *)
    let reachable = List.concat (List.map AD.to_var_may (reachable_vars ctx.ask (get_ptrs vals) ctx.global st)) in
    let new_cpa = CPA.add_list_fun reachable (fun v -> CPA.find v cpa) new_cpa in
    new_cpa, dep

  let enter ctx lval fn args : (D.t * D.t) list =
    [ctx.local, make_entry ctx fn args]



  let forkfun (ctx:(D.t, G.t, C.t) Analyses.ctx) (lv: lval option) (f: varinfo) (args: exp list) : (lval option * varinfo * exp list) list =
    let create_thread lval arg v =
      try
        (* try to get function declaration *)
        let fd = Cilfacade.getdec v in
        let args =
          match arg with
          | Some x -> [x]
          | None -> List.map (fun x -> MyCFG.unknown_exp) fd.sformals
        in
        Some (lval, v, args)
      with Not_found ->
        if LF.use_special f.vname then None (* we handle this function *)
        else if isFunctionType v.vtype then (
          M.warn_each ("Creating a thread from unknown function " ^ v.vname);
          Some (lval, v, args)
        ) else (
          M.warn_each ("Not creating a thread from " ^ v.vname ^ " because its type is " ^ sprint d_type v.vtype);
          None
        )
    in
    match LF.classify f.vname args with
    (* handling thread creations *)
    (* TODO: move LAP_Se_* out of base? *)
    | `Unknown "LAP_Se_SetPartitionMode" when List.length args = 2 -> begin
        let mode = List.hd @@ List.map (fun x -> stripCasts (constFold false x)) args in
        match ctx.ask (Queries.EvalInt mode) with
        | `Int i when i=3L ->
          let a = match ctx.global (tasks_var ()) with `Address a -> a | _ -> AD.empty () in
          let r = AD.to_var_may a |> List.filter_map (create_thread None None) in
          ctx.sideg (tasks_var ()) (`Address (AD.empty ()));
          ignore @@ printf "base: SetPartitionMode NORMAL: spawning %i processes!\n" (List.length r);
          r
        | _ -> []
      end
    | `Unknown "LAP_Se_CreateProcess"
    | `Unknown "LAP_Se_CreateErrorHandler" -> begin
        match List.map (fun x -> stripCasts (constFold false x)) args with
        (* | [proc_att;AddrOf id;AddrOf r] -> (* CreateProcess *) *)
        (* | [entry_point;stack_size;AddrOf r] -> (* CreateErrorHandler *) *)
        | [entry_point; _; AddrOf r] -> (* both *)
          let pa = eval_fv ctx.ask ctx.global ctx.local entry_point in
          let reach_fs = reachable_vars ctx.ask [pa] ctx.global ctx.local in
          let reach_fs = List.concat (List.map AD.to_var_may reach_fs) in
          let a = match ctx.global (tasks_var ()) with `Address a -> a | _ -> AD.empty () in
          ctx.sideg (tasks_var ()) (`Address (List.map AD.from_var reach_fs |> List.fold_left AD.join a));
          (* List.filter_map (create_thread None) reach_fs *)
          []
        | _ -> []
      end
    | `ThreadCreate (id,start,ptc_arg) -> begin
        (* extra sync so that we do not analyze new threads with bottom global invariant *)
        publish_all ctx;
        (* Collect the threads. *)
        let start_addr = eval_tv ctx.ask ctx.global ctx.local start in
        List.filter_map (create_thread (Some (Mem id, NoOffset)) (Some ptc_arg)) (AD.to_var_may start_addr)
      end
    | `Unknown _ -> begin
        let args =
          match LF.get_invalidate_action f.vname with
          | Some fnc -> fnc `Write  args (* why do we only spawn arguments that are written?? *)
          | None -> args
        in
        let flist = collect_funargs ctx.ask ctx.global ctx.local args in
        let addrs = List.concat (List.map AD.to_var_may flist) in
        List.filter_map (create_thread None None) addrs
      end
    | _ ->  []

  let assert_fn ctx e warn change =
    let check_assert e st =
      match eval_rv ctx.ask ctx.global st e with
      | `Int v when ID.is_bool v ->
        begin match ID.to_bool v with
          | Some false ->  `False
          | Some true  ->  `True
          | _ -> `Top
        end
      | `Bot -> `Bot
      | _ -> `Top
    in
    let expr = sprint d_exp e in
    let warn ?annot msg = if warn then
        if get_bool "dbg.regression" then ( (* This only prints unexpected results (with the difference) as indicated by the comment behind the assert (same as used by the regression test script). *)
          let loc = !M.current_loc in
          let line = List.at (List.of_enum @@ File.lines_of loc.file) (loc.line-1) in
          let open Str in
          let expected = if string_match (regexp ".+//.*\\(FAIL\\|UNKNOWN\\).*") line 0 then Some (matched_group 1 line) else None in
          if expected <> annot then (
            let result = if annot = None && (expected = Some ("NOWARN") || (expected = Some ("UNKNOWN") && not (String.exists line "UNKNOWN!"))) then "improved" else "failed" in
            (* Expressions with logical connectives like a && b are calculated in temporary variables by CIL. Instead of the original expression, we then see something like tmp___0. So we replace expr in msg by the orginal source if this is the case. *)
            let assert_expr = if string_match (regexp ".*assert(\\(.+\\));.*") line 0 then matched_group 1 line else expr in
            let msg = if expr <> assert_expr then String.nreplace msg expr assert_expr else msg in
            M.warn_each ~ctx:ctx.control_context (msg ^ " Expected: " ^ (expected |? "SUCCESS") ^ " -> " ^ result)
          )
        ) else
          M.warn_each ~ctx:ctx.control_context msg
    in
    match check_assert e ctx.local with
    | `False ->
      warn ~annot:"FAIL" ("{red}Assertion \"" ^ expr ^ "\" will fail.");
      if change then raise Analyses.Deadcode else ctx.local
    | `True ->
      warn ("{green}Assertion \"" ^ expr ^ "\" will succeed");
      ctx.local
    | `Bot ->
      M.warn_each ~ctx:ctx.control_context ("{red}Assertion \"" ^ expr ^ "\" produces a bottom. What does that mean? (currently uninitialized arrays' content is bottom)");
      ctx.local
    | `Top ->
      warn ~annot:"UNKNOWN" ("{yellow}Assertion \"" ^ expr ^ "\" is unknown.");
      (* make the state meet the assertion in the rest of the code *)
      if not change then ctx.local else begin
        let newst = invariant ctx ctx.ask ctx.global ctx.local e true in
        (* if check_assert e newst <> `True then
            M.warn_each ("Invariant \"" ^ expr ^ "\" does not stick."); *)
        newst
      end

  let special ctx (lv:lval option) (f: varinfo) (args: exp list) =
    (*    let heap_var = heap_var !Tracing.current_loc in*)
    let forks = forkfun ctx lv f args in
    if M.tracing then M.tracel "spawn" "Base.special %s: spawning functions %a\n" f.vname (d_list "," d_varinfo) (List.map BatTuple.Tuple3.second forks);
    List.iter (BatTuple.Tuple3.uncurry ctx.spawn) forks;
    let cpa,dep as st = ctx.local in
    let gs = ctx.global in
    match LF.classify f.vname args with
    | `Unknown "F59" (* strcpy *)
    | `Unknown "F60" (* strncpy *)
    | `Unknown "F63" (* memcpy *)
      ->
      begin match args with
        | [dst; src]
        | [dst; src; _] ->
          (* let dst_val = eval_rv ctx.ask ctx.global ctx.local dst in *)
          (* let src_val = eval_rv ctx.ask ctx.global ctx.local src in *)
          (* begin match dst_val with *)
          (* | `Address ls -> set_savetop ctx.ask ctx.global ctx.local ls src_val *)
          (* | _ -> ignore @@ Pretty.printf "strcpy: dst %a may point to anything!\n" d_exp dst; *)
          (*     ctx.local *)
          (* end *)
          let rec get_lval exp = match stripCasts exp with
            | Lval x | AddrOf x | StartOf x -> x
            | BinOp (PlusPI, e, i, _)
            | BinOp (MinusPI, e, i, _) -> get_lval e
            | x ->
              ignore @@ Pretty.printf "strcpy: dst is %a!\n" d_plainexp dst;
              failwith "strcpy: expecting first argument to be a pointer!"
          in
          assign ctx (get_lval dst) src
        | _ -> M.bailwith "strcpy arguments are strange/complicated."
      end
    | `Unknown "F1" ->
      begin match args with
        | [dst; data; len] -> (* memset: write char to dst len times *)
          let dst_lval = mkMem ~addr:dst ~off:NoOffset in
          assign ctx dst_lval data (* this is only ok because we use ArrayDomain.Trivial per default, i.e., there's no difference between the first element or the whole array *)
        | _ -> M.bailwith "memset arguments are strange/complicated."
      end
    | `Unknown "list_add" when (get_bool "exp.list-type") ->
      begin match args with
        | [ AddrOf (Var elm,next);(AddrOf (Var lst,NoOffset))] ->
          begin
            let ladr = AD.singleton (Addr.from_var lst) in
            match get ctx.ask ctx.global ctx.local ladr  None with
            | `List ld ->
              let eadr = AD.singleton (Addr.from_var elm) in
              let eitemadr = AD.singleton (Addr.from_var_offset (elm, convert_offset ctx.ask ctx.global ctx.local next)) in
              let new_list = `List (ValueDomain.Lists.add eadr ld) in
              let s1 = set ctx.ask ctx.global ctx.local ladr new_list in
              let s2 = set ctx.ask ctx.global s1 eitemadr (`Address (AD.singleton (Addr.from_var lst))) in
              s2
            | _ -> set ctx.ask ctx.global ctx.local ladr `Top
          end
        | _ -> M.bailwith "List function arguments are strange/complicated."
      end
    | `Unknown "list_del" when (get_bool "exp.list-type") ->
      begin match args with
        | [ AddrOf (Var elm,next) ] ->
          begin
            let eadr = AD.singleton (Addr.from_var elm) in
            let lptr = AD.singleton (Addr.from_var_offset (elm, convert_offset ctx.ask ctx.global ctx.local next)) in
            let lprt_val = get ctx.ask ctx.global ctx.local lptr None in
            let lst_poison = `Address (AD.singleton (Addr.from_var ListDomain.list_poison)) in
            let s1 = set ctx.ask ctx.global ctx.local lptr (VD.join lprt_val lst_poison) in
            match get ctx.ask ctx.global ctx.local lptr None with
            | `Address ladr -> begin
                match get ctx.ask ctx.global ctx.local ladr None with
                | `List ld ->
                  let del_ls = ValueDomain.Lists.del eadr ld in
                  let s2 = set ctx.ask ctx.global s1 ladr (`List del_ls) in
                  s2
                | _ -> s1
              end
            | _ -> s1
          end
        | _ -> M.bailwith "List function arguments are strange/complicated."
      end
    | `Unknown "__builtin" ->
      begin match args with
        | Const (CStr "invariant") :: args when List.length args > 0 ->
          List.fold_left (fun d e -> invariant ctx ctx.ask ctx.global d e true) ctx.local args
        | _ -> failwith "Unknown __builtin."
      end
    | `Unknown "exit" ->  raise Deadcode
    | `Unknown "abort" -> raise Deadcode
    | `Unknown "pthread_exit" -> raise Deadcode (* TODO: somehow actually return value, pthread_join doesn't handle anyway? *)
    | `Unknown "__builtin_expect" ->
      begin match lv with
        | Some v -> assign ctx v (List.hd args)
        | None -> ctx.local (* just calling __builtin_expect(...) without assigning is a nop, since the arguments are CIl exp and therefore have no side-effects *)
      end
    | `Unknown "spinlock_check" ->
      begin match lv with
        | Some x -> assign ctx x (List.hd args)
        | None -> ctx.local
      end
    (* handling thread creations *)
    | `ThreadCreate _ ->
      D.bot () (* actual results joined via threadcombine *)
    (*       | `Unknown "LAP_Se_CreateProcess" -> begin
              match List.map (fun x -> stripCasts (constFold false x)) args with
                | [_;AddrOf id;AddrOf r] ->
                    let cpa,_ = invalidate ctx.ask ctx.global ctx.local [Lval id; Lval r] in
                      cpa, fl
                | _ -> raise Deadcode
              end *)
    (* handling thread joins... sort of *)
    | `ThreadJoin (id,ret_var) ->
      begin match (eval_rv ctx.ask gs st ret_var) with
        | `Int n when ID.to_int n = Some 0L -> cpa,dep
        | _      -> invalidate ctx.ask gs st [ret_var]
      end
    | `Malloc size -> begin
        match lv with
        | Some lv ->
          let heap_var =
            if (get_bool "exp.malloc.fail")
            then AD.join (AD.from_var (heap_var ctx)) AD.null_ptr
            else AD.from_var (heap_var ctx)
          in
          (* ignore @@ printf "malloc will allocate %a bytes\n" ID.pretty (eval_int ctx.ask gs st size); *)
          set_many ctx.ask gs st [(heap_var, `Blob (VD.bot (), eval_int ctx.ask gs st size));
                                  (eval_lv ctx.ask gs st lv, `Address heap_var)]
        | _ -> st
      end
    | `Calloc size ->
      begin match lv with
        | Some lv -> (* array length is set to one, as num*size is done when turning into `Calloc *)
          let heap_var = heap_var ctx in
          let add_null addr =
            if get_bool "exp.malloc.fail"
            then AD.join addr AD.null_ptr (* calloc can fail and return NULL *)
            else addr in
          set_many ctx.ask gs st [(add_null (AD.from_var heap_var), `Array (CArrays.make (IdxDom.of_int Int64.one) (`Blob (VD.bot (), eval_int ctx.ask gs st size)))); (* TODO why? should be zero-initialized *)
                                  (eval_lv ctx.ask gs st lv, `Address (add_null (AD.from_var_offset (heap_var, `Index (IdxDom.of_int 0L, `NoOffset)))))]
        | _ -> st
      end
    | `Unknown "__goblint_unknown" ->
      begin match args with
        | [Lval lv] | [CastE (_,AddrOf lv)] ->
          let st = set ctx.ask ctx.global ctx.local (eval_lv ctx.ask ctx.global st lv) `Top in
          st
        | _ ->
          M.bailwith "Function __goblint_unknown expected one address-of argument."
      end
    (* Handling the assertions *)
    | `Unknown "__assert_rtn" -> raise Deadcode (* gcc's built-in assert *)
    | `Unknown "__goblint_check" -> assert_fn ctx (List.hd args) true false
    | `Unknown "__goblint_commit" -> assert_fn ctx (List.hd args) false true
    | `Unknown "__goblint_assert" -> assert_fn ctx (List.hd args) true true
    | `Assert e -> assert_fn ctx e (get_bool "dbg.debug") (not (get_bool "dbg.debug"))
    | _ -> begin
        let st =
          match LF.get_invalidate_action f.vname with
          | Some fnc -> invalidate ctx.ask gs st (fnc `Write  args)
          | None -> (
              (if f.vid <> dummyFunDec.svar.vid  && not (LF.use_special f.vname) then M.warn_each ("Function definition missing for " ^ f.vname));
              let st_expr (v:varinfo) (value) a =
                if is_global ctx.ask v && not (is_static v) then
                  mkAddrOf (Var v, NoOffset) :: a
                else a
              in
              let addrs = CPA.fold st_expr cpa args in
              (* invalidate arguments for unknown functions *)
              let (cpa,dep as st) = invalidate ctx.ask gs st addrs in
              (*
               *  TODO: invalidate vars reachable via args
               *  publish globals
               *  if single-threaded: *call f*, privatize globals
               *  else: spawn f
               *)
              st
            )
        in
        (* invalidate lhs in case of assign *)
        let st = match lv with
          | None -> st
          | Some x ->
            if M.tracing then M.tracel "invalidate" "Invalidating lhs %a for unknown function call %s\n" d_plainlval x f.vname;
            invalidate ctx.ask gs st [mkAddrOrStartOf x]
        in
        (* apply all registered abstract effects from other analysis on the base value domain *)
        List.map (fun f -> f (fun lv -> (fun x -> set ctx.ask ctx.global st (eval_lv ctx.ask ctx.global st lv) x))) (LF.effects_for f.vname args) |> BatList.fold_left D.meet st
      end

  let combine ctx (lval: lval option) fexp (f: varinfo) (args: exp list) fc (after: D.t) : D.t =
    let combine_one (loc,ldep as st: D.t) ((fun_st,fun_dep) as fun_d: D.t) =
      (* This function does miscellaneous things, but the main task was to give the
       * handle to the global state to the state return from the function, but now
       * the function tries to add all the context variables back to the callee.
       * Note that, the function return above has to remove all the local
       * variables of the called function from cpa_s. *)
      let add_globals (cpa_s,dep_s) (cpa_d, dep_d) =
        (* Remove the return value as this is dealt with separately. *)
        let cpa_s = CPA.remove (return_varinfo ()) cpa_s in
        let new_cpa = CPA.fold CPA.add cpa_s cpa_d in
        (new_cpa, dep_s)
      in
      let return_var = return_var () in
      let return_val =
        if CPA.mem (return_varinfo ()) fun_st
        then get ctx.ask ctx.global fun_d return_var None
        else VD.top ()
      in
      let st = add_globals (fun_st, fun_dep) st in
      match lval with
      | None      -> st
      | Some lval -> set_savetop ctx.ask ctx.global st (eval_lv ctx.ask ctx.global st lval) return_val
    in
    combine_one ctx.local after

  let call_descr f (es,dep) =
    let short_fun x =
      match x.vtype, CPA.find x es with
      | TPtr (t, attr), `Address a
        when (not (AD.is_top a))
          && List.length (AD.to_var_may a) = 1
          && not (is_immediate_type t)
        ->
        let cv = List.hd (AD.to_var_may a) in
        "ref " ^ VD.short 26 (CPA.find cv es)
      | _, v -> VD.short 30 v
    in
    let args_short = List.map short_fun f.sformals in
    Printable.get_short_list (GU.demangle f.svar.vname ^ "(") ")" 80 args_short


  let threadenter ctx (lval: lval option) (f: varinfo) (args: exp list): D.t =
    try
      make_entry ctx f args
    with Not_found ->
      (* Unknown functions *)
      ctx.local

  let threadspawn ctx (lval: lval option) (f: varinfo) (args: exp list) fctx: D.t =
    match lval with
    | Some lval ->
      let tid = ThreadId.get_current_unlift fctx in
      set ctx.ask ctx.global ctx.local (eval_lv ctx.ask ctx.global ctx.local lval) (`Address (AD.from_var tid))
    | None ->
      D.bot ()
end

module type MainSpec = sig
  include Spec
  include BaseDomain.ExpEvaluator
  val return_lval: unit -> Cil.lval
  val return_varinfo: unit -> Cil.varinfo
  type extra = (varinfo * Offs.t * bool) list
  val context_cpa: D.t -> BaseDomain.CPA.t
  val tasks_var: unit -> varinfo
end

module rec Main:MainSpec = MainFunctor(Main:BaseDomain.ExpEvaluator)

let _ =
  (* add ~dep:["expRelation"] after modifying test cases accordingly *)
<<<<<<< HEAD
  (* TODO: remove threadid dependency via query *)
  MCP.register_analysis ~dep:["threadid"] (module Main : Spec)
=======
  MCP.register_analysis ~dep:["mallocWrapper"] (module Main : Spec)
>>>>>>> 78a28668
<|MERGE_RESOLUTION|>--- conflicted
+++ resolved
@@ -2238,9 +2238,4 @@
 
 let _ =
   (* add ~dep:["expRelation"] after modifying test cases accordingly *)
-<<<<<<< HEAD
-  (* TODO: remove threadid dependency via query *)
-  MCP.register_analysis ~dep:["threadid"] (module Main : Spec)
-=======
-  MCP.register_analysis ~dep:["mallocWrapper"] (module Main : Spec)
->>>>>>> 78a28668
+  MCP.register_analysis ~dep:["threadid";"mallocWrapper"] (module Main : Spec)