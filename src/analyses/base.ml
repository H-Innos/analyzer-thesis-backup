(** Value analysis.  *)

open Batteries
open GoblintCil
open Pretty
open Analyses
open GobConfig
open BaseUtil
open ModularUtil0
open Base0

module A = Analyses
module H = Hashtbl
module Q = Queries

module GU = Goblintutil
module ID = ValueDomain.ID
module FD = ValueDomain.FD
module IdxDom = ValueDomain.IndexDomain
module AD = ValueDomain.AD
module Addr = ValueDomain.Addr
module Offs = ValueDomain.Offs
module LF = LibraryFunctions
module CArrays = ValueDomain.CArrays
module BI = IntOps.BigIntOps
module PU = PrecisionUtil

module VD     = BaseDomain.VD
module CPA    = BaseDomain.CPA
module Dep    = BaseDomain.PartDeps
module WeakUpdates   = BaseDomain.WeakUpdates
module BaseComponents = BaseDomain.BaseComponents



module MainFunctor (Priv:BasePriv.S) (RVEval:BaseDomain.ExpEvaluator with type t = BaseComponents (Priv.D).t) =
struct
  include Analyses.DefaultSpec

  exception Top

  module Dom    = BaseDomain.DomFunctor (Priv.D) (RVEval)
  type t = Dom.t
  module D      = Dom
  module C      = Dom

  (* Two global invariants:
     1. Priv.V -> Priv.G  --  used for Priv
     2. thread -> VD  --  used for thread returns *)

  module V =
  struct
    include Printable.Either (struct include Priv.V let name () = "priv" end) (struct include ThreadIdDomain.Thread let name () = "threadreturn" end)
    let priv x = `Left x
    let thread x = `Right x
    include StdV
  end

  module G =
  struct
    include Lattice.Lift2 (Priv.G) (VD) (Printable.DefaultNames)

    let priv = function
      | `Bot -> Priv.G.bot ()
      | `Lifted1 x -> x
      | _ -> failwith "Base.priv"
    let thread = function
      | `Bot -> VD.bot ()
      | `Lifted2 x -> x
      | _ -> failwith "Base.thread"
    let create_priv priv = `Lifted1 priv
    let create_thread thread = `Lifted2 thread
  end

  let priv_getg getg g = G.priv (getg (V.priv g))
  let priv_sideg sideg g d = sideg (V.priv g) (G.create_priv d)

  type extra = (varinfo * Offs.t * bool) list
  type store = D.t
  type value = VD.t
  type address = AD.t
  type glob_fun  = V.t -> G.t
  type glob_diff = (V.t * G.t) list

  let name () = "base"
  let startstate v: store = { cpa = CPA.bot (); deps = Dep.bot (); weak = WeakUpdates.bot (); priv = Priv.startstate ()}
  let exitstate  v: store = { cpa = CPA.bot (); deps = Dep.bot (); weak = WeakUpdates.bot (); priv = Priv.startstate ()}

  (**************************************************************************
   * Helpers
   **************************************************************************)

  let is_privglob v = GobConfig.get_bool "annotation.int.privglobs" && v.vglob

  (*This is a bit of a hack to be able to change array domains if a pointer to an array is given as an argument*)
  (*We have to prevent different domains to be used at the same time for the same array*)
  (*After a function call, the domain has to be the same as before and we can not depend on the pointers staying the same*)
  (*-> we determine the arrays a pointer can point to once at the beginning of a function*)
  (*There surely is a better way, because this means that often the wrong one gets chosen*)
  module VarH = Hashtbl.Make(CilType.Varinfo)
  module VarMap = Map.Make(CilType.Varinfo)
  let array_map = ref (VarH.create 20)

  type marshal = attributes VarMap.t VarH.t

  let array_domain_annotation_enabled = lazy (GobConfig.get_bool "annotation.goblint_array_domain")

  let add_to_array_map fundec arguments =
    if Lazy.force array_domain_annotation_enabled then
      let rec pointedArrayMap = function
        | [] -> VarMap.empty
        | (info,value)::xs ->
          match value with
          | `Address t when hasAttribute "goblint_array_domain" info.vattr ->
            let possibleVars = List.to_seq (PreValueDomain.AD.to_var_may t) in
            Seq.fold_left (fun map arr -> VarMap.add arr (info.vattr) map) (pointedArrayMap xs) @@ Seq.filter (fun info -> isArrayType info.vtype) possibleVars
          | _ -> pointedArrayMap xs
      in
      match VarH.find_option !array_map fundec.svar with
      | Some _ -> () (*We already have something -> do not change it*)
      | None -> VarH.add !array_map fundec.svar (pointedArrayMap arguments)

  let attributes_varinfo info fundec =
    if Lazy.force array_domain_annotation_enabled then
      let map = VarH.find !array_map fundec.svar in
      match VarMap.find_opt info map with
      | Some attr ->  Some (attr, typeAttrs (info.vtype)) (*if the function has a different domain for this array, use it*)
      | None -> Some (info.vattr, typeAttrs (info.vtype))
    else
      None

  let project_val ask array_attr p_opt value is_glob =
    let p = if GobConfig.get_bool "annotation.int.enabled" then (
        if is_glob then
          Some PU.max_int_precision
        else p_opt
      ) else None
    in
    let a = if GobConfig.get_bool "annotation.goblint_array_domain" then array_attr else None in
    VD.project ask p a value

  let project ask p_opt cpa fundec =
    CPA.mapi (fun varinfo value -> project_val ask (attributes_varinfo varinfo fundec) p_opt value (is_privglob varinfo)) cpa

  let heap_var ctx =
    let info = match (ctx.ask Q.HeapVar) with
      | `Lifted vinfo -> vinfo
      | _ -> failwith("Ran without a malloc analysis.") in
    info

  (* hack for char a[] = {"foo"} or {'f','o','o', '\000'} *)
  let char_array : (lval, bytes) Hashtbl.t = Hashtbl.create 500

  let init marshal =
    begin match marshal with
      | Some marshal -> array_map := marshal
      | None -> ()
    end;
    return_varstore := Goblintutil.create_var @@ makeVarinfo false "RETURN" voidType;
    longjmp_return := Goblintutil.create_var @@ makeVarinfo false "LONGJMP_RETURN" intType;
    Priv.init ()

  let finalize () =
    Priv.finalize ();
    !array_map

  (**************************************************************************
   * Abstract evaluation functions
   **************************************************************************)

  let iDtoIdx = ID.cast_to (Cilfacade.ptrdiff_ikind ())

  let unop_ID = function
    | Neg  -> ID.neg
    | BNot -> ID.bitnot
    | LNot -> ID.lognot

  let unop_FD = function
    | Neg  -> FD.neg
    (* other unary operators are not implemented on float values *)
    | _ -> (fun c -> FD.top_of (FD.get_fkind c))

  (* Evaluating Cil's unary operators. *)
  let evalunop op typ = function
    | `Int v1 -> `Int (ID.cast_to (Cilfacade.get_ikind typ) (unop_ID op v1))
    | `Float v -> `Float (unop_FD op v)
    | `Address a when op = LNot ->
      if AD.is_null a then
        `Int (ID.of_bool (Cilfacade.get_ikind typ) true)
      else if AD.is_not_null a then
        `Int (ID.of_bool (Cilfacade.get_ikind typ) false)
      else
        `Int (ID.top_of (Cilfacade.get_ikind typ))
    | `Bot -> `Bot
    | _ -> VD.top ()

  let binop_ID (result_ik: Cil.ikind) = function
    | PlusA -> ID.add
    | MinusA -> ID.sub
    | Mult -> ID.mul
    | Div -> ID.div
    | Mod -> ID.rem
    | Lt -> ID.lt
    | Gt -> ID.gt
    | Le -> ID.le
    | Ge -> ID.ge
    | Eq -> ID.eq
    (* TODO: This causes inconsistent results:
       def_exc and interval definitely in conflict:
         evalint: base eval_rv m -> (Not {0, 1}([-31,31]),[1,1])
         evalint: base eval_rv 1 -> (1,[1,1])
         evalint: base query_evalint m == 1 -> (0,[1,1]) *)
    | Ne -> ID.ne
    | BAnd -> ID.bitand
    | BOr -> ID.bitor
    | BXor -> ID.bitxor
    | Shiftlt -> ID.shift_left
    | Shiftrt -> ID.shift_right
    | LAnd -> ID.logand
    | LOr -> ID.logor
    | b -> (fun x y -> (ID.top_of result_ik))

  let binop_FD (result_fk: Cil.fkind) = function
    | PlusA -> FD.add
    | MinusA -> FD.sub
    | Mult -> FD.mul
    | Div -> FD.div
    | _ -> (fun _ _ -> FD.top_of result_fk)

  let int_returning_binop_FD = function
    | Lt -> FD.lt
    | Gt -> FD.gt
    | Le -> FD.le
    | Ge -> FD.ge
    | Eq -> FD.eq
    | Ne -> FD.ne
    | _ -> (fun _ _ -> ID.top ())

  let is_int_returning_binop_FD = function
    | Lt | Gt | Le | Ge | Eq | Ne -> true
    | _ -> false

  let is_modular ctx =
    let ask = Analyses.ask_of_ctx ctx in
    ask.f Q.IsModular

  (* Evaluate binop for two abstract values: *)
  let evalbinop_base (a: Q.ask) (st: store) (op: binop) (t1:typ) (a1:value) (t2:typ) (a2:value) (t:typ) :value =
    if M.tracing then M.tracel "eval" "evalbinop %a %a %a\n" d_binop op VD.pretty a1 VD.pretty a2;
    (* We define a conversion function for the easy cases when we can just use
     * the integer domain operations. *)
    let bool_top ik = ID.(join (of_int ik BI.zero) (of_int ik BI.one)) in
    (* An auxiliary function for ptr arithmetic on array values. *)
    let addToAddr n (addr:Addr.t) =
      let typeOffsetOpt o t =
        try
          Some (Cilfacade.typeOffset t o)
        with Cilfacade.TypeOfError _ ->
          None
      in
      (* adds n to the last offset *)
      let rec addToOffset n (t:typ option) = function
        | `Index (i, `NoOffset) ->
          (* If we have arrived at the last Offset and it is an Index, we add our integer to it *)
          `Index(IdxDom.add i (iDtoIdx n), `NoOffset)
        | `Field (f, `NoOffset) ->
          (* If we have arrived at the last Offset and it is a Field,
           * then check if we're subtracting exactly its offsetof.
           * If so, n cancels out f exactly.
           * This is to better handle container_of hacks. *)
          let n_offset = iDtoIdx n in
          begin match t with
            | Some t ->
              let (f_offset_bits, _) = bitsOffset t (Field (f, NoOffset)) in
              let f_offset = IdxDom.of_int (Cilfacade.ptrdiff_ikind ()) (BI.of_int (f_offset_bits / 8)) in
              begin match IdxDom.(to_bool (eq f_offset (neg n_offset))) with
                | Some true -> `NoOffset
                | _ -> `Field (f, `Index (n_offset, `NoOffset))
              end
            | None -> `Field (f, `Index (n_offset, `NoOffset))
          end
        | `Index (i, o) ->
          let t' = BatOption.bind t (typeOffsetOpt (Index (integer 0, NoOffset))) in (* actual index value doesn't matter for typeOffset *)
          `Index(i, addToOffset n t' o)
        | `Field (f, o) ->
          let t' = BatOption.bind t (typeOffsetOpt (Field (f, NoOffset))) in
          `Field(f, addToOffset n t' o)
        | `NoOffset -> `Index(iDtoIdx n, `NoOffset)
      in
      let default = function
        | Addr.NullPtr when GobOption.exists (BI.equal BI.zero) (ID.to_int n) -> Addr.NullPtr
        | _ -> Addr.UnknownPtr
      in
      match Addr.to_var_offset addr with
      | Some (x, o) ->
        Addr.from_var_offset ~is_modular:(a.f IsModular) (x, addToOffset n (Some x.vtype) o)
      | None -> default addr
    in
    let addToAddrOp p n =
      match op with
      (* For array indexing e[i] and pointer addition e + i we have: *)
      | IndexPI | PlusPI ->
        `Address (AD.map (addToAddr n) p)
      (* Pointer subtracted by a value (e-i) is very similar *)
      (* Cast n to the (signed) ptrdiff_ikind, then add the its negated value. *)
      | MinusPI ->
        let n = ID.neg (ID.cast_to (Cilfacade.ptrdiff_ikind ()) n) in
        `Address (AD.map (addToAddr n) p)
      | Mod -> `Int (ID.top_of (Cilfacade.ptrdiff_ikind ())) (* we assume that address is actually casted to int first*)
      | _ -> `Address AD.top_ptr
    in
    (* The main function! *)
    match a1,a2 with
    (* For the integer values, we apply the int domain operator *)
    | `Int v1, `Int v2 ->
      let result_ik = Cilfacade.get_ikind t in
      `Int (ID.cast_to result_ik (binop_ID result_ik op v1 v2))
    (* For the float values, we apply the float domain operators *)
    | `Float v1, `Float v2 when is_int_returning_binop_FD op ->
      let result_ik = Cilfacade.get_ikind t in
      `Int (ID.cast_to result_ik (int_returning_binop_FD op v1 v2))
    | `Float v1, `Float v2 -> `Float (binop_FD (Cilfacade.get_fkind t) op v1 v2)
    (* For address +/- value, we try to do some elementary ptr arithmetic *)
    | `Address p, `Int n
    | `Int n, `Address p when op=Eq || op=Ne ->
      let ik = Cilfacade.get_ikind t in
      `Int (match ID.to_bool n, AD.to_bool p with
          | Some a, Some b -> ID.of_bool ik (op=Eq && a=b || op=Ne && a<>b)
          | _ -> bool_top ik)
    | `Address p, `Int n  ->
      addToAddrOp p n
    | `Address p, `Top ->
      (* same as previous, but with Unknown instead of int *)
      (* TODO: why does this even happen in zstd-thread-pool-add? *)
      let n = ID.top_of (Cilfacade.ptrdiff_ikind ()) in (* pretend to have unknown ptrdiff int instead *)
      addToAddrOp p n
    (* If both are pointer values, we can subtract them and well, we don't
     * bother to find the result in most cases, but it's an integer. *)
    | `Address p1, `Address p2 -> begin
        let ik = Cilfacade.get_ikind t in
        let eq x y =
          if AD.is_definite x && AD.is_definite y then
            let ax = AD.choose x in
            let ay = AD.choose y in
            let handle_address_is_multiple addr = begin match AD.Addr.to_var addr with
              | Some v when a.f (Q.IsMultiple v) ->
                if M.tracing then M.tracel "addr" "IsMultiple %a\n" CilType.Varinfo.pretty v;
                None
              | _ ->
                Some true
            end
            in
            match AD.Addr.semantic_equal ax ay with
            | Some true ->
              if M.tracing then M.tracel "addr" "semantic_equal %a %a\n" AD.pretty x AD.pretty y;
              handle_address_is_multiple ax
            | Some false -> Some false
            | None -> None
          else
            None
        in
        match op with
        (* TODO use ID.of_incl_list [0; 1] for all comparisons *)
        | MinusPP ->
          (* when subtracting pointers to arrays, per 6.5.6 of C-standard if we subtract two pointers to the same array, the difference *)
          (* between them is the difference in subscript *)
          begin
            let rec calculateDiffFromOffset x y =
              match x, y with
              | `Field ((xf:Cil.fieldinfo), xo), `Field((yf:Cil.fieldinfo), yo)
                when CilType.Fieldinfo.equal xf yf ->
                calculateDiffFromOffset xo yo
              | `Index (i, `NoOffset), `Index(j, `NoOffset) ->
                begin
                  let diff = ValueDomain.IndexDomain.sub i j in
                  match ValueDomain.IndexDomain.to_int diff with
                  | Some z -> `Int(ID.of_int ik z)
                  | _ -> `Int (ID.top_of ik)
                end
              | `Index (xi, xo), `Index(yi, yo) when xi = yi -> (* TODO: ID.equal? *)
                calculateDiffFromOffset xo yo
              | _ -> `Int (ID.top_of ik)
            in
            if AD.is_definite p1 && AD.is_definite p2 then
              match Addr.to_var_offset (AD.choose p1), Addr.to_var_offset (AD.choose p2) with
              | Some (x, xo), Some (y, yo) when CilType.Varinfo.equal x y ->
                calculateDiffFromOffset xo yo
              | _, _ ->
                `Int (ID.top_of ik)
            else
              `Int (ID.top_of ik)
          end
        | Eq ->
          `Int (if AD.is_bot (AD.meet p1 p2) then ID.of_int ik BI.zero else match eq p1 p2 with Some x when x -> ID.of_int ik BI.one | _ -> bool_top ik)
        | Ne ->
          `Int (if AD.is_bot (AD.meet p1 p2) then ID.of_int ik BI.one else match eq p1 p2 with Some x when x -> ID.of_int ik BI.zero | _ -> bool_top ik)
        | _ -> VD.top ()
      end
    (* For other values, we just give up! *)
    | `Bot, _ -> `Bot
    | _, `Bot -> `Bot
    | _ -> VD.top ()

  (* Auxiliary function to append an additional offset to a given offset. *)
  let rec add_offset ofs add =
    match ofs with
    | `NoOffset -> add
    | `Field (fld, `NoOffset) -> `Field (fld, add)
    | `Field (fld, ofs) -> `Field (fld, add_offset ofs add)
    | `Index (exp, `NoOffset) -> `Index (exp, add)
    | `Index (exp, ofs) -> `Index (exp, add_offset ofs add)

  (* We need the previous function with the varinfo carried along, so we can
   * map it on the address sets. *)
  let add_offset_varinfo (a: Q.ask) add ad =
    match Addr.to_var_offset ad with
    | Some (x,ofs) ->
      Addr.from_var_offset ~is_modular:(a.f IsModular) (x, add_offset ofs add)
    | None -> ad


  (**************************************************************************
   * State functions
   **************************************************************************)

  let sync' reason ctx: D.t =
    let multi =
      match reason with
      | `Init
      | `Thread ->
        true
      | _ ->
        ThreadFlag.has_ever_been_multi (Analyses.ask_of_ctx ctx)
    in
    if M.tracing then M.tracel "sync" "sync multi=%B earlyglobs=%B\n" multi !GU.earlyglobs;
    if (!GU.earlyglobs || multi) && not ((Analyses.ask_of_ctx ctx).f IsModular) then
      WideningTokens.with_local_side_tokens (fun () ->
          Priv.sync (Analyses.ask_of_ctx ctx) (priv_getg ctx.global) (priv_sideg ctx.sideg) ctx.local reason
        )
    else
      ctx.local

  let sync ctx reason = sync' (reason :> [`Normal | `Join | `Return | `Init | `Thread]) ctx

  let publish_all ctx reason =
    ignore (sync' reason ctx)

  let get_var (a: Q.ask) (gs: glob_fun) (st: store) (x: varinfo): value =
<<<<<<< HEAD
    if (!GU.earlyglobs || ThreadFlag.is_multi a) && is_global a x && not (a.f IsModular) then
=======
    if (!GU.earlyglobs || ThreadFlag.has_ever_been_multi a) && is_global a x then
>>>>>>> 5dee4159
      Priv.read_global a (priv_getg gs) st x
    else begin
      if M.tracing then M.tracec "get" "Singlethreaded mode.\n";
      let x = ModularUtil.varinfo_or_canonical ~is_modular:(a.f IsModular) x in
      CPA.find x st.cpa
    end

  (** [get st addr] returns the value corresponding to [addr] in [st]
   *  adding proper dependencies.
   *  For the exp argument it is always ok to put None. This means not using precise information about
   *  which part of an array is involved.  *)
  let rec get ?(top=VD.top ()) ?(full=false) a (gs: glob_fun) (st: store) (addrs:address) (exp:exp option): value =
    let at = AD.get_type addrs in
    let firstvar = if M.tracing then match AD.to_var_may addrs with [] -> "" | x :: _ -> x.vname else "" in
    if M.tracing then M.traceli "get" ~var:firstvar "Address: %a\nState: %a\n" AD.pretty addrs CPA.pretty st.cpa;
    (* Finding a single varinfo*offset pair *)
    let res =
      let f_addr (x, offs) =
        (* get hold of the variable value, either from local or global state *)
        let var = get_var a gs st x in
        let v = VD.eval_offset (Queries.to_value_domain_ask a) (fun x -> get a gs st x exp) var offs exp (Some (Var x, Offs.to_cil_offset offs)) x.vtype in
        if M.tracing then M.tracec "get" "var = %a, %a = %a\n" VD.pretty var AD.pretty (AD.from_var_offset ~is_modular:(a.f IsModular) (x, offs)) VD.pretty v;
        if full then v else match v with
          | `Blob (c,s,_) -> c
          | x -> x
      in
      let f = function
        | Addr.Addr (x, o) -> f_addr (x, o)
        | Addr.NullPtr ->
          begin match get_string "sem.null-pointer.dereference" with
            | "assume_none" -> VD.bot ()
            | "assume_top" -> top
            | _ -> assert false
          end
        | Addr.UnknownPtr -> top (* top may be more precise than VD.top, e.g. for address sets, such that known addresses are kept for soundness *)
        | Addr.StrPtr _ -> `Int (ID.top_of IChar)
      in
      (* We form the collecting function by joining *)
      let c x = match x with (* If address type is arithmetic, and our value is an int, we cast to the correct ik *)
        | `Int _ when Cil.isArithmeticType at -> VD.cast at x
        | _ -> x
      in
      let f x a = VD.join (c @@ f x) a in      (* Finally we join over all the addresses in the set. *)
      AD.fold f addrs (VD.bot ())
    in
    if M.tracing then M.traceu "get" "Result: %a\n" VD.pretty res;
    res


  (**************************************************************************
   * Auxiliary functions for function calls
   **************************************************************************)

  (* From a list of values, presumably arguments to a function, simply extract
   * the pointer arguments. *)
  let get_ptrs (vals: value list): address list =
    let f x acc = match x with
      | `Address adrs when AD.is_top adrs ->
        M.info ~category:Unsound "Unknown address given as function argument"; acc
      | `Address adrs when AD.to_var_may adrs = [] -> acc
      | `Address adrs ->
        let typ = AD.get_type adrs in
        if isFunctionType typ then acc else adrs :: acc
      | `Top -> M.info ~category:Unsound "Unknown value type given as function argument"; acc
      | _ -> acc
    in
    List.fold_right f vals []

  let rec reachable_from_value (ask: Q.ask) (gs:glob_fun) st (value: value) (t: typ) (description: string)  =
    let empty = AD.empty () in
    if M.tracing then M.trace "reachability" "Checking value %a\n" VD.pretty value;
    match value with
    | `Top ->
      if VD.is_immediate_type t then () else M.info ~category:Unsound "Unknown value in %s could be an escaped pointer address!" description; empty
    | `Bot -> (*M.debug ~category:Analyzer "A bottom value when computing reachable addresses!";*) empty
    | `Address adrs when AD.is_top adrs ->
      M.info ~category:Unsound "Unknown address in %s has escaped." description; AD.remove Addr.NullPtr adrs (* return known addresses still to be a bit more sane (but still unsound) *)
    (* The main thing is to track where pointers go: *)
    | `Address adrs -> AD.remove Addr.NullPtr adrs
    (* Unions are easy, I just ingore the type info. *)
    | `Union u ->
      ValueDomain.Unions.fold (fun k v acc -> AD.join (reachable_from_value ask gs st v t description) acc) u empty
    (* For arrays, we ask to read from an unknown index, this will cause it
     * join all its values. *)
    | `Array a -> reachable_from_value ask gs st (ValueDomain.CArrays.get (Queries.to_value_domain_ask ask) a (None, ValueDomain.ArrIdxDomain.top ())) t description
    | `Blob (e,_,_) -> reachable_from_value ask gs st e t description
    | `Struct s -> ValueDomain.Structs.fold (fun k v acc -> AD.join (reachable_from_value ask gs st v t description) acc) s empty
    | `Int _ -> empty
    | `Float _ -> empty
    | `Thread _ -> empty (* thread IDs are abstract and nothing known can be reached from them *)
    | `JmpBuf _ -> empty (* Jump buffers are abstract and nothing known can be reached from them *)
    | `Mutex -> empty (* mutexes are abstract and nothing known can be reached from them *)

  (* Get the list of addresses accessable immediately from a given address, thus
   * all pointers within a structure should be considered, but we don't follow
   * pointers. We return a flattend representation, thus simply an address (set). *)
  let reachable_from_address (ask: Q.ask) (gs:glob_fun) st (adr: address): address =
    if M.tracing then M.tracei "reachability" "Checking for %a\n" AD.pretty adr;
    let res = reachable_from_value ask gs st (get ask gs st adr None) (AD.get_type adr) (AD.show adr) in
    if M.tracing then M.traceu "reachability" "Reachable addresses: %a\n" AD.pretty res;
    res

  (* The code for getting the variables reachable from the list of parameters.
   * This section is very confusing, because I use the same construct, a set of
   * addresses, as both AD elements abstracting individual (ambiguous) addresses
   * and the workset of visited addresses. *)
  let reachable_vars (ask: Q.ask) (args: address list) (gs:glob_fun) (st: store): address list =
    if M.tracing then M.traceli "reachability" "Checking reachable arguments from [%a]!\n" (d_list ", " AD.pretty) args;
    let empty = AD.empty () in
    (* We begin looking at the parameters: *)
    let argset = List.fold_right (AD.join) args empty in
    let workset = ref argset in
    (* And we keep a set of already visited variables *)
    let visited = ref empty in
    while not (AD.is_empty !workset) do
      visited := AD.union !visited !workset;
      (* ok, let's visit all the variables in the workset and collect the new variables *)
      let visit_and_collect var (acc: address): address =
        let var = AD.singleton var in (* Very bad hack! Pathetic really! *)
        AD.union (reachable_from_address ask gs st var) acc in
      let collected = AD.fold visit_and_collect !workset empty in
      (* And here we remove the already visited variables *)
      workset := AD.diff collected !visited
    done;
    (* Return the list of elements that have been visited. *)
    if M.tracing then M.traceu "reachability" "All reachable vars: %a\n" AD.pretty !visited;
    List.map AD.singleton (AD.elements !visited)

  let drop_non_ptrs (st:CPA.t) : CPA.t =
    if CPA.is_top st then st else
      let rec replace_val = function
        | `Address _ as v -> v
        | `Blob (v,s,o) ->
          begin match replace_val v with
            | `Blob (`Top,_,_)
            | `Top -> `Top
            | t -> `Blob (t,s,o)
          end
        | `Struct s -> `Struct (ValueDomain.Structs.map replace_val s)
        | _ -> `Top
      in
      CPA.map replace_val st

  let drop_ints (st:CPA.t) : CPA.t =
    if CPA.is_top st then st else
      let rec replace_val = function
        | `Int _       -> `Top
        | `Array n     -> `Array (ValueDomain.CArrays.map replace_val n)
        | `Struct n    -> `Struct (ValueDomain.Structs.map replace_val n)
        | `Union n -> `Union (ValueDomain.Unions.map (fun _ -> replace_val) n)
        | `Blob (n,s,o)  -> `Blob (replace_val n,s,o)
        | `Address x -> `Address (ValueDomain.AD.map ValueDomain.Addr.drop_ints x)
        | x -> x
      in
      CPA.map replace_val st

  let drop_interval = CPA.map (function `Int x -> `Int (ID.no_interval x) | x -> x)

  let drop_intervalSet = CPA.map (function `Int x -> `Int (ID.no_intervalSet x) | x -> x )

  let context (fd: fundec) (st: store): store =
    let f keep drop_fn (st: store) = if keep then st else { st with cpa = drop_fn st.cpa} in
    st |>
    (* Here earlyglobs only drops syntactic globals from the context and does not consider e.g. escaped globals. *)
    (* This is equivalent to having escaped globals excluded from earlyglobs for contexts *)
    f (not !GU.earlyglobs) (CPA.filter (fun k v -> (not k.vglob) || is_excluded_from_earlyglobs k))
    %> f (ContextUtil.should_keep ~isAttr:GobContext ~keepOption:"ana.base.context.non-ptr" ~removeAttr:"base.no-non-ptr" ~keepAttr:"base.non-ptr" fd) drop_non_ptrs
    %> f (ContextUtil.should_keep ~isAttr:GobContext ~keepOption:"ana.base.context.int" ~removeAttr:"base.no-int" ~keepAttr:"base.int" fd) drop_ints
    %> f (ContextUtil.should_keep ~isAttr:GobContext ~keepOption:"ana.base.context.interval" ~removeAttr:"base.no-interval" ~keepAttr:"base.interval" fd) drop_interval
    %> f (ContextUtil.should_keep ~isAttr:GobContext ~keepOption:"ana.base.context.interval_set" ~removeAttr:"base.no-interval_set" ~keepAttr:"base.interval_set" fd) drop_intervalSet

  let convertToQueryLval x =
    let rec offsNormal o =
      let ik = Cilfacade.ptrdiff_ikind () in
      let toInt i =
        match IdxDom.to_int @@ ID.cast_to ik i with
        | Some x -> Const (CInt (x,ik, None))
        | _ -> Cilfacade.mkCast ~e:(Const (CStr ("unknown",No_encoding))) ~newt:intType

      in
      match o with
      | `NoOffset -> `NoOffset
      | `Field (f,o) -> `Field (f,offsNormal o)
      | `Index (i,o) -> `Index (toInt i,offsNormal o)
    in
    match x with
    | ValueDomain.AD.Addr.Addr (v,o) ->[v,offsNormal o]
    | _ -> []

  let addrToLvalSet a =
    let add x y = Q.LS.add y x in
    try
      AD.fold (fun e c -> List.fold_left add c (convertToQueryLval e)) a (Q.LS.empty ())
    with SetDomain.Unsupported _ -> Q.LS.top ()

  let reachable_top_pointers_types ctx (ps: AD.t) : Queries.TS.t =
    let module TS = Queries.TS in
    let empty = AD.empty () in
    let reachable_from_address (adr: address) =
      let with_type t = function
        | (ad,ts,true) ->
          begin match unrollType t with
            | TPtr (p,_) ->
              (ad, TS.add (unrollType p) ts, false)
            | _ ->
              (ad, ts, false)
          end
        | x -> x
      in
      let with_field (a,t,b) = function
        | None -> (AD.empty (), TS.top (), false)
        | Some f -> with_type f.ftype (a,t,b)
      in
      let rec reachable_from_value (value: value) =
        match value with
        | `Top -> (empty, TS.top (), true)
        | `Bot -> (empty, TS.bot (), false)
        | `Address adrs when AD.is_top adrs -> (empty,TS.bot (), true)
        | `Address adrs -> (adrs,TS.bot (), AD.has_unknown adrs)
        | `Union n ->
          let join_tr (a1,t1,_) (a2,t2,_) = AD.join a1 a2, TS.join t1 t2, false in
          let f k v =
            join_tr (with_field (reachable_from_value v) k)
          in
          ValueDomain.Unions.fold f n (empty, TS.bot (), false)
        | `Array a -> reachable_from_value (ValueDomain.CArrays.get (Queries.to_value_domain_ask (Analyses.ask_of_ctx ctx)) a (None, ValueDomain.ArrIdxDomain.top ()))
        | `Blob (e,_,_) -> reachable_from_value e
        | `Struct s ->
          let join_tr (a1,t1,_) (a2,t2,_) = AD.join a1 a2, TS.join t1 t2, false in
          let f k v =
            join_tr (with_type k.ftype (reachable_from_value v))
          in
          ValueDomain.Structs.fold f s (empty, TS.bot (), false)
        | `Int _ -> (empty, TS.bot (), false)
        | `Float _ -> (empty, TS.bot (), false)
        | `Thread _ -> (empty, TS.bot (), false) (* TODO: is this right? *)
        | `JmpBuf _ -> (empty, TS.bot (), false) (* TODO: is this right? *)
        | `Mutex -> (empty, TS.bot (), false) (* TODO: is this right? *)
      in
      reachable_from_value (get (Analyses.ask_of_ctx ctx) ctx.global ctx.local adr None)
    in
    let visited = ref empty in
    let work = ref ps in
    let collected = ref (TS.empty ()) in
    while not (AD.is_empty !work) do
      let next = ref empty in
      let do_one a =
        let (x,y,_) = reachable_from_address (AD.singleton a) in
        collected := TS.union !collected y;
        next := AD.union !next x
      in
      if not (AD.is_top !work) then
        AD.iter do_one !work;
      visited := AD.union !visited !work;
      work := AD.diff !next !visited
    done;
    !collected

  (* The evaluation function as mutually recursive eval_lv & eval_rv *)
  let rec eval_rv (a: Q.ask) (gs:glob_fun) (st: store) (exp:exp): value =
    if M.tracing then M.traceli "evalint" "base eval_rv %a\n" d_exp exp;
    let r =
      (* we have a special expression that should evaluate to top ... *)
      if exp = MyCFG.unknown_exp then
        VD.top ()
      else
        eval_rv_ask_evalint a gs st exp
    in
    if M.tracing then M.traceu "evalint" "base eval_rv %a -> %a\n" d_exp exp VD.pretty r;
    r

  (** Evaluate expression using EvalInt query.
      Base itself also answers EvalInt, so recursion goes indirectly through queries.
      This allows every subexpression to also meet more precise value from other analyses.
      Non-integer expression just delegate to next eval_rv function. *)
  and eval_rv_ask_evalint a gs st exp =
    let eval_next () = eval_rv_no_ask_evalint a gs st exp in
    if M.tracing then M.traceli "evalint" "base eval_rv_ask_evalint %a\n" d_exp exp;
    let r =
      match Cilfacade.typeOf exp with
      | typ when Cil.isIntegralType typ && not (Cil.isConstant exp) -> (* don't EvalInt integer constants, base can do them precisely itself *)
        if M.tracing then M.traceli "evalint" "base ask EvalInt %a\n" d_exp exp;
        let a = a.f (Q.EvalInt exp) in (* through queries includes eval_next, so no (exponential) branching is necessary *)
        if M.tracing then M.traceu "evalint" "base ask EvalInt %a -> %a\n" d_exp exp Queries.ID.pretty a;
        begin match a with
          | `Bot -> eval_next () (* Base EvalInt returns bot on incorrect type (e.g. pthread_t); ignore and continue. *)
          (* | x -> Some (`Int x) *)
          | `Lifted x -> `Int x (* cast should be unnecessary, EvalInt should guarantee right ikind already *)
          | `Top -> `Int (ID.top_of (Cilfacade.get_ikind typ)) (* query cycle *)
        end
      | exception Cilfacade.TypeOfError _ (* Bug: typeOffset: Field on a non-compound *)
      | _ -> eval_next ()
    in
    if M.tracing then M.traceu "evalint" "base eval_rv_ask_evalint %a -> %a\n" d_exp exp VD.pretty r;
    r

  (** Evaluate expression without EvalInt query on outermost expression.
      This is used by base responding to EvalInt to immediately directly avoid EvalInt query cycle, which would return top.
      Recursive [eval_rv] calls on subexpressions still go through [eval_rv_ask_evalint]. *)
  and eval_rv_no_ask_evalint a gs st exp =
    eval_rv_base a gs st exp (* just as alias, so query doesn't weirdly have to call eval_rv_base *)

  and eval_rv_back_up a gs st exp =
    if get_bool "ana.base.eval.deep-query" then
      eval_rv a gs st exp
    else (
      (* duplicate unknown_exp check from eval_rv since we're bypassing it now *)
      if exp = MyCFG.unknown_exp then
        VD.top ()
      else
        eval_rv_base a gs st exp (* bypass all queries *)
    )

  (** Evaluate expression structurally by base.
      This handles constants directly and variables using CPA.
      Subexpressions delegate to [eval_rv], which may use queries on them. *)
  and eval_rv_base (a: Q.ask) (gs:glob_fun) (st: store) (exp:exp): value =
    let eval_rv = eval_rv_back_up in
    if M.tracing then M.traceli "evalint" "base eval_rv_base %a\n" d_exp exp;
    let rec do_offs def = function (* for types that only have one value *)
      | Field (fd, offs) -> begin
          match Goblintutil.is_blessed (TComp (fd.fcomp, [])) with
          | Some v -> do_offs (`Address (AD.singleton (Addr.from_var_offset ~is_modular:(a.f IsModular) (v,convert_offset a gs st (Field (fd, offs)))))) offs
          | None -> do_offs def offs
        end
      | Index (_, offs) -> do_offs def offs
      | NoOffset -> def
    in
    let binop_remove_same_casts ~extra_is_safe ~e1 ~e2 ~t1 ~t2 ~c1 ~c2 =
      let te1 = Cilfacade.typeOf e1 in
      let te2 = Cilfacade.typeOf e2 in
      let both_arith_type = isArithmeticType te1 && isArithmeticType te2 in
      let is_safe = (extra_is_safe || VD.is_safe_cast t1 te1 && VD.is_safe_cast t2 te2) && not both_arith_type in
      M.tracel "cast" "remove cast on both sides for %a? -> %b\n" d_exp exp is_safe;
      if is_safe then ( (* we can ignore the casts if the casts can't change the value *)
        let e1 = if isArithmeticType te1 then c1 else e1 in
        let e2 = if isArithmeticType te2 then c2 else e2 in
        (e1, e2)
      )
      else
        (c1, c2)
    in
    let r =
      (* query functions were no help ... now try with values*)
      match constFold true exp with
      (* Integer literals *)
      (* seems like constFold already converts CChr to CInt *)
      | Const (CChr x) -> eval_rv a gs st (Const (charConstToInt x)) (* char becomes int, see Cil doc/ISO C 6.4.4.4.10 *)
      | Const (CInt (num,ikind,str)) ->
        (match str with Some x -> M.tracel "casto" "CInt (%s, %a, %s)\n" (Z.to_string num) d_ikind ikind x | None -> ());
        `Int (ID.cast_to ikind (IntDomain.of_const (num,ikind,str)))
      | Const (CReal (_,fkind, Some str)) when not (Cilfacade.isComplexFKind fkind) -> `Float (FD.of_string fkind str) (* prefer parsing from string due to higher precision *)
      | Const (CReal (num, fkind, None)) when not (Cilfacade.isComplexFKind fkind) -> `Float (FD.of_const fkind num)
      (* String literals *)
      | Const (CStr (x,_)) -> `Address (AD.from_string x) (* normal 8-bit strings, type: char* *)
      | Const (CWStr (xs,_) as c) -> (* wide character strings, type: wchar_t* *)
        let x = CilType.Constant.show c in (* escapes, see impl. of d_const in cil.ml *)
        let x = String.sub x 2 (String.length x - 3) in (* remove surrounding quotes: L"foo" -> foo *)
        `Address (AD.from_string x) (* `Address (AD.str_ptr ()) *)
      | Const _ -> VD.top ()
      (* Variables and address expressions *)
      | Lval lv ->
        eval_rv_base_lval ~eval_lv ~do_offs a gs st exp lv
      (* Binary operators *)
      (* Eq/Ne when both values are equal and casted to the same type *)
      | BinOp ((Eq | Ne) as op, (CastE (t1, e1) as c1), (CastE (t2, e2) as c2), typ) when typeSig t1 = typeSig t2 ->
        let a1 = eval_rv a gs st e1 in
        let a2 = eval_rv a gs st e2 in
        let extra_is_safe =
          match evalbinop_base a st op t1 a1 t2 a2 typ with
          | `Int i -> ID.to_bool i = Some true
          | _
          | exception IntDomain.IncompatibleIKinds _ -> false
        in
        let (e1, e2) = binop_remove_same_casts ~extra_is_safe ~e1 ~e2 ~t1 ~t2 ~c1 ~c2 in
        (* re-evaluate e1 and e2 in evalbinop because might be with cast *)
        evalbinop a gs st op ~e1 ~t1 ~e2 ~t2 typ
      | BinOp (LOr, e1, e2, typ) as exp ->
        let open GobOption.Syntax in
        (* split nested LOr Eqs to equality pairs, if possible *)
        let rec split = function
          (* copied from above to support pointer equalities with implicit casts inserted *)
          | BinOp (Eq, (CastE (t1, e1) as c1), (CastE (t2, e2) as c2), typ) when typeSig t1 = typeSig t2 ->
            Some [binop_remove_same_casts ~extra_is_safe:false ~e1 ~e2 ~t1 ~t2 ~c1 ~c2]
          | BinOp (Eq, arg1, arg2, _) ->
            Some [(arg1, arg2)]
          | BinOp (LOr, arg1, arg2, _) ->
            let+ s1 = split arg1
            and+ s2 = split arg2 in
            s1 @ s2
          | _ ->
            None
        in
        (* find common exp from all equality pairs and list of other sides, if possible *)
        let find_common = function
          | [] -> assert false
          | (e1, e2) :: eqs ->
            let eqs_for_all_mem e = List.for_all (fun (e1, e2) -> CilType.Exp.(equal e1 e || equal e2 e)) eqs in
            let eqs_map_remove e = List.map (fun (e1, e2) -> if CilType.Exp.equal e1 e then e2 else e1) eqs in
            if eqs_for_all_mem e1 then
              Some (e1, e2 :: eqs_map_remove e1)
            else if eqs_for_all_mem e2 then
              Some (e2, e1 :: eqs_map_remove e2)
            else
              None
        in
        let eqs_value =
          let* eqs = split exp in
          let* (e, es) = find_common eqs in
          let v = eval_rv a gs st e in (* value of common exp *)
          let vs = List.map (eval_rv a gs st) es in (* values of other sides *)
          let ik = Cilfacade.get_ikind typ in
          match v with
          | `Address a ->
            (* get definite addrs from vs *)
            let rec to_definite_ad = function
              | [] -> AD.empty ()
              | `Address a :: vs when AD.is_definite a ->
                AD.union a (to_definite_ad vs)
              | _ :: vs ->
                to_definite_ad vs
            in
            let definite_ad = to_definite_ad vs in
            if AD.leq a definite_ad then (* other sides cover common address *)
              Some (`Int (ID.of_bool ik true))
            else (* TODO: detect disjoint cases using may: https://github.com/goblint/analyzer/pull/757#discussion_r898105918 *)
              None
          | `Int i ->
            let module BISet = IntDomain.BISet in
            (* get definite ints from vs *)
            let rec to_int_set = function
              | [] -> BISet.empty ()
              | `Int i :: vs ->
                begin match ID.to_int i with
                  | Some i' -> BISet.add i' (to_int_set vs)
                  | None -> to_int_set vs
                end
              | _ :: vs ->
                to_int_set vs
            in
            let* incl_list = ID.to_incl_list i in
            let incl_set = BISet.of_list incl_list in
            let int_set = to_int_set vs in
            if BISet.leq incl_set int_set then (* other sides cover common int *)
              Some (`Int (ID.of_bool ik true))
            else (* TODO: detect disjoint cases using may: https://github.com/goblint/analyzer/pull/757#discussion_r898105918 *)
              None
          | _ ->
            None
        in
        begin match eqs_value with
          | Some x -> x
          | None -> evalbinop a gs st LOr ~e1 ~e2 typ (* fallback to general case *)
        end
      | BinOp (op,e1,e2,typ) ->
        evalbinop a gs st op ~e1 ~e2 typ
      (* Unary operators *)
      | UnOp (op,arg1,typ) ->
        let a1 = eval_rv a gs st arg1 in
        evalunop op typ a1
      (* The &-operator: we create the address abstract element *)
      | AddrOf lval -> `Address (eval_lv a gs st lval)
      (* CIL's very nice implicit conversion of an array name [a] to a pointer
        * to its first element [&a[0]]. *)
      | StartOf lval ->
        let array_ofs = `Index (IdxDom.of_int (Cilfacade.ptrdiff_ikind ()) BI.zero, `NoOffset) in
        let array_start ad =
          match Addr.to_var_offset ad with
          | Some (x, offs) ->
            Addr.from_var_offset ~is_modular:(a.f IsModular) (x, add_offset offs array_ofs)
          | None -> ad
        in
        `Address (AD.map array_start (eval_lv a gs st lval))
      | CastE (t, Const (CStr (x,e))) -> (* VD.top () *) eval_rv a gs st (Const (CStr (x,e))) (* TODO safe? *)
      | CastE  (t, exp) ->
        let v = eval_rv a gs st exp in
        VD.cast ~torg:(Cilfacade.typeOf exp) t v
      | SizeOf _
      | Real _
      | Imag _
      | SizeOfE _
      | SizeOfStr _
      | AlignOf _
      | AlignOfE _
      | Question _
      | AddrOfLabel _ ->
        VD.top ()
    in
    if M.tracing then M.traceu "evalint" "base eval_rv_base %a -> %a\n" d_exp exp VD.pretty r;
    r

  and eval_rv_base_lval ~eval_lv ~do_offs (a: Q.ask) (gs:glob_fun) (st: store) (exp: exp) (lv: lval): value =
    match lv with
    | (Var v, ofs) -> do_offs (get a gs st (eval_lv a gs st (Var v, ofs)) (Some exp)) ofs
    (*| Lval (Mem e, ofs) -> do_offs (get a gs st (eval_lv a gs st (Mem e, ofs))) ofs*)
    | (Mem e, ofs) ->
      (*M.tracel "cast" "Deref: lval: %a\n" d_plainlval lv;*)
      let rec contains_vla (t:typ) = match t with
        | TPtr (t, _) -> contains_vla t
        | TArray(t, None, args) -> true
        | TArray(t, Some exp, args) when isConstant exp -> contains_vla t
        | TArray(t, Some exp, args) -> true
        | _ -> false
      in
      let b = Mem e, NoOffset in (* base pointer *)
      let t = Cilfacade.typeOfLval b in (* static type of base *)
      let p = eval_lv a gs st b in (* abstract base addresses *)
      (* pre VLA: *)
      (* let cast_ok = function Addr a -> sizeOf t <= sizeOf (get_type_addr a) | _ -> false in *)
      let cast_ok a =
        let open Addr in
        match a with
        | Addr (x, o) ->
          begin
            let at = get_type_addr (x, o) in
            if M.tracing then M.tracel "evalint" "cast_ok %a %a %a\n" Addr.pretty (Addr (x, o)) CilType.Typ.pretty (Cil.unrollType x.vtype) CilType.Typ.pretty at;
            if at = TVoid [] then (* HACK: cast from alloc variable is always fine *)
              true
            else
              match Cil.getInteger (sizeOf t), Cil.getInteger (sizeOf at) with
              | Some i1, Some i2 -> Z.compare i1 i2 <= 0
              | _ ->
                if contains_vla t || contains_vla (get_type_addr (x, o)) then
                  begin
                    (* TODO: Is this ok? *)
                    M.info ~category:Unsound "Casting involving a VLA is assumed to work";
                    true
                  end
                else
                  false
          end
        | NullPtr | UnknownPtr -> true (* TODO: are these sound? *)
        | _ -> false
      in
      (** Lookup value at base address [addr] with given offset [ofs]. *)
      let lookup_with_offs addr =
        let v = (* abstract base value *)
          if cast_ok addr then
            get ~top:(VD.top_value t) a gs st (AD.singleton addr) (Some exp)  (* downcasts are safe *)
          else
            VD.top () (* upcasts not! *)
        in
        let v' = VD.cast t v in (* cast to the expected type (the abstract type might be something other than t since we don't change addresses upon casts!) *)
        if M.tracing then M.tracel "cast" "Ptr-Deref: cast %a to %a = %a!\n" VD.pretty v d_type t VD.pretty v';
        let v' = VD.eval_offset (Queries.to_value_domain_ask a) (fun x -> get a gs st x (Some exp)) v' (convert_offset a gs st ofs) (Some exp) None t in (* handle offset *)
        let v' = do_offs v' ofs in (* handle blessed fields? *)
        v'
      in
      AD.fold (fun a acc -> VD.join acc (lookup_with_offs a)) p (VD.bot ())

  and evalbinop (a: Q.ask) (gs:glob_fun) (st: store) (op: binop) ~(e1:exp) ?(t1:typ option) ~(e2:exp) ?(t2:typ option) (t:typ): value =
    evalbinop_mustbeequal a gs st op ~e1 ?t1 ~e2 ?t2 t

  (** Evaluate BinOp using MustBeEqual query as fallback. *)
  and evalbinop_mustbeequal (a: Q.ask) (gs:glob_fun) (st: store) (op: binop) ~(e1:exp) ?(t1:typ option) ~(e2:exp) ?(t2:typ option) (t:typ): value =
    (* Evaluate structurally using base at first. *)
    let a1 = eval_rv a gs st e1 in
    let a2 = eval_rv a gs st e2 in
    let t1 = Option.default_delayed (fun () -> Cilfacade.typeOf e1) t1 in
    let t2 = Option.default_delayed (fun () -> Cilfacade.typeOf e2) t2 in
    let r = evalbinop_base a st op t1 a1 t2 a2 t in
    if Cil.isIntegralType t then (
      match r with
      | `Int i when ID.to_int i <> None -> r (* Avoid fallback, cannot become any more precise. *)
      | _ ->
        (* Fallback to MustBeEqual query, could get extra precision from exprelation/var_eq. *)
        let must_be_equal () =
          let r = Q.must_be_equal a e1 e2 in
          if M.tracing then M.tracel "query" "MustBeEqual (%a, %a) = %b\n" d_exp e1 d_exp e2 r;
          r
        in
        match op with
        | MinusA when must_be_equal () ->
          let ik = Cilfacade.get_ikind t in
          `Int (ID.of_int ik BI.zero)
        | MinusPI (* TODO: untested *)
        | MinusPP when must_be_equal () ->
          let ik = Cilfacade.ptrdiff_ikind () in
          `Int (ID.of_int ik BI.zero)
        (* Eq case is unnecessary: Q.must_be_equal reconstructs BinOp (Eq, _, _, _) and repeats EvalInt query for that, yielding a top from query cycle and never being must equal *)
        | Le
        | Ge when must_be_equal () ->
          let ik = Cilfacade.get_ikind t in
          `Int (ID.of_bool ik true)
        | Ne
        | Lt
        | Gt when must_be_equal () ->
          let ik = Cilfacade.get_ikind t in
          `Int (ID.of_bool ik false)
        | _ -> r (* Fallback didn't help. *)
    )
    else
      r (* Avoid fallback, above cases are for ints only. *)

  (* A hackish evaluation of expressions that should immediately yield an
   * address, e.g. when calling functions. *)
  and eval_fv a (gs:glob_fun) st (exp:exp): AD.t =
    match exp with
    | Lval lval -> eval_lv a gs st lval
    | _ -> eval_tv a gs st exp
  (* Used also for thread creation: *)
  and eval_tv a (gs:glob_fun) st (exp:exp): AD.t =
    match (eval_rv a gs st exp) with
    | `Address x -> x
    | _          -> failwith "Problems evaluating expression to function calls!"
  and eval_int a gs st exp =
    match eval_rv a gs st exp with
    | `Int x -> x
    | _ -> ID.top_of (Cilfacade.get_ikind_exp exp)
  (* A function to convert the offset to our abstract representation of
   * offsets, i.e.  evaluate the index expression to the integer domain. *)
  and convert_offset a (gs:glob_fun) (st: store) (ofs: offset) =
    let eval_rv = eval_rv_back_up in
    match ofs with
    | NoOffset -> `NoOffset
    | Field (fld, ofs) -> `Field (fld, convert_offset a gs st ofs)
    | Index (CastE (TInt(IInt,[]), Const (CStr ("unknown",No_encoding))), ofs) -> (* special offset added by convertToQueryLval *)
      `Index (IdxDom.top (), convert_offset a gs st ofs)
    | Index (exp, ofs) ->
      match eval_rv a gs st exp with
      | `Int i -> `Index (iDtoIdx i, convert_offset a gs st ofs)
      | `Address add -> `Index (AD.to_int (module IdxDom) add, convert_offset a gs st ofs)
      | `Top   -> `Index (IdxDom.top (), convert_offset a gs st ofs)
      | `Bot -> `Index (IdxDom.bot (), convert_offset a gs st ofs)
      | _ -> failwith "Index not an integer value"
  (* Evaluation of lvalues to our abstract address domain. *)
  and eval_lv (a: Q.ask) (gs:glob_fun) st (lval:lval): AD.t =
    let eval_rv = eval_rv_back_up in
    let rec do_offs def = function
      | Field (fd, offs) -> begin
          match Goblintutil.is_blessed (TComp (fd.fcomp, [])) with
          | Some v -> do_offs (AD.singleton (Addr.from_var_offset ~is_modular:(a.f IsModular) (v,convert_offset a gs st (Field (fd, offs))))) offs
          | None -> do_offs def offs
        end
      | Index (_, offs) -> do_offs def offs
      | NoOffset -> def
    in
    match lval with
    | Var x, NoOffset when (not x.vglob) && Goblintutil.is_blessed x.vtype<> None ->
      begin match Goblintutil.is_blessed x.vtype with
        | Some v -> AD.singleton (Addr.from_var ~is_modular:(a.f IsModular) v)
        | _ ->  AD.singleton (Addr.from_var_offset ~is_modular:(a.f IsModular) (x, convert_offset a gs st NoOffset))
      end
    (* The simpler case with an explicit variable, e.g. for [x.field] we just
     * create the address { (x,field) } *)
    | Var x, ofs ->
      if x.vglob
      then AD.singleton (Addr.from_var_offset ~is_modular:(a.f IsModular) (x, convert_offset a gs st ofs))
      else do_offs (AD.singleton (Addr.from_var_offset ~is_modular:(a.f IsModular) (x, convert_offset a gs st ofs))) ofs
    (* The more complicated case when [exp = & x.field] and we are asked to
     * evaluate [(\*exp).subfield]. We first evaluate [exp] to { (x,field) }
     * and then add the subfield to it: { (x,field.subfield) }. *)
    | Mem n, ofs -> begin
        match (eval_rv a gs st n) with
        | `Address adr ->
          (if AD.is_null adr
           then M.error ~category:M.Category.Behavior.Undefined.nullpointer_dereference ~tags:[CWE 476] "Must dereference NULL pointer"
           else if AD.may_be_null adr
           then M.warn ~category:M.Category.Behavior.Undefined.nullpointer_dereference ~tags:[CWE 476] "May dereference NULL pointer");
          do_offs (AD.map (add_offset_varinfo a (convert_offset a gs st ofs)) adr) ofs
        | `Bot -> AD.bot ()
        | _ ->
          M.debug ~category:Analyzer "Failed evaluating %a to lvalue" d_lval lval; do_offs AD.unknown_ptr ofs
      end

  (* run eval_rv from above and keep a result that is bottom *)
  (* this is needed for global variables *)
  let eval_rv_keep_bot = eval_rv

  (* run eval_rv from above, but change bot to top to be sound for programs with undefined behavior. *)
  (* Previously we only gave sound results for programs without undefined behavior, so yielding bot for accessing an uninitialized array was considered ok. Now only [invariant] can yield bot/Deadcode if the condition is known to be false but evaluating an expression should not be bot. *)
  let eval_rv (a: Q.ask) (gs:glob_fun) (st: store) (exp:exp): value =
    try
      let r = eval_rv a gs st exp in
      if M.tracing then M.tracel "eval" "eval_rv %a = %a\n" d_exp exp VD.pretty r;
      if VD.is_bot r then VD.top_value (Cilfacade.typeOf exp) else r
    with IntDomain.ArithmeticOnIntegerBot _ ->
      ValueDomain.Compound.top_value (Cilfacade.typeOf exp)

  let query_evalint ask gs st e =
    if M.tracing then M.traceli "evalint" "base query_evalint %a\n" d_exp e;
    let r = match eval_rv_no_ask_evalint ask gs st e with
      | `Int i -> `Lifted i (* cast should be unnecessary, eval_rv should guarantee right ikind already *)
      | `Bot   -> Queries.ID.top () (* out-of-scope variables cause bot, but query result should then be unknown *)
      | `Top   -> Queries.ID.top () (* some float computations cause top (57-float/01-base), but query result should then be unknown *)
      | v      -> M.debug ~category:Analyzer "Base EvalInt %a query answering bot instead of %a" d_exp e VD.pretty v; Queries.ID.bot ()
    in
    if M.tracing then M.traceu "evalint" "base query_evalint %a -> %a\n" d_exp e Queries.ID.pretty r;
    r

  (* Evaluate an expression containing only locals. This is needed for smart joining the partitioned arrays where ctx is not accessible. *)
  (* This will yield `Top for expressions containing any access to globals, and does not make use of the query system. *)
  (* Wherever possible, don't use this but the query system or normal eval_rv instead. *)
  let eval_exp st (exp:exp) =
    (* Since ctx is not available here, we need to make some adjustments *)
    let rec query: type a. Queries.Set.t -> a Queries.t -> a Queries.result = fun asked q ->
      let anyq = Queries.Any q in
      if Queries.Set.mem anyq asked then
        Queries.Result.top q (* query cycle *)
      else (
        let asked' = Queries.Set.add anyq asked in
        match q with
        | EvalInt e -> query_evalint (ask asked') gs st e (* mimic EvalInt query since eval_rv needs it *)
        | _ -> Queries.Result.top q
      )
    and ask asked = { Queries.f = fun (type a) (q: a Queries.t) -> query asked q } (* our version of ask *)
    and gs = function `Left _ -> `Lifted1 (Priv.G.top ()) | `Right _ -> `Lifted2 (VD.top ()) in (* the expression is guaranteed to not contain globals *)
    match (eval_rv (ask Queries.Set.empty) gs st exp) with
    | `Int x -> ValueDomain.ID.to_int x
    | _ -> None

  let eval_funvar ctx fval: varinfo list =
    let exception OnlyUnknown in
    try
      let fp = eval_fv (Analyses.ask_of_ctx ctx) ctx.global ctx.local fval in
      if AD.mem Addr.UnknownPtr fp then begin
        let others = AD.to_var_may fp in
        if others = [] then raise OnlyUnknown;
        M.warn ~category:Imprecise "Function pointer %a may contain unknown functions." d_exp fval;
        dummyFunDec.svar :: others
      end else
        AD.to_var_may fp
    with SetDomain.Unsupported _ | OnlyUnknown ->
      M.warn ~category:Unsound "Unknown call to function %a." d_exp fval;
      [dummyFunDec.svar]

  (** Evaluate expression as address.
      Avoids expensive Apron EvalInt if the `Int result would be useless to us anyway. *)
  let eval_rv_address ask gs st e =
    (* no way to do eval_rv with expected type, so filter expression beforehand *)
    match Cilfacade.typeOf e with
    | t when Cil.isArithmeticType t -> (* definitely not address *)
      VD.top_value t
    | exception Cilfacade.TypeOfError _ (* something weird, might be address *)
    | _ ->
      eval_rv ask gs st e

  (* interpreter end *)

  let query_invariant ctx context =
    let cpa = ctx.local.BaseDomain.cpa in
    let ask = Analyses.ask_of_ctx ctx in

    let module Arg =
    struct
      let context = context
      let scope = Node.find_fundec ctx.node
      let find v = get_var ask ctx.global ctx.local v
    end
    in
    let module I = ValueDomain.ValueInvariant (Arg) in

    let var_invariant ?offset v =
      if not (InvariantCil.var_is_heap v) then
        I.key_invariant v ?offset (Arg.find v)
      else
        Invariant.none
    in

    if CilLval.Set.is_top context.Invariant.lvals then (
      if !GU.earlyglobs || ThreadFlag.has_ever_been_multi ask then (
        let cpa_invariant =
          CPA.fold (fun k v a ->
              if not (is_global ask k) then
                Invariant.(a && var_invariant k)
              else
                a
            ) cpa Invariant.none
        in
        let priv_vars = Priv.invariant_vars ask (priv_getg ctx.global) ctx.local in
        let priv_invariant =
          List.fold_left (fun acc v ->
              Invariant.(var_invariant v && acc)
            ) Invariant.none priv_vars
        in
        Invariant.(cpa_invariant && priv_invariant)
      )
      else (
        CPA.fold (fun k v a ->
            Invariant.(a && var_invariant k)
          ) cpa Invariant.none
      )
    )
    else (
      CilLval.Set.fold (fun k a ->
          let i =
            match k with
            | (Var v, offset) when not (InvariantCil.var_is_heap v) ->
              (try I.key_invariant_lval v ~offset ~lval:k (Arg.find v) with Not_found -> Invariant.none)
            | _ -> Invariant.none
          in
          Invariant.(a && i)
        ) context.lvals Invariant.none
    )

  let query_invariant ctx context =
    if GobConfig.get_bool "ana.base.invariant.enabled" then
      query_invariant ctx context
    else
      Invariant.none

  let query_invariant_global ctx g =
    if GobConfig.get_bool "ana.base.invariant.enabled" && get_bool "exp.earlyglobs" then (
      (* Currently these global invariants are only sound with earlyglobs enabled for both single- and multi-threaded programs.
         Otherwise, the values of globals in single-threaded mode are not accounted for. *)
      (* TODO: account for single-threaded values without earlyglobs. *)
      match g with
      | `Left g' -> (* priv *)
        Priv.invariant_global (priv_getg ctx.global) g'
      | `Right _ -> (* thread return *)
        Invariant.none
    )
    else
      Invariant.none

  let query ctx (type a) (q: a Q.t): a Q.result =
    match q with
    | Q.EvalFunvar e ->
      begin
        let fs = eval_funvar ctx e in
        List.fold_left (fun xs v -> Q.LS.add (v,`NoOffset) xs) (Q.LS.empty ()) fs
      end
    | Q.EvalJumpBuf e ->
      begin match eval_rv_address (Analyses.ask_of_ctx ctx) ctx.global ctx.local e with
        | `Address jmp_buf ->
          if AD.mem Addr.UnknownPtr jmp_buf then
            M.warn ~category:Imprecise "Jump buffer %a may contain unknown pointers." d_exp e;
          begin match get ~top:(VD.bot ()) (Analyses.ask_of_ctx ctx) ctx.global ctx.local jmp_buf None with
            | `JmpBuf (x, copied) ->
              if copied then
                M.warn ~category:(Behavior (Undefined Other)) "The jump buffer %a contains values that were copied here instead of being set by setjmp. This is Undefined Behavior." d_exp e;
              x
            | y -> failwith (GobPretty.sprintf "problem?! is %a %a:\n state is %a" CilType.Exp.pretty e VD.pretty y D.pretty ctx.local)
          end
        | _ -> failwith "problem?!"
      end
    | Q.EvalInt e ->
      query_evalint (Analyses.ask_of_ctx ctx) ctx.global ctx.local e
    | Q.EvalLength e -> begin
        match eval_rv_address (Analyses.ask_of_ctx ctx) ctx.global ctx.local e with
        | `Address a ->
          let slen = Seq.map String.length (List.to_seq (AD.to_string a)) in
          let lenOf = function
            | TArray (_, l, _) -> (try Some (lenOfArray l) with LenOfArray -> None)
            | _ -> None
          in
          let alen = Seq.filter_map (fun v -> lenOf v.vtype) (List.to_seq (AD.to_var_may a)) in
          let d = Seq.fold_left ID.join (ID.bot_of (Cilfacade.ptrdiff_ikind ())) (Seq.map (ID.of_int (Cilfacade.ptrdiff_ikind ()) %BI.of_int) (Seq.append slen alen)) in
          (* ignore @@ printf "EvalLength %a = %a\n" d_exp e ID.pretty d; *)
          `Lifted d
        | `Bot -> Queries.Result.bot q (* TODO: remove *)
        | _ -> Queries.Result.top q
      end
    | Q.EvalValue e ->
      eval_rv (Analyses.ask_of_ctx ctx) ctx.global ctx.local e
    | Q.BlobSize e -> begin
        let p = eval_rv_address (Analyses.ask_of_ctx ctx) ctx.global ctx.local e in
        (* ignore @@ printf "BlobSize %a MayPointTo %a\n" d_plainexp e VD.pretty p; *)
        match p with
        | `Address a ->
          let r = get ~full:true (Analyses.ask_of_ctx ctx) ctx.global ctx.local a  None in
          (* ignore @@ printf "BlobSize %a = %a\n" d_plainexp e VD.pretty r; *)
          (match r with
           | `Blob (_,s,_) -> `Lifted s
           | _ -> Queries.Result.top q)
        | _ -> Queries.Result.top q
      end
    | Q.MayPointTo e -> begin
        match eval_rv_address (Analyses.ask_of_ctx ctx) ctx.global ctx.local e with
        | `Address a ->
          let s = addrToLvalSet a in
          if AD.mem Addr.UnknownPtr a
          then Q.LS.add (dummyFunDec.svar, `NoOffset) s
          else s
        | `Bot -> Queries.Result.bot q (* TODO: remove *)
        | _ -> Queries.Result.top q
      end
    | Q.EvalThread e -> begin
        let v = eval_rv (Analyses.ask_of_ctx ctx) ctx.global ctx.local e in
        (* ignore (Pretty.eprintf "evalthread %a (%a): %a" d_exp e d_plainexp e VD.pretty v); *)
        match v with
        | `Thread a -> a
        | `Bot -> Queries.Result.bot q (* TODO: remove *)
        | _ -> Queries.Result.top q
      end
    | Q.ReachableFrom e -> begin
        match eval_rv_address (Analyses.ask_of_ctx ctx) ctx.global ctx.local e with
        | `Top -> Queries.Result.top q
        | `Bot -> Queries.Result.bot q (* TODO: remove *)
        | `Address a ->
          let a' = AD.remove Addr.UnknownPtr a in (* run reachable_vars without unknown just to be safe *)
          let xs = List.map addrToLvalSet (reachable_vars (Analyses.ask_of_ctx ctx) [a'] ctx.global ctx.local) in
          let addrs = List.fold_left (Q.LS.join) (Q.LS.empty ()) xs in
          if AD.mem Addr.UnknownPtr a then
            Q.LS.add (dummyFunDec.svar, `NoOffset) addrs (* add unknown back *)
          else
            addrs
        | _ -> Q.LS.empty ()
      end
    | Q.ReachableAddressesFrom e ->
      begin
        let ask = Analyses.ask_of_ctx ctx in
        match eval_rv_address ask ctx.global ctx.local e with
        | `Address a ->
          let reachable = reachable_vars ask [a] ctx.global ctx.local in
          let reachable = List.fold AD.join (AD.bot ()) reachable in
          `Lifted reachable
        | `Top ->
          Queries.Result.top q
        | `Bot
        | _ -> (* Not an address *)
          Queries.Result.bot q
      end
    | Q.ReachableUkTypes e -> begin
        match eval_rv_address (Analyses.ask_of_ctx ctx) ctx.global ctx.local e with
        | `Top -> Queries.Result.top q
        | `Bot -> Queries.Result.bot q (* TODO: remove *)
        | `Address a when AD.is_top a || AD.mem Addr.UnknownPtr a ->
          Q.TS.top ()
        | `Address a ->
          reachable_top_pointers_types ctx a
        | _ -> Q.TS.empty ()
      end
    | Q.EvalStr e -> begin
        match eval_rv_address (Analyses.ask_of_ctx ctx) ctx.global ctx.local e with
        (* exactly one string in the set (works for assignments of string constants) *)
        | `Address a when List.compare_length_with (AD.to_string a) 1 = 0 -> (* exactly one string *)
          `Lifted (List.hd (AD.to_string a))
        (* check if we have an array of chars that form a string *)
        (* TODO return may-points-to-set of strings *)
        | `Address a when List.compare_length_with (AD.to_string a) 1 > 0 -> (* oh oh *)
          M.debug "EvalStr (%a) returned %a" d_exp e AD.pretty a;
          Queries.Result.top q
        | `Address a when List.compare_length_with (AD.to_var_may a) 1 = 0 -> (* some other address *)
          (* Cil.varinfo * (AD.Addr.field, AD.Addr.idx) Lval.offs *)
          (* ignore @@ printf "EvalStr `Address: %a -> %s (must %i, may %i)\n" d_plainexp e (VD.short 80 (`Address a)) (List.length @@ AD.to_var_must a) (List.length @@ AD.to_var_may a); *)
          begin match unrollType (Cilfacade.typeOf e) with
            | TPtr(TInt(IChar, _), _) ->
              let v, offs = Q.LS.choose @@ addrToLvalSet a in
              let ciloffs = Lval.CilLval.to_ciloffs offs in
              let lval = Var v, ciloffs in
              (try `Lifted (Bytes.to_string (Hashtbl.find char_array lval))
               with Not_found -> Queries.Result.top q)
            | _ -> (* what about ISChar and IUChar? *)
              (* ignore @@ printf "Type %a\n" d_plaintype t; *)
              Queries.Result.top q
          end
        | x ->
          (* ignore @@ printf "EvalStr Unknown: %a -> %s\n" d_plainexp e (VD.short 80 x); *)
          Queries.Result.top q
      end
    | Q.EvalLval lval ->
      let addrs = eval_lv (Analyses.ask_of_ctx ctx) ctx.global ctx.local lval in
      `Lifted addrs
    | Q.IsMultiple v -> WeakUpdates.mem v ctx.local.weak
    | Q.IterSysVars (vq, vf) ->
      let vf' x = vf (Obj.repr (V.priv x)) in
      Priv.iter_sys_vars (priv_getg ctx.global) vq vf'
    | Q.Invariant context -> query_invariant ctx context
    | Q.InvariantGlobal g ->
      let g: V.t = Obj.obj g in
      query_invariant_global ctx g
    | _ -> Q.Result.top q

  let update_variable variable typ value cpa =
    if ((get_bool "exp.volatiles_are_top") && (is_always_unknown variable)) then
      CPA.add variable (VD.top_value ~varAttr:variable.vattr typ) cpa
    else
      CPA.add variable value cpa

  (** Add dependencies between a value and the expression it (or any of its contents) are partitioned by *)
  let add_partitioning_dependencies (x:varinfo) (value:VD.t) (st:store):store =
    let add_one_dep (array:varinfo) (var:varinfo) dep =
      let vMap = Dep.find_opt var dep |? Dep.VarSet.empty () in
      let vMapNew = Dep.VarSet.add array vMap in
      Dep.add var vMapNew dep
    in
    match value with
    | `Array _
    | `Struct _
    | `Union _ ->
      begin
        let vars_in_partitioning = VD.affecting_vars value in
        let dep_new = List.fold_left (fun dep var -> add_one_dep x var dep) st.deps vars_in_partitioning in
        { st with deps = dep_new }
      end
    (* `Blob cannot contain arrays *)
    | _ ->  st

  (** [set st addr val] returns a state where [addr] is set to [val]
   * it is always ok to put None for lval_raw and rval_raw, this amounts to not using/maintaining
   * precise information about arrays. *)
  let set (a: Q.ask) ~(ctx: _ ctx) ?(invariant=false) ?lval_raw ?rval_raw ?t_override (gs:glob_fun) (st: store) (lval: AD.t) (lval_type: Cil.typ) (value: value) : store =
    let update_variable x t y z =
      if M.tracing then M.tracel "set" ~var:x.vname "update_variable: start '%s' '%a'\nto\n%a\n\n" x.vname VD.pretty y CPA.pretty z;
      let r = update_variable x t y z in (* refers to defintion that is outside of set *)
      if M.tracing then M.tracel "set" ~var:x.vname "update_variable: start '%s' '%a'\nto\n%a\nresults in\n%a\n" x.vname VD.pretty y CPA.pretty z CPA.pretty r;
      r
    in
    let firstvar = if M.tracing then match AD.to_var_may lval with [] -> "" | x :: _ -> x.vname else "" in
    let lval_raw = (Option.map (fun x -> Lval x) lval_raw) in
    if M.tracing then M.tracel "set" ~var:firstvar "lval: %a\nvalue: %a\nstate: %a\n" AD.pretty lval VD.pretty value CPA.pretty st.cpa;
    (* Updating a single varinfo*offset pair. NB! This function's type does
     * not include the flag. *)
    let update_one_addr (x, offs) (st: store): store =
      let x = ModularUtil.varinfo_or_canonical ~is_modular:(a.f IsModular) x in
      let cil_offset = Offs.to_cil_offset offs in
      let t = match t_override with
        | Some t -> t
        | None ->
          if a.f (Q.IsHeapVar x) then
            (* the vtype of heap vars will be TVoid, so we need to trust the pointer we got to this to be of the right type *)
            (* i.e. use the static type of the pointer here *)
            lval_type
          else
            try
              Cilfacade.typeOfLval (Var x, cil_offset)
            with Cilfacade.TypeOfError _ ->
              (* If we cannot determine the correct type here, we go with the one of the LVal *)
              (* This will usually lead to a type mismatch in the ValueDomain (and hence supertop) *)
              M.debug ~category:Analyzer "Cilfacade.typeOfLval failed Could not obtain the type of %a" d_lval (Var x, cil_offset);
              lval_type
      in
      let update_offset old_value =
        (* Projection globals to highest Precision *)
        let projected_value = project_val (Queries.to_value_domain_ask a) None None value (is_global a x) in
        let new_value = VD.update_offset (Queries.to_value_domain_ask a) old_value offs projected_value lval_raw ((Var x), cil_offset) t in
        (* TODO: Not clear why doing IsMultiple query instead of checking WeakUpdates leads to imprecision in 44/20 *)
        let is_multiple = if a.f Q.IsModular then a.f (Q.IsMultiple x) else WeakUpdates.mem x st.weak in
        if is_multiple then
          VD.join old_value new_value
        else if invariant then
          (* without this, invariant for ambiguous pointer might worsen precision for each individual address to their join *)
          VD.meet old_value new_value
        else
          new_value
      in
      if M.tracing then M.tracel "set" ~var:firstvar "update_one_addr: start with '%a' (type '%a') \nstate:%a\n\n" AD.pretty (AD.from_var_offset ~is_modular:(a.f IsModular) (x,offs)) d_type x.vtype D.pretty st;
      if isFunctionType x.vtype then begin
        if M.tracing then M.tracel "set" ~var:firstvar "update_one_addr: returning: '%a' is a function type \n" d_type x.vtype;
        st
      end else
      if get_bool "exp.globs_are_top" then begin
        if M.tracing then M.tracel "set" ~var:firstvar "update_one_addr: BAD? exp.globs_are_top is set \n";
        { st with cpa = CPA.add x `Top st.cpa }
      end else
        (* Check if we need to side-effect this one. We no longer generate
         * side-effects here, but the code still distinguishes these cases. *)
      if (!GU.earlyglobs || ThreadFlag.has_ever_been_multi a) && is_global a x then begin
        if M.tracing then M.tracel "set" ~var:x.vname "update_one_addr: update a global var '%s' ...\n" x.vname;
        let priv_getg = priv_getg gs in
        (* Optimization to avoid evaluating integer values when setting them.
           The case when invariant = true requires the old_value to be sound for the meet.
           Allocated blocks are representend by Blobs with additional information, so they need to be looked-up. *)
        let old_value = if not invariant && Cil.isIntegralType x.vtype && not (a.f (IsHeapVar x)) && offs = `NoOffset then begin
            VD.bot_value ~varAttr:x.vattr lval_type
          end else
            Priv.read_global a priv_getg st x
        in
        let new_value = update_offset old_value in
        M.tracel "hgh" "update_offset %a -> %a\n" VD.pretty old_value VD.pretty new_value;
        let r = Priv.write_global ~invariant a priv_getg (priv_sideg ctx.sideg) st x new_value in
        if M.tracing then M.tracel "set" ~var:x.vname "update_one_addr: updated a global var '%s' \nstate:%a\n\n" x.vname D.pretty r;
        r
      end else begin
        if M.tracing then M.tracel "set" ~var:x.vname "update_one_addr: update a local var '%s' ...\n" x.vname;
        (* Normal update of the local state *)
        let new_value = update_offset (CPA.find x st.cpa) in
        (* what effect does changing this local variable have on arrays -
           we only need to do this here since globals are not allowed in the
           expressions for partitioning *)
        let effect_on_arrays (a: Q.ask) (st: store) =
          let affected_arrays =
            let set = Dep.find_opt x st.deps |? Dep.VarSet.empty () in
            Dep.VarSet.elements set
          in
          let movement_for_expr l' r' currentE' =
            let are_equal = Q.must_be_equal a in
            let t = Cilfacade.typeOf currentE' in
            let ik = Cilfacade.get_ikind t in
            let newE = Basetype.CilExp.replace l' r' currentE' in
            let currentEPlusOne = BinOp (PlusA, currentE', Cil.kinteger ik 1, t) in
            if are_equal newE currentEPlusOne then
              Some 1
            else
              let currentEMinusOne = BinOp (MinusA, currentE', Cil.kinteger ik 1, t) in
              if are_equal newE currentEMinusOne then
                Some (-1)
              else
                None
          in
          let effect_on_array actually_moved arr (st: store):store =
            let v = CPA.find arr st.cpa in
            let nval =
              if actually_moved then
                match lval_raw, rval_raw with
                | Some (Lval(Var l',NoOffset)), Some r' ->
                  begin
                    let moved_by = movement_for_expr l' r' in
                    VD.affect_move (Queries.to_value_domain_ask a) v x moved_by
                  end
                | _  ->
                  VD.affect_move (Queries.to_value_domain_ask a) v x (fun x -> None)
              else
                let patched_ask =
                  (* The usual recursion trick for ctx. *)
                  (* Must change ctx used by ask to also use new st (not ctx.local), otherwise recursive EvalInt queries use outdated state. *)
                  (* Note: query is just called on base, but not any other analyses. Potentially imprecise, but seems to be sufficient for now. *)
                  let rec ctx' asked =
                    { ctx with
                      ask = (fun (type a) (q: a Queries.t) -> query' asked q)
                    ; local = st
                    }
                  and query': type a. Queries.Set.t -> a Queries.t -> a Queries.result = fun asked q ->
                    let anyq = Queries.Any q in
                    if Queries.Set.mem anyq asked then
                      Queries.Result.top q (* query cycle *)
                    else (
                      let asked' = Queries.Set.add anyq asked in
                      query (ctx' asked') q
                    )
                  in
                  Analyses.ask_of_ctx (ctx' Queries.Set.empty)
                in
                let moved_by = fun x -> Some 0 in (* this is ok, the information is not provided if it *)
                (* TODO: why does affect_move need general ask (of any query) instead of eval_exp? *)
                VD.affect_move (Queries.to_value_domain_ask patched_ask) v x moved_by     (* was a set call caused e.g. by a guard *)
            in
            { st with cpa = update_variable arr arr.vtype nval st.cpa }
          in
          (* within invariant, a change to the way arrays are partitioned is not necessary *)
          List.fold_left (fun x y -> effect_on_array (not invariant) y x) st affected_arrays
        in
        if VD.is_bot new_value && invariant && not (CPA.mem x st.cpa) then
          st
        else
          let x_updated = update_variable x t new_value st.cpa in
          let with_dep = add_partitioning_dependencies x new_value {st with cpa = x_updated } in
          effect_on_arrays a with_dep
      end
    in
    let update_one x store =
      match Addr.to_var_offset x with
      | Some x -> update_one_addr x store
      | None -> store
    in try
      (* We start from the current state and an empty list of global deltas,
       * and we assign to all the the different possible places: *)
      let nst = AD.fold update_one lval st in
      (* if M.tracing then M.tracel "set" ~var:firstvar "new state1 %a\n" CPA.pretty nst; *)
      (* If the address was definite, then we just return it. If the address
       * was ambiguous, we have to join it with the initial state. *)
      let nst = if AD.cardinal lval > 1 then { nst with cpa = CPA.join st.cpa nst.cpa } else nst in
      (* if M.tracing then M.tracel "set" ~var:firstvar "new state2 %a\n" CPA.pretty nst; *)
      nst
    with
    (* If any of the addresses are unknown, we ignore it!?! *)
    | SetDomain.Unsupported x ->
      (* if M.tracing then M.tracel "set" ~var:firstvar "set got an exception '%s'\n" x; *)
      M.info ~category:Unsound "Assignment to unknown address, assuming no write happened."; st

  let set_many ~ctx a (gs:glob_fun) (st: store) lval_value_list: store =
    (* Maybe this can be done with a simple fold *)
    let f (acc: store) ((lval:AD.t),(typ:Cil.typ),(value:value)): store =
      set ~ctx a gs acc lval typ value
    in
    (* And fold over the list starting from the store turned wstore: *)
    List.fold_left f st lval_value_list

  let rem_many a (st: store) (v_list: varinfo list): store =
    let f acc v = CPA.remove v acc in
    let g dep v = Dep.remove v dep in
    { st with cpa = List.fold_left f st.cpa v_list; deps = List.fold_left g st.deps v_list }

  (* Removes all partitionings done according to this variable *)
  let rem_many_partitioning a (st:store) (v_list: varinfo list):store =
    (* Removes the partitioning information from all affected arrays, call before removing locals *)
    let rem_partitioning a (st:store) (x:varinfo):store =
      let affected_arrays =
        let set = Dep.find_opt x st.deps |? Dep.VarSet.empty () in
        Dep.VarSet.elements set
      in
      let effect_on_array arr st =
        let v = CPA.find arr st in
        let nval = VD.affect_move ~replace_with_const:(get_bool ("ana.base.partition-arrays.partition-by-const-on-return")) a v x (fun _ -> None) in (* Having the function for movement return None here is equivalent to forcing the partitioning to be dropped *)
        update_variable arr arr.vtype nval st
      in
      { st with cpa = List.fold_left (fun x y -> effect_on_array y x) st.cpa affected_arrays }
    in
    let f s v = rem_partitioning a s v in
    List.fold_left f st v_list

  (**************************************************************************
    * Auxillary functions
    **************************************************************************)

  let is_some_bot x =
    match x with
    | `Bot -> false (* HACK: bot is here due to typing conflict (we do not cast appropriately) *)
    | _ -> VD.is_bot_value x

  module InvariantEval =
  struct
    module D = D
    module V = V
    module G = G

    let eval_rv = eval_rv
    let eval_rv_address = eval_rv_address
    let eval_lv = eval_lv
    let convert_offset = convert_offset

    let get_var = get_var
    let get a gs st addrs exp = get a gs st addrs exp
    let set a ~ctx gs st lval lval_type value = set a ~ctx ~invariant:true gs st lval lval_type value

    let refine_entire_var = true
    let map_oldval oldval _ = oldval
    let eval_rv_lval_refine a gs st exp lval = eval_rv a gs st (Lval lval)

    let id_meet_down ~old ~c = ID.meet old c
    let fd_meet_down ~old ~c = FD.meet old c

    let contra _ = raise Deadcode
  end

  module Invariant = BaseInvariant.Make (InvariantEval)

  let invariant = Invariant.invariant


  let set_savetop ~ctx ?lval_raw ?rval_raw ask (gs:glob_fun) st adr lval_t v : store =
    if M.tracing then M.tracel "set" "savetop %a %a %a\n" AD.pretty adr d_type lval_t VD.pretty v;
    match v with
    | `Top -> set ~ctx ask gs st adr lval_t (VD.top_value (AD.get_type adr)) ?lval_raw ?rval_raw
    | v -> set ~ctx ask gs st adr lval_t v ?lval_raw ?rval_raw


  (**************************************************************************
   * Simple defs for the transfer functions
   **************************************************************************)
  let assign ctx (lval:lval) (rval:exp):store  =
    let lval_t = Cilfacade.typeOfLval lval in
    let char_array_hack () =
      let rec split_offset = function
        | Index(Const(CInt(i, _, _)), NoOffset) -> (* ...[i] *)
          Index(zero, NoOffset), Some i (* all i point to StartOf(string) *)
        | NoOffset -> NoOffset, None
        | Index(exp, offs) ->
          let offs', r = split_offset offs in
          Index(exp, offs'), r
        | Field(fi, offs) ->
          let offs', r = split_offset offs in
          Field(fi, offs'), r
      in
      let last_index (lhost, offs) =
        match split_offset offs with
        | offs', Some i -> Some ((lhost, offs'), i)
        | _ -> None
      in
      match last_index lval, stripCasts rval with
      | Some (lv, i), Const(CChr c) when c<>'\000' -> (* "abc" <> "abc\000" in OCaml! *)
        let i = Z.to_int i in
        (* ignore @@ printf "%a[%i] = %c\n" d_lval lv i c; *)
        let s = try Hashtbl.find char_array lv with Not_found -> Bytes.empty in (* current string for lv or empty string *)
        if i >= Bytes.length s then ((* optimized b/c Out_of_memory *)
          let dst = Bytes.make (i+1) '\000' in
          Bytes.blit s 0 dst 0 (Bytes.length s); (* dst[0:len(s)] = s *)
          Bytes.set dst i c; (* set character i to c inplace *)
          Hashtbl.replace char_array lv dst
        ) else (
          Bytes.set s i c; (* set character i to c inplace *)
          Hashtbl.replace char_array lv s
        )
      (*BatHashtbl.modify_def "" lv (fun s -> Bytes.set s i c) char_array*)
      | _ -> ()
    in
    char_array_hack ();
    let rval_val = eval_rv (Analyses.ask_of_ctx ctx) ctx.global ctx.local rval in
    let rval_val = VD.mark_jmpbufs_as_copied rval_val in
    let lval_val = eval_lv (Analyses.ask_of_ctx ctx) ctx.global ctx.local lval in
    (* let sofa = AD.short 80 lval_val^" = "^VD.short 80 rval_val in *)
    (* M.debug ~category:Analyzer @@ sprint ~width:max_int @@ dprintf "%a = %a\n%s" d_plainlval lval d_plainexp rval sofa; *)
    let not_local xs =
      let not_local x =
        match Addr.to_var_may x with
        | Some x -> is_global (Analyses.ask_of_ctx ctx) x
        | None -> x = Addr.UnknownPtr
      in
      AD.is_top xs || AD.exists not_local xs
    in
    (match rval_val, lval_val with
     | `Address adrs, lval
       when (not !GU.global_initialization) && get_bool "kernel" && not_local lval && not (AD.is_top adrs) ->
       let find_fps e xs = match Addr.to_var_must e with
         | Some x -> x :: xs
         | None -> xs
       in
       let vars = AD.fold find_fps adrs [] in (* filter_map from AD to list *)
       let funs = Seq.filter (fun x -> isFunctionType x.vtype)@@ List.to_seq vars in
       Seq.iter (fun x -> ctx.spawn None x []) funs
     | _ -> ()
    );
    match lval with (* this section ensure global variables contain bottom values of the proper type before setting them  *)
    | (Var v, offs) when v.vglob ->
      (* Optimization: In case of simple integral types, we not need to evaluate the old value.
          v is not an allocated block, as v directly appears as a variable in the program;
          so no explicit check is required here (unlike in set) *)
      let current_val = if Cil.isIntegralType v.vtype then begin
          assert (offs = NoOffset);
          `Bot
        end else
          eval_rv_keep_bot (Analyses.ask_of_ctx ctx) ctx.global ctx.local (Lval (Var v, NoOffset))
      in
      begin match current_val with
        | `Bot -> (* current value is VD `Bot *)
          begin match Addr.to_var_offset (AD.choose lval_val) with
            | Some (x,offs) ->
              let t = v.vtype in
              let iv = VD.bot_value ~varAttr:v.vattr t in (* correct bottom value for top level variable *)
              if M.tracing then M.tracel "set" "init bot value: %a\n" VD.pretty iv;
              let nv = VD.update_offset (Queries.to_value_domain_ask (Analyses.ask_of_ctx ctx)) iv offs rval_val (Some  (Lval lval)) lval t in (* do desired update to value *)
              set_savetop ~ctx (Analyses.ask_of_ctx ctx) ctx.global ctx.local (AD.from_var ~is_modular:(is_modular ctx) v) lval_t nv ~lval_raw:lval ~rval_raw:rval (* set top-level variable to updated value *)
            | None ->
              set_savetop ~ctx (Analyses.ask_of_ctx ctx) ctx.global ctx.local lval_val lval_t rval_val ~lval_raw:lval ~rval_raw:rval
          end
        | _ ->
          set_savetop ~ctx (Analyses.ask_of_ctx ctx) ctx.global ctx.local lval_val lval_t rval_val ~lval_raw:lval ~rval_raw:rval
      end
    | _ ->
      set_savetop ~ctx (Analyses.ask_of_ctx ctx) ctx.global ctx.local lval_val lval_t rval_val ~lval_raw:lval ~rval_raw:rval


  let branch ctx (exp:exp) (tv:bool) : store =
    let valu = eval_rv (Analyses.ask_of_ctx ctx) ctx.global ctx.local exp in
    let refine () =
      let res = invariant ctx (Analyses.ask_of_ctx ctx) ctx.global ctx.local exp tv in
      if M.tracing then M.tracec "branch" "EqualSet result for expression %a is %a\n" d_exp exp Queries.ES.pretty (ctx.ask (Queries.EqualSet exp));
      if M.tracing then M.tracec "branch" "CondVars result for expression %a is %a\n" d_exp exp Queries.ES.pretty (ctx.ask (Queries.CondVars exp));
      if M.tracing then M.traceu "branch" "Invariant enforced!\n";
      match ctx.ask (Queries.CondVars exp) with
      | s when Queries.ES.cardinal s = 1 ->
        let e = Queries.ES.choose s in
        invariant ctx (Analyses.ask_of_ctx ctx) ctx.global res e tv
      | _ -> res
    in
    if M.tracing then M.traceli "branch" ~subsys:["invariant"] "Evaluating branch for expression %a with value %a\n" d_exp exp VD.pretty valu;
    (* First we want to see, if we can determine a dead branch: *)
    match valu with
    (* For a boolean value: *)
    | `Int value ->
      if M.tracing then M.traceu "branch" "Expression %a evaluated to %a\n" d_exp exp ID.pretty value;
      begin match ID.to_bool value with
        | Some v ->
          (* Eliminate the dead branch and just propagate to the true branch *)
          if v = tv then
            refine ()
          else (
            if M.tracing then M.tracel "branch" "A The branch %B is dead!\n" tv;
            raise Deadcode
          )
        | None ->
          refine () (* like fallback below *)
      end
    (* for some reason refine () can refine these, but not raise Deadcode in struct *)
    | `Address ad when tv && AD.is_null ad ->
      raise Deadcode
    | `Address ad when not tv && AD.is_not_null ad ->
      raise Deadcode
    | `Bot ->
      if M.tracing then M.traceu "branch" "The branch %B is dead!\n" tv;
      raise Deadcode
    (* Otherwise we try to impose an invariant: *)
    | _ ->
      (* Sometimes invariant may be more precise than eval_rv and also raise Deadcode, making the branch dead.
         For example, 50-juliet/08-CWE570_Expression_Always_False__02. *)
      refine ()

  let body ctx f =
    (* First we create a variable-initvalue pair for each variable *)
    let init_var v = (AD.from_var ~is_modular:(is_modular ctx) v, v.vtype, VD.init_value ~varAttr:v.vattr v.vtype) in
    (* Apply it to all the locals and then assign them all *)
    let inits = List.map init_var f.slocals in
    set_many ~ctx (Analyses.ask_of_ctx ctx) ctx.global ctx.local inits

  let return ctx exp fundec: store =
    if Cil.hasAttribute "noreturn" fundec.svar.vattr then
      M.warn ~category:(Behavior (Undefined Other)) "Function declared 'noreturn' could return";
    let st: store = ctx.local in
    match fundec.svar.vname with
    | "__goblint_dummy_init" ->
      if M.tracing then M.trace "init" "dummy init: %a\n" D.pretty st;
      publish_all ctx `Init;
      (* otherfun uses __goblint_dummy_init, where we can properly side effect global initialization *)
      (* TODO: move into sync `Init *)
      Priv.enter_multithreaded (Analyses.ask_of_ctx ctx) (priv_getg ctx.global) (priv_sideg ctx.sideg) st
    | _ ->
      let locals = List.filter (fun v -> not (WeakUpdates.mem v st.weak)) (fundec.sformals @ fundec.slocals) in
      let nst_part = rem_many_partitioning (Queries.to_value_domain_ask (Analyses.ask_of_ctx ctx)) ctx.local locals in
      let nst: store = rem_many (Analyses.ask_of_ctx ctx) nst_part locals in
      match exp with
      | None -> nst
      | Some exp ->
        let t_override = match Cilfacade.fundec_return_type fundec with
          | TVoid _ -> M.warn ~category:M.Category.Program "Returning a value from a void function"; assert false
          | ret -> ret
        in
        let rv = eval_rv (Analyses.ask_of_ctx ctx) ctx.global ctx.local exp in
        let st' = set ~ctx ~t_override (Analyses.ask_of_ctx ctx) ctx.global nst (return_var ()) t_override rv in
        match ThreadId.get_current (Analyses.ask_of_ctx ctx) with
        | `Lifted tid when ThreadReturn.is_current (Analyses.ask_of_ctx ctx) ->
          (* Evaluate exp and cast the resulting value to the void-pointer-type.
              Casting to the right type here avoids precision loss on joins. *)
          let rv = VD.cast ~torg:(Cilfacade.typeOf exp) Cil.voidPtrType rv in
          ctx.sideg (V.thread tid) (G.create_thread rv);
          Priv.thread_return (Analyses.ask_of_ctx ctx) (priv_getg ctx.global) (priv_sideg ctx.sideg) tid st'
        | _ -> st'

  let vdecl ctx (v:varinfo) =
    if not (Cil.isArrayType v.vtype) then
      ctx.local
    else
      let lval = eval_lv (Analyses.ask_of_ctx ctx) ctx.global ctx.local (Var v, NoOffset) in
      let current_value = eval_rv (Analyses.ask_of_ctx ctx) ctx.global ctx.local (Lval (Var v, NoOffset)) in
      let new_value = VD.update_array_lengths (eval_rv (Analyses.ask_of_ctx ctx) ctx.global ctx.local) current_value v.vtype in
      set ~ctx (Analyses.ask_of_ctx ctx) ctx.global ctx.local lval v.vtype new_value

  (**************************************************************************
   * Function calls
   **************************************************************************)

  (** From a list of expressions, collect a list of addresses that they might point to, or contain pointers to. *)
  let collect_funargs ask ?(warn=false) (gs:glob_fun) (st:store) (exps: exp list) =
    let do_exp e =
      let immediately_reachable = reachable_from_value ask gs st (eval_rv ask gs st e) (Cilfacade.typeOf e) (CilType.Exp.show e) in
      reachable_vars ask [immediately_reachable] gs st
    in
    List.concat_map do_exp exps

  let collect_invalidate ~deep ask ?(warn=false) (gs:glob_fun) (st:store) (exps: exp list) =
    if deep then
      collect_funargs ask ~warn gs st exps
    else (
      let mpt e = match eval_rv_address ask gs st e with
        | `Address a -> AD.remove NullPtr a
        | _ -> AD.empty ()
      in
      List.map mpt exps
    )

  let invalidate ?(deep=true) ~ctx ask (gs:glob_fun) (st:store) (exps: exp list): store =
    if M.tracing && exps <> [] then M.tracel "invalidate" "Will invalidate expressions [%a]\n" (d_list ", " d_plainexp) exps;
    if exps <> [] then M.info ~category:Imprecise "Invalidating expressions: %a" (d_list ", " d_plainexp) exps;
    (* To invalidate a single address, we create a pair with its corresponding
     * top value. *)
    let invalidate_address st a =
      let t = AD.get_type a in
      let v = get ask gs st a None in (* None here is ok, just causes us to be a bit less precise *)
      let nv =  VD.invalidate_value (Queries.to_value_domain_ask ask) t v in
      (a, t, nv)
    in
    (* We define the function that invalidates all the values that an address
     * expression e may point to *)
    let invalidate_exp exps =
      let args = collect_invalidate ~deep ~warn:true ask gs st exps in
      List.map (invalidate_address st) args
    in
    let invalids = invalidate_exp exps in
    let is_fav_addr x =
      List.exists BaseUtil.is_excluded_from_invalidation (AD.to_var_may x)
    in
    let invalids' = List.filter (fun (x,_,_) -> not (is_fav_addr x)) invalids in
    if M.tracing && exps <> [] then (
      let addrs = List.map (Tuple3.first) invalids' in
      let vs = List.map (Tuple3.third) invalids' in
      M.tracel "invalidate" "Setting addresses [%a] to values [%a]\n" (d_list ", " AD.pretty) addrs (d_list ", " VD.pretty) vs
    );
    set_many ~ctx ask gs st invalids'


  module VS = Set.Make (CilType.Varinfo)
  let typed_pointer_closure (state: CPA.t) (to_create: VS.t) : CPA.t =
    let add_target (x: varinfo) (store: CPA.t) =
      let t = x.vtype in
      let v, targets = VD.top_value_typed_address_targets t in
      if M.tracing then M.tracel "typed_pointer_closure" "Adding %a, type %a -> %a to store\n" CilType.Varinfo.pretty x CilType.Typ.pretty x.vtype VD.pretty v;
      CPA.add x v store, targets
    in
    let workset = ref to_create in
    let st = ref state in
    while not (VS.is_empty !workset) do
      let x = VS.choose !workset in
      workset := VS.remove x !workset;
      if not (CPA.mem x !st) then (
        let state, targets = add_target x !st in
        st := state;
        let targets = VS.of_list targets in
        let not_contained_in_store (y: VS.t) st =
          VS.filter (fun v -> not (CPA.mem v st)) y
        in
        let new_targets = not_contained_in_store targets !st in
        workset := VS.union !workset new_targets;
      )
    done;
    !st

  let global_variables () =
    let globals = (List.filter_map (fun g -> match g with GVar (v,_,_) -> if not (isFunctionType v.vtype) then Some v else None | _ -> None)) (!Cilfacade.current_file).globals in
    globals

  let make_canonical_entry (f: fundec) : D.t =
    let params = f.sformals in

    let params = List.map (fun x -> (x, VD.top_value_typed_address_targets x.vtype)) params in
    let params_targets = List.concat_map (fun (_, (_, ts)) -> ts) params |> VS.of_list in
    let params = List.map (fun (x, (v, _)) -> (x, v)) params in

    let globals = global_variables () in
    (* TODO: All accesses to global x have to go through global_varinfo x *)
    let globals = List.map (fun x -> (ModularUtil.varinfo_to_canonical x, VD.top_value_typed_address_targets x.vtype)) (globals) in
    let globals_targets = List.concat_map (fun (_, (_, ts)) -> ts) globals |> VS.of_list in
    let globals = List.map (fun (x, (v, _)) -> (x, v)) globals in

    let targets = VS.union params_targets globals_targets in
    let cpa = CPA.add_list params (CPA.bot ()) in
    let cpa = CPA.add_list globals cpa in
    let cpa = typed_pointer_closure cpa targets in
    let startstate = startstate () in
    let startstate = { startstate with cpa = cpa } in
    if M.tracing then M.tracel "make_canonical_entry" "Canonical entry state for function %a: %a\n" CilType.Fundec.pretty f D.pretty startstate;
    startstate

  let make_entry ?(thread=false) (ctx:(D.t, G.t, C.t, V.t) Analyses.ctx) fundec args: D.t =
    let st: store = ctx.local in
    (* Evaluate the arguments. *)
    let vals = List.map (eval_rv (Analyses.ask_of_ctx ctx) ctx.global st) args in
    (* generate the entry states *)
    (* If we need the globals, add them *)
    (* TODO: make this is_private PrivParam dependent? PerMutexOplusPriv should keep *)
    let st' =
      if thread then (
        (* TODO: HACK: Simulate enter_multithreaded for first entering thread to publish global inits before analyzing thread.
           Otherwise thread is analyzed with no global inits, reading globals gives bot, which turns into top, which might get published...
           sync `Thread doesn't help us here, it's not specific to entering multithreaded mode.
           EnterMultithreaded events only execute after threadenter and threadspawn. *)
        if not (ThreadFlag.has_ever_been_multi (Analyses.ask_of_ctx ctx)) then
          ignore (Priv.enter_multithreaded (Analyses.ask_of_ctx ctx) (priv_getg ctx.global) (priv_sideg ctx.sideg) st);
        Priv.threadenter (Analyses.ask_of_ctx ctx) st
      ) else
        (* use is_global to account for values that became globals because they were saved into global variables *)
        let globals = CPA.filter (fun k v -> is_global (Analyses.ask_of_ctx ctx) k) st.cpa in
        (* let new_cpa = if !GU.earlyglobs || ThreadFlag.is_multi ctx.ask then CPA.filter (fun k v -> is_private ctx.ask ctx.local k) globals else globals in *)
        let new_cpa = globals in
        {st with cpa = new_cpa}
    in
    (* Assign parameters to arguments *)
    let pa = GobList.combine_short fundec.sformals vals in (* TODO: is it right to ignore missing formals/args? *)
    add_to_array_map fundec pa;
    let new_cpa = CPA.add_list pa st'.cpa in
    (* List of reachable variables *)
    let reachable = List.concat_map AD.to_var_may (reachable_vars (Analyses.ask_of_ctx ctx) (get_ptrs vals) ctx.global st) in
    let reachable = List.filter (fun v -> CPA.mem v st.cpa) reachable in
    let new_cpa = CPA.add_list_fun reachable (fun v -> CPA.find v st.cpa) new_cpa in

    (* Projection to Precision of the Callee *)
    let p = PU.int_precision_from_fundec fundec in
    let new_cpa = project (Queries.to_value_domain_ask (Analyses.ask_of_ctx ctx)) (Some p) new_cpa fundec in

    (* Identify locals of this fundec for which an outer copy (from a call down the callstack) is reachable *)
    let reachable_other_copies = List.filter (fun v -> match Cilfacade.find_scope_fundec v with Some scope -> CilType.Fundec.equal scope fundec | None -> false) reachable in
    (* Add to the set of weakly updated variables *)
    let new_weak = WeakUpdates.join st.weak (WeakUpdates.of_list reachable_other_copies) in
    {st' with cpa = new_cpa; weak = new_weak}

  (* Whether the callee should be analyzed modularly.
     [ask]: ask of caller, [callee]: fundec of callee. *)
  let is_callee_modular ~(ask: Q.ask) ~(callee: fundec) =
    ask.f IsModular || is_modular_fun callee.svar

  let enter ctx lval fn args : (D.t * D.t) list =
    let entry_state = if is_callee_modular ~ask:(Analyses.ask_of_ctx ctx) ~callee:fn  then
        make_canonical_entry fn
      else
        make_entry ctx fn args
    in
    [ctx.local, entry_state]

  let forkfun (ctx:(D.t, G.t, C.t, V.t) Analyses.ctx) (lv: lval option) (f: varinfo) (args: exp list) : (lval option * varinfo * exp list) list =
    let create_thread lval arg v =
      try
        (* try to get function declaration *)
        let fd = Cilfacade.find_varinfo_fundec v in
        let args =
          match arg with
          | Some x -> [x]
          | None -> List.map (fun x -> MyCFG.unknown_exp) fd.sformals
        in
        Some (lval, v, args)
      with Not_found ->
        if LF.use_special f.vname then None (* we handle this function *)
        else if isFunctionType v.vtype then
          (* FromSpec warns about unknown thread creation, so we don't do it here any more *)
          let (_, v_args, _, _) = Cil.splitFunctionTypeVI v in
          let args = match arg with
            | Some x -> [x]
            | None -> List.map (fun x -> MyCFG.unknown_exp) (Cil.argsToList v_args)
          in
          Some (lval, v, args)
        else (
          M.debug ~category:Analyzer "Not creating a thread from %s because its type is %a" v.vname d_type v.vtype;
          None
        )
    in
    let desc = LF.find f in
    match desc.special args, f.vname with
    (* handling thread creations *)
    | ThreadCreate { thread = id; start_routine = start; arg = ptc_arg }, _ -> begin
        (* extra sync so that we do not analyze new threads with bottom global invariant *)
        publish_all ctx `Thread;
        (* Collect the threads. *)
        let start_addr = eval_tv (Analyses.ask_of_ctx ctx) ctx.global ctx.local start in
        let start_funvars = AD.to_var_may start_addr in
        let start_funvars_with_unknown =
          if AD.mem Addr.UnknownPtr start_addr then
            dummyFunDec.svar :: start_funvars
          else
            start_funvars
        in
        List.filter_map (create_thread (Some (Mem id, NoOffset)) (Some ptc_arg)) start_funvars_with_unknown
      end
    | _, _ when get_bool "sem.unknown_function.spawn" ->
      (* TODO: Remove sem.unknown_function.spawn check because it is (and should be) really done in LibraryFunctions.
         But here we consider all non-ThreadCrate functions also unknown, so old-style LibraryFunctions access
         definitions using `Write would still spawn because they are not truly unknown functions (missing from LibraryFunctions).
         Need this to not have memmove spawn in SV-COMP. *)
      let shallow_args = LibraryDesc.Accesses.find desc.accs { kind = Spawn; deep = false } args in
      let deep_args = LibraryDesc.Accesses.find desc.accs { kind = Spawn; deep = true } args in
      let shallow_flist = collect_invalidate ~deep:false (Analyses.ask_of_ctx ctx) ctx.global ctx.local shallow_args in
      let deep_flist = collect_invalidate ~deep:true (Analyses.ask_of_ctx ctx) ctx.global ctx.local deep_args in
      let flist = shallow_flist @ deep_flist in
      let addrs = List.concat_map AD.to_var_may flist in
      if addrs <> [] then M.debug ~category:Analyzer "Spawning functions from unknown function: %a" (d_list ", " CilType.Varinfo.pretty) addrs;
      List.filter_map (create_thread None None) addrs
    | _, _ -> []

  let assert_fn ctx e refine =
    (* make the state meet the assertion in the rest of the code *)
    if not refine then ctx.local else begin
      let newst = invariant ctx (Analyses.ask_of_ctx ctx) ctx.global ctx.local e true in
      (* if check_assert e newst <> `Lifted true then
          M.warn ~category:Assert ~msg:("Invariant \"" ^ expr ^ "\" does not stick.") (); *)
      newst
    end

  let special_unknown_invalidate ctx ask gs st f args =
    (if CilType.Varinfo.equal f dummyFunDec.svar then M.warn ~category:Imprecise "Unknown function ptr called");
    let desc = LF.find f in
    let shallow_addrs = LibraryDesc.Accesses.find desc.accs { kind = Write; deep = false } args in
    let deep_addrs = LibraryDesc.Accesses.find desc.accs { kind = Write; deep = true } args in
    let deep_addrs =
      if List.mem LibraryDesc.InvalidateGlobals desc.attrs then (
        M.info ~category:Imprecise "INVALIDATING ALL GLOBALS!";
        foldGlobals !Cilfacade.current_file (fun acc global ->
            match global with
            | GVar (vi, _, _) when not (is_static vi) ->
              mkAddrOf (Var vi, NoOffset) :: acc
            (* TODO: what about GVarDecl? *)
            | _ -> acc
          ) deep_addrs
      )
      else
        deep_addrs
    in
    (* TODO: what about escaped local variables? *)
    (* invalidate arguments and non-static globals for unknown functions *)
    let st' = invalidate ~deep:false ~ctx (Analyses.ask_of_ctx ctx) gs st shallow_addrs in
    invalidate ~deep:true ~ctx (Analyses.ask_of_ctx ctx) gs st' deep_addrs

  let special ctx (lv:lval option) (f: varinfo) (args: exp list) =
    let invalidate_ret_lv st = match lv with
      | Some lv ->
        if M.tracing then M.tracel "invalidate" "Invalidating lhs %a for function call %s\n" d_plainlval lv f.vname;
        invalidate ~ctx (Analyses.ask_of_ctx ctx) ctx.global st [Cil.mkAddrOrStartOf lv]
      | None -> st
    in
    let addr_type_of_exp exp =
      let lval = mkMem ~addr:(Cil.stripCasts exp) ~off:NoOffset in
      let addr = eval_lv (Analyses.ask_of_ctx ctx) ctx.global ctx.local lval in
      (addr, AD.get_type addr)
    in
    let forks = forkfun ctx lv f args in
    if M.tracing then if not (List.is_empty forks) then M.tracel "spawn" "Base.special %s: spawning functions %a\n" f.vname (d_list "," CilType.Varinfo.pretty) (List.map BatTuple.Tuple3.second forks);
    List.iter (BatTuple.Tuple3.uncurry ctx.spawn) forks;
    let st: store = ctx.local in
    let gs = ctx.global in
    let desc = LF.find f in
    let st = match desc.special args, f.vname with
    | Memset { dest; ch; count; }, _ ->
      (* TODO: check count *)
      let eval_ch = eval_rv (Analyses.ask_of_ctx ctx) gs st ch in
      let dest_a, dest_typ = addr_type_of_exp dest in
      let value =
        match eval_ch with
        | `Int i when ID.to_int i = Some Z.zero ->
          VD.zero_init_value dest_typ
        | _ ->
          VD.top_value dest_typ
      in
      set ~ctx (Analyses.ask_of_ctx ctx) gs st dest_a dest_typ value
    | Bzero { dest; count; }, _ ->
      (* TODO: share something with memset special case? *)
      (* TODO: check count *)
      let dest_a, dest_typ = addr_type_of_exp dest in
      let value = VD.zero_init_value dest_typ in
      set ~ctx (Analyses.ask_of_ctx ctx) gs st dest_a dest_typ value
    | Memcpy { dest = dst; src }, _
    | Strcpy { dest = dst; src }, _ ->
      (* invalidating from interactive *)
      (* let dest_a, dest_typ = addr_type_of_exp dst in
          let value = VD.top_value dest_typ in
          set ~ctx (Analyses.ask_of_ctx ctx) gs st dest_a dest_typ value *)
      (* TODO: reuse addr_type_of_exp for master *)
      (* assigning from master *)
      let get_type lval =
        let address = eval_lv (Analyses.ask_of_ctx ctx) gs st lval in
        AD.get_type address
      in
      let dst_lval = mkMem ~addr:(Cil.stripCasts dst) ~off:NoOffset in
      let src_lval = mkMem ~addr:(Cil.stripCasts src) ~off:NoOffset in

      let dest_typ = get_type dst_lval in
      let src_typ = get_type src_lval in

      (* When src and destination type coincide, take value from the source, otherwise use top *)
      let value = if typeSig dest_typ = typeSig src_typ then
          let src_cast_lval = mkMem ~addr:(Cilfacade.mkCast ~e:src ~newt:(TPtr (dest_typ, []))) ~off:NoOffset in
          eval_rv (Analyses.ask_of_ctx ctx) gs st (Lval src_cast_lval)
        else
          VD.top_value (unrollType dest_typ)
      in
      let dest_a = eval_lv (Analyses.ask_of_ctx ctx) gs st dst_lval in
      set ~ctx (Analyses.ask_of_ctx ctx) gs st dest_a dest_typ value
    | Abort, _ -> raise Deadcode
    | ThreadExit { ret_val = exp }, _ ->
      begin match ThreadId.get_current (Analyses.ask_of_ctx ctx) with
        | `Lifted tid ->
          (
            let rv = eval_rv (Analyses.ask_of_ctx ctx) ctx.global ctx.local exp in
            ctx.sideg (V.thread tid) (G.create_thread rv);
            (* TODO: emit thread return event so other analyses are aware? *)
            (* TODO: publish still needed? *)
            publish_all ctx `Return; (* like normal return *)
            match ThreadId.get_current (Analyses.ask_of_ctx ctx) with
            | `Lifted tid when ThreadReturn.is_current (Analyses.ask_of_ctx ctx) ->
              ignore @@ Priv.thread_return (Analyses.ask_of_ctx ctx) (priv_getg ctx.global) (priv_sideg ctx.sideg) tid st
            | _ -> ())
        | _ -> ()
      end;
      raise Deadcode
    | Identity e, _ ->
      begin match lv with
        | Some x -> assign ctx x e
        | None -> ctx.local
      end
    (**Floating point classification and trigonometric functions defined in c99*)
    | Math { fun_args; }, _ ->
      let apply_unary fk float_fun x =
        let eval_x = eval_rv (Analyses.ask_of_ctx ctx) gs st x in
        begin match eval_x with
          | `Float float_x -> float_fun (FD.cast_to fk float_x)
          | _ -> failwith ("non-floating-point argument in call to function "^f.vname)
        end
      in
      let apply_binary fk float_fun x y =
        let eval_x = eval_rv (Analyses.ask_of_ctx ctx) gs st x in
        let eval_y = eval_rv (Analyses.ask_of_ctx ctx) gs st y in
        begin match eval_x, eval_y with
          | `Float float_x, `Float float_y -> float_fun (FD.cast_to fk float_x) (FD.cast_to fk float_y)
          | _ -> failwith ("non-floating-point argument in call to function "^f.vname)
        end
      in
      let result =
        begin match fun_args with
          | Nan (fk, str) when Cil.isPointerType (Cilfacade.typeOf str) -> `Float (FD.nan_of fk)
          | Nan _ -> failwith ("non-pointer argument in call to function "^f.vname)
          | Inf fk -> `Float (FD.inf_of fk)
          | Isfinite x -> `Int (ID.cast_to IInt (apply_unary FDouble FD.isfinite x))
          | Isinf x -> `Int (ID.cast_to IInt (apply_unary FDouble FD.isinf x))
          | Isnan x -> `Int (ID.cast_to IInt (apply_unary FDouble FD.isnan x))
          | Isnormal x -> `Int (ID.cast_to IInt (apply_unary FDouble FD.isnormal x))
          | Signbit x -> `Int (ID.cast_to IInt (apply_unary FDouble FD.signbit x))
          | Ceil (fk,x) -> `Float (apply_unary fk FD.ceil x)
          | Floor (fk,x) -> `Float (apply_unary fk FD.floor x)
          | Fabs (fk, x) -> `Float (apply_unary fk FD.fabs x)
          | Acos (fk, x) -> `Float (apply_unary fk FD.acos x)
          | Asin (fk, x) -> `Float (apply_unary fk FD.asin x)
          | Atan (fk, x) -> `Float (apply_unary fk FD.atan x)
          | Atan2 (fk, y, x) -> `Float (apply_binary fk (fun y' x' -> FD.atan (FD.div y' x')) y x)
          | Cos (fk, x) -> `Float (apply_unary fk FD.cos x)
          | Sin (fk, x) -> `Float (apply_unary fk FD.sin x)
          | Tan (fk, x) -> `Float (apply_unary fk FD.tan x)
          | Isgreater (x,y) -> `Int(ID.cast_to IInt (apply_binary FDouble FD.gt x y))
          | Isgreaterequal (x,y) -> `Int(ID.cast_to IInt (apply_binary FDouble FD.ge x y))
          | Isless (x,y) -> `Int(ID.cast_to IInt (apply_binary FDouble FD.lt x y))
          | Islessequal (x,y) -> `Int(ID.cast_to IInt (apply_binary FDouble FD.le x y))
          | Islessgreater (x,y) -> `Int(ID.logor (ID.cast_to IInt (apply_binary FDouble FD.lt x y)) (ID.cast_to IInt (apply_binary FDouble FD.gt x y)))
          | Isunordered (x,y) -> `Int(ID.cast_to IInt (apply_binary FDouble FD.unordered x y))
          | Fmax (fd, x ,y) -> `Float (apply_binary fd FD.fmax x y)
          | Fmin (fd, x ,y) -> `Float (apply_binary fd FD.fmin x y)
        end
      in
      begin match lv with
        | Some lv_val -> set ~ctx (Analyses.ask_of_ctx ctx) gs st (eval_lv (Analyses.ask_of_ctx ctx) ctx.global st lv_val) (Cilfacade.typeOfLval lv_val) result
        | None -> st
      end
    (* handling thread creations *)
    | ThreadCreate _, _ ->
      invalidate_ret_lv ctx.local (* actual results joined via threadspawn *)
    (* handling thread joins... sort of *)
    | ThreadJoin { thread = id; ret_var }, _ ->
      let st' =
        match (eval_rv (Analyses.ask_of_ctx ctx) gs st ret_var) with
        | `Int n when GobOption.exists (BI.equal BI.zero) (ID.to_int n) -> st
        | `Address ret_a ->
          begin match eval_rv (Analyses.ask_of_ctx ctx) gs st id with
            | `Thread a ->
              let v = List.fold VD.join (VD.bot ()) (List.map (fun x -> G.thread (ctx.global (V.thread x))) (ValueDomain.Threads.elements a)) in
              (* TODO: is this type right? *)
              set ~ctx (Analyses.ask_of_ctx ctx) gs st ret_a (Cilfacade.typeOf ret_var) v
            | _      -> invalidate ~ctx (Analyses.ask_of_ctx ctx) gs st [ret_var]
          end
        | _      -> invalidate ~ctx (Analyses.ask_of_ctx ctx) gs st [ret_var]
      in
      let st' = invalidate_ret_lv st' in
      Priv.thread_join (Analyses.ask_of_ctx ctx) (priv_getg ctx.global) id st'
    | Unknown, "__goblint_assume_join" ->
      let id = List.hd args in
      Priv.thread_join ~force:true (Analyses.ask_of_ctx ctx) (priv_getg ctx.global) id st
    | Malloc size, _ -> begin
        match lv with
        | Some lv ->
          let heap_var =
            if (get_bool "sem.malloc.fail")
            then AD.join (AD.from_var ~is_modular:(is_modular ctx) (heap_var ctx)) AD.null_ptr
            else AD.from_var ~is_modular:(is_modular ctx) (heap_var ctx)
          in
          (* ignore @@ printf "malloc will allocate %a bytes\n" ID.pretty (eval_int ctx.ask gs st size); *)
          set_many ~ctx (Analyses.ask_of_ctx ctx) gs st [(heap_var, TVoid [], `Blob (VD.bot (), eval_int (Analyses.ask_of_ctx ctx) gs st size, true));
                                                         (eval_lv (Analyses.ask_of_ctx ctx) gs st lv, (Cilfacade.typeOfLval lv), `Address heap_var)]
        | _ -> st
      end
    | Calloc { count = n; size }, _ ->
      begin match lv with
        | Some lv -> (* array length is set to one, as num*size is done when turning into `Calloc *)
          let heap_var = heap_var ctx in
          let add_null addr =
            if get_bool "sem.malloc.fail"
            then AD.join addr AD.null_ptr (* calloc can fail and return NULL *)
            else addr in
          let ik = Cilfacade.ptrdiff_ikind () in
          let blobsize = ID.mul (ID.cast_to ik @@ eval_int (Analyses.ask_of_ctx ctx) gs st size) (ID.cast_to ik @@ eval_int (Analyses.ask_of_ctx ctx) gs st n) in
          (* the memory that was allocated by calloc is set to bottom, but we keep track that it originated from calloc, so when bottom is read from memory allocated by calloc it is turned to zero *)
          set_many ~ctx (Analyses.ask_of_ctx ctx) gs st [(add_null (AD.from_var ~is_modular:(is_modular ctx) heap_var), TVoid [], `Array (CArrays.make (IdxDom.of_int (Cilfacade.ptrdiff_ikind ()) BI.one) (`Blob (VD.bot (), blobsize, false))));
                                                         (eval_lv (Analyses.ask_of_ctx ctx) gs st lv, (Cilfacade.typeOfLval lv), `Address (add_null (AD.from_var_offset ~is_modular:(is_modular ctx) (heap_var, `Index (IdxDom.of_int  (Cilfacade.ptrdiff_ikind ()) BI.zero, `NoOffset)))))]
        | _ -> st
      end
    | Realloc { ptr = p; size }, _ ->
      begin match lv with
        | Some lv ->
          let ask = Analyses.ask_of_ctx ctx in
          let p_rv = eval_rv ask gs st p in
          let p_addr =
            match p_rv with
            | `Address a -> a
            (* TODO: don't we already have logic for this? *)
            | `Int i when ID.to_int i = Some BI.zero -> AD.null_ptr
            | `Int i -> AD.top_ptr
            | _ -> AD.top_ptr (* TODO: why does this ever happen? *)
          in
          let p_addr' = AD.remove NullPtr p_addr in (* realloc with NULL is same as malloc, remove to avoid unknown value from NullPtr access *)
          let p_addr_get = get ask gs st p_addr' None in (* implicitly includes join of malloc value (VD.bot) *)
          let size_int = eval_int ask gs st size in
          let heap_val = `Blob (p_addr_get, size_int, true) in (* copy old contents with new size *)
          let heap_addr = AD.from_var ~is_modular:(is_modular ctx) (heap_var ctx) in
          let heap_addr' =
            if get_bool "sem.malloc.fail" then
              AD.join heap_addr AD.null_ptr
            else
              heap_addr
          in
          let lv_addr = eval_lv ask gs st lv in
          set_many ~ctx ask gs st [
            (heap_addr, TVoid [], heap_val);
            (lv_addr, Cilfacade.typeOfLval lv, `Address heap_addr');
          ] (* TODO: free (i.e. invalidate) old blob if successful? *)
        | None ->
          st
      end
    | Assert { exp; refine; _ }, _ -> assert_fn ctx exp refine
    | Setjmp { env }, _ ->
      let ask = Analyses.ask_of_ctx ctx in
      let st' = match eval_rv ask gs st env with
        | `Address jmp_buf ->
          let value = `JmpBuf (ValueDomain.JmpBufs.Bufs.singleton (Target (ctx.prev_node, ctx.control_context ())), false) in
          let r = set ~ctx ask gs st jmp_buf (Cilfacade.typeOf env) value in
          if M.tracing then M.tracel "setjmp" "setting setjmp %a on %a -> %a\n" d_exp env D.pretty st D.pretty r;
          r
        | _ -> failwith "problem?!"
      in
      begin match lv with
        | Some lv ->
          set ~ctx ask gs st' (eval_lv ask ctx.global st lv) (Cilfacade.typeOfLval lv) (`Int (ID.of_int IInt BI.zero))
        | None -> st'
      end
    | Longjmp {env; value}, _ ->
      let ask = Analyses.ask_of_ctx ctx in
      let ensure_not_zero rv = match rv with
        | `Int i ->
          begin match ID.to_bool i with
            | Some true -> rv
            | Some false ->
              M.error "Must: Longjmp with a value of 0 is silently changed to 1";
              `Int (ID.of_int (ID.ikind i) Z.one)
            | None ->
              M.warn "May: Longjmp with a value of 0 is silently changed to 1";
              let ik = ID.ikind i in
              `Int (ID.join (ID.meet i (ID.of_excl_list ik [Z.zero])) (ID.of_int ik Z.one))
          end
        | _ ->
          M.warn ~category:Program "Arguments to longjmp are strange!";
          rv
      in
      let rv = ensure_not_zero @@ eval_rv ask ctx.global ctx.local value in
      let t = Cilfacade.typeOf value in
      set ~ctx ~t_override:t ask ctx.global ctx.local (AD.from_var ~is_modular:(is_modular ctx) !longjmp_return) t rv (* Not raising Deadcode here, deadcode is raised at a higher level! *)
    | _, _ ->
      let st =
        special_unknown_invalidate ctx (Analyses.ask_of_ctx ctx) gs st f args
        (*
          *  TODO: invalidate vars reachable via args
          *  publish globals
          *  if single-threaded: *call f*, privatize globals
          *  else: spawn f
          *)
      in
      (* invalidate lhs in case of assign *)
      invalidate_ret_lv st
    in
    if get_bool "sem.noreturn.dead_code" && Cil.hasAttribute "noreturn" f.vattr then raise Deadcode else st

  let combine_st ctx (local_st : store) (fun_st : store) (tainted_lvs : Q.LS.t) : store =
    let ask = (Analyses.ask_of_ctx ctx) in
    Q.LS.fold (fun (v, o) st ->
        if CPA.mem v fun_st.cpa then
          let lval = Lval.CilLval.to_lval (v,o) in
          let address = eval_lv ask ctx.global st lval in
          let lval_type = (AD.get_type address) in
          if M.tracing then M.trace "taintPC" "updating %a; type: %a\n" Lval.CilLval.pretty (v, o) d_type lval_type;
          match (CPA.find_opt v (fun_st.cpa)), lval_type with
          | None, _ -> st
          (* partitioned arrays cannot be copied by individual lvalues, so if tainted just copy the whole callee value for the array variable *)
          | Some (`Array a), _ when (CArrays.domain_of_t a) = PartitionedDomain -> {st with cpa = CPA.add v (`Array a) st.cpa}
          (* "get" returned "unknown" when applied to a void type, so special case void types. This caused problems with some sv-comps (e.g. regtest 64 11) *)
          | Some voidVal, TVoid _ -> {st with cpa = CPA.add v voidVal st.cpa}
          | _, _ -> begin
              let new_val = get ask ctx.global fun_st address None in
              if M.tracing then M.trace "taintPC" "update val: %a\n\n" VD.pretty new_val;
              let st' = set_savetop ~ctx ask ctx.global st address lval_type new_val in
              let partDep = Dep.find_opt v fun_st.deps in
              match partDep with
              | None -> st'
              (* if a var partitions an array, all cpa-info for arrays it may partition are added from callee to caller *)
              | Some deps -> {st' with cpa = (Dep.VarSet.fold (fun v accCPA -> let val_opt = CPA.find_opt v fun_st.cpa in
                                                                match val_opt with
                                                                | None -> accCPA
                                                                | Some new_val -> CPA.add v new_val accCPA ) deps st'.cpa)}
            end
        else st) tainted_lvs local_st

  let combine_env_regular ctx lval fexp f args fc au (f_ask: Queries.ask) =
    let combine_one (st: D.t) (fun_st: D.t) =
      if M.tracing then M.tracel "combine" "%a\n%a\n" CPA.pretty st.cpa CPA.pretty fun_st.cpa;
      (* This function does miscellaneous things, but the main task was to give the
       * handle to the global state to the state return from the function, but now
       * the function tries to add all the context variables back to the callee.
       * Note that, the function return above has to remove all the local
       * variables of the called function from cpa_s. *)
      let add_globals (st: store) (fun_st: store) =
        (* Remove the return value as this is dealt with separately. *)
        let cpa_noreturn = CPA.remove (return_varinfo ()) fun_st.cpa in
        let ask = (Analyses.ask_of_ctx ctx) in
        let tainted = f_ask.f Q.MayBeTainted in
        if M.tracing then M.trace "taintPC" "combine for %s in base: tainted: %a\n" f.svar.vname Q.LS.pretty tainted;
        if M.tracing then M.trace "taintPC" "combine base:\ncaller: %a\ncallee: %a\n" CPA.pretty st.cpa CPA.pretty fun_st.cpa;
        if Q.LS.is_top tainted then
          let cpa_local = CPA.filter (fun x _ -> not (is_global ask x)) st.cpa in
          let cpa' = CPA.fold CPA.add cpa_noreturn cpa_local in (* add cpa_noreturn to cpa_local *)
          if M.tracing then M.trace "taintPC" "combined: %a\n" CPA.pretty cpa';
          { fun_st with cpa = cpa' }
        else
          (* remove variables from caller cpa, that are global and not in the callee cpa *)
          let cpa_caller = CPA.filter (fun x _ -> (not (is_global ask x)) || CPA.mem x fun_st.cpa) st.cpa in
          if M.tracing then M.trace "taintPC" "cpa_caller: %a\n" CPA.pretty cpa_caller;
          (* add variables from callee that are not in caller yet *)
          let cpa_new = CPA.filter (fun x _ -> not (CPA.mem x cpa_caller)) cpa_noreturn in
          if M.tracing then M.trace "taintPC" "cpa_new: %a\n" CPA.pretty cpa_new;
          let cpa_caller' = CPA.fold CPA.add cpa_new cpa_caller in
          if M.tracing then M.trace "taintPC" "cpa_caller': %a\n" CPA.pretty cpa_caller';
          (* remove lvals from the tainted set that correspond to variables for which we just added a new mapping from the callee*)
          let tainted = Q.LS.filter (fun (v, _) ->  not (CPA.mem v cpa_new)) tainted in
          let st_combined = combine_st ctx {st with cpa = cpa_caller'} fun_st tainted in
          if M.tracing then M.trace "taintPC" "combined: %a\n" CPA.pretty st_combined.cpa;
          { fun_st with cpa = st_combined.cpa }
      in
      let nst = add_globals st fun_st in

      (* Projection to Precision of the Caller *)
      let p = PrecisionUtil.int_precision_from_node () in (* Since f is the fundec of the Callee we have to get the fundec of the current Node instead *)
      let callerFundec = match !MyCFG.current_node with
        | Some n -> Node.find_fundec n
        | None -> failwith "callerfundec not found"
      in
      let cpa' = project (Queries.to_value_domain_ask (Analyses.ask_of_ctx ctx)) (Some p) nst.cpa callerFundec in

      if get_bool "sem.noreturn.dead_code" && Cil.hasAttribute "noreturn" f.svar.vattr then raise Deadcode;

      { nst with cpa = cpa'; weak = st.weak } (* keep weak from caller *)
    in
    combine_one ctx.local au

  module AddrMap = Map.Make (Addr)
  type value_map = VD.t AddrMap.t

  let modular_glob_fun ctx v =
    let ask = Analyses.ask_of_ctx ctx in
    if ask.f IsModular then
      failwith "glob fun should not be called."
    else
      ctx.global v

  let combine_env_modular ctx lval fexp f args fc au (f_ask: Queries.ask) =
    let ask = Analyses.ask_of_ctx ctx in
    let glob_fun = modular_glob_fun ctx in
    let callee_globals = ModularUtil.get_callee_globals f_ask in
    let effective_args = args @ callee_globals in
    let reachable = collect_funargs ask ~warn:false glob_fun ctx.local effective_args in
    let reachable = List.fold AD.join (AD.bot ()) reachable in
    let writes = f_ask.f Q.Written in

    if WrittenDomain.Written.is_top writes then
      failwith "Everything tainted -> should set everything reachable to top!"
    else
      let vars_to_writes : value_map VarMap.t =
        let update_entry (address: address) (value: value) (acc: value_map VarMap.t) =
          let lvals = AD.to_var_offset address in
          let update_var acc (c, offs) =
            let addr = Addr.from_var_offset ~is_modular:(is_modular ctx) (c, offs) in
            let bot = VD.bot_value (Addr.get_type addr) in
            let default_map = AddrMap.singleton (Addr.from_var_offset ~is_modular:(is_modular ctx) (c, offs)) bot in
            let map = VarMap.find_default default_map c acc in

            let old_value = AddrMap.find_default bot addr map in
            let value = VD.join old_value value in

            let map = AddrMap.add addr value map in
            VarMap.add c map acc
          in
          List.fold update_var acc lvals
        in
        WrittenDomain.Written.fold update_entry writes VarMap.empty
      in
      let update_written_addresses (canonical: varinfo) (write: value_map) (state: D.t) =
        let represented = ModularUtil.represented_by ~canonical ~reachable  in
        let update (c_o: Addr.t) (written_value: value) (state: D.t) =
          match Addr.to_var_offset c_o with
          | Some (c, o) ->
            let typ = Addr.get_type c_o in
            let update_one r state =
              let n = AD.singleton (Addr.add_offset r o) in
              let old_value = get (Analyses.ask_of_ctx ctx) glob_fun ctx.local n None in
              let c_value = ModularUtil.ValueDomainExtension.map_back ~reachable written_value  in
              let value = VD.join old_value c_value in
              set (Analyses.ask_of_ctx ctx) ~ctx glob_fun state n typ value
            in
            AD.fold update_one represented state
          | None -> state
        in
        AddrMap.fold update write state
      in
      VarMap.fold update_written_addresses vars_to_writes ctx.local

  let combine_env ctx lval fexp f args fc au (f_ask: Queries.ask) =
    if is_callee_modular ~ask:(Analyses.ask_of_ctx ctx) ~callee:f then
      combine_env_modular ctx lval fexp f args fc au f_ask
    else
      combine_env_regular ctx lval fexp f args fc au f_ask

  let translate_callee_value_back ctx (args: exp list) (value: VD.t): VD.t =
    let glob_fun = modular_glob_fun ctx in
    let ask = Analyses.ask_of_ctx ctx in
    let reachable = collect_funargs ask ~warn:false glob_fun ctx.local args in
    let reachable = List.fold AD.join (AD.bot ()) reachable in
    let value = ModularUtil.ValueDomainExtension.map_back value ~reachable in
    value

  let combine_assign ctx (lval: lval option) fexp (f: fundec) (args: exp list) fc (after: D.t) (f_ask: Q.ask) : D.t =
    let combine_one (st: D.t) (fun_st: D.t) =
      let return_var = return_var () in
      let return_val =
        if CPA.mem (return_varinfo ()) fun_st.cpa
        then get (Analyses.ask_of_ctx ctx) ctx.global fun_st return_var None
        else VD.top ()
      in
      let return_val = if is_callee_modular ~ask:(Analyses.ask_of_ctx ctx) ~callee:f then
          let callee_globals = ModularUtil.get_callee_globals f_ask in
          let effective_args = args @ callee_globals in
          translate_callee_value_back ctx effective_args return_val
        else
          return_val
      in
      (* Projection to Precision of the Caller *)
      let p = PrecisionUtil.int_precision_from_node () in (* Since f is the fundec of the Callee we have to get the fundec of the current Node instead *)
      let callerFundec = match !MyCFG.current_node with
        | Some n -> Node.find_fundec n
        | None -> failwith "callerfundec not found"
      in
      let return_val = project_val (Queries.to_value_domain_ask (Analyses.ask_of_ctx ctx)) (attributes_varinfo (return_varinfo ()) callerFundec) (Some p) return_val (is_privglob (return_varinfo ())) in

      match lval with
      | None      -> st
      | Some lval -> set_savetop ~ctx (Analyses.ask_of_ctx ctx) ctx.global st (eval_lv (Analyses.ask_of_ctx ctx) ctx.global st lval) (Cilfacade.typeOfLval lval) return_val
    in
    combine_one ctx.local after

  let threadenter ctx (lval: lval option) (f: varinfo) (args: exp list): D.t list =
    match Cilfacade.find_varinfo_fundec f with
    | fd ->
      [make_entry ~thread:true ctx fd args]
    | exception Not_found ->
      (* Unknown functions *)
      let st = ctx.local in
      let st = special_unknown_invalidate ctx (Analyses.ask_of_ctx ctx) ctx.global st f args in
      [st]

  let threadspawn ctx (lval: lval option) (f: varinfo) (args: exp list) fctx: D.t =
    begin match lval with
      | Some lval ->
        begin match ThreadId.get_current (Analyses.ask_of_ctx fctx) with
          | `Lifted tid ->
            (* Cannot set here, because ctx isn't in multithreaded mode and set wouldn't side-effect if lval is global. *)
            ctx.emit (Events.AssignSpawnedThread (lval, tid))
          | _ -> ()
        end
      | None -> ()
    end;
    (* D.join ctx.local @@ *)
    ctx.local

  let unassume (ctx: (D.t, _, _, _) ctx) e uuids =
    (* TODO: structural unassume instead of invariant hack *)
    let e_d =
      let ctx_with_local ~single local =
        (* The usual recursion trick for ctx. *)
        (* Must change ctx used by ask to also use new st (not ctx.local), otherwise recursive EvalInt queries use outdated state. *)
        (* Note: query is just called on base, but not any other analyses. Potentially imprecise, but seems to be sufficient for now. *)
        let rec ctx' ~querycache asked =
          { ctx with
            ask = (fun (type a) (q: a Queries.t) -> query' ~querycache asked q)
          ; local
          }
        and query': type a. querycache:Obj.t Queries.Hashtbl.t -> Queries.Set.t -> a Queries.t -> a Queries.result = fun ~querycache asked q ->
          let anyq = Queries.Any q in
          match Queries.Hashtbl.find_option querycache anyq with
          | Some r -> Obj.obj r
          | None ->
            if Queries.Set.mem anyq asked then
              Queries.Result.top q (* query cycle *)
            else (
              let asked' = Queries.Set.add anyq asked in
              let r: a Queries.result =
                match q with
                | MustBeSingleThreaded _ when single -> true
                | MayEscape _
                | MayBePublic _
                | MayBePublicWithout _
                | MustBeProtectedBy _
                | MustLockset
                | MustBeAtomic
                | MustBeSingleThreaded _
                | MustBeUniqueThread
                | CurrentThreadId
                | MayBeThreadReturn
                | PartAccess _
                | IsHeapVar _
                | IsMultiple _
                | CreatedThreads
                | MustJoinedThreads ->
                  (* These queries are safe to ask from outside,
                     where base doesn't have the partial top local state.
                     They are also needed for sensible eval behavior via [inv_exp]
                     such that everything wouldn't be may escaped. *)
                  ctx.ask q
                | _ ->
                  (* Other queries are not safe, because they would
                     query the local value state instead of top.
                     Therefore, these are answered only by base on the
                     partial top local state. *)
                  query (ctx' ~querycache asked') q
              in
              Queries.Hashtbl.replace querycache anyq (Obj.repr r);
              r
            )
        in
        let querycache = Queries.Hashtbl.create 13 in
        ctx' ~querycache Queries.Set.empty
      in
      let f st =
        (* TODO: start with empty vars because unassume may unassume values for pointed variables not in the invariant exp *)
        let local: D.t = {ctx.local with cpa = CPA.bot ()} in
        let octx = ctx_with_local ~single:false (D.join ctx.local st) in (* original ctx with non-top values *)
        (* TODO: deduplicate with invariant *)
        let ctx = ctx_with_local ~single:true local in
        let module UnassumeEval =
        struct
          module D = D
          module V = V
          module G = G

          let oa = Analyses.ask_of_ctx octx
          let ost = octx.local

          (* all evals happen in octx with non-top values *)
          let eval_rv a gs st e = eval_rv oa gs ost e
          let eval_rv_address a gs st e = eval_rv_address oa gs ost e
          let eval_lv a gs st lv = eval_lv oa gs ost lv
          let convert_offset a gs st o = convert_offset oa gs ost o

          (* all updates happen in ctx with top values *)
          let get_var = get_var
          let get a gs st addrs exp = get a gs st addrs exp
          let set a ~ctx gs st lval lval_type value = set a ~ctx ~invariant:false gs st lval lval_type value (* TODO: should have invariant false? doesn't work with empty cpa then, because meets *)

          let refine_entire_var = false
          let map_oldval oldval t_lval =
            if VD.is_bot oldval then VD.top_value t_lval else oldval
          let eval_rv_lval_refine a gs st exp lv =
            (* new, use different ctx for eval_lv (for Mem): *)
            let do_offs def o = def in (* HACK: no do_offs blessed here *)
            eval_rv_base_lval ~eval_lv ~do_offs a gs st exp lv

          (* don't meet with current octx values when propagating inverse operands down *)
          let id_meet_down ~old ~c = c
          let fd_meet_down ~old ~c = c

          let contra st = st
        end
        in
        let module Unassume = BaseInvariant.Make (UnassumeEval) in
        try
          Unassume.invariant ctx (Analyses.ask_of_ctx ctx) ctx.global ctx.local e true
        with Deadcode -> (* contradiction in unassume *)
          D.bot ()
      in
      if M.tracing then M.traceli "unassume" "base unassuming\n";
      let r =
        match get_string "ana.base.invariant.unassume" with
        | "once" ->
          f (D.bot ())
        | "fixpoint" ->
          let module DFP = LocalFixpoint.Make (D) in
          DFP.lfp f
        | _ ->
          assert false
      in
      if M.tracing then M.traceu "unassume" "base unassumed\n";
      r
    in
    M.info ~category:Witness "base unassumed invariant: %a" d_exp e;
    M.debug ~category:Witness "base unassumed state: %a" D.pretty e_d;
    (* Perform actual [set]-s with final unassumed values.
       This invokes [Priv.write_global], which was suppressed above. *)
    let e_d' =
      WideningTokens.with_side_tokens (WideningTokens.TS.of_list uuids) (fun () ->
          CPA.fold (fun x v acc ->
              let addr: AD.t = AD.from_var_offset ~is_modular:(is_modular ctx) (x, `NoOffset) in
              set (Analyses.ask_of_ctx ctx) ~ctx ~invariant:false ctx.global acc addr x.vtype v
            ) e_d.cpa ctx.local
        )
    in
    D.join ctx.local e_d'

  let event ctx e octx =
    let st: store = ctx.local in
    match e with
    | Events.Lock (addr, _) when ThreadFlag.has_ever_been_multi (Analyses.ask_of_ctx ctx) -> (* TODO: is this condition sound? *)
      if M.tracing then M.tracel "priv" "LOCK EVENT %a\n" LockDomain.Addr.pretty addr;
      Priv.lock (Analyses.ask_of_ctx ctx) (priv_getg ctx.global) st addr
    | Events.Unlock addr when ThreadFlag.has_ever_been_multi (Analyses.ask_of_ctx ctx) -> (* TODO: is this condition sound? *)
      if addr = UnknownPtr then
        M.info ~category:Unsound "Unknown mutex unlocked, base privatization unsound"; (* TODO: something more sound *)
      WideningTokens.with_local_side_tokens (fun () ->
          Priv.unlock (Analyses.ask_of_ctx ctx) (priv_getg ctx.global) (priv_sideg ctx.sideg) st addr
        )
    | Events.Escape escaped ->
      Priv.escape (Analyses.ask_of_ctx ctx) (priv_getg ctx.global) (priv_sideg ctx.sideg) st escaped
    | Events.EnterMultiThreaded ->
      Priv.enter_multithreaded (Analyses.ask_of_ctx ctx) (priv_getg ctx.global) (priv_sideg ctx.sideg) st
    | Events.AssignSpawnedThread (lval, tid) ->
      (* TODO: is this type right? *)
      set ~ctx (Analyses.ask_of_ctx ctx) ctx.global ctx.local (eval_lv (Analyses.ask_of_ctx ctx) ctx.global ctx.local lval) (Cilfacade.typeOfLval lval) (`Thread (ValueDomain.Threads.singleton tid))
    | Events.Assert exp ->
      assert_fn ctx exp true
    | Events.Unassume {exp; uuids} ->
      Timing.wrap "base unassume" (unassume ctx exp) uuids
    | Events.Longjmped {lval} ->
      begin match lval with
        | Some lval ->
          let st' = assign ctx lval (Lval (Cil.var !longjmp_return)) in
          {st' with cpa = CPA.remove !longjmp_return st'.cpa}
        | None -> ctx.local
      end
    | _ ->
      ctx.local
end

module type MainSpec = sig
  include MCPSpec
  include BaseDomain.ExpEvaluator
end

let main_module: (module MainSpec) Lazy.t =
  lazy (
    let module Priv = (val BasePriv.get_priv ()) in
    let module Main =
    struct
      (* Only way to locally define a recursive module. *)
      module rec Main:MainSpec with type t = BaseComponents (Priv.D).t = MainFunctor (Priv) (Main)
      include Main
    end
    in
    (module Main)
  )

let get_main (): (module MainSpec) =
  Lazy.force main_module

let after_config () =
  let module Main = (val get_main ()) in
  (* add ~dep:["expRelation"] after modifying test cases accordingly *)
  let dep =
    let base_dependencies = ["mallocWrapper"] in
    let modular_dependencies = if is_any_modular () then ["modular_queries"; "is_modular"; "written"; "used_globals"] else [] in
    base_dependencies @ modular_dependencies
  in
  MCP.register_analysis ~dep (module Main : MCPSpec)

let _ =
  AfterConfig.register after_config<|MERGE_RESOLUTION|>--- conflicted
+++ resolved
@@ -446,11 +446,7 @@
     ignore (sync' reason ctx)
 
   let get_var (a: Q.ask) (gs: glob_fun) (st: store) (x: varinfo): value =
-<<<<<<< HEAD
-    if (!GU.earlyglobs || ThreadFlag.is_multi a) && is_global a x && not (a.f IsModular) then
-=======
-    if (!GU.earlyglobs || ThreadFlag.has_ever_been_multi a) && is_global a x then
->>>>>>> 5dee4159
+    if (!GU.earlyglobs || ThreadFlag.has_ever_been_multi a) && is_global a x && not (a.f IsModular) then
       Priv.read_global a (priv_getg gs) st x
     else begin
       if M.tracing then M.tracec "get" "Singlethreaded mode.\n";
