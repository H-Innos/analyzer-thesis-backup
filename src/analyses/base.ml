--- conflicted
+++ resolved
@@ -103,33 +103,18 @@
   let array_domain_annotation_enabled = lazy (GobConfig.get_bool "annotation.goblint_array_domain")
 
   let add_to_array_map fundec arguments =
-<<<<<<< HEAD
-    let rec pointedArrayMap = function
-      | [] -> VarMap.empty
-      | (info,value)::xs ->
-        match value with
-        | `Address t when hasAttribute "goblint_array_domain" info.vattr ->
-          Iter.(of_list (PreValueDomain.AD.to_var_may t) |> filter (fun info -> isArrayType info.vtype) |> fold (fun map arr -> VarMap.add arr info.vattr map) (pointedArrayMap xs))
-        | _ -> pointedArrayMap xs
-    in
-    match VarH.find_option array_map fundec.svar with
-    | Some _ -> () (*We already have something -> do not change it*)
-    | None -> VarH.add array_map fundec.svar (pointedArrayMap arguments)
-=======
     if Lazy.force array_domain_annotation_enabled then
       let rec pointedArrayMap = function
         | [] -> VarMap.empty
         | (info,value)::xs ->
           match value with
           | `Address t when hasAttribute "goblint_array_domain" info.vattr ->
-            let possibleVars = PreValueDomain.AD.to_var_may t in
-            List.fold_left (fun map arr -> VarMap.add arr (info.vattr) map) (pointedArrayMap xs) @@ List.filter (fun info -> isArrayType info.vtype) possibleVars
+            Iter.(of_list (PreValueDomain.AD.to_var_may t) |> filter (fun info -> isArrayType info.vtype) |> fold (fun map arr -> VarMap.add arr info.vattr map) (pointedArrayMap xs))
           | _ -> pointedArrayMap xs
       in
-      match VarH.find_option !array_map fundec.svar with
+      match VarH.find_option array_map fundec.svar with
       | Some _ -> () (*We already have something -> do not change it*)
-      | None -> VarH.add !array_map fundec.svar (pointedArrayMap arguments)
->>>>>>> f614a08b
+      | None -> VarH.add array_map fundec.svar (pointedArrayMap arguments)
 
   let attributes_varinfo info fundec =
     if Lazy.force array_domain_annotation_enabled then
