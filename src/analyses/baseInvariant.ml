--- conflicted
+++ resolved
@@ -145,25 +145,15 @@
               | Top when AD.is_null n ->
                 `Refine (x, Address AD.not_null)
               | v ->
-<<<<<<< HEAD
-                if M.tracing then M.tracec "invariant" "No address invariant for: %a != %a\n" VD.pretty v AD.pretty n;
+                if M.tracing then M.tracec "invariant" "No address invariant for: %a != %a" VD.pretty v AD.pretty n;
                 `NotUnderstood
-=======
-                if M.tracing then M.tracec "invariant" "No address invariant for: %a != %a" VD.pretty v AD.pretty n;
-                None
->>>>>>> 9b87fdf6
             end
           (* | Address a -> `Refine (x, value) *)
           | _ ->
             (* We can't say anything else, exclusion sets are finite, so not
              * being in one means an infinite number of values *)
-<<<<<<< HEAD
-            if M.tracing then M.tracec "invariant" "Failed! (not a definite value)\n";
+            if M.tracing then M.tracec "invariant" "Failed! (not a definite value)";
             `NotUnderstood
-=======
-            if M.tracing then M.tracec "invariant" "Failed! (not a definite value)";
-            None
->>>>>>> 9b87fdf6
         end
       | Ne, x, value, _ -> helper Eq x value (not tv)
       | Lt, x, value, _ -> begin
@@ -175,15 +165,9 @@
               let limit_from = if tv then ID.maximal else ID.minimal in
               match limit_from n with
               | Some n ->
-<<<<<<< HEAD
-                if M.tracing then M.tracec "invariant" "Yes, success! %a is not %a\n\n" d_lval x GobZ.pretty n;
+                if M.tracing then M.tracec "invariant" "Yes, success! %a is not %a" d_lval x GobZ.pretty n;
                 `Refine (x, Int (range_from n))
               | None -> `NotUnderstood
-=======
-                if M.tracing then M.tracec "invariant" "Yes, success! %a is not %a" d_lval x GobZ.pretty n;
-                Some (x, Int (range_from n))
-              | None -> None
->>>>>>> 9b87fdf6
             end
           | _ -> `NotUnderstood
         end
@@ -196,28 +180,17 @@
               let limit_from = if tv then ID.maximal else ID.minimal in
               match limit_from n with
               | Some n ->
-<<<<<<< HEAD
-                if M.tracing then M.tracec "invariant" "Yes, success! %a is not %a\n\n" d_lval x GobZ.pretty n;
+                if M.tracing then M.tracec "invariant" "Yes, success! %a is not %a" d_lval x GobZ.pretty n;
                 `Refine (x, Int (range_from n))
               | None -> `NotUnderstood
-=======
-                if M.tracing then M.tracec "invariant" "Yes, success! %a is not %a" d_lval x GobZ.pretty n;
-                Some (x, Int (range_from n))
-              | None -> None
->>>>>>> 9b87fdf6
             end
           | _ -> `NotUnderstood
         end
       | Gt, x, value, _ -> helper Le x value (not tv)
       | Ge, x, value, _ -> helper Lt x value (not tv)
       | _ ->
-<<<<<<< HEAD
-        if M.tracing then M.trace "invariant" "Failed! (operation not supported)\n\n";
+        if M.tracing then M.trace "invariant" "Failed! (operation not supported)";
         `NotUnderstood
-=======
-        if M.tracing then M.trace "invariant" "Failed! (operation not supported)";
-        None
->>>>>>> 9b87fdf6
     in
     if M.tracing then M.traceli "invariant" "assume expression %a is %B" d_exp exp tv;
     let null_val (typ:typ):VD.t =
@@ -257,27 +230,17 @@
         helper Ne x (null_val (Cilfacade.typeOf exp)) tv
       | UnOp (LNot,uexp,typ) -> derived_invariant uexp (not tv)
       | _ ->
-<<<<<<< HEAD
-        if M.tracing then M.tracec "invariant" "Failed! (expression %a not understood)\n\n" d_plainexp exp;
+        if M.tracing then M.tracec "invariant" "Failed! (expression %a not understood)" d_plainexp exp;
         `NotUnderstood
-=======
-        if M.tracing then M.tracec "invariant" "Failed! (expression %a not understood)" d_plainexp exp;
-        None
->>>>>>> 9b87fdf6
     in
     match derived_invariant exp tv with
     | `Refine (lval, value) ->
       refine_lv_fallback ctx st lval value tv
-<<<<<<< HEAD
     | `NothingToRefine ->
-      if M.tracing then M.traceu "invariant" "Nothing to refine.\n";
+      if M.tracing then M.traceu "invariant" "Nothing to refine.";
       st
     | `NotUnderstood ->
-      if M.tracing then M.traceu "invariant" "Doing nothing.\n";
-=======
-    | None ->
       if M.tracing then M.traceu "invariant" "Doing nothing.";
->>>>>>> 9b87fdf6
       M.debug ~category:Analyzer "Invariant failed: expression \"%a\" not understood." d_exp exp;
       st
 
