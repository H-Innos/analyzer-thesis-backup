--- conflicted
+++ resolved
@@ -1788,17 +1788,11 @@
         | "none" -> (module NonePriv: S)
         | "mutex-oplus" -> (module PerMutexOplusPriv)
         | "mutex-meet" -> (module PerMutexMeetPriv)
-<<<<<<< HEAD
-        | "mutex-meet-tid" -> (module PerMutexMeetTIDPriv)
+        | "mutex-meet-tid" -> (module PerMutexMeetTIDPriv (ThreadDigest))
         | "protection" -> (module ProtectionBasedPriv (struct let check_read_unprotected = false let handle_atomic = false end))
         | "protection-atomic" -> (module ProtectionBasedPriv (struct let check_read_unprotected = false let handle_atomic = true end))
         | "protection-read" -> (module ProtectionBasedPriv (struct let check_read_unprotected = true let handle_atomic = false end))
         | "protection-read-atomic" -> (module ProtectionBasedPriv (struct let check_read_unprotected = true let handle_atomic = true end))
-=======
-        | "mutex-meet-tid" -> (module PerMutexMeetTIDPriv (ThreadDigest))
-        | "protection" -> (module ProtectionBasedPriv (struct let check_read_unprotected = false end))
-        | "protection-read" -> (module ProtectionBasedPriv (struct let check_read_unprotected = true end))
->>>>>>> 69f28b26
         | "mine" -> (module MinePriv)
         | "mine-nothread" -> (module MineNoThreadPriv)
         | "mine-W" -> (module MineWPriv (struct let side_effect_global_init = true end))
