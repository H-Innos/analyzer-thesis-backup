(** A Weakly-Relational Pointer Analysis. The analysis can infer equalities and disequalities between terms which are built from pointer variables, with the addition of constants and dereferencing. ([c2po])*)

open Analyses
open GoblintCil
open C2poDomain
open CongruenceClosure
open CongruenceClosure
open Batteries
open SingleThreadedLifter

module Spec =
struct
  include DefaultSpec
  include Analyses.IdentitySpec
  module D = D
  module C = D

  let name () = "c2po"
  let startcontext () = D.empty ()

  (* find reachable variables in a function *)
  let reachable_from_args ctx args =
    let res =
      List.fold (fun vs e -> vs @ (ctx.ask (ReachableFrom e) |> Queries.AD.to_var_may)) [] args in
    if M.tracing then M.tracel "c2po-reachable" "reachable vars: %s\n" (List.fold_left (fun s v -> s ^v.vname ^"; ") "" res); res

  (* Returns Some true if we know for sure that it is true,
     and Some false if we know for sure that it is false,
     and None if we don't know anyhing. *)
  let eval_guard ask t e =
    let prop_list = T.prop_of_cil ask e true in
    let res = match split prop_list with
      | [], [], [] -> None
      | x::xs, _, [] -> if fst (eq_query t x) then Some true else if neq_query t x then Some false else None
      | _, y::ys, [] ->  if neq_query t y then Some true else if fst (eq_query t y) then Some false else None
      | _ -> None (*there should never be block disequalities here...*)
    in if M.tracing then M.trace "c2po" "EVAL_GUARD:\n Actual guard: %a; prop_list: %s; res = %s\n"
        d_exp e (show_conj prop_list) (Option.map_default string_of_bool "None" res); res

<<<<<<< HEAD
  (* let query_may_point_to ctx t e =
     if M.tracing then M.trace "c2po-query" "may-point-to %a!"
        d_exp e;
     match T.of_cil (ask_of_ctx ctx) e with
     | Some term, Some offset ->
      begin match insert t term with
        | _,None -> MayBeEqual.AD.top()
        | _,Some cc ->
          let res = let comp = Disequalities.comp_t cc.uf term in
            let valid_term (t,z) =
              T.is_ptr_type (T.type_of_term t) && (T.get_var t).vid > 0 in
            let equal_terms = List.filter valid_term comp in
            if M.tracing then M.trace "c2po-query" "may-point-to %a -> equal terms: %s"
                d_exp e (List.fold (fun s (t,z) -> s ^ "(" ^ T.show t ^","^ Z.to_string Z.(z + offset) ^")") "" equal_terms);
            let intersect_query_result res (term,z) =
              let next_query =
                let ctx = {ctx with local=Some (init_cc [])} in
                match MayBeEqual.ask_may_point_to (ask_of_ctx ctx) (T.to_cil_sum Z.(z + offset) (T.to_cil term)) with
                | exception (T.UnsupportedCilExpression _) -> MayBeEqual.AD.top()
                | res ->  if MayBeEqual.AD.is_bot res then MayBeEqual.AD.top() else res
              in
              MayBeEqual.AD.meet res next_query in
            List.fold intersect_query_result (MayBeEqual.AD.top()) equal_terms
          in if M.tracing then M.trace "c2po-query" "may-point-to %a : %a. Is bot: %b\n"
              d_exp e MayBeEqual.AD.pretty res (MayBeEqual.AD.is_bot res); res
      end
     | _ ->
      MayBeEqual.AD.top() *)

=======
>>>>>>> 9f6cd4b7
  let conj_to_invariant ask conjs t =
    List.fold (fun a prop -> let exp = T.prop_to_cil prop in
                if M.tracing then M.trace "c2po-invariant" "Adding invariant: %a" d_exp exp;
                match eval_guard ask t exp with
                | Some true -> Invariant.(a && of_exp exp)
                | _ -> a)
      (Invariant.top()) conjs

  let query ctx (type a) (q: a Queries.t): a Queries.result =
    let open Queries in
    match q with
    | EvalInt e -> begin match eval_guard (ask_of_ctx ctx) ctx.local e with
        | None -> Result.top q
        | Some res ->
          let ik = Cilfacade.get_ikind_exp e in
          ID.of_bool ik res
      end
    | Queries.Invariant context ->
      let scope = Node.find_fundec ctx.node in
      begin match D.remove_vars_not_in_scope scope ctx.local with
        | None -> Invariant.top()
        | Some t ->
<<<<<<< HEAD
          (conj_to_invariant (ask_of_ctx ctx) (get_normal_form t) (Some t))
=======
          (conj_to_invariant (ask_of_ctx ctx) (get_conjunction t) (Some t))
>>>>>>> 9f6cd4b7
      end
    | _ -> Result.top q

  let assign_lval t ask lval expr =
    (* ignore assignments to values that are not 64 bits *)
    let lval_t = typeOfLval lval in
    match T.get_element_size_in_bits lval_t, T.of_lval ask lval, T.of_cil ask expr with
    (* Indefinite assignment *)
    | s, lterm, (None, _) -> D.remove_may_equal_terms ask s lterm t
    (* Definite assignment *)
    | s, lterm, (Some term, Some offset) ->
      let dummy_var = MayBeEqual.dummy_var lval_t in
      if M.tracing then M.trace "c2po-assign" "assigning: var: %s; expr: %s + %s. \nTo_cil: lval: %a; expr: %a\n" (T.show lterm) (T.show term) (Z.to_string offset) d_exp (T.to_cil lterm) d_exp (T.to_cil term);
      t |> meet_conjs_opt [Equal (dummy_var, term, offset)] |>
      D.remove_may_equal_terms ask s lterm |>
      meet_conjs_opt [Equal (lterm, dummy_var, Z.zero)] |>
      D.remove_terms_containing_variable @@ MayBeEqual.dummy_varinfo lval_t
    | exception (T.UnsupportedCilExpression _) -> if M.tracing then M.trace
          "c2po-invalidate" "INVALIDATE lval: %a" d_lval lval;
      D.top ()
    (* the assigned variables couldn't be parsed, so we don't know which addresses were written to.
       We have to forget all the information we had.
       This should almost never happen.
       Except if the left hand side is a complicated expression like myStruct.field1[i]->field2[z+k], and Goblint can't infer the offset.*)
    | _ -> D.top ()

  let assign ctx lval expr =
    let res = assign_lval ctx.local (ask_of_ctx ctx) lval expr in
    if M.tracing then M.trace "c2po-assign" "ASSIGN: var: %a; expr: %a; result: %s. UF: %s\n" d_lval lval d_plainexp expr (D.show res) (Option.map_default (fun r -> TUF.show_uf r.uf) "None" res); res

  let branch ctx e pos =
    let props = T.prop_of_cil (ask_of_ctx ctx) e pos in
    let valid_props = T.filter_valid_pointers props in
    let res =
      if List.is_empty valid_props then ctx.local else
        recompute_min_repr (meet_conjs_opt valid_props ctx.local)
    in
    if M.tracing then M.trace "c2po" "BRANCH:\n Actual equality: %a; pos: %b; valid_prop_list: %s; is_bot: %b\n"
        d_exp e pos (show_conj valid_props) (D.is_bot res);
    if D.is_bot res then raise Deadcode;
    res

  let body ctx f = ctx.local

  let assign_return ask t return_var expr =
    (* the return value is not stored on the heap, therefore we don't need to remove any terms *)
    match T.of_cil ask expr with
    | (Some term, Some offset) -> recompute_min_repr (meet_conjs_opt [Equal (return_var, term, offset)] t)
    | _ -> t

  let return ctx exp_opt f =
    let res = match exp_opt with
      | Some e ->
        assign_return (ask_of_ctx ctx) ctx.local (MayBeEqual.return_var (typeOf e)) e
      | None -> ctx.local
    in if M.tracing then M.trace "c2po-function" "RETURN: exp_opt: %a; state: %s; result: %s\n" d_exp (BatOption.default (MayBeEqual.dummy_lval (TVoid [])) exp_opt) (D.show ctx.local) (D.show res);res

  (** var_opt is the variable we assign to. It has type lval. v=malloc.*)
  let special ctx var_opt v exprs =
    let desc = LibraryFunctions.find v in
    let ask = ask_of_ctx ctx in
    let t = begin match var_opt with
      | None ->
        ctx.local
      | Some varin ->
        (* forget information about var,
           but ignore assignments to values that are not 64 bits *)
        try
          (let s, lterm = T.get_element_size_in_bits (typeOfLval varin), T.of_lval ask varin in
           let t = D.remove_may_equal_terms ask s lterm ctx.local in
           begin match desc.special exprs with
             | Malloc _ | Calloc _ | Alloca _ ->
               add_block_diseqs t lterm
             | _ -> t
           end)
        with (T.UnsupportedCilExpression _) -> D.top ()
    end
    in
    match desc.special exprs with
    | Assert { exp; refine; _ } -> if not refine then
        ctx.local
      else
        branch ctx exp true
    | _ -> t

  let duplicated_variable var = { var with vid = - var.vid - 4; vname = "c2po__" ^ var.vname ^ "'" }
  let original_variable var = { var with vid = - (var.vid + 4); vname = String.lchop ~n:11 @@ String.rchop var.vname }

  (*First all local variables of the function are duplicated (by negating their ID),
    then we remember the value of each local variable at the beginning of the function
    by using the analysis startState. This way we can infer the relations between the
    local variables of the caller and the pointers that were modified by the function. *)
  let enter ctx var_opt f args =
    (* add duplicated variables, and set them equal to the original variables *)
    let added_equalities = T.filter_valid_pointers (List.map (fun v -> Equal (T.term_of_varinfo (duplicated_variable v), T.term_of_varinfo v, Z.zero)) f.sformals) in
    let state_with_duplicated_vars = meet_conjs_opt added_equalities ctx.local in
    if M.tracing then M.trace "c2po-function" "ENTER1: var_opt: %a; state: %s; state_with_duplicated_vars: %s\n" d_lval (BatOption.default (Var (MayBeEqual.dummy_varinfo (TVoid [])), NoOffset) var_opt) (D.show ctx.local) (D.show state_with_duplicated_vars);
    (* remove callee vars that are not reachable and not global *)
    let reachable_variables =
      f.sformals @ f.slocals @ List.map duplicated_variable f.sformals @ reachable_from_args ctx args
    in
    let new_state = D.remove_terms_not_containing_variables reachable_variables state_with_duplicated_vars in
    if M.tracing then M.trace "c2po-function" "ENTER2: result: %s\n" (D.show new_state);
    [ctx.local, new_state]

  let remove_out_of_scope_vars t f =
    let local_vars = f.sformals @ f.slocals in
    let duplicated_vars = List.map duplicated_variable f.sformals in
    D.remove_terms_containing_variables (MayBeEqual.return_varinfo (TVoid [])::local_vars @ duplicated_vars) t

  (*ctx caller, t callee, ask callee, t_context_opt context vom callee -> C.t
     expr funktionsaufruf*)
  let combine_env ctx var_opt expr f args t_context_opt t (ask: Queries.ask) =
    let og_t = t in
    (* assign function parameters to duplicated values *)
    let arg_assigns = GobList.combine_short f.sformals args in
    let state_with_assignments = List.fold_left (fun st (var, exp) -> assign_lval st (ask_of_ctx ctx) (Var (duplicated_variable var), NoOffset) exp) ctx.local arg_assigns in
    if M.tracing then M.trace "c2po-function" "COMBINE_ASSIGN0: state_with_assignments: %s\n" (D.show state_with_assignments);
    (*remove all variables that were tainted by the function*)
    let tainted = (* find out the tainted variables from startState *)
      ask.f (MayPointTo (MayBeEqual.return_lval (dummyFunDec.svar.vtype)))
    in
    if M.tracing then M.trace "c2po-tainted" "combine_env: %a\n" MayBeEqual.AD.pretty tainted;
    let local = D.remove_tainted_terms ask tainted state_with_assignments in
    let t = D.meet local t in
    let t = remove_out_of_scope_vars t f in
    if M.tracing then M.trace "c2po-function" "COMBINE_ASSIGN1: var_opt: %a; local_state: %s; t_state: %s; meeting everything: %s\n" d_lval (BatOption.default (Var (MayBeEqual.dummy_varinfo (TVoid[])), NoOffset) var_opt) (D.show ctx.local) (D.show og_t) (D.show t);t

  (*ctx.local is after combine_env, t callee*)
  let combine_assign ctx var_opt expr f args t_context_opt t (ask: Queries.ask) =
    (* assign function parameters to duplicated values *)
    let arg_assigns = GobList.combine_short f.sformals args in
    let state_with_assignments = List.fold_left (fun st (var, exp) -> assign_lval st (ask_of_ctx ctx) (Var (duplicated_variable var), NoOffset) exp) ctx.local arg_assigns in
    let t = D.meet state_with_assignments t in
    let t = match var_opt with
      | None -> t
      | Some var -> assign_lval t ask var (MayBeEqual.return_lval (typeOfLval var))
    in
    if M.tracing then M.trace "c2po-function" "COMBINE_ASSIGN2: assigning return value: %s\n" (D.show_all t);
    let t = remove_out_of_scope_vars t f
    in if M.tracing then M.trace "c2po-function" "COMBINE_ASSIGN3: result: %s\n" (D.show t); t

  let startstate v = D.top ()
  let threadenter ctx ~multiple lval f args = [D.top ()]
  let threadspawn ctx ~multiple lval f args fctx = D.top()
  let exitstate  v = D.top ()

end

let _ =
  MCP.register_analysis ~dep:["startState"; "taintPartialContexts"] (module SingleThreadedLifter(Spec) : MCPSpec)<|MERGE_RESOLUTION|>--- conflicted
+++ resolved
@@ -37,38 +37,6 @@
     in if M.tracing then M.trace "c2po" "EVAL_GUARD:\n Actual guard: %a; prop_list: %s; res = %s\n"
         d_exp e (show_conj prop_list) (Option.map_default string_of_bool "None" res); res
 
-<<<<<<< HEAD
-  (* let query_may_point_to ctx t e =
-     if M.tracing then M.trace "c2po-query" "may-point-to %a!"
-        d_exp e;
-     match T.of_cil (ask_of_ctx ctx) e with
-     | Some term, Some offset ->
-      begin match insert t term with
-        | _,None -> MayBeEqual.AD.top()
-        | _,Some cc ->
-          let res = let comp = Disequalities.comp_t cc.uf term in
-            let valid_term (t,z) =
-              T.is_ptr_type (T.type_of_term t) && (T.get_var t).vid > 0 in
-            let equal_terms = List.filter valid_term comp in
-            if M.tracing then M.trace "c2po-query" "may-point-to %a -> equal terms: %s"
-                d_exp e (List.fold (fun s (t,z) -> s ^ "(" ^ T.show t ^","^ Z.to_string Z.(z + offset) ^")") "" equal_terms);
-            let intersect_query_result res (term,z) =
-              let next_query =
-                let ctx = {ctx with local=Some (init_cc [])} in
-                match MayBeEqual.ask_may_point_to (ask_of_ctx ctx) (T.to_cil_sum Z.(z + offset) (T.to_cil term)) with
-                | exception (T.UnsupportedCilExpression _) -> MayBeEqual.AD.top()
-                | res ->  if MayBeEqual.AD.is_bot res then MayBeEqual.AD.top() else res
-              in
-              MayBeEqual.AD.meet res next_query in
-            List.fold intersect_query_result (MayBeEqual.AD.top()) equal_terms
-          in if M.tracing then M.trace "c2po-query" "may-point-to %a : %a. Is bot: %b\n"
-              d_exp e MayBeEqual.AD.pretty res (MayBeEqual.AD.is_bot res); res
-      end
-     | _ ->
-      MayBeEqual.AD.top() *)
-
-=======
->>>>>>> 9f6cd4b7
   let conj_to_invariant ask conjs t =
     List.fold (fun a prop -> let exp = T.prop_to_cil prop in
                 if M.tracing then M.trace "c2po-invariant" "Adding invariant: %a" d_exp exp;
@@ -91,11 +59,7 @@
       begin match D.remove_vars_not_in_scope scope ctx.local with
         | None -> Invariant.top()
         | Some t ->
-<<<<<<< HEAD
-          (conj_to_invariant (ask_of_ctx ctx) (get_normal_form t) (Some t))
-=======
           (conj_to_invariant (ask_of_ctx ctx) (get_conjunction t) (Some t))
->>>>>>> 9f6cd4b7
       end
     | _ -> Result.top q
 
