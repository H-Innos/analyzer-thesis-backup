(** Promela extraction analysis for Pthread programs ([extract-pthread]). *)

open GoblintCil
open Pretty
open GobPretty
open Analyses
open Cil
open BatteriesExceptionless
open Option.Infix
open PthreadDomain

class uniqueVarPrinterClass =
  object (self)
    inherit defaultCilPrinterClass as super

    method! pVar (v : varinfo) =
      text v.vname ++ chr '_' ++ text (string_of_int v.vid)

    method! pExp () =
      function
      | Const (CInt (i, _, _)) ->
        (* Fix the constants with long/unsigned suffixes, e.g. 1LL *)
        text @@ string_of_int @@ Z.to_int i
      | x ->
        super#pExp () x
  end

let printer = new uniqueVarPrinterClass

(* Typealiases for better readability *)

type thread_id = int

type thread_name = string

type mutex_id = int

type mutex_name = string

type cond_var_id = int

type cond_var_name = string

type fun_name = string

module Resource = struct
  type resource_type =
    | Thread
    | Function
  [@@deriving show]

  type resource_name = string

  type t = resource_type * resource_name

  let make t n : t = (t, n)

  let res_type = fst

  let res_name = snd

  let show t =
    let str_res_type = show_resource_type @@ res_type t in
    let str_res_name = res_name t in
    str_res_type ^ ":" ^ str_res_name
end

module Action = struct
  type thread =
    { tid : thread_id
    ; f : varinfo  (** a function being called *)
    }

  type cond_wait =
    { cond_var_id : cond_var_id
    ; mid : mutex_id
    }

  (** uniquely identifies the function call
   ** created/defined by `fun_ctx` function *)
  type fun_call_id = string

  (** ADT of all possible edge actions types *)
  type t =
    | Call of fun_call_id
    | Assign of string * string
    | Cond of string (* pred *)
    | ThreadCreate of thread
    | ThreadJoin of thread_id
    | ThreadExit
    | MutexInit of mutex_id
    | MutexLock of mutex_id
    | MutexUnlock of mutex_id
    | CondVarInit of cond_var_id
    | CondVarBroadcast of cond_var_id
    | CondVarSignal of cond_var_id
    | CondVarWait of cond_wait
    | Nop
end

(** type of a node in CFG *)
type node = PthreadDomain.Pred.Base.t

(** type of a single edge in CFG *)
type edge = node * Action.t * node

module Tbls = struct
  module type SymTblGen = sig
    type k

    type v

    val make_new_val : (k, v) Hashtbl.t -> k -> v
  end

  module type TblGen = sig
    type k

    type v
  end

  module SymTbl (G : SymTblGen) = struct
    let table = (Hashtbl.create 123 : (G.k, G.v) Hashtbl.t)

    let get k =
      (* in case there is no value for the key, populate the table with the next value (id) *)
      let new_value_thunk () =
        let new_val = G.make_new_val table k in
        Hashtbl.replace table k new_val ;
        new_val
      in
      Hashtbl.find table k |> Option.default_delayed new_value_thunk


    let get_key v =
      table |> Hashtbl.filter (( = ) v) |> Hashtbl.keys |> Enum.get


    let to_list () = table |> Hashtbl.enum |> List.of_enum
  end

  module Tbl (G : TblGen) = struct
    let table = (Hashtbl.create 123 : (G.k, G.v) Hashtbl.t)

    let add k v = Hashtbl.replace table k v

    let get k = Hashtbl.find table k

    let get_key v = table |> Hashtbl.enum |> List.of_enum |> List.assoc_inv v
  end

  let all_keys_count table =
    table |> Hashtbl.keys |> List.of_enum |> List.length


  module ThreadTidTbl = SymTbl (struct
      type k = thread_name

      type v = thread_id

      let make_new_val table k = all_keys_count table
    end)

  module FunNameToTids = struct
    include Tbl (struct
        type k = fun_name

        type v = thread_id Set.t
      end)

    let extend k v = Hashtbl.modify_def Set.empty k (Set.add v) table

    let get_fun_for_tid v =
      Hashtbl.keys table
      |> List.of_enum
      |> List.find (fun k ->
          Option.get @@ Hashtbl.find table k |> Set.exists (( = ) v))
  end

  module MutexMidTbl = SymTbl (struct
      type k = mutex_name

      type v = mutex_id

      let make_new_val table k = all_keys_count table
    end)

  module CondVarIdTbl = SymTbl (struct
      type k = cond_var_name

      type v = cond_var_id

      let make_new_val table k = all_keys_count table
    end)

  (* context hash to differentiate function calls *)
  module CtxTbl = SymTbl (struct
      type k = int

      type v = int

      let make_new_val table k = all_keys_count table
    end)

  module FunCallTbl = SymTbl (struct
      type k = fun_name * string (* fun and target label *)

      type v = int

      let make_new_val table k = all_keys_count table
    end)

  module NodeTbl = SymTbl (struct
      (* table from sum type to negative line number for new intermediate node (-1 to -4 have special meanings) *)
      type k = int (* stmt sid *)

      type v = MyCFG.node

      (* function for creating a new intermediate node (will generate a new sid every time!) *)
      let make_new_val table k =
        (* TODO: all same key occurrences instead *)
        let line = -5 - all_keys_count table in
        let loc = { !Tracing.current_loc with line } in
        MyCFG.Statement
          { (mkStmtOneInstr @@ Set (var dummyFunDec.svar, zero, loc, loc)) with
            sid = new_sid ()
          }
    end)
end

let promela_main : fun_name = "mainfun"

(* assign tid: promela_main -> 0 *)
let _ = Tbls.ThreadTidTbl.get promela_main

let fun_ctx ctx f =
  let ctx_hash =
    match PthreadDomain.Ctx.to_int ctx with
    | Some i ->
      i |> i64_to_int |> Tbls.CtxTbl.get |> string_of_int
    | None ->
      "TOP"
  in
  f.vname ^ "_" ^ ctx_hash


module Tasks = SetDomain.Make (Lattice.Prod (Queries.AD) (PthreadDomain.D))
module rec Env : sig
  type t

  val get : (PthreadDomain.D.t, Tasks.t, PthreadDomain.D.t, _) ctx -> t

  val d : t -> PthreadDomain.D.t

  val node : t -> MyCFG.node

  val resource : t -> Resource.t
end = struct
  type t =
    { d : PthreadDomain.D.t
    ; node : MyCFG.node
    ; resource : Resource.t
    }

  let get ctx =
    let d : PthreadDomain.D.t = ctx.local in
    let node = Option.get !MyCFG.current_node in
    let fundec = Node.find_fundec node in
    let thread_name =
      let cur_tid =
        Int64.to_int @@ Option.get @@ PthreadDomain.Tid.to_int d.tid
      in
      Option.get @@ Tbls.ThreadTidTbl.get_key cur_tid
    in
    let resource =
      let is_main_fun =
        promela_main
        |> GobConfig.get_string_list
        |> List.mem fundec.svar.vname
      in
      let is_thread_fun =
        let fun_of_thread = Edges.fun_for_thread thread_name in
        Some fundec.svar = fun_of_thread
      in
      let open Resource in
      if is_thread_fun || is_main_fun
      then Resource.make Thread thread_name
      else Resource.make Function (fun_ctx d.ctx fundec.svar)
    in
    { d; node; resource }


  let d env = env.d

  let node env = env.node

  let resource env = env.resource
end

and Edges : sig
  val table : (Resource.t, edge Set.t) Hashtbl.t

  val add : ?dst:Node.t -> ?d:PthreadDomain.D.t -> Env.t -> Action.t -> unit

  val get : Resource.t -> edge Set.t

  val filter_map_actions : (Action.t -> 'a option) -> 'a list

  val fun_for_thread : thread_name -> varinfo option
end = struct
  let table = Hashtbl.create 199

  (** [add] adds an edge for the current environment resource id (Thread or Function)
   ** [dst] destination node
   ** [d] domain
   ** [env] environment
   ** [action] edge action of type `Action.t` *)
  let add ?dst ?d env action =
    let open PthreadDomain in
    let preds =
      let env_d = Env.d env in
      (d |? env_d).pred
    in
    let add_edge_for_node node =
      let env_node = Env.node env in
      let env_res = Env.resource env in
      let action_edge = (node, action, Node.location (dst |? env_node)) in
      Hashtbl.modify_def Set.empty env_res (Set.add action_edge) table
    in
    Pred.iter add_edge_for_node preds


  let get res_id = Hashtbl.find_default table res_id Set.empty

  let filter_map_actions f =
    let action_of_edge (_, action, _) = action in
    let all_edges =
      table
      |> Hashtbl.values
      |> List.of_enum
      |> List.map Set.elements
      |> List.concat
    in
    List.filter_map (f % action_of_edge) all_edges


  let fun_for_thread thread_name =
    let open Action in
    let get_funs = function
      | ThreadCreate t when Tbls.ThreadTidTbl.get_key t.tid = Some thread_name
        ->
        Some t.f
      | _ ->
        None
    in
    List.hd @@ filter_map_actions get_funs
end

module Variable = struct
  type t = varinfo

  let is_integral v = match v.vtype with TInt _ -> true | _ -> false

  let is_global v = v.vglob

  let is_mem v = v.vaddrof

  let make_from_lhost = function
    | Var v when is_integral v && not (is_mem v) ->
      Some v
    | _ ->
      None


  let make_from_lval (lhost, _) = make_from_lhost lhost

  let show = sprint (fun () -> printer#pVar)

  let show_def v = "int " ^ show v ^ ";"
end

module Variables = struct
  type var_state =
    | Top of Variable.t
    | Var of Variable.t

  let table = ref (Hashtbl.create 123 : (thread_id, var_state Set.t) Hashtbl.t)

  let get_globals () =
    Hashtbl.values !table
    |> List.of_enum
    |> List.concat_map Set.elements
    |> List.filter_map (function
        | Var v when Variable.is_global v ->
          Some v
        | Top v when Variable.is_global v ->
          Some v
        | _ ->
          None)
    |> List.unique


  let get_locals tid =
    Hashtbl.find !table tid
    |> Option.default Set.empty
    |> Set.filter_map (function
        (* no globals *)
        | Var v when not (Variable.is_global v) ->
          Some v
        | Top v when not (Variable.is_global v) ->
          Some v
        | _ ->
          None)
    |> Set.enum
    |> List.of_enum


  let is_top tid var =
    let contains_top_of s = Set.exists (function Top x -> x.vid = var.vid | _ -> false) s in
    if Variable.is_global var
    then
      !table
      |> Hashtbl.values
      |> List.of_enum
      |> List.exists contains_top_of
    else
      contains_top_of @@ Hashtbl.find_default !table tid Set.empty


  let add tid var =
    if not (is_top tid var)
    then Hashtbl.modify_def Set.empty tid (Set.add (Var var)) !table


  let add_top tid var =
    Hashtbl.modify_def Set.empty tid (Set.remove (Var var)) !table ;
    Hashtbl.modify_def Set.empty tid (Set.add (Top var)) !table


  (* is a local var for thread tid or a global
   * var must not be set to top *)
  let valid_var tid var =
    let contains_var_of s = Set.exists (function Var x -> x.vid = var.vid | _ -> false) s in
    if Variable.is_global var
    then
      !table
      |> Hashtbl.values
      |> List.of_enum
      |> List.exists contains_var_of
    else
      contains_var_of @@ Hashtbl.find_default !table tid Set.empty


  (* all vars on rhs should be already registered, otherwise -> do not add this var *)
  let rec all_vars_are_valid ctx = function
    | Const _ ->
      true
    | Lval l ->
      let open PthreadDomain in
      let d = Env.d @@ Env.get ctx in
      let tid = Int64.to_int @@ Option.get @@ Tid.to_int d.tid in

      l
      |> Variable.make_from_lval
      |> Option.map @@ valid_var tid
      |> Option.default false
    | UnOp (_, e, _) ->
      all_vars_are_valid ctx e
    | BinOp (_, a, b, _) ->
      all_vars_are_valid ctx a && all_vars_are_valid ctx b
    | _ ->
      false
end

(** promela source code *)
type promela_src = string

module Codegen = struct
  (** [PmlResTbl] module maps resources to unique ids used as prefix for edge labeling  *)
  module PmlResTbl = struct
    module FunTbl = Tbls.SymTbl (struct
        type k = fun_name

        type v = int

        let make_new_val table k = Tbls.all_keys_count table
      end)

    let get res =
      let prefix =
        if Resource.res_type res = Resource.Thread then "T" else "F"
      in
      let id =
        match res with
        | Resource.Thread, thread_name ->
          Tbls.ThreadTidTbl.get thread_name
        | Resource.Function, fun_name ->
          FunTbl.get fun_name
      in
      prefix ^ string_of_int id
  end

  module AdjacencyMatrix = struct
    module HashtblN = Hashtbl.Make (PthreadDomain.Pred.Base)

    let make () = HashtblN.create 97

    (** build adjacency matrix for all nodes of this process *)
    let populate a2bs edges =
      Set.iter
        (fun ((a, _, _) as edge) ->
           HashtblN.modify_def Set.empty a (Set.add edge) a2bs)
        edges ;
      a2bs


    let nodes a2bs = HashtblN.keys a2bs |> List.of_enum

    let items a2bs = HashtblN.enum a2bs |> List.of_enum

    let in_edges a2bs node =
      let get_b (_, _, b) = b in
      HashtblN.filter (Set.mem node % Set.map get_b) a2bs
      |> HashtblN.values
      |> List.of_enum
      |> List.concat_map Set.elements


    let out_edges a2bs node =
      try HashtblN.find a2bs node |> Set.elements with Not_found -> []
  end

  module Action = struct
    include Action

    let extract_thread_create = function ThreadCreate x -> Some x | _ -> None

    let to_pml = function
      | Call fname ->
        "goto Fun_" ^ fname ^ ";"
      | Assign (a, b) ->
        a ^ " = " ^ b ^ ";"
      | Cond cond ->
        cond ^ " -> "
      | ThreadCreate t ->
        "ThreadCreate(" ^ string_of_int t.tid ^ ");"
      | ThreadJoin tid ->
        "ThreadWait(" ^ string_of_int tid ^ ");"
      | ThreadExit ->
        "ThreadExit();"
      | MutexInit mid ->
        "MutexInit(" ^ string_of_int mid ^ ");"
      | MutexLock mid ->
        "MutexLock(" ^ string_of_int mid ^ ");"
      | MutexUnlock mid ->
        "MutexUnlock(" ^ string_of_int mid ^ ");"
      | CondVarInit id ->
        "CondVarInit(" ^ string_of_int id ^ ");"
      | CondVarBroadcast id ->
        "CondVarBroadcast(" ^ string_of_int id ^ ");"
      | CondVarSignal id ->
        "CondVarSignal(" ^ string_of_int id ^ ");"
      | CondVarWait cond_var_wait ->
        "CondVarWait("
        ^ string_of_int cond_var_wait.cond_var_id
        ^ ", "
        ^ string_of_int cond_var_wait.mid
        ^ "); "
      | Nop ->
        ""
  end


  module Writer = struct
    let write desc ext content =
      let dir = GobSys.mkdir_or_exists_absolute (Fpath.v "pml-result") in
      let path = Fpath.to_string @@ Fpath.append dir  (Fpath.v ("pthread." ^ ext)) in
      output_file ~filename:path ~text:content ;
      print_endline @@ "saved " ^ desc ^ " as " ^ path
  end

  let tabulate = ( ^ ) "\t"

  let define = ( ^ ) "#define "

  let goto_str = ( ^ ) "goto "

  let escape xs =
    let last = Option.get @@ List.last xs in
    let rest = List.take (List.length xs - 1) xs in
    List.map (fun s -> s ^ " \\") rest @ [ last ]


  let if_clause stmts =
    [ "if" ] @ List.map (( ^ ) "::" % tabulate) stmts @ [ "fi" ]


  let run ?arg f = "run " ^ f ^ "(" ^ Option.default "" arg ^ ");"

  let string_of_node = PthreadDomain.Pred.string_of_elt

  let save_promela_model () =
    let threads =
      List.unique @@ Edges.filter_map_actions Action.extract_thread_create
    in

    let thread_count = List.length threads + 1 in
    let mutex_count = List.length @@ Tbls.MutexMidTbl.to_list () in
    let cond_var_count = List.length @@ Tbls.CondVarIdTbl.to_list () in

    let current_thread_name = ref "" in
    let called_funs_done = ref Set.empty in

    let rec process_def res =
      print_endline @@ Resource.show res ;
      let res_type = Resource.res_type res in
      let res_name = Resource.res_name res in
      let is_thread = res_type = Resource.Thread in
      (* if we already generated code for this function, we just return [] *)
      if res_type = Resource.Function && Set.mem res_name !called_funs_done
      then []
      else
        let res_id = PmlResTbl.get res in
        (* set the name of the current thread
         * (this function is also run for functions, which need a reference to the thread for checking branching on return vars *)
        if is_thread
        then (
          current_thread_name := res_name ;
          called_funs_done := Set.empty )
        else called_funs_done := Set.add res_name !called_funs_done ;
        (* build adjacency matrix for all nodes of this process *)
        let a2bs =
          let edges = Edges.get res in
          AdjacencyMatrix.populate (AdjacencyMatrix.make ()) edges
        in
        let nodes = AdjacencyMatrix.nodes a2bs in
        let out_edges = AdjacencyMatrix.out_edges a2bs in
        let in_edges = AdjacencyMatrix.in_edges a2bs in

        let is_end_node = List.is_empty % out_edges in
        let is_start_node = List.is_empty % in_edges in
        let label n = res_id ^ "_" ^ string_of_node n in
        let end_label = res_id ^ "_end" in
        let goto = goto_str % label in
        let goto_start_node =
          match List.find is_start_node nodes with
          | Some node ->
            goto node
          | None ->
            ""
        in
        let called_funs = ref [] in
        let str_edge (a, action, b) =
          let target_label = if is_end_node b then end_label else label b in
          match action with
          | Action.Call fun_name when fun_name = "exit" ->
            "exit();"
          | Action.Call fun_name ->
            called_funs := fun_name :: !called_funs ;
            let pc =
              string_of_int @@ Tbls.FunCallTbl.get (fun_name, target_label)
            in
            "mark(" ^ pc ^ "); " ^ Action.to_pml action
          | _ ->
            Action.to_pml action ^ " " ^ goto_str target_label
        in
        let walk_edges (node, out_edges) =
          let edges = Set.map str_edge out_edges |> Set.elements in
          let body = match edges with
            | _::_::_ -> if_clause edges
            | _ -> edges
          in
          (label node ^ ":") :: body
        in
        let body =
          let return =
            let end_stmt =
              match res with
              | Thread, "mainfun" ->
                "exit()"
              | Thread, _ ->
                "ThreadExit()"
              | Function, f ->
                "ret_" ^ f ^ "()"
            in
            end_label ^ ": " ^ end_stmt
          in
          goto_start_node
          :: (List.concat_map walk_edges @@ AdjacencyMatrix.items a2bs)
          @ [ return ]
        in
        let head =
          match res with
          | Thread, name ->
            let tid = Tbls.ThreadTidTbl.get name in
            let defs =
              let local_defs =
                Variables.get_locals tid
                |> List.map Variable.show_def
                |> List.unique
              in
              let stack_def = [ "int stack[20];"; "int sp = -1;" ] in

              [ stack_def; local_defs ]
              |> List.flatten
              |> List.map tabulate
              |> String.concat "\n"
            in
            "proctype "
            ^ name
            ^ "(byte tid)"
            ^ " provided (canRun("
            ^ string_of_int tid
            ^ ")) {\n"
            ^ defs
            ^ "\n"
          | Function, name ->
            "Fun_" ^ name ^ ":"
        in
        let called_fun_ids =
          List.map (fun fname -> (Resource.Function, fname)) !called_funs
        in
        let funs = List.concat_map process_def called_fun_ids in
        ("" :: head :: List.map tabulate body)
        @ funs
        @ [ (if is_thread then "}" else "") ]
    in
    (* used for macros oneIs, allAre, noneAre... *)
    let checkStatus =
      "("
      ^ ( String.concat " op2 "
          @@ List.of_enum
          @@ (0 --^ thread_count)
             /@ fun i -> "status[" ^ string_of_int i ^ "] op1 v" )
      ^ ")"
    in
    let allTasks =
      "("
      ^ ( String.concat " && "
          @@ List.of_enum
          @@ ((0 --^ thread_count) /@ fun i -> "prop(" ^ string_of_int i ^ ")") )
      ^ ")"
    in

    (* sort definitions so that inline functions come before the threads *)
    let process_defs =
      Edges.table
      |> Hashtbl.keys
      |> List.of_enum
      |> List.filter (fun res -> Resource.res_type res = Resource.Thread)
      |> List.unique
      |> List.sort (BatOrd.map_comp PmlResTbl.get compare)
      |> List.concat_map process_def
    in
    let fun_ret_defs =
      let fun_map fun_calls =
        match List.hd fun_calls with
        | None ->
          []
        | Some ((name, _), _) ->
          let dec_sp ((_, target_label), id) =
            "(stack[sp] == "
            ^ string_of_int id
            ^ ") -> sp--; "
            ^ goto_str target_label
          in
          let if_branches = List.map dec_sp fun_calls in
          let body = (define "ret_" ^ name ^ "()") :: if_clause if_branches in
          escape body
      in
      Tbls.FunCallTbl.to_list ()
      |> List.group (BatOrd.map_comp (fst % fst) compare)
      |> List.concat_map fun_map
    in
    let globals = List.map Variable.show_def @@ Variables.get_globals () in
    let promela =
      let empty_line = "" in
      let defs =
        [ define "thread_count " ^ string_of_int thread_count
        ; define "mutex_count " ^ string_of_int mutex_count
        ; define "cond_var_count " ^ string_of_int cond_var_count
        ; empty_line
        ; define "checkStatus(op1, v, op2) " ^ checkStatus
        ; empty_line
        ; define "allTasks(prop) " ^ allTasks
        ; empty_line
        ; "#include \"../spin/pthread.base.pml\""
        ; empty_line
        ]
      in
      let init =
        let run_threads =
          (* NOTE: assumes no args are passed to the thread func *)
          List.map
            (fun t ->
               let tid = Action.(t.tid) in
               let thread_name = Option.get @@ Tbls.ThreadTidTbl.get_key tid in
               let tid_str = string_of_int tid in
               run thread_name ~arg:tid_str)
            threads
        in
        let run_main = run promela_main ~arg:"0" in
        let init_body = (run_main :: run_threads) @ [ "setReady(0);" ] in
        [ "init {" ] @ List.map tabulate init_body @ [ "}" ]
      in
      let body =
        let separator = [ empty_line ] in
        List.flatten
          [ defs
          ; init
          ; separator
          ; fun_ret_defs
          ; separator
          ; globals
          ; process_defs
          ]
      in
      String.concat "\n" body
    in
    let dot_graph =
      let dot_thread tid =
        let show_edge (a, action, b) =
          let show_node x =
            "\"" ^ Resource.res_name tid ^ "_" ^ string_of_node x ^ "\""
          in
          show_node a
          ^ "\t->\t"
          ^ show_node b
          ^ "\t[label=\""
          ^ Action.to_pml action
          ^ "\"]"
        in
        let subgraph_head =
          "subgraph \"cluster_" ^ Resource.res_name tid ^ "\" {"
        in
        let subgraph_tail =
          "label = \"" ^ Resource.res_name tid ^ "\";\n  }\n"
        in
        let edges_decls = Set.elements @@ Set.map show_edge @@ Edges.get tid in
        (subgraph_head :: edges_decls) @ [ subgraph_tail ]
      in
      let lines =
        Hashtbl.keys Edges.table
        |> List.of_enum
        |> List.unique
        |> List.concat_map dot_thread
      in
      String.concat "\n  " ("digraph file {" :: lines) ^ "}"
    in

    Writer.write "promela model" "pml" promela ;
    Writer.write "graph" "dot" dot_graph ;
    print_endline
      "Copy spin/pthread_base.pml to same folder and then do: spin -a \
       pthread.pml && cc -o pan pan.c && ./pan -a"
end


module Spec : Analyses.MCPSpec = struct
  (* Spec implementation *)
  include Analyses.DefaultSpec

  module List = BatList
  module V = VarinfoV

  (** Domains *)
  module D = PthreadDomain.D

  module C = D

  (** Set of created tasks to spawn when going multithreaded *)
  module G = Tasks

  let tasks_var =
    Cilfacade.create_var (makeGlobalVar "__GOBLINT_PTHREAD_TASKS" voidPtrType)


  module ExprEval = struct
    let eval_ptr ctx exp =
<<<<<<< HEAD
      let ad = ctx.ask (Queries.MayPointTo exp) in
      if (not (Queries.AD.is_top ad)) && not (Queries.AD.is_empty ad) then
        if Queries.AD.exists (function (* TODO: always false *)
            | UnknownPtr _ -> true
            | _ -> false) ad
        then (* UNSOUND *)
          Queries.AD.remove_unknownptrs ad
          |> Queries.AD.to_var_may
        else
          Queries.AD.to_var_may ad
      else
        []
=======
      ctx.ask (Queries.MayPointTo exp)
      |> Queries.AD.remove UnknownPtr (* UNSOUND *)
      |> Queries.AD.to_var_may
>>>>>>> 1e0a9de0

    let eval_var ctx exp =
      match exp with
      | Lval (Mem e, _) ->
        eval_ptr ctx e
      | Lval (Var v, _) ->
        [ v ]
      | _ ->
        eval_ptr ctx exp


    let eval_ptr_id ctx exp get =
      List.map (get % Variable.show) @@ eval_ptr ctx exp


    let eval_var_id ctx exp get =
      List.map (get % Variable.show) @@ eval_var ctx exp
  end

  let name () = "extract-pthread"

  let assign ctx (lval : lval) (rval : exp) : D.t =
    let should_ignore_assigns = GobConfig.get_bool "ana.extract-pthread.ignore_assign" in
    if PthreadDomain.D.is_bot ctx.local || should_ignore_assigns
    then ctx.local
    else if Option.is_none !MyCFG.current_node
    then (
      (* it is global var assignment *)
      let var_opt = Variable.make_from_lval lval in
      if Variables.all_vars_are_valid ctx rval
      (* TODO: handle the assignment of the global *)
      then Option.may (Variables.add (-1)) var_opt
      else Option.may (Variables.add_top (-1)) var_opt ;
      ctx.local )
    else
      let env = Env.get ctx in
      let d = Env.d env in
      let tid = Int64.to_int @@ Option.get @@ Tid.to_int d.tid in

      let var_opt = Variable.make_from_lval lval in

      if Option.is_none var_opt || (not @@ Variables.all_vars_are_valid ctx rval)
      then (
        (* set lhs var to TOP *)
        Option.may (Variables.add_top tid) var_opt ;
        ctx.local )
      else
        let var = Option.get var_opt in

        let lhs_str = Variable.show var in
        let rhs_str = sprint printer#pExp rval in
        Edges.add env @@ Action.Assign (lhs_str, rhs_str) ;

        Variables.add tid var ;

        { d with pred = Pred.of_node @@ Env.node env }


  let branch ctx (exp : exp) (tv : bool) : D.t =
    if PthreadDomain.D.is_bot ctx.local
    then ctx.local
    else
      let env = Env.get ctx in
      let d = Env.d env in
      let tid = Int64.to_int @@ Option.get @@ Tid.to_int d.tid in
      let is_valid_var =
        Option.default false
        % Option.map (Variables.valid_var tid)
        % Variable.make_from_lhost
      in
      let var_str = Variable.show % Option.get % Variable.make_from_lhost in
      let pred_str op lhs rhs =
        let cond_str = lhs ^ " " ^ CilType.Binop.show op ^ " " ^ rhs in
        if tv then cond_str else "!(" ^ cond_str ^ ")"
      in

      let add_action pred_str =
        match Env.node env with
        | MyCFG.Statement { skind = If (e, bt, bf, loc, _); _ } ->
          let intermediate_node =
            let then_stmt =
              List.hd
              @@
              if List.is_empty bt.bstmts
              then
                let le = List.nth bf.bstmts (List.length bf.bstmts - 1) in
                le.succs
              else bt.bstmts
            in
            let else_stmt =
              List.hd
              @@
              if List.is_empty bf.bstmts
              then
                let le = List.nth bt.bstmts (List.length bt.bstmts - 1) in
                le.succs
              else bf.bstmts
            in
            Tbls.NodeTbl.get (if tv then then_stmt else else_stmt).sid
          in
          Edges.add ~dst:intermediate_node env (Action.Cond pred_str) ;
          { ctx.local with pred = Pred.of_node intermediate_node }
        | _ ->
          failwith "branch: current_node is not an If"
      in

      let handle_binop op lhs rhs =
        match (lhs, rhs) with
        | Lval (lhost, _), Const (CInt (i, _, _))
        | Const (CInt (i, _, _)), Lval (lhost, _)
          when is_valid_var lhost ->
          add_action @@ pred_str op (var_str lhost) (Z.to_string i)
        | Lval (lhostA, _), Lval (lhostB, _)
          when is_valid_var lhostA && is_valid_var lhostB ->
          add_action @@ pred_str op (var_str lhostA) (var_str lhostB)
        | _ ->
          ctx.local
      in
      let handle_unop x tv =
        match x with
        | Lval (lhost, _) when is_valid_var lhost ->
          let pred = (if tv then "" else "!") ^ var_str lhost in
          add_action pred
        | _ ->
          ctx.local
      in
      match exp with
      | BinOp (op, a, b, _) ->
        handle_binop op (stripCasts a) (stripCasts b)
      | UnOp (LNot, a, _) ->
        handle_unop a (not tv)
      | Const (CInt _) ->
        handle_unop exp tv
      | _ ->
        ctx.local


  let body ctx (f : fundec) : D.t =
    (* enter is not called for spawned threads -> initialize them here *)
    let context_hash = Int64.of_int (if not !AnalysisState.global_initialization then ControlSpecC.hash (ctx.control_context ()) else 37) in
    { ctx.local with ctx = Ctx.of_int context_hash }


  let return ctx (exp : exp option) (f : fundec) : D.t = ctx.local

  let enter ctx (lval : lval option) (f : fundec) (args : exp list) :
    (D.t * D.t) list =
    (* on function calls (also for main); not called for spawned threads *)
    let d_caller = ctx.local in
    let d_callee =
      if D.is_bot ctx.local
      then ctx.local
      else
        { ctx.local with
          pred = Pred.of_node (MyCFG.Function f)
        ; ctx = Ctx.top ()
        }
    in
    (* set predecessor set to start node of function *)
    [ (d_caller, d_callee) ]

  let combine_env ctx lval fexp f args fc au f_ask =
    ctx.local

  let combine_assign ctx (lval : lval option) fexp (f : fundec) (args : exp list) fc (au : D.t) (f_ask: Queries.ask) : D.t =
    if D.any_is_bot ctx.local || D.any_is_bot au
    then ctx.local
    else
      let d_caller = ctx.local in
      let d_callee = au in
      (* check if the callee has some relevant edges, i.e. advanced from the entry point
       * if not, we generate no edge for the call and keep the predecessors from the caller *)
      (* set should never be empty *)
      if Pred.is_bot d_callee.pred then failwith "d_callee.pred is bot!" ;
      if Pred.equal d_callee.pred @@ Pred.of_node @@ MyCFG.Function f
      then
        (* set current node as new predecessor, since something interesting happend during the call *)
        { d_callee with pred = d_caller.pred; ctx = d_caller.ctx }
      else
        let env = Env.get ctx in
        (* write out edges with call to f coming from all predecessor nodes of the caller *)
        ( if Ctx.to_int d_callee.ctx <> None
          then
            let last_pred = d_caller.pred in
            let action = Action.Call (fun_ctx d_callee.ctx f.svar) in
            Edges.add ~d:{ d_caller with pred = last_pred } env action ) ;
        (* set current node as new predecessor, since something interesting happend during the call *)
        { d_callee with
          pred = Pred.of_node @@ Env.node env
        ; ctx = d_caller.ctx
        }


  let special ctx (lval : lval option) (f : varinfo) (arglist : exp list) : D.t =
    if D.any_is_bot ctx.local then
      ctx.local
    else
      let env = Env.get ctx in
      let d = Env.d env in
      let tid = Int64.to_int @@ Option.get @@ Tid.to_int d.tid in

      let add_actions (actions : Action.t list) =
        let add_failed_assign_action () =
          lval
          >>= Variable.make_from_lval
          >>= fun var ->
          Variables.add tid var ;

          Option.some
          @@ Action.Assign (Variable.show var, "-1")
        in

        List.iter (Edges.add env) actions ;

        let should_assume_success =
          GobConfig.get_bool "ana.extract-pthread.assume_success"
        in
        if not should_assume_success
        then Option.may (Edges.add env) @@ add_failed_assign_action () ;

        if List.is_empty actions
        then d
        else { d with pred = Pred.of_node @@ Env.node env }
      in
      let add_action action = add_actions [ action ] in

      let arglist' = List.map (stripCasts % constFold false) arglist in
      match (LibraryFunctions.find f).special arglist', f.vname, arglist with
      | ThreadCreate { thread; start_routine = func; _ }, _, _ ->
        let funs_ad =
          let ad = ctx.ask (Queries.ReachableFrom func) in
          Queries.AD.filter
            (function
              | Queries.AD.Addr.Addr mval ->
                isFunctionType (ValueDomain.Mval.type_of mval)
              | _ -> false)
            ad
        in
        let thread_fun =
          Queries.AD.to_var_may funs_ad
          |> List.unique ~eq:(fun a b -> a.vid = b.vid)
          |> List.hd
        in

        let add_task tid =
          let tasks =
            let f_d:PthreadDomain.D.t =
              { tid = Tid.of_int @@ Int64.of_int tid
              ; pred = Pred.of_node (ctx.prev_node)
              ; ctx = Ctx.top ()
              }
            in
            Tasks.singleton (funs_ad, f_d)
          in
          ctx.sideg tasks_var tasks ;
        in
        let thread_create tid =
          let fun_name = Variable.show thread_fun in
          let add_visited_edges fun_tids =
            let existing_tid = List.hd @@ Set.elements fun_tids in
            let resource_from_tid tid =
              Resource.make Resource.Thread
              @@ Option.get
              @@ Tbls.ThreadTidTbl.get_key tid
            in
            let edges = Edges.get @@ resource_from_tid existing_tid in

            let launches_child_thread =
              let is_thread_create = function
                | _, Action.ThreadCreate _, _ ->
                  true
                | _ ->
                  false
              in
              Set.exists is_thread_create edges
            in

            if launches_child_thread
            then
              failwith
                "Unsupported use case! Thread is not allowed to launch a \
                 child thread" ;

            Hashtbl.add Edges.table (resource_from_tid tid) edges
          in

          add_task tid ;

          (* multiple threads may be launched with the same function entrypoint
           * but functions are visited only once
           * Want to have add the visited edges to the new thread that visits
           * the same function *)
          Option.may add_visited_edges @@ Tbls.FunNameToTids.get fun_name ;
          Tbls.FunNameToTids.extend fun_name tid ;

          Action.ThreadCreate { f = thread_fun; tid }
        in

        add_actions
        @@ List.map thread_create
        @@ ExprEval.eval_ptr_id ctx thread Tbls.ThreadTidTbl.get

      | ThreadJoin { thread; ret_var = thread_ret }, _, _ ->
        add_actions
        @@ List.map (fun tid -> Action.ThreadJoin tid)
        @@ ExprEval.eval_var_id ctx thread Tbls.ThreadTidTbl.get
      | Lock { lock = mutex; _ }, _, _ ->
        add_actions
        @@ List.map (fun mid -> Action.MutexLock mid)
        @@ ExprEval.eval_ptr_id ctx mutex Tbls.MutexMidTbl.get
      | Unlock mutex, _, _ ->
        add_actions
        @@ List.map (fun mid -> Action.MutexUnlock mid)
        @@ ExprEval.eval_ptr_id ctx mutex Tbls.MutexMidTbl.get
      | ThreadExit _, _ , _ ->
        add_action Action.ThreadExit
      | Abort, _, _ ->
        add_action (Action.Call "exit")
      | Unknown, "pthread_mutex_init", [ mutex; mutex_attr ] ->
        (* TODO: reentrant mutex handling *)
        add_actions
        @@ List.map (fun mid -> Action.MutexInit mid)
        @@ ExprEval.eval_ptr_id ctx mutex Tbls.MutexMidTbl.get
      | Unknown, "pthread_cond_init", [ cond_var; cond_var_attr ] ->
        add_actions
        @@ List.map (fun id -> Action.CondVarInit id)
        @@ ExprEval.eval_ptr_id ctx cond_var Tbls.CondVarIdTbl.get
      | Broadcast cond_var, _, _ ->
        add_actions
        @@ List.map (fun id -> Action.CondVarBroadcast id)
        @@ ExprEval.eval_ptr_id ctx cond_var Tbls.CondVarIdTbl.get
      | Signal cond_var, _, _ ->
        add_actions
        @@ List.map (fun id -> Action.CondVarSignal id)
        @@ ExprEval.eval_ptr_id ctx cond_var Tbls.CondVarIdTbl.get
      | Wait {cond = cond_var; mutex = mutex}, _, _ ->
        let cond_vars = ExprEval.eval_ptr ctx cond_var in
        let mutex_vars = ExprEval.eval_ptr ctx mutex in
        let cond_var_action (v, m) =
          let open Action in
          CondVarWait
            { cond_var_id = Tbls.CondVarIdTbl.get @@ Variable.show v
            ; mid = Tbls.MutexMidTbl.get @@ Variable.show m
            }
        in
        add_actions
        @@ List.map cond_var_action
        @@ List.cartesian_product cond_vars mutex_vars
      | _ -> ctx.local

  let startstate v =
    let open D in
    make
      (Tid.of_int 0L)
      (Pred.of_node (MyCFG.Function (emptyFunction "main")))
      (Ctx.top ())


  let threadenter ctx ~multiple lval f args =
    let d : D.t = ctx.local in
    let tasks = ctx.global tasks_var in
    (* TODO: optimize finding *)
    let tasks_f =
      let var_in_ad ad f = Queries.AD.exists (function
          | Queries.AD.Addr.Addr (ls_f,_) -> CilType.Varinfo.equal ls_f f
          | _ -> false
        ) ad
      in
      Tasks.filter (fun (ad,_) -> var_in_ad ad f) tasks
    in
    let f_d = snd (Tasks.choose tasks_f) in
    [ { f_d with pred = d.pred } ]


  let threadspawn ctx ~multiple lval f args fctx = ctx.local

  let exitstate v = D.top ()

  let finalize = Codegen.save_promela_model

end

let _ = MCP.register_analysis ~dep:[ "base" ] (module Spec : MCPSpec)<|MERGE_RESOLUTION|>--- conflicted
+++ resolved
@@ -877,24 +877,9 @@
 
   module ExprEval = struct
     let eval_ptr ctx exp =
-<<<<<<< HEAD
-      let ad = ctx.ask (Queries.MayPointTo exp) in
-      if (not (Queries.AD.is_top ad)) && not (Queries.AD.is_empty ad) then
-        if Queries.AD.exists (function (* TODO: always false *)
-            | UnknownPtr _ -> true
-            | _ -> false) ad
-        then (* UNSOUND *)
-          Queries.AD.remove_unknownptrs ad
-          |> Queries.AD.to_var_may
-        else
-          Queries.AD.to_var_may ad
-      else
-        []
-=======
       ctx.ask (Queries.MayPointTo exp)
       |> Queries.AD.remove UnknownPtr (* UNSOUND *)
       |> Queries.AD.to_var_may
->>>>>>> 1e0a9de0
 
     let eval_var ctx exp =
       match exp with
