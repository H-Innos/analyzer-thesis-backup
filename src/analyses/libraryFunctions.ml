--- conflicted
+++ resolved
@@ -549,11 +549,7 @@
     "sema_init", readsAll;
     "down_trylock", readsAll;
     "up", readsAll;
-<<<<<<< HEAD
-    "ZSTD_customFree", frees [1]; (* only used with extraspecials *)
     "__goblint_assume_join", readsAll;
-=======
->>>>>>> f6d859a5
   ]
 
 
@@ -599,7 +595,8 @@
   let old_accesses (kind: AccessKind.t) args = match kind with
     | Write when GobConfig.get_bool "sem.unknown_function.invalidate.args" -> args
     | Write -> []
-    | Read -> args
+    | Read when GobConfig.get_bool "sem.unknown_function.read.args" -> args
+    | Read -> []
     | Free -> []
     | Spawn when get_bool "sem.unknown_function.spawn" -> args
     | Spawn -> []
