--- conflicted
+++ resolved
@@ -598,9 +598,7 @@
     "sema_init", readsAll;
     "down_trylock", readsAll;
     "up", readsAll;
-<<<<<<< HEAD
     "__goblint_assume_join", readsAll;
-=======
     "acos", readsAll;
     "acosf", readsAll;
     "acosh", readsAll;
@@ -778,7 +776,6 @@
     "y0", readsAll;
     "y1", readsAll;
     "yn", readsAll;
->>>>>>> 8d539ec1
   ]
 
 
