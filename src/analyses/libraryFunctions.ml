(** Tools for dealing with library functions. *)

open Batteries
open GoblintCil
open GobConfig

module M = Messages

(** C standard library functions.
    These are specified by the C standard. *)
let c_descs_list: (string * LibraryDesc.t) list = LibraryDsl.[
    ("memset", special [__ "dest" [w]; __ "ch" []; __ "count" []] @@ fun dest ch count -> Memset { dest; ch; count; });
    ("__builtin_memset", special [__ "dest" [w]; __ "ch" []; __ "count" []] @@ fun dest ch count -> Memset { dest; ch; count; });
    ("__builtin___memset_chk", special [__ "dest" [w]; __ "ch" []; __ "count" []; drop "os" []] @@ fun dest ch count -> Memset { dest; ch; count; });
    ("memcpy", special [__ "dest" [w]; __ "src" [r]; __ "n" []] @@ fun dest src n -> Memcpy { dest; src; n; });
    ("__builtin_memcpy", special [__ "dest" [w]; __ "src" [r]; __ "n" []] @@ fun dest src n -> Memcpy { dest; src; n; });
    ("__builtin___memcpy_chk", special [__ "dest" [w]; __ "src" [r]; __ "n" []; drop "os" []] @@ fun dest src n -> Memcpy { dest; src; n; });
    ("memccpy", special [__ "dest" [w]; __ "src" [r]; drop "c" []; __ "n" []] @@ fun dest src n -> Memcpy {dest; src; n; }); (* C23 *) (* TODO: use c *)
    ("memmove", special [__ "dest" [w]; __ "src" [r]; __ "count" []] @@ fun dest src count -> Memcpy { dest; src; n = count; });
    ("__builtin_memmove", special [__ "dest" [w]; __ "src" [r]; __ "count" []] @@ fun dest src count -> Memcpy { dest; src; n = count; });
    ("__builtin___memmove_chk", special [__ "dest" [w]; __ "src" [r]; __ "count" []; drop "os" []] @@ fun dest src count -> Memcpy { dest; src; n = count; });
    ("strcpy", special [__ "dest" [w]; __ "src" [r]] @@ fun dest src -> Strcpy { dest; src; n = None; });
    ("__builtin_strcpy", special [__ "dest" [w]; __ "src" [r]] @@ fun dest src -> Strcpy { dest; src; n = None; });
    ("__builtin___strcpy_chk", special [__ "dest" [w]; __ "src" [r]; drop "os" []] @@ fun dest src -> Strcpy { dest; src; n = None; });
    ("strncpy", special [__ "dest" [w]; __ "src" [r]; __ "n" []] @@ fun dest src n -> Strcpy { dest; src; n = Some n; });
    ("__builtin_strncpy", special [__ "dest" [w]; __ "src" [r]; __ "n" []] @@ fun dest src n -> Strcpy { dest; src; n = Some n; });
    ("__builtin___strncpy_chk", special [__ "dest" [w]; __ "src" [r]; __ "n" []; drop "os" []] @@ fun dest src n -> Strcpy { dest; src; n = Some n; });
    ("strcat", special [__ "dest" [r; w]; __ "src" [r]] @@ fun dest src -> Strcat { dest; src; n = None; });
    ("__builtin_strcat", special [__ "dest" [r; w]; __ "src" [r]] @@ fun dest src -> Strcat { dest; src; n = None; });
    ("__builtin___strcat_chk", special [__ "dest" [r; w]; __ "src" [r]; drop "os" []] @@ fun dest src -> Strcat { dest; src; n = None; });
    ("strncat", special [__ "dest" [r; w]; __ "src" [r]; __ "n" []] @@ fun dest src n -> Strcat { dest; src; n = Some n; });
    ("__builtin_strncat", special [__ "dest" [r; w]; __ "src" [r]; __ "n" []] @@ fun dest src n -> Strcat { dest; src; n = Some n; });
    ("__builtin___strncat_chk", special [__ "dest" [r; w]; __ "src" [r]; __ "n" []; drop "os" []] @@ fun dest src n -> Strcat { dest; src; n = Some n; });
    ("memcmp", unknown [drop "s1" [r]; drop "s2" [r]; drop "n" []]);
    ("__builtin_memcmp", unknown [drop "s1" [r]; drop "s2" [r]; drop "n" []]);
    ("memchr", unknown [drop "s" [r]; drop "c" []; drop "n" []]);
    ("asctime", unknown ~attrs:[ThreadUnsafe] [drop "time_ptr" [r_deep]]);
    ("fclose", unknown [drop "stream" [r_deep; w_deep; f_deep]]);
    ("feof", unknown [drop "stream" [r_deep; w_deep]]);
    ("ferror", unknown [drop "stream" [r_deep; w_deep]]);
    ("fflush", unknown [drop "stream" [r_deep; w_deep]]);
    ("fgetc", unknown [drop "stream" [r_deep; w_deep]]);
    ("getc", unknown [drop "stream" [r_deep; w_deep]]);
    ("fgets", unknown [drop "str" [w]; drop "count" []; drop "stream" [r_deep; w_deep]]);
    ("fopen", unknown [drop "pathname" [r]; drop "mode" [r]]);
    ("freopen", unknown [drop "pathname" [r]; drop "mode" [r]; drop "stream" [r_deep; w_deep]]);
    ("printf", unknown (drop "format" [r] :: VarArgs (drop' [r])));
    ("fprintf", unknown (drop "stream" [r_deep; w_deep] :: drop "format" [r] :: VarArgs (drop' [r])));
    ("sprintf", unknown (drop "buffer" [w] :: drop "format" [r] :: VarArgs (drop' [r])));
    ("snprintf", unknown (drop "buffer" [w] :: drop "bufsz" [] :: drop "format" [r] :: VarArgs (drop' [r])));
    ("fputc", unknown [drop "ch" []; drop "stream" [r_deep; w_deep]]);
    ("putc", unknown [drop "ch" []; drop "stream" [r_deep; w_deep]]);
    ("fputs", unknown [drop "str" [r]; drop "stream" [r_deep; w_deep]]);
    ("fread", unknown [drop "buffer" [w]; drop "size" []; drop "count" []; drop "stream" [r_deep; w_deep]]);
    ("fseek", unknown [drop "stream" [r_deep; w_deep]; drop "offset" []; drop "origin" []]);
    ("ftell", unknown [drop "stream" [r_deep]]);
    ("fwrite", unknown [drop "buffer" [r]; drop "size" []; drop "count" []; drop "stream" [r_deep; w_deep]]);
    ("rewind", unknown [drop "stream" [r_deep; w_deep]]);
    ("setvbuf", unknown [drop "stream" [r_deep; w_deep]; drop "buffer" [r; w]; drop "mode" []; drop "size" []]);
    (* TODO: if this is used to set an input buffer, the buffer (second argument) would need to remain TOP, *)
    (* as any future write (or flush) of the stream could result in a write to the buffer *)
    ("gmtime", unknown ~attrs:[ThreadUnsafe] [drop "timer" [r_deep]]);
    ("localeconv", unknown ~attrs:[ThreadUnsafe] []);
    ("localtime", unknown ~attrs:[ThreadUnsafe] [drop "time" [r]]);
    ("strlen", special [__ "s" [r]] @@ fun s -> Strlen s);
    ("__builtin_strlen", special [__ "s" [r]] @@ fun s -> Strlen s);
    ("strstr", special [__ "haystack" [r]; __ "needle" [r]] @@ fun haystack needle -> Strstr { haystack; needle; });
    ("strcmp", special [__ "s1" [r]; __ "s2" [r]] @@ fun s1 s2 -> Strcmp { s1; s2; n = None; });
    ("strtok", unknown ~attrs:[ThreadUnsafe] [drop "str" [r; w]; drop "delim" [r]]);
    ("__builtin_strcmp", special [__ "s1" [r]; __ "s2" [r]] @@ fun s1 s2 -> Strcmp { s1; s2; n = None; });
    ("strncmp", special [__ "s1" [r]; __ "s2" [r]; __ "n" []] @@ fun s1 s2 n -> Strcmp { s1; s2; n = Some n; });
    ("strchr", unknown [drop "s" [r]; drop "c" []]);
    ("__builtin_strchr", unknown [drop "s" [r]; drop "c" []]);
    ("strrchr", unknown [drop "s" [r]; drop "c" []]);
    ("malloc", special [__ "size" []] @@ fun size -> Malloc size);
    ("calloc", special [__ "n" []; __ "size" []] @@ fun n size -> Calloc {count = n; size});
    ("realloc", special [__ "ptr" [r; f]; __ "size" []] @@ fun ptr size -> Realloc { ptr; size });
    ("free", special [__ "ptr" [f]] @@ fun ptr -> Free ptr);
    ("abort", special [] Abort);
    ("exit", special [drop "exit_code" []] Abort);
    ("quick_exit", special [drop "exit_code" []] Abort);
    ("ungetc", unknown [drop "c" []; drop "stream" [r; w]]);
    ("scanf", unknown ((drop "format" [r]) :: (VarArgs (drop' [w]))));
    ("fscanf", unknown ((drop "stream" [r_deep; w_deep]) :: (drop "format" [r]) :: (VarArgs (drop' [w]))));
    ("sscanf", unknown ((drop "buffer" [r]) :: (drop "format" [r]) :: (VarArgs (drop' [w]))));
    ("__freading", unknown [drop "stream" [r]]);
    ("mbsinit", unknown [drop "ps" [r]]);
    ("mbrtowc", unknown [drop "pwc" [w]; drop "s" [r]; drop "n" []; drop "ps" [r; w]]);
    ("iswspace", unknown [drop "wc" []]);
    ("iswalnum", unknown [drop "wc" []]);
    ("iswprint", unknown [drop "wc" []]);
    ("rename" , unknown [drop "oldpath" [r]; drop "newpath" [r];]);
    ("perror", unknown [drop "s" [r]]);
    ("getchar", unknown []);
    ("putchar", unknown [drop "ch" []]);
    ("puts", unknown [drop "s" [r]]);
    ("srand", unknown [drop "seed" []]);
    ("rand", special ~attrs:[ThreadUnsafe] [] Rand);
    ("strerror", unknown ~attrs:[ThreadUnsafe] [drop "errnum" []]);
    ("strspn", unknown [drop "s" [r]; drop "accept" [r]]);
    ("strcspn", unknown [drop "s" [r]; drop "accept" [r]]);
    ("strftime", unknown [drop "str" [w]; drop "count" []; drop "format" [r]; drop "tp" [r]]);
    ("strtod", unknown [drop "nptr" [r]; drop "endptr" [w]]);
    ("strtol", unknown [drop "nptr" [r]; drop "endptr" [w]; drop "base" []]);
    ("__strtol_internal", unknown [drop "nptr" [r]; drop "endptr" [w]; drop "base" []; drop "group" []]);
    ("strtoll", unknown [drop "nptr" [r]; drop "endptr" [w]; drop "base" []]);
    ("strtoul", unknown [drop "nptr" [r]; drop "endptr" [w]; drop "base" []]);
    ("strtoull", unknown [drop "nptr" [r]; drop "endptr" [w]; drop "base" []]);
    ("tolower", unknown [drop "ch" []]);
    ("toupper", unknown [drop "ch" []]);
    ("time", unknown [drop "arg" [w]]);
    ("tmpnam", unknown ~attrs:[ThreadUnsafe] [drop "filename" [w]]);
    ("vprintf", unknown [drop "format" [r]; drop "vlist" [r_deep]]); (* TODO: what to do with a va_list type? is r_deep correct? *)
    ("vfprintf", unknown [drop "stream" [r_deep; w_deep]; drop "format" [r]; drop "vlist" [r_deep]]); (* TODO: what to do with a va_list type? is r_deep correct? *)
    ("vsprintf", unknown [drop "buffer" [w]; drop "format" [r]; drop "vlist" [r_deep]]); (* TODO: what to do with a va_list type? is r_deep correct? *)
    ("asprintf", unknown (drop "strp" [w] :: drop "format" [r] :: VarArgs (drop' [r_deep]))); (* TODO: glibc section? *)
    ("vasprintf", unknown [drop "strp" [w]; drop "format" [r]; drop "ap" [r_deep]]); (* TODO: what to do with a va_list type? is r_deep correct? *)
    ("vsnprintf", unknown [drop "str" [w]; drop "size" []; drop "format" [r]; drop "ap" [r_deep]]); (* TODO: what to do with a va_list type? is r_deep correct? *)
    ("mktime", unknown [drop "tm" [r;w]]);
    ("ctime", unknown ~attrs:[ThreadUnsafe] [drop "rm" [r]]);
    ("clearerr", unknown [drop "stream" [w]]);
    ("setbuf", unknown [drop "stream" [w]; drop "buf" [w]]);
    ("swprintf", unknown (drop "wcs" [w] :: drop "maxlen" [] :: drop "fmt" [r] :: VarArgs (drop' [r])));
    ("assert", special [__ "exp" []] @@ fun exp -> Assert { exp; check = true; refine = get_bool "sem.assert.refine" }); (* only used if assert is used without include, e.g. in transformed files *)
    ("difftime", unknown [drop "time1" []; drop "time2" []]);
    ("system", unknown ~attrs:[ThreadUnsafe] [drop "command" [r]]);
    ("wcscat", unknown [drop "dest" [r; w]; drop "src" [r]]);
    ("wctomb", unknown ~attrs:[ThreadUnsafe] [drop "s" [w]; drop "wc" []]);
    ("wcrtomb", unknown ~attrs:[ThreadUnsafe] [drop "s" [w]; drop "wc" []; drop "ps" [r_deep; w_deep]]);
    ("wcstombs", unknown ~attrs:[ThreadUnsafe] [drop "dst" [w]; drop "src" [r]; drop "size" []]);
    ("wcsrtombs", unknown ~attrs:[ThreadUnsafe] [drop "dst" [w]; drop "src" [r_deep; w]; drop "size" []; drop "ps" [r_deep; w_deep]]);
    ("mbstowcs", unknown [drop "dest" [w]; drop "src" [r]; drop "n" []]);
<<<<<<< HEAD
    ("abs", special [__ "j" []] @@ fun j -> Math { fun_args = (Abs j) });
=======
    ("abs", special [__ "j" []] @@ fun j -> Math { fun_args = (Abs (IInt, j)) });
    ("labs", special [__ "j" []] @@ fun j -> Math { fun_args = (Abs (ILong, j)) });
    ("llabs", special [__ "j" []] @@ fun j -> Math { fun_args = (Abs (ILongLong, j)) });
>>>>>>> 6b605c63
    ("localtime_r", unknown [drop "timep" [r]; drop "result" [w]]);
    ("strpbrk", unknown [drop "s" [r]; drop "accept" [r]]);
    ("_setjmp", special [__ "env" [w]] @@ fun env -> Setjmp { env }); (* only has one underscore *)
    ("setjmp", special [__ "env" [w]] @@ fun env -> Setjmp { env });
    ("longjmp", special [__ "env" [r]; __ "value" []] @@ fun env value -> Longjmp { env; value });
    ("atexit", unknown [drop "function" [s]]);
    ("atoi", unknown [drop "nptr" [r]]);
    ("atol", unknown [drop "nptr" [r]]);
    ("atoll", unknown [drop "nptr" [r]]);
    ("setlocale", unknown [drop "category" []; drop "locale" [r]]);
    ("clock", unknown []);
    ("atomic_flag_clear", unknown [drop "obj" [w]]);
    ("atomic_flag_clear_explicit", unknown [drop "obj" [w]; drop "order" []]);
    ("atomic_flag_test_and_set", unknown [drop "obj" [r; w]]);
    ("atomic_flag_test_and_set_explicit", unknown [drop "obj" [r; w]; drop "order" []]);
    ("atomic_load", unknown [drop "obj" [r]]);
    ("atomic_store", unknown [drop "obj" [w]; drop "desired" []]);
    ("_Exit", special [drop "status" []] @@ Abort);
  ]

(** C POSIX library functions.
    These are {e not} specified by the C standard, but available on POSIX systems. *)
let posix_descs_list: (string * LibraryDesc.t) list = LibraryDsl.[
    ("bzero", special [__ "dest" [w]; __ "count" []] @@ fun dest count -> Bzero { dest; count; });
    ("__builtin_bzero", special [__ "dest" [w]; __ "count" []] @@ fun dest count -> Bzero { dest; count; });
    ("explicit_bzero", special [__ "dest" [w]; __ "count" []] @@ fun dest count -> Bzero { dest; count; });
    ("__explicit_bzero_chk", special [__ "dest" [w]; __ "count" []; drop "os" []] @@ fun dest count -> Bzero { dest; count; });
    ("catgets", unknown ~attrs:[ThreadUnsafe] [drop "catalog" [r_deep]; drop "set_number" []; drop "message_number" []; drop "message" [r]]);
    ("crypt", unknown ~attrs:[ThreadUnsafe] [drop "key" [r]; drop "salt" [r]]);
    ("ctermid", unknown ~attrs:[ThreadUnsafe] [drop "s" [w]]);
    ("dbm_clearerr", unknown ~attrs:[ThreadUnsafe] [drop "db" [r_deep; w_deep]]);
    ("dbm_close", unknown ~attrs:[ThreadUnsafe] [drop "db" [r_deep; w_deep; f_deep]]);
    ("dbm_delete", unknown ~attrs:[ThreadUnsafe] [drop "db" [r_deep; w_deep]; drop "key" []]);
    ("dbm_error", unknown ~attrs:[ThreadUnsafe] [drop "db" [r_deep]]);
    ("dbm_fetch", unknown ~attrs:[ThreadUnsafe] [drop "db" [r_deep]; drop "key" []]);
    ("dbm_firstkey", unknown ~attrs:[ThreadUnsafe] [drop "db" [r_deep]]);
    ("dbm_nextkey", unknown ~attrs:[ThreadUnsafe] [drop "db" [r_deep]]);
    ("dbm_open", unknown ~attrs:[ThreadUnsafe] [drop "file" [r; w]; drop "open_flags" []; drop "file_mode" []]);
    ("dbm_store", unknown ~attrs:[ThreadUnsafe] [drop "db" [r_deep; w_deep]; drop "key" []; drop "content" []; drop "store_mode" []]);
    ("drand48", unknown ~attrs:[ThreadUnsafe] []);
    ("encrypt", unknown ~attrs:[ThreadUnsafe] [drop "block" [r; w]; drop "edflag" []]);
    ("setkey", unknown ~attrs:[ThreadUnsafe] [drop "key" [r]]);
    ("endgrent", unknown ~attrs:[ThreadUnsafe] []);
    ("endpwent", unknown ~attrs:[ThreadUnsafe] []);
    ("fcvt", unknown ~attrs:[ThreadUnsafe] [drop "number" []; drop "ndigits" []; drop "decpt" [w]; drop "sign" [w]]);
    ("ecvt", unknown ~attrs:[ThreadUnsafe] [drop "number" []; drop "ndigits" []; drop "decpt" [w]; drop "sign" [w]]);
    ("gcvt", unknown ~attrs:[ThreadUnsafe] [drop "number" []; drop "ndigit" []; drop "buf" [w]]);
    ("getdate", unknown ~attrs:[ThreadUnsafe] [drop "string" [r]]);
    ("getenv", unknown ~attrs:[ThreadUnsafe] [drop "name" [r]]);
    ("getgrent", unknown ~attrs:[ThreadUnsafe] []);
    ("getgrgid", unknown ~attrs:[ThreadUnsafe] [drop "gid" []]);
    ("getgrnam", unknown ~attrs:[ThreadUnsafe] [drop "name" [r]]);
    ("getlogin", unknown ~attrs:[ThreadUnsafe] []);
    ("getnetbyaddr", unknown ~attrs:[ThreadUnsafe] [drop "net" []; drop "type" []]);
    ("getnetbyname", unknown ~attrs:[ThreadUnsafe] [drop "name" [r]]);
    ("getnetent", unknown ~attrs:[ThreadUnsafe] []);
    ("getprotobyname", unknown ~attrs:[ThreadUnsafe] [drop "name" [r]]);
    ("getprotobynumber", unknown ~attrs:[ThreadUnsafe] [drop "proto" []]);
    ("getprotoent", unknown ~attrs:[ThreadUnsafe] []);
    ("getpwent", unknown ~attrs:[ThreadUnsafe] []);
    ("getpwnam", unknown ~attrs:[ThreadUnsafe] [drop "name" [r]]);
    ("getpwuid", unknown ~attrs:[ThreadUnsafe] [drop "uid" []]);
    ("getservbyname", unknown ~attrs:[ThreadUnsafe] [drop "name" [r]; drop "proto" [r]]);
    ("getservbyport", unknown ~attrs:[ThreadUnsafe] [drop "port" []; drop "proto" [r]]);
    ("getservent", unknown ~attrs:[ThreadUnsafe] []);
    ("getutxent", unknown ~attrs:[ThreadUnsafe] []);
    ("getutxid", unknown ~attrs:[ThreadUnsafe] [drop "utmpx" [r_deep]]);
    ("getutxline", unknown ~attrs:[ThreadUnsafe] [drop "utmpx" [r_deep]]);
    ("pututxline", unknown ~attrs:[ThreadUnsafe] [drop "utmpx" [r_deep]]);
    ("hcreate", unknown ~attrs:[ThreadUnsafe] [drop "nel" []]);
    ("hdestroy", unknown ~attrs:[ThreadUnsafe] []);
    ("hsearch", unknown ~attrs:[ThreadUnsafe] [drop "item" [r_deep]; drop "action" [r_deep]]);
    ("l64a", unknown ~attrs:[ThreadUnsafe] [drop "value" []]);
    ("lrand48", unknown ~attrs:[ThreadUnsafe] []);
    ("mrand48", unknown ~attrs:[ThreadUnsafe] []);
    ("nl_langinfo", unknown ~attrs:[ThreadUnsafe] [drop "item" []]);
    ("nl_langinfo_l", unknown [drop "item" []; drop "locale" [r_deep]]);
    ("getc_unlocked", unknown ~attrs:[ThreadUnsafe] [drop "stream" [r_deep; w_deep]]);
    ("getchar_unlocked", unknown ~attrs:[ThreadUnsafe] []);
    ("ptsname", unknown ~attrs:[ThreadUnsafe] [drop "fd" []]);
    ("putc_unlocked", unknown ~attrs:[ThreadUnsafe] [drop "c" []; drop "stream" [r_deep; w_deep]]);
    ("putchar_unlocked", unknown ~attrs:[ThreadUnsafe] [drop "c" []]);
    ("putenv", unknown ~attrs:[ThreadUnsafe] [drop "string" [r; w]]);
    ("readdir", unknown ~attrs:[ThreadUnsafe] [drop "dirp" [r_deep]]);
    ("setenv", unknown ~attrs:[ThreadUnsafe] [drop "name" [r]; drop "name" [r]; drop "overwrite" []]);
    ("setgrent", unknown ~attrs:[ThreadUnsafe] []);
    ("setpwent", unknown ~attrs:[ThreadUnsafe] []);
    ("setutxent", unknown ~attrs:[ThreadUnsafe] []);
    ("strsignal", unknown ~attrs:[ThreadUnsafe] [drop "sig" []]);
    ("unsetenv", unknown ~attrs:[ThreadUnsafe] [drop "name" [r]]);
    ("lseek", unknown [drop "fd" []; drop "offset" []; drop "whence" []]);
    ("fcntl", unknown (drop "fd" [] :: drop "cmd" [] :: VarArgs (drop' [r; w])));
    ("__open_missing_mode", unknown []);
    ("fseeko", unknown [drop "stream" [r_deep; w_deep]; drop "offset" []; drop "whence" []]);
    ("fileno", unknown [drop "stream" [r_deep; w_deep]]);
    ("fdopen", unknown [drop "fd" []; drop "mode" [r]]);
    ("getopt", unknown ~attrs:[ThreadUnsafe] [drop "argc" []; drop "argv" [r_deep]; drop "optstring" [r]]);
    ("getopt_long", unknown  ~attrs:[ThreadUnsafe] [drop "argc" []; drop "argv" [r_deep]; drop "optstring" [r_deep]; drop "longopts" [r]; drop "longindex" [w]]);
    ("iconv_open", unknown [drop "tocode" [r]; drop "fromcode" [r]]);
    ("iconv", unknown [drop "cd" [r]; drop "inbuf" [r]; drop "inbytesleft" [r;w]; drop "outbuf" [w]; drop "outbytesleft" [r;w]]);
    ("iconv_close", unknown [drop "cd" [f]]);
    ("strnlen", unknown [drop "s" [r]; drop "maxlen" []]);
    ("chmod", unknown [drop "pathname" [r]; drop "mode" []]);
    ("fchmod", unknown [drop "fd" []; drop "mode" []]);
    ("chown", unknown [drop "pathname" [r]; drop "owner" []; drop "group" []]);
    ("fchown", unknown [drop "fd" []; drop "owner" []; drop "group" []]);
    ("lchown", unknown [drop "pathname" [r]; drop "owner" []; drop "group" []]);
    ("clock_gettime", unknown [drop "clockid" []; drop "tp" [w]]);
    ("gettimeofday", unknown [drop "tv" [w]; drop "tz" [w]]);
    ("futimens", unknown [drop "fd" []; drop "times" [r]]);
    ("utimes", unknown [drop "filename" [r]; drop "times" [r]]);
    ("utimensat", unknown [drop "dirfd" []; drop "pathname" [r]; drop "times" [r]; drop "flags" []]);
    ("linkat", unknown [drop "olddirfd" []; drop "oldpath" [r]; drop "newdirfd" []; drop "newpath" [r]; drop "flags" []]);
    ("dirfd", unknown [drop "dirp" [r]]);
    ("fdopendir", unknown [drop "fd" []]);
    ("pathconf", unknown [drop "path" [r]; drop "name" []]);
    ("symlink" , unknown [drop "oldpath" [r]; drop "newpath" [r];]);
    ("ftruncate", unknown [drop "fd" []; drop "length" []]);
    ("mkfifo", unknown [drop "pathname" [r]; drop "mode" []]);
    ("alarm", unknown [drop "seconds" []]);
    ("pread", unknown [drop "fd" []; drop "buf" [w]; drop "count" []; drop "offset" []]);
    ("pwrite", unknown [drop "fd" []; drop "buf" [r]; drop "count" []; drop "offset" []]);
    ("hstrerror", unknown [drop "err" []]);
    ("inet_ntoa", unknown ~attrs:[ThreadUnsafe] [drop "in" []]);
    ("getsockopt", unknown [drop "sockfd" []; drop "level" []; drop "optname" []; drop "optval" [w]; drop "optlen" [w]]);
    ("setsockopt", unknown [drop "sockfd" []; drop "level" []; drop "optname" []; drop "optval" [r]; drop "optlen" []]);
    ("getsockname", unknown [drop "sockfd" []; drop "addr" [w_deep]; drop "addrlen" [w]]);
    ("gethostbyaddr", unknown ~attrs:[ThreadUnsafe] [drop "addr" [r_deep]; drop "len" []; drop "type" []]);
    ("gethostbyaddr_r", unknown [drop "addr" [r_deep]; drop "len" []; drop "type" []; drop "ret" [w_deep]; drop "buf" [w]; drop "buflen" []; drop "result" [w]; drop "h_errnop" [w]]);
    ("gethostbyname", unknown ~attrs:[ThreadUnsafe] [drop "name" [r]]);
    ("gethostbyname_r", unknown [drop "name" [r]; drop "result_buf" [w_deep]; drop "buf" [w]; drop "buflen" []; drop "result" [w]; drop "h_errnop" [w]]);
    ("gethostname", unknown [drop "name" [w]; drop "len" []]);
    ("getpeername", unknown [drop "sockfd" []; drop "addr" [w_deep]; drop "addrlen" [r; w]]);
    ("socket", unknown [drop "domain" []; drop "type" []; drop "protocol" []]);
    ("sigaction", unknown [drop "signum" []; drop "act" [r_deep; s_deep]; drop "oldact" [w_deep]]);
    ("tcgetattr", unknown [drop "fd" []; drop "termios_p" [w_deep]]);
    ("tcsetattr", unknown [drop "fd" []; drop "optional_actions" []; drop "termios_p" [r_deep]]);
    ("access", unknown [drop "pathname" [r]; drop "mode" []]);
    ("ttyname", unknown ~attrs:[ThreadUnsafe] [drop "fd" []]);
    ("shm_open", unknown [drop "name" [r]; drop "oflag" []; drop "mode" []]);
    ("shmget", unknown [drop "key" []; drop "size" []; drop "shmflag" []]);
    ("shmat", unknown [drop "shmid" []; drop "shmaddr" []; drop "shmflag" []]) (* TODO: shmaddr? *);
    ("shmdt", unknown [drop "shmaddr" []]) (* TODO: shmaddr? *);
    ("sched_get_priority_max", unknown [drop "policy" []]);
    ("mprotect", unknown [drop "addr" []; drop "len" []; drop "prot" []]);
    ("ftime", unknown [drop "tp" [w]]);
    ("timer_create", unknown [drop "clockid" []; drop "sevp" [r; w; s]; drop "timerid" [w]]);
    ("timer_settime", unknown [drop "timerid" []; drop "flags" []; drop "new_value" [r_deep]; drop "old_value" [w_deep]]);
    ("timer_gettime", unknown [drop "timerid" []; drop "curr_value" [w_deep]]);
    ("timer_getoverrun", unknown [drop "timerid" []]);
    ("lstat", unknown [drop "pathname" [r]; drop "statbuf" [w]]);
    ("fstat", unknown [drop "fd" []; drop "buf" [w]]);
    ("fstatat", unknown [drop "dirfd" []; drop "pathname" [r]; drop "buf" [w]; drop "flags" []]);
    ("chdir", unknown [drop "path" [r]]);
    ("closedir", unknown [drop "dirp" [r]]);
    ("mkdir", unknown [drop "pathname" [r]; drop "mode" []]);
    ("opendir", unknown [drop "name" [r]]);
    ("rmdir", unknown [drop "path" [r]]);
    ("open", unknown (drop "pathname" [r] :: drop "flags" [] :: VarArgs (drop "mode" [])));
    ("read", unknown [drop "fd" []; drop "buf" [w]; drop "count" []]);
    ("write", unknown [drop "fd" []; drop "buf" [r]; drop "count" []]);
    ("recv", unknown [drop "sockfd" []; drop "buf" [w]; drop "len" []; drop "flags" []]);
    ("recvfrom", unknown [drop "sockfd" []; drop "buf" [w]; drop "len" []; drop "flags" []; drop "src_addr" [w_deep]; drop "addrlen" [r; w]]);
    ("send", unknown [drop "sockfd" []; drop "buf" [r]; drop "len" []; drop "flags" []]);
    ("sendto", unknown [drop "sockfd" []; drop "buf" [r]; drop "len" []; drop "flags" []; drop "dest_addr" [r_deep]; drop "addrlen" []]);
    ("strdup", unknown [drop "s" [r]]);
    ("strndup", unknown [drop "s" [r]; drop "n" []]);
    ("syscall", unknown (drop "number" [] :: VarArgs (drop' [r; w])));
    ("sysconf", unknown [drop "name" []]);
    ("syslog", unknown (drop "priority" [] :: drop "format" [r] :: VarArgs (drop' [r]))); (* TODO: is the VarArgs correct here? *)
    ("vsyslog", unknown [drop "priority" []; drop "format" [r]; drop "ap" [r_deep]]); (* TODO: what to do with a va_list type? is r_deep correct? *)
    ("freeaddrinfo", unknown [drop "res" [f_deep]]);
    ("getgid", unknown []);
    ("pselect", unknown [drop "nfds" []; drop "readdfs" [r]; drop "writedfs" [r]; drop "exceptfds" [r]; drop "timeout" [r]; drop "sigmask" [r]]);
    ("getnameinfo", unknown [drop "addr" [r_deep]; drop "addrlen" []; drop "host" [w]; drop "hostlen" []; drop "serv" [w]; drop "servlen" []; drop "flags" []]);
    ("strtok_r", unknown [drop "str" [r; w]; drop "delim" [r]; drop "saveptr" [r_deep; w_deep]]); (* deep accesses through saveptr if str is NULL: https://github.com/lattera/glibc/blob/895ef79e04a953cac1493863bcae29ad85657ee1/string/strtok_r.c#L31-L40 *)
    ("kill", unknown [drop "pid" []; drop "sig" []]);
    ("closelog", unknown []);
    ("dirname", unknown ~attrs:[ThreadUnsafe] [drop "path" [r]]);
    ("basename", unknown ~attrs:[ThreadUnsafe] [drop "path" [r]]);
    ("setpgid", unknown [drop "pid" []; drop "pgid" []]);
    ("dup2", unknown [drop "oldfd" []; drop "newfd" []]);
    ("pclose", unknown [drop "stream" [w; f]]);
    ("getcwd", unknown [drop "buf" [w]; drop "size" []]);
    ("inet_pton", unknown [drop "af" []; drop "src" [r]; drop "dst" [w]]);
    ("inet_ntop", unknown [drop "af" []; drop "src" [r]; drop "dst" [w]; drop "size" []]);
    ("gethostent", unknown ~attrs:[ThreadUnsafe] []);
    ("poll", unknown [drop "fds" [r]; drop "nfds" []; drop "timeout" []]);
    ("semget", unknown [drop "key" []; drop "nsems" []; drop "semflg" []]);
    ("semctl", unknown (drop "semid" [] :: drop "semnum" [] :: drop "cmd" [] :: VarArgs (drop "semun" [r_deep])));
    ("semop", unknown [drop "semid" []; drop "sops" [r]; drop "nsops" []]);
    ("__sigsetjmp", special [__ "env" [w]; drop "savesigs" []] @@ fun env -> Setjmp { env }); (* has two underscores *)
    ("sigsetjmp", special [__ "env" [w]; drop "savesigs" []] @@ fun env -> Setjmp { env });
    ("siglongjmp", special [__ "env" [r]; __ "value" []] @@ fun env value -> Longjmp { env; value });
    ("ftw", unknown ~attrs:[ThreadUnsafe] [drop "dirpath" [r]; drop "fn" [s]; drop "nopenfd" []]); (* TODO: use Call instead of Spawn *)
    ("nftw", unknown ~attrs:[ThreadUnsafe] [drop "dirpath" [r]; drop "fn" [s]; drop "nopenfd" []; drop "flags" []]); (* TODO: use Call instead of Spawn *)
    ("getaddrinfo", unknown [drop "node" [r]; drop "service" [r]; drop "hints" [r_deep]; drop "res" [w]]); (* only write res non-deep because it doesn't write to existing fields of res *)
    ("fnmatch", unknown [drop "pattern" [r]; drop "string" [r]; drop "flags" []]);
    ("realpath", unknown [drop "path" [r]; drop "resolved_path" [w]]);
    ("dprintf", unknown (drop "fd" [] :: drop "format" [r] :: VarArgs (drop' [r])));
    ("vdprintf", unknown [drop "fd" []; drop "format" [r]; drop "ap" [r_deep]]); (* TODO: what to do with a va_list type? is r_deep correct? *)
    ("mkdtemp", unknown [drop "template" [r; w]]);
    ("mkstemp", unknown [drop "template" [r; w]]);
    ("regcomp", unknown [drop "preg" [w_deep]; drop "regex" [r]; drop "cflags" []]);
    ("regexec", unknown [drop "preg" [r_deep]; drop "string" [r]; drop "nmatch" []; drop "pmatch" [w_deep]; drop "eflags" []]);
    ("regfree", unknown [drop "preg" [f_deep]]);
    ("ffs", unknown [drop "i" []]);
    ("_exit", special [drop "status" []] @@ Abort);
    ("execvp", unknown [drop "file" [r]; drop "argv" [r_deep]]);
    ("execl", unknown (drop "path" [r] :: drop "arg" [r] :: VarArgs (drop' [r])));
    ("statvfs", unknown [drop "path" [r]; drop "buf" [w]]);
    ("readlink", unknown [drop "path" [r]; drop "buf" [w]; drop "bufsz" []]);
    ("wcwidth", unknown [drop "c" []]);
    ("wcswidth", unknown [drop "s" [r]; drop "n" []]);
    ("link", unknown [drop "oldpath" [r]; drop "newpath" [r]]);
    ("renameat", unknown [drop "olddirfd" []; drop "oldpath" [r]; drop "newdirfd" []; drop "newpath" [r]]);
    ("posix_fadvise", unknown [drop "fd" []; drop "offset" []; drop "len" []; drop "advice" []]);
    ("lockf", unknown [drop "fd" []; drop "cmd" []; drop "len" []]);
    ("htonl", unknown [drop "hostlong" []]);
    ("htons", unknown [drop "hostshort" []]);
    ("ntohl", unknown [drop "netlong" []]);
    ("ntohs", unknown [drop "netshort" []]);
    ("sleep", unknown [drop "seconds" []]);
    ("usleep", unknown [drop "usec" []]);
    ("nanosleep", unknown [drop "req" [r]; drop "rem" [w]]);
    ("setpriority", unknown [drop "which" []; drop "who" []; drop "prio" []]);
    ("getpriority", unknown [drop "which" []; drop "who" []]);
    ("sched_yield", unknown []);
    ("getpid", unknown []);
    ("getppid", unknown []);
    ("getuid", unknown []);
    ("geteuid", unknown []);
    ("getpgrp", unknown []);
    ("setrlimit", unknown [drop "resource" []; drop "rlim" [r]]);
    ("getrlimit", unknown [drop "resource" []; drop "rlim" [w]]);
    ("setsid", unknown []);
    ("isatty", unknown [drop "fd" []]);
    ("sigemptyset", unknown [drop "set" [w]]);
    ("sigfillset", unknown [drop "set" [w]]);
    ("sigaddset", unknown [drop "set" [r; w]; drop "signum" []]);
    ("sigdelset", unknown [drop "set" [r; w]; drop "signum" []]);
    ("sigismember", unknown [drop "set" [r]; drop "signum" []]);
    ("sigprocmask", unknown [drop "how" []; drop "set" [r]; drop "oldset" [w]]);
    ("sigwait", unknown [drop "set" [r]; drop "sig" [w]]);
    ("sigwaitinfo", unknown [drop "set" [r]; drop "info" [w]]);
    ("sigtimedwait", unknown [drop "set" [r]; drop "info" [w]; drop "timeout" [r]]);
    ("fork", unknown []);
    ("dlopen", unknown [drop "filename" [r]; drop "flag" []]);
    ("dlerror", unknown ~attrs:[ThreadUnsafe] []);
    ("dlsym", unknown [drop "handle" [r]; drop "symbol" [r]]);
    ("dlclose", unknown [drop "handle" [r]]);
    ("inet_addr", unknown [drop "cp" [r]]);
    ("uname", unknown [drop "buf" [w_deep]]);
    ("strcasecmp", unknown [drop "s1" [r]; drop "s2" [r]]);
    ("strncasecmp", unknown [drop "s1" [r]; drop "s2" [r]; drop "n" []]);
    ("connect", unknown [drop "sockfd" []; drop "sockaddr" [r_deep]; drop "addrlen" []]);
    ("bind", unknown [drop "sockfd" []; drop "sockaddr" [r_deep]; drop "addrlen" []]);
    ("listen", unknown [drop "sockfd" []; drop "backlog" []]);
    ("select", unknown [drop "nfds" []; drop "readfds" [r; w]; drop "writefds" [r; w]; drop "exceptfds" [r; w]; drop "timeout" [r; w]]);
    ("accept", unknown [drop "sockfd" []; drop "addr" [w_deep]; drop "addrlen" [r; w]]);
    ("close", unknown [drop "fd" []]);
    ("writev", unknown [drop "fd" []; drop "iov" [r_deep]; drop "iovcnt" []]);
    ("readv", unknown [drop "fd" []; drop "iov" [w_deep]; drop "iovcnt" []]);
    ("unlink", unknown [drop "pathname" [r]]);
    ("popen", unknown [drop "command" [r]; drop "type" [r]]);
    ("stat", unknown [drop "pathname" [r]; drop "statbuf" [w]]);
    ("fsync", unknown [drop "fd" []]);
    ("fdatasync", unknown [drop "fd" []]);
    ("getrusage", unknown [drop "who" []; drop "usage" [w]]);
    ("alphasort", unknown [drop "a" [r]; drop "b" [r]]);
    ("gmtime_r", unknown [drop "timer" [r]; drop "result" [w]]);
    ("rand_r", special [drop "seedp" [r; w]] Rand);
    ("srandom", unknown [drop "seed" []]);
    ("random", special [] Rand);
    ("posix_memalign", unknown [drop "memptr" [w]; drop "alignment" []; drop "size" []]); (* TODO: Malloc *)
  ]

(** Pthread functions. *)
let pthread_descs_list: (string * LibraryDesc.t) list = LibraryDsl.[
    ("pthread_create", special [__ "thread" [w]; drop "attr" [r]; __ "start_routine" [s]; __ "arg" []] @@ fun thread start_routine arg -> ThreadCreate { thread; start_routine; arg }); (* For precision purposes arg is not considered accessed here. Instead all accesses (if any) come from actually analyzing start_routine. *)
    ("pthread_exit", special [__ "retval" []] @@ fun retval -> ThreadExit { ret_val = retval }); (* Doesn't dereference the void* itself, but just passes to pthread_join. *)
    ("pthread_join", special [__ "thread" []; __ "retval" [w]] @@ fun thread retval -> ThreadJoin {thread; ret_var = retval});
    ("pthread_kill", unknown [drop "thread" []; drop "sig" []]);
    ("pthread_equal", unknown [drop "t1" []; drop "t2" []]);
    ("pthread_cond_init", unknown [drop "cond" [w]; drop "attr" [r]]);
    ("__pthread_cond_init", unknown [drop "cond" [w]; drop "attr" [r]]);
    ("pthread_cond_signal", special [__ "cond" []] @@ fun cond -> Signal cond);
    ("__pthread_cond_signal", special [__ "cond" []] @@ fun cond -> Signal cond);
    ("pthread_cond_broadcast", special [__ "cond" []] @@ fun cond -> Broadcast cond);
    ("__pthread_cond_broadcast", special [__ "cond" []] @@ fun cond -> Broadcast cond);
    ("pthread_cond_wait", special [__ "cond" []; __ "mutex" []] @@ fun cond mutex -> Wait {cond; mutex});
    ("__pthread_cond_wait", special [__ "cond" []; __ "mutex" []] @@ fun cond mutex -> Wait {cond; mutex});
    ("pthread_cond_timedwait", special [__ "cond" []; __ "mutex" []; __ "abstime" [r]] @@ fun cond mutex abstime -> TimedWait {cond; mutex; abstime});
    ("pthread_cond_destroy", unknown [drop "cond" [f]]);
    ("__pthread_cond_destroy", unknown [drop "cond" [f]]);
    ("pthread_mutexattr_settype", special [__ "attr" []; __ "type" []] @@ fun attr typ -> MutexAttrSetType {attr; typ});
    ("pthread_mutex_init", special [__ "mutex" []; __ "attr" []] @@ fun mutex attr -> MutexInit {mutex; attr});
    ("pthread_mutex_destroy", unknown [drop "mutex" [f]]);
    ("pthread_mutex_lock", special [__ "mutex" []] @@ fun mutex -> Lock {lock = mutex; try_ = get_bool "sem.lock.fail"; write = true; return_on_success = false});
    ("__pthread_mutex_lock", special [__ "mutex" []] @@ fun mutex -> Lock {lock = mutex; try_ = get_bool "sem.lock.fail"; write = true; return_on_success = false});
    ("pthread_mutex_trylock", special [__ "mutex" []] @@ fun mutex -> Lock {lock = mutex; try_ = true; write = true; return_on_success = false});
    ("__pthread_mutex_trylock", special [__ "mutex" []] @@ fun mutex -> Lock {lock = mutex; try_ = true; write = true; return_on_success = false});
    ("pthread_mutex_unlock", special [__ "mutex" []] @@ fun mutex -> Unlock mutex);
    ("__pthread_mutex_unlock", special [__ "mutex" []] @@ fun mutex -> Unlock mutex);
    ("pthread_mutexattr_init", unknown [drop "attr" [w]]);
    ("pthread_mutexattr_getpshared", unknown [drop "attr" [r]; drop "pshared" [w]]);
    ("pthread_mutexattr_setpshared", unknown [drop "attr" [w]; drop "pshared" []]);
    ("pthread_mutexattr_getrobust", unknown [drop "attr" [r]; drop "pshared" [w]]);
    ("pthread_mutexattr_setrobust", unknown [drop "attr" [w]; drop "pshared" []]);
    ("pthread_mutexattr_destroy", unknown [drop "attr" [f]]);
    ("pthread_rwlock_init", unknown [drop "rwlock" [w]; drop "attr" [r]]);
    ("pthread_rwlock_destroy", unknown [drop "rwlock" [f]]);
    ("pthread_rwlock_rdlock", special [__ "rwlock" []] @@ fun rwlock -> Lock {lock = rwlock; try_ = get_bool "sem.lock.fail"; write = false; return_on_success = false});
    ("pthread_rwlock_tryrdlock", special [__ "rwlock" []] @@ fun rwlock -> Lock {lock = rwlock; try_ = true; write = false; return_on_success = false});
    ("pthread_rwlock_wrlock", special [__ "rwlock" []] @@ fun rwlock -> Lock {lock = rwlock; try_ = get_bool "sem.lock.fail"; write = true; return_on_success = false});
    ("pthread_rwlock_trywrlock", special [__ "rwlock" []] @@ fun rwlock -> Lock {lock = rwlock; try_ = true; write = true; return_on_success = false});
    ("pthread_rwlock_unlock", special [__ "rwlock" []] @@ fun rwlock -> Unlock rwlock);
    ("pthread_rwlockattr_init", unknown [drop "attr" [w]]);
    ("pthread_rwlockattr_destroy", unknown [drop "attr" [f]]);
    ("pthread_spin_init", unknown [drop "lock" [w]; drop "pshared" []]);
    ("pthread_spin_destroy", unknown [drop "lock" [f]]);
    ("pthread_spin_lock", special [__ "lock" []] @@ fun lock -> Lock {lock = lock; try_ = get_bool "sem.lock.fail"; write = true; return_on_success = false});
    ("pthread_spin_trylock", special [__ "lock" []] @@ fun lock -> Lock {lock = lock; try_ = true; write = true; return_on_success = false});
    ("pthread_spin_unlock", special [__ "lock" []] @@ fun lock -> Unlock lock);
    ("pthread_attr_init", unknown [drop "attr" [w]]);
    ("pthread_attr_destroy", unknown [drop "attr" [f]]);
    ("pthread_attr_getdetachstate", unknown [drop "attr" [r]; drop "detachstate" [w]]);
    ("pthread_attr_setdetachstate", unknown [drop "attr" [w]; drop "detachstate" []]);
    ("pthread_attr_getstacksize", unknown [drop "attr" [r]; drop "stacksize" [w]]);
    ("pthread_attr_setstacksize", unknown [drop "attr" [w]; drop "stacksize" []]);
    ("pthread_attr_getscope", unknown [drop "attr" [r]; drop "scope" [w]]);
    ("pthread_attr_setscope", unknown [drop "attr" [w]; drop "scope" []]);
    ("pthread_self", unknown []);
    ("pthread_sigmask", unknown [drop "how" []; drop "set" [r]; drop "oldset" [w]]);
    ("pthread_setspecific", unknown ~attrs:[InvalidateGlobals] [drop "key" []; drop "value" [w_deep]]);
    ("pthread_getspecific", unknown ~attrs:[InvalidateGlobals] [drop "key" []]);
    ("pthread_key_create", unknown [drop "key" [w]; drop "destructor" [s]]);
    ("pthread_key_delete", unknown [drop "key" [f]]);
    ("pthread_cancel", unknown [drop "thread" []]);
    ("pthread_testcancel", unknown []);
    ("pthread_setcancelstate", unknown [drop "state" []; drop "oldstate" [w]]);
    ("pthread_setcanceltype", unknown [drop "type" []; drop "oldtype" [w]]);
    ("pthread_detach", unknown [drop "thread" []]);
    ("pthread_attr_setschedpolicy", unknown [drop "attr" [r; w]; drop "policy" []]);
    ("pthread_condattr_init", unknown [drop "attr" [w]]);
    ("pthread_condattr_setclock", unknown [drop "attr" [w]; drop "clock_id" []]);
    ("pthread_attr_setschedparam", unknown [drop "attr" [r; w]; drop "param" [r]]);
    ("pthread_setaffinity_np", unknown [drop "thread" []; drop "cpusetsize" []; drop "cpuset" [r]]);
    ("pthread_getaffinity_np", unknown [drop "thread" []; drop "cpusetsize" []; drop "cpuset" [w]]);
    (* Not recording read accesses to sem as these are thread-safe anyway not to clutter messages (as for mutexes) **)
    ("sem_init", special [__ "sem" []; __ "pshared" []; __ "value" []] @@ fun sem pshared value -> SemInit {sem; pshared; value});
    ("sem_wait", special [__ "sem" []] @@ fun sem -> SemWait {sem; try_ = false; timeout = None});
    ("sem_trywait", special [__ "sem" []] @@ fun sem -> SemWait {sem; try_ = true; timeout = None});
    ("sem_timedwait", special [__ "sem" []; __ "abs_timeout" [r]] @@ fun sem abs_timeout-> SemWait {sem; try_ = true; timeout = Some abs_timeout}); (* no write accesses to sem because sync primitive itself has no race *)
    ("sem_post", special [__ "sem" []] @@ fun sem -> SemPost sem);
    ("sem_destroy", special [__ "sem" []] @@ fun sem -> SemDestroy sem);
  ]

(** GCC builtin functions.
    These are not builtin versions of functions from other lists. *)
let gcc_descs_list: (string * LibraryDesc.t) list = LibraryDsl.[
    ("__builtin_bswap16", unknown [drop "x" []]);
    ("__builtin_bswap32", unknown [drop "x" []]);
    ("__builtin_bswap64", unknown [drop "x" []]);
    ("__builtin_bswap128", unknown [drop "x" []]);
    ("__builtin_ctz", unknown [drop "x" []]);
    ("__builtin_ctzl", unknown [drop "x" []]);
    ("__builtin_ctzll", unknown [drop "x" []]);
    ("__builtin_clz", unknown [drop "x" []]);
    ("__builtin_clzl", unknown [drop "x" []]);
    ("__builtin_clzll", unknown [drop "x" []]);
    ("__builtin_object_size", unknown [drop "ptr" [r]; drop' []]);
    ("__builtin_prefetch", unknown (drop "addr" [] :: VarArgs (drop' [])));
    ("__builtin_expect", special [__ "exp" []; drop' []] @@ fun exp -> Identity exp); (* Identity, because just compiler optimization annotation. *)
    ("__builtin_unreachable", special' [] @@ fun () -> if get_bool "sem.builtin_unreachable.dead_code" then Abort else Unknown); (* https://github.com/sosy-lab/sv-benchmarks/issues/1296 *)
    ("__assert_rtn", special [drop "func" [r]; drop "file" [r]; drop "line" []; drop "exp" [r]] @@ Abort); (* MacOS's built-in assert *)
    ("__assert_fail", special [drop "assertion" [r]; drop "file" [r]; drop "line" []; drop "function" [r]] @@ Abort); (* gcc's built-in assert *)
    ("__assert", special [drop "assertion" [r]; drop "file" [r]; drop "line" []] @@ Abort); (* header says: The following is not at all used here but needed for standard compliance. *)
    ("__builtin_return_address", unknown [drop "level" []]);
    ("__builtin___sprintf_chk", unknown (drop "s" [w] :: drop "flag" [] :: drop "os" [] :: drop "fmt" [r] :: VarArgs (drop' [r])));
    ("__builtin_add_overflow", unknown [drop "a" []; drop "b" []; drop "c" [w]]);
    ("__builtin_sadd_overflow", unknown [drop "a" []; drop "b" []; drop "c" [w]]);
    ("__builtin_saddl_overflow", unknown [drop "a" []; drop "b" []; drop "c" [w]]);
    ("__builtin_saddll_overflow", unknown [drop "a" []; drop "b" []; drop "c" [w]]);
    ("__builtin_uadd_overflow", unknown [drop "a" []; drop "b" []; drop "c" [w]]);
    ("__builtin_uaddl_overflow", unknown [drop "a" []; drop "b" []; drop "c" [w]]);
    ("__builtin_uaddll_overflow", unknown [drop "a" []; drop "b" []; drop "c" [w]]);
    ("__builtin_sub_overflow", unknown [drop "a" []; drop "b" []; drop "c" [w]]);
    ("__builtin_ssub_overflow", unknown [drop "a" []; drop "b" []; drop "c" [w]]);
    ("__builtin_ssubl_overflow", unknown [drop "a" []; drop "b" []; drop "c" [w]]);
    ("__builtin_ssubll_overflow", unknown [drop "a" []; drop "b" []; drop "c" [w]]);
    ("__builtin_usub_overflow", unknown [drop "a" []; drop "b" []; drop "c" [w]]);
    ("__builtin_usubl_overflow", unknown [drop "a" []; drop "b" []; drop "c" [w]]);
    ("__builtin_usubll_overflow", unknown [drop "a" []; drop "b" []; drop "c" [w]]);
    ("__builtin_mul_overflow", unknown [drop "a" []; drop "b" []; drop "c" [w]]);
    ("__builtin_smul_overflow", unknown [drop "a" []; drop "b" []; drop "c" [w]]);
    ("__builtin_smull_overflow", unknown [drop "a" []; drop "b" []; drop "c" [w]]);
    ("__builtin_smulll_overflow", unknown [drop "a" []; drop "b" []; drop "c" [w]]);
    ("__builtin_umul_overflow", unknown [drop "a" []; drop "b" []; drop "c" [w]]);
    ("__builtin_umull_overflow", unknown [drop "a" []; drop "b" []; drop "c" [w]]);
    ("__builtin_umulll_overflow", unknown [drop "a" []; drop "b" []; drop "c" [w]]);
    ("__builtin_add_overflow_p", unknown [drop "a" []; drop "b" []; drop "c" []]);
    ("__builtin_sub_overflow_p", unknown [drop "a" []; drop "b" []; drop "c" []]);
    ("__builtin_mul_overflow_p", unknown [drop "a" []; drop "b" []; drop "c" []]);
    ("__builtin_popcount", unknown [drop "x" []]);
    ("__builtin_popcountl", unknown [drop "x" []]);
    ("__builtin_popcountll", unknown [drop "x" []]);
    ("__atomic_store_n", unknown [drop "ptr" [w]; drop "val" []; drop "memorder" []]);
    ("__atomic_store", unknown [drop "ptr" [w]; drop "val" [r]; drop "memorder" []]);
    ("__atomic_load_n", unknown [drop "ptr" [r]; drop "memorder" []]);
    ("__atomic_load", unknown [drop "ptr" [r]; drop "ret" [w]; drop "memorder" []]);
    ("__atomic_clear", unknown [drop "ptr" [w]; drop "memorder" []]);
    ("__atomic_compare_exchange_n", unknown [drop "ptr" [r; w]; drop "expected" [r; w]; drop "desired" []; drop "weak" []; drop "success_memorder" []; drop "failure_memorder" []]);
    ("__atomic_compare_exchange", unknown [drop "ptr" [r; w]; drop "expected" [r; w]; drop "desired" [r]; drop "weak" []; drop "success_memorder" []; drop "failure_memorder" []]);
    ("__atomic_add_fetch", unknown [drop "ptr" [r; w]; drop "val" []; drop "memorder" []]);
    ("__atomic_sub_fetch", unknown [drop "ptr" [r; w]; drop "val" []; drop "memorder" []]);
    ("__atomic_and_fetch", unknown [drop "ptr" [r; w]; drop "val" []; drop "memorder" []]);
    ("__atomic_xor_fetch", unknown [drop "ptr" [r; w]; drop "val" []; drop "memorder" []]);
    ("__atomic_or_fetch", unknown [drop "ptr" [r; w]; drop "val" []; drop "memorder" []]);
    ("__atomic_nand_fetch", unknown [drop "ptr" [r; w]; drop "val" []; drop "memorder" []]);
    ("__atomic_fetch_add", unknown [drop "ptr" [r; w]; drop "val" []; drop "memorder" []]);
    ("__atomic_fetch_sub", unknown [drop "ptr" [r; w]; drop "val" []; drop "memorder" []]);
    ("__atomic_fetch_and", unknown [drop "ptr" [r; w]; drop "val" []; drop "memorder" []]);
    ("__atomic_fetch_xor", unknown [drop "ptr" [r; w]; drop "val" []; drop "memorder" []]);
    ("__atomic_fetch_or", unknown [drop "ptr" [r; w]; drop "val" []; drop "memorder" []]);
    ("__atomic_fetch_nand", unknown [drop "ptr" [r; w]; drop "val" []; drop "memorder" []]);
    ("__atomic_test_and_set", unknown [drop "ptr" [r; w]; drop "memorder" []]);
    ("__atomic_thread_fence", unknown [drop "memorder" []]);
    ("__sync_bool_compare_and_swap", unknown [drop "ptr" [r; w]; drop "oldval" []; drop "newval" []]);
    ("__sync_fetch_and_add", unknown (drop "ptr" [r; w] :: drop "value" [] :: VarArgs (drop' [])));
    ("__sync_fetch_and_sub", unknown (drop "ptr" [r; w] :: drop "value" [] :: VarArgs (drop' [])));
    ("__builtin_va_copy", unknown [drop "dest" [w]; drop "src" [r]]);
    ("alloca", special [__ "size" []] @@ fun size -> Alloca size);
    ("__builtin_alloca", special [__ "size" []] @@ fun size -> Alloca size);
  ]

let glibc_desc_list: (string * LibraryDesc.t) list = LibraryDsl.[
    ("fputs_unlocked", unknown [drop "s" [r]; drop "stream" [w]]);
    ("futimesat", unknown [drop "dirfd" []; drop "pathname" [r]; drop "times" [r]]);
    ("error", unknown ((drop "status" []) :: (drop "errnum" []) :: (drop "format" [r]) :: (VarArgs (drop' [r]))));
    ("warn", unknown (drop "format" [r] :: VarArgs (drop' [r])));
    ("gettext", unknown [drop "msgid" [r]]);
    ("euidaccess", unknown [drop "pathname" [r]; drop "mode" []]);
    ("rpmatch", unknown [drop "response" [r]]);
    ("getpagesize", unknown []);
    ("__fgets_alias", unknown [drop "__s" [w]; drop "__n" []; drop "__stream" [r_deep; w_deep]]);
    ("__fgets_chk", unknown [drop "__s" [w]; drop "__size" []; drop "__n" []; drop "__stream" [r_deep; w_deep]]);
    ("__fread_alias", unknown [drop "__ptr" [w]; drop "__size" []; drop "__n" []; drop "__stream" [r_deep; w_deep]]);
    ("__fread_chk", unknown [drop "__ptr" [w]; drop "__ptrlen" []; drop "__size" []; drop "__n" []; drop "__stream" [r_deep; w_deep]]);
    ("fread_unlocked", unknown ~attrs:[ThreadUnsafe] [drop "buffer" [w]; drop "size" []; drop "count" []; drop "stream" [r_deep; w_deep]]);
    ("__fread_unlocked_alias", unknown ~attrs:[ThreadUnsafe] [drop "__ptr" [w]; drop "__size" []; drop "__n" []; drop "__stream" [r_deep; w_deep]]);
    ("__fread_unlocked_chk", unknown ~attrs:[ThreadUnsafe] [drop "__ptr" [w]; drop "__ptrlen" []; drop "__size" []; drop "__n" []; drop "__stream" [r_deep; w_deep]]);
    ("__fread_unlocked_chk_warn", unknown ~attrs:[ThreadUnsafe] [drop "__ptr" [w]; drop "__ptrlen" []; drop "__size" []; drop "__n" []; drop "__stream" [r_deep; w_deep]]);
    ("__read_chk", unknown [drop "__fd" []; drop "__buf" [w]; drop "__nbytes" []; drop "__buflen" []]);
    ("__read_alias", unknown [drop "__fd" []; drop "__buf" [w]; drop "__nbytes" []]);
    ("__readlink_chk", unknown [drop "path" [r]; drop "buf" [w]; drop "len" []; drop "buflen" []]);
    ("__readlink_alias", unknown [drop "path" [r]; drop "buf" [w]; drop "len" []]);
    ("__overflow", unknown [drop "f" [r]; drop "ch" []]);
    ("__ctype_get_mb_cur_max", unknown []);
    ("__xmknod", unknown [drop "ver" []; drop "path" [r]; drop "mode" []; drop "dev" [r; w]]);
    ("yp_get_default_domain", unknown [drop "outdomain" [w]]);
    ("__nss_configure_lookup", unknown [drop "db" [r]; drop "service_line" [r]]);
    ("xdr_string", unknown [drop "xdrs" [r_deep; w_deep]; drop "sp" [r; w]; drop "maxsize" []]);
    ("xdr_enum", unknown [drop "xdrs" [r_deep; w_deep]; drop "ep" [r; w]]);
    ("xdr_u_int", unknown [drop "xdrs" [r_deep; w_deep]; drop "up" [r; w]]);
    ("xdr_opaque", unknown [drop "xdrs" [r_deep; w_deep]; drop "cp" [r; w]; drop "cnt" []]);
    ("xdr_free", unknown [drop "proc" [s]; drop "objp" [f_deep]]);
    ("svcerr_noproc", unknown [drop "xprt" [r_deep; w_deep]]);
    ("svcerr_decode", unknown [drop "xprt" [r_deep; w_deep]]);
    ("svcerr_systemerr", unknown [drop "xprt" [r_deep; w_deep]]);
    ("svc_sendreply", unknown [drop "xprt" [r_deep; w_deep]; drop "outproc" [s]; drop "out" [r]]);
    ("shutdown", unknown [drop "socket" []; drop "how" []]);
    ("getaddrinfo_a", unknown [drop "mode" []; drop "list" [w_deep]; drop "nitems" []; drop "sevp" [r; w; s]]);
    ("__uflow", unknown [drop "file" [r; w]]);
    ("getservbyname_r", unknown [drop "name" [r]; drop "proto" [r]; drop "result_buf" [w_deep]; drop "buf" [w]; drop "buflen" []; drop "result" [w]]);
    ("strsep", unknown [drop "stringp" [r_deep; w]; drop "delim" [r]]);
    ("strcasestr", unknown [drop "haystack" [r]; drop "needle" [r]]);
    ("inet_aton", unknown [drop "cp" [r]; drop "inp" [w]]);
    ("fopencookie", unknown [drop "cookie" []; drop "mode" [r]; drop "io_funcs" [s_deep]]); (* doesn't access cookie but passes it to io_funcs *)
    ("mempcpy", special [__ "dest" [w]; __ "src" [r]; __ "n" []] @@ fun dest src n -> Memcpy { dest; src; n; });
    ("__builtin___mempcpy_chk", special [__ "dest" [w]; __ "src" [r]; __ "n" []; drop "os" []] @@ fun dest src n -> Memcpy { dest; src; n; });
    ("rawmemchr", unknown [drop "s" [r]; drop "c" []]);
    ("memrchr", unknown [drop "s" [r]; drop "c" []; drop "n" []]);
    ("memmem", unknown [drop "haystack" [r]; drop "haystacklen" []; drop "needle" [r]; drop "needlelen" [r]]);
    ("getifaddrs", unknown [drop "ifap" [w]]);
    ("freeifaddrs", unknown [drop "ifa" [f_deep]]);
    ("atoq", unknown [drop "nptr" [r]]);
    ("strchrnul", unknown [drop "s" [r]; drop "c" []]);
    ("getdtablesize", unknown []);
    ("daemon", unknown [drop "nochdir" []; drop "noclose" []]);
  ]

let linux_userspace_descs_list: (string * LibraryDesc.t) list = LibraryDsl.[
    (* ("prctl", unknown [drop "option" []; drop "arg2" []; drop "arg3" []; drop "arg4" []; drop "arg5" []]); *)
    ("prctl", unknown (drop "option" [] :: VarArgs (drop' []))); (* man page has 5 arguments, but header has varargs and real-world programs may call with <5 *)
    ("__ctype_tolower_loc", unknown []);
    ("__ctype_toupper_loc", unknown []);
    ("endutxent", unknown ~attrs:[ThreadUnsafe] []);
    ("epoll_create", unknown [drop "size" []]);
    ("epoll_ctl", unknown [drop "epfd" []; drop "op" []; drop "fd" []; drop "event" [w]]);
    ("epoll_wait", unknown [drop "epfd" []; drop "events" [w]; drop "maxevents" []; drop "timeout" []]);
    ("__fprintf_chk", unknown (drop "stream" [r_deep; w_deep] :: drop "flag" [] :: drop "format" [r] :: VarArgs (drop' [r])));
    ("sysinfo", unknown [drop "info" [w_deep]]);
    ("__xpg_basename", unknown [drop "path" [r]]);
    ("ptrace", unknown (drop "request" [] :: VarArgs (drop' [r_deep; w_deep]))); (* man page has 4 arguments, but header has varargs and real-world programs may call with <4 *)
    ("madvise", unknown [drop "addr" []; drop "length" []; drop "advice" []]);
    ("mremap", unknown (drop "old_address" [] :: drop "old_size" [] :: drop "new_size" [] :: drop "flags" [] :: VarArgs (drop "new_address" [])));
    ("msync", unknown [drop "addr" []; drop "len" []; drop "flags" []]);
    ("inotify_init1", unknown [drop "flags" []]);
    ("inotify_add_watch", unknown [drop "fd" []; drop "pathname" [r]; drop "mask" []]);
    ("inotify_rm_watch", unknown [drop "fd" []; drop "wd" []]);
    ("fts_open", unknown [drop "path_argv" [r_deep]; drop "options" []; drop "compar" [s]]); (* TODO: use Call instead of Spawn *)
    ("fts_read", unknown [drop "ftsp" [r_deep; w_deep]]);
    ("fts_close", unknown [drop "ftsp" [f_deep]]);
    ("mount", unknown [drop "source" [r]; drop "target" [r]; drop "filesystemtype" [r]; drop "mountflags" []; drop "data" [r]]);
    ("umount", unknown [drop "target" [r]]);
    ("umount2", unknown [drop "target" [r]; drop "flags" []]);
    ("statfs", unknown [drop "path" [r]; drop "buf" [w]]);
    ("fstatfs", unknown [drop "fd" []; drop "buf" [w]]);
    ("cfmakeraw", unknown [drop "termios" [r; w]]);
    ("process_vm_readv", unknown [drop "pid" []; drop "local_iov" [w_deep]; drop "liovcnt" []; drop "remote_iov" []; drop "riovcnt" []; drop "flags" []]);
  ]

let big_kernel_lock = AddrOf (Cil.var (Cilfacade.create_var (makeGlobalVar "[big kernel lock]" intType)))
let console_sem = AddrOf (Cil.var (Cilfacade.create_var (makeGlobalVar "[console semaphore]" intType)))

(** Linux kernel functions. *)
let linux_kernel_descs_list: (string * LibraryDesc.t) list = LibraryDsl.[
    ("down_trylock", special [__ "sem" []] @@ fun sem -> Lock { lock = sem; try_ = true; write = true; return_on_success = true });
    ("down_read", special [__ "sem" []] @@ fun sem -> Lock { lock = sem; try_ = get_bool "sem.lock.fail"; write = false; return_on_success = true });
    ("down_write", special [__ "sem" []] @@ fun sem -> Lock { lock = sem; try_ = get_bool "sem.lock.fail"; write = true; return_on_success = true });
    ("up", special [__ "sem" []] @@ fun sem -> Unlock sem);
    ("up_read", special [__ "sem" []] @@ fun sem -> Unlock sem);
    ("up_write", special [__ "sem" []] @@ fun sem -> Unlock sem);
    ("mutex_init", unknown [drop "mutex" []]);
    ("mutex_lock", special [__ "lock" []] @@ fun lock -> Lock { lock = lock; try_ = get_bool "sem.lock.fail"; write = true; return_on_success = true });
    ("mutex_trylock", special [__ "lock" []] @@ fun lock -> Lock { lock = lock; try_ = true; write = true; return_on_success = true });
    ("mutex_lock_interruptible", special [__ "lock" []] @@ fun lock -> Lock { lock = lock; try_ = get_bool "sem.lock.fail"; write = true; return_on_success = true });
    ("mutex_unlock", special [__ "lock" []] @@ fun lock -> Unlock lock);
    ("spin_lock_init", unknown [drop "lock" []]);
    ("spin_lock", special [__ "lock" []] @@ fun lock -> Lock { lock = lock; try_ = get_bool "sem.lock.fail"; write = true; return_on_success = true });
    ("_spin_lock", special [__ "lock" []] @@ fun lock -> Lock { lock = lock; try_ = get_bool "sem.lock.fail"; write = true; return_on_success = true });
    ("_spin_lock_bh", special [__ "lock" []] @@ fun lock -> Lock { lock = lock; try_ = get_bool "sem.lock.fail"; write = true; return_on_success = true });
    ("spin_trylock", special [__ "lock" []] @@ fun lock -> Lock { lock = lock; try_ = true; write = true; return_on_success = true });
    ("_spin_trylock", special [__ "lock" []] @@ fun lock -> Lock { lock = lock; try_ = true; write = true; return_on_success = true });
    ("spin_unlock", special [__ "lock" []] @@ fun lock -> Unlock lock);
    ("_spin_unlock", special [__ "lock" []] @@ fun lock -> Unlock lock);
    ("_spin_unlock_bh", special [__ "lock" []] @@ fun lock -> Unlock lock);
    ("spin_lock_irqsave", special [__ "lock" []; drop "flags" []] @@ fun lock -> Lock { lock; try_ = get_bool "sem.lock.fail"; write = true; return_on_success = true });
    ("_spin_lock_irqsave", special [__ "lock" []] @@ fun lock -> Lock { lock; try_ = get_bool "sem.lock.fail"; write = true; return_on_success = true });
    ("_spin_trylock_irqsave", special [__ "lock" []; drop "flags" []] @@ fun lock -> Lock { lock; try_ = true; write = true; return_on_success = true });
    ("spin_unlock_irqrestore", special [__ "lock" []; drop "flags" []] @@ fun lock -> Unlock lock);
    ("_spin_unlock_irqrestore", special [__ "lock" []; drop "flags" []] @@ fun lock -> Unlock lock);
    ("raw_spin_unlock", special [__ "lock" []] @@ fun lock -> Unlock lock);
    ("_raw_spin_unlock_irqrestore", special [__ "lock" []; drop "flags" []] @@ fun lock -> Unlock lock);
    ("_raw_spin_lock", special [__ "lock" []] @@ fun lock -> Lock { lock = lock; try_ = get_bool "sem.lock.fail"; write = true; return_on_success = true });
    ("_raw_spin_lock_flags", special [__ "lock" []; drop "flags" []] @@ fun lock -> Lock { lock = lock; try_ = get_bool "sem.lock.fail"; write = true; return_on_success = true });
    ("_raw_spin_lock_irqsave", special [__ "lock" []] @@ fun lock -> Lock { lock = lock; try_ = get_bool "sem.lock.fail"; write = true; return_on_success = true });
    ("_raw_spin_lock_irq", special [__ "lock" []] @@ fun lock -> Lock { lock = lock; try_ = get_bool "sem.lock.fail"; write = true; return_on_success = true });
    ("_raw_spin_lock_bh", special [__ "lock" []] @@ fun lock -> Lock { lock = lock; try_ = get_bool "sem.lock.fail"; write = true; return_on_success = true });
    ("_raw_spin_unlock_bh", special [__ "lock" []] @@ fun lock -> Unlock lock);
    ("_read_lock", special [__ "lock" []] @@ fun lock -> Lock { lock = lock; try_ = get_bool "sem.lock.fail"; write = false; return_on_success = true });
    ("_read_unlock", special [__ "lock" []] @@ fun lock -> Unlock lock);
    ("_raw_read_lock", special [__ "lock" []] @@ fun lock -> Lock { lock = lock; try_ = get_bool "sem.lock.fail"; write = false; return_on_success = true });
    ("__raw_read_unlock", special [__ "lock" []] @@ fun lock -> Unlock lock);
    ("_write_lock", special [__ "lock" []] @@ fun lock -> Lock { lock = lock; try_ = get_bool "sem.lock.fail"; write = true; return_on_success = true });
    ("_write_unlock", special [__ "lock" []] @@ fun lock -> Unlock lock);
    ("_raw_write_lock", special [__ "lock" []] @@ fun lock -> Lock { lock = lock; try_ = get_bool "sem.lock.fail"; write = true; return_on_success = true });
    ("__raw_write_unlock", special [__ "lock" []] @@ fun lock -> Unlock lock);
    ("spinlock_check", special [__ "lock" []] @@ fun lock -> Identity lock);  (* Identity, because we don't want lock internals. *)
    ("_lock_kernel", special [drop "func" [r]; drop "file" [r]; drop "line" []] @@ Lock { lock = big_kernel_lock; try_ = false; write = true; return_on_success = true });
    ("_unlock_kernel", special [drop "func" [r]; drop "file" [r]; drop "line" []] @@ Unlock big_kernel_lock);
    ("acquire_console_sem", special [] @@ Lock { lock = console_sem; try_ = false; write = true; return_on_success = true });
    ("release_console_sem", special [] @@ Unlock console_sem);
    ("misc_deregister", unknown [drop "misc" [r_deep]]);
    ("__bad_percpu_size", special [] Abort); (* these do not have definitions so the linker will fail if they are actually called *)
    ("__bad_size_call_parameter", special [] Abort);
    ("__xchg_wrong_size", special [] Abort);
    ("__cmpxchg_wrong_size", special [] Abort);
    ("__xadd_wrong_size", special [] Abort);
    ("__put_user_bad", special [] Abort);
    ("kmalloc", special [__ "size" []; drop "flags" []] @@ fun size -> Malloc size);
    ("__kmalloc", special [__ "size" []; drop "flags" []] @@ fun size -> Malloc size);
    ("kzalloc", special [__ "size" []; drop "flags" []] @@ fun size -> Calloc {count = Cil.one; size});
    ("usb_alloc_urb", special [__ "iso_packets" []; drop "mem_flags" []] @@ fun iso_packets -> Malloc MyCFG.unknown_exp);
  ]

(** Goblint functions. *)
let goblint_descs_list: (string * LibraryDesc.t) list = LibraryDsl.[
    ("__goblint_unknown", unknown [drop' [w]]);
    ("__goblint_check", special [__ "exp" []] @@ fun exp -> Assert { exp; check = true; refine = false });
    ("__goblint_assume", special [__ "exp" []] @@ fun exp -> Assert { exp; check = false; refine = true });
    ("__goblint_assert", special [__ "exp" []] @@ fun exp -> Assert { exp; check = true; refine = get_bool "sem.assert.refine" });
    ("__goblint_split_begin", unknown [drop "exp" []]);
    ("__goblint_split_end", unknown [drop "exp" []]);
    ("__goblint_bounded", special [__ "exp"[]] @@ fun exp -> Bounded { exp });
  ]

(** zstd functions.
    Only used with extraspecials. *)
let zstd_descs_list: (string * LibraryDesc.t) list = LibraryDsl.[
    ("ZSTD_customMalloc", special [__ "size" []; drop "customMem" [r]] @@ fun size -> Malloc size);
    ("ZSTD_customCalloc", special [__ "size" []; drop "customMem" [r]] @@ fun size -> Calloc { size; count = Cil.one });
    ("ZSTD_customFree", special [__ "ptr" [f]; drop "customMem" [r]] @@ fun ptr -> Free ptr);
  ]

(** math functions.
    Functions and builtin versions of function and macros defined in math.h. *)
let math_descs_list: (string * LibraryDesc.t) list = LibraryDsl.[
    ("__builtin_nan", special [__ "str" []] @@ fun str -> Math { fun_args = (Nan (FDouble, str)) });
    ("nan", special [__ "str" []] @@ fun str -> Math { fun_args = (Nan (FDouble, str)) });
    ("__builtin_nanf", special [__ "str" []] @@ fun str -> Math { fun_args = (Nan (FFloat, str)) });
    ("nanf", special [__ "str" []] @@ fun str -> Math { fun_args = (Nan (FFloat, str)) });
    ("__builtin_nanl", special [__ "str" []] @@ fun str -> Math { fun_args = (Nan (FLongDouble, str)) });
    ("nanl", special [__ "str" []] @@ fun str -> Math { fun_args = (Nan (FLongDouble, str)) });
    ("__builtin_inf", special [] @@ Math { fun_args = Inf FDouble});
    ("__builtin_huge_val", special [] @@ Math { fun_args = Inf FDouble}); (* we assume the target format can represent infinities *)
    ("__builtin_inff", special [] @@ Math { fun_args = Inf FFloat});
    ("__builtin_huge_valf", special [] @@ Math { fun_args = Inf FFloat}); (* we assume the target format can represent infinities *)
    ("__builtin_infl", special [] @@ Math { fun_args = Inf FLongDouble});
    ("__builtin_huge_vall", special [] @@ Math { fun_args = Inf FLongDouble});  (* we assume the target format can represent infinities *)
    ("__builtin_isfinite", special [__ "x" []] @@ fun x -> Math { fun_args = (Isfinite x) });
    ("__finite", special [__ "x" []] @@ fun x -> Math { fun_args = (Isfinite x) });
    ("__finitef", special [__ "x" []] @@ fun x -> Math { fun_args = (Isfinite x) });
    ("__finitel", special [__ "x" []] @@ fun x -> Math { fun_args = (Isfinite x) });
    ("__builtin_isinf", special [__ "x" []] @@ fun x -> Math { fun_args = (Isinf x) });
    ("__isinf", special [__ "x" []] @@ fun x -> Math { fun_args = (Isinf x) });
    ("__isinff", special [__ "x" []] @@ fun x -> Math { fun_args = (Isinf x) });
    ("__isinfl", special [__ "x" []] @@ fun x -> Math { fun_args = (Isinf x) });
    ("__builtin_isinf_sign", special [__ "x" []] @@ fun x -> Math { fun_args = (Isinf x) });
    ("__builtin_isnan", special [__ "x" []] @@ fun x -> Math { fun_args = (Isnan x) });
    ("__isnan", special [__ "x" []] @@ fun x -> Math { fun_args = (Isnan x) });
    ("__isnanf", special [__ "x" []] @@ fun x -> Math { fun_args = (Isnan x) });
    ("__isnanl", special [__ "x" []] @@ fun x -> Math { fun_args = (Isnan x) });
    ("__builtin_isnormal", special [__ "x" []] @@ fun x -> Math { fun_args = (Isnormal x) });
    ("__builtin_signbit", special [__ "x" []] @@ fun x -> Math { fun_args = (Signbit x) });
    ("__signbit", special [__ "x" []] @@ fun x -> Math { fun_args = (Signbit x) });
    ("__signbitf", special [__ "x" []] @@ fun x -> Math { fun_args = (Signbit x) });
    ("__signbitl", special [__ "x" []] @@ fun x -> Math { fun_args = (Signbit x) });
    ("__builtin_fabs", special [__ "x" []] @@ fun x -> Math { fun_args = (Fabs (FDouble, x)) });
    ("__builtin_fabsf", special [__ "x" []] @@ fun x -> Math { fun_args = (Fabs (FFloat, x)) });
    ("__builtin_fabsl", special [__ "x" []] @@ fun x -> Math { fun_args = (Fabs (FLongDouble, x)) });
    ("__builtin_isgreater", special [__ "x" []; __ "y" []] @@ fun x y -> Math { fun_args = (Isgreater (x,y)) });
    ("__builtin_isgreaterequal", special [__ "x" []; __ "y" []] @@ fun x y -> Math { fun_args = (Isgreaterequal (x,y)) });
    ("__builtin_isless", special [__ "x" []; __ "y" []] @@ fun x y -> Math { fun_args = (Isless (x,y)) });
    ("__builtin_islessequal", special [__ "x" []; __ "y" []] @@ fun x y -> Math { fun_args = (Islessequal (x,y)) });
    ("__builtin_islessgreater", special [__ "x" []; __ "y" []] @@ fun x y -> Math { fun_args = (Islessgreater (x,y)) });
    ("__builtin_isunordered", special [__ "x" []; __ "y" []] @@ fun x y -> Math { fun_args = (Isunordered (x,y)) });
    ("ceil", special [__ "x" []] @@ fun x -> Math { fun_args = (Ceil (FDouble, x)) });
    ("ceilf", special [__ "x" []] @@ fun x -> Math { fun_args = (Ceil (FFloat, x)) });
    ("ceill", special [__ "x" []] @@ fun x -> Math { fun_args = (Ceil (FLongDouble, x)) });
    ("floor", special [__ "x" []] @@ fun x -> Math { fun_args = (Floor (FDouble, x)) });
    ("floorf", special [__ "x" []] @@ fun x -> Math { fun_args = (Floor (FFloat, x)) });
    ("floorl", special [__ "x" []] @@ fun x -> Math { fun_args = (Floor (FLongDouble, x)) });
    ("fabs", special [__ "x" []] @@ fun x -> Math { fun_args = (Fabs (FDouble, x)) });
    ("fabsf", special [__ "x" []] @@ fun x -> Math { fun_args = (Fabs (FFloat, x)) });
    ("fabsl", special [__ "x" []] @@ fun x -> Math { fun_args = (Fabs (FLongDouble, x)) });
    ("fmax", special [__ "x" []; __ "y" []] @@ fun x y -> Math { fun_args = (Fmax (FDouble, x, y)) });
    ("fmaxf", special [__ "x" []; __ "y" []] @@ fun x y -> Math { fun_args = (Fmax (FFloat, x, y)) });
    ("fmaxl", special [__ "x" []; __ "y" []] @@ fun x y -> Math { fun_args = (Fmax (FLongDouble, x, y)) });
    ("fmin", special [__ "x" []; __ "y" []] @@ fun x y -> Math { fun_args = (Fmin (FDouble, x, y)) });
    ("fminf", special [__ "x" []; __ "y" []] @@ fun x y -> Math { fun_args = (Fmin (FFloat, x, y)) });
    ("fminl", special [__ "x" []; __ "y" []] @@ fun x y -> Math { fun_args = (Fmin (FLongDouble, x, y)) });
    ("__builtin_acos", special [__ "x" []] @@ fun x -> Math { fun_args = (Acos (FDouble, x)) });
    ("acos", special [__ "x" []] @@ fun x -> Math { fun_args = (Acos (FDouble, x)) });
    ("acosf", special [__ "x" []] @@ fun x -> Math { fun_args = (Acos (FFloat, x)) });
    ("acosl", special [__ "x" []] @@ fun x -> Math { fun_args = (Acos (FLongDouble, x)) });
    ("__builtin_asin", special [__ "x" []] @@ fun x -> Math { fun_args = (Asin (FDouble, x)) });
    ("asin", special [__ "x" []] @@ fun x -> Math { fun_args = (Asin (FDouble, x)) });
    ("asinf", special [__ "x" []] @@ fun x -> Math { fun_args = (Asin (FFloat, x)) });
    ("asinl", special [__ "x" []] @@ fun x -> Math { fun_args = (Asin (FLongDouble, x)) });
    ("__builtin_atan", special [__ "x" []] @@ fun x -> Math { fun_args = (Atan (FDouble, x)) });
    ("atan", special [__ "x" []] @@ fun x -> Math { fun_args = (Atan (FDouble, x)) });
    ("atanf", special [__ "x" []] @@ fun x -> Math { fun_args = (Atan (FFloat, x)) });
    ("atanl", special [__ "x" []] @@ fun x -> Math { fun_args = (Atan (FLongDouble, x)) });
    ("__builtin_atan2", special [__ "y" []; __ "x" []] @@ fun y x -> Math { fun_args = (Atan2 (FDouble, y, x)) });
    ("atan2", special [__ "y" []; __ "x" []] @@ fun y x -> Math { fun_args = (Atan2 (FDouble, y, x)) });
    ("atan2f", special [__ "y" []; __ "x" []] @@ fun y x -> Math { fun_args = (Atan2 (FFloat, y, x)) });
    ("atan2l", special [__ "y" []; __ "x" []] @@ fun y x -> Math { fun_args = (Atan2 (FLongDouble, y, x)) });
    ("__builtin_cos", special [__ "x" []] @@ fun x -> Math { fun_args = (Cos (FDouble, x)) });
    ("cos", special [__ "x" []] @@ fun x -> Math { fun_args = (Cos (FDouble, x)) });
    ("cosf", special [__ "x" []] @@ fun x -> Math { fun_args = (Cos (FFloat, x)) });
    ("cosl", special [__ "x" []] @@ fun x -> Math { fun_args = (Cos (FLongDouble, x)) });
    ("__builtin_sin", special [__ "x" []] @@ fun x -> Math { fun_args = (Sin (FDouble, x)) });
    ("sin", special [__ "x" []] @@ fun x -> Math { fun_args = (Sin (FDouble, x)) });
    ("sinf", special [__ "x" []] @@ fun x -> Math { fun_args = (Sin (FFloat, x)) });
    ("sinl", special [__ "x" []] @@ fun x -> Math { fun_args = (Sin (FLongDouble, x)) });
    ("__builtin_tan", special [__ "x" []] @@ fun x -> Math { fun_args = (Tan (FDouble, x)) });
    ("tan", special [__ "x" []] @@ fun x -> Math { fun_args = (Tan (FDouble, x)) });
    ("tanf", special [__ "x" []] @@ fun x -> Math { fun_args = (Tan (FFloat, x)) });
    ("tanl", special [__ "x" []] @@ fun x -> Math { fun_args = (Tan (FLongDouble, x)) });
    ("acosh", unknown [drop "x" []]);
    ("acoshf", unknown [drop "x" []]);
    ("acoshl", unknown [drop "x" []]);
    ("asinh", unknown [drop "x" []]);
    ("asinhf", unknown [drop "x" []]);
    ("asinhl", unknown [drop "x" []]);
    ("atanh", unknown [drop "x" []]);
    ("atanhf", unknown [drop "x" []]);
    ("atanhl", unknown [drop "x" []]);
    ("cosh", unknown [drop "x" []]);
    ("coshf", unknown [drop "x" []]);
    ("coshl", unknown [drop "x" []]);
    ("sinh", unknown [drop "x" []]);
    ("sinhf", unknown [drop "x" []]);
    ("sinhl", unknown [drop "x" []]);
    ("tanh", unknown [drop "x" []]);
    ("tanhf", unknown [drop "x" []]);
    ("tanhl", unknown [drop "x" []]);
    ("cbrt", unknown [drop "x" []]);
    ("cbrtf", unknown [drop "x" []]);
    ("cbrtl", unknown [drop "x" []]);
    ("copysign", unknown [drop "x" []; drop "y" []]);
    ("copysignf", unknown [drop "x" []; drop "y" []]);
    ("copysignl", unknown [drop "x" []; drop "y" []]);
    ("erf", unknown [drop "x" []]);
    ("erff", unknown [drop "x" []]);
    ("erfl", unknown [drop "x" []]);
    ("erfc", unknown [drop "x" []]);
    ("erfcf", unknown [drop "x" []]);
    ("erfcl", unknown [drop "x" []]);
    ("exp", unknown [drop "x" []]);
    ("expf", unknown [drop "x" []]);
    ("expl", unknown [drop "x" []]);
    ("exp2", unknown [drop "x" []]);
    ("exp2f", unknown [drop "x" []]);
    ("exp2l", unknown [drop "x" []]);
    ("expm1", unknown [drop "x" []]);
    ("expm1f", unknown [drop "x" []]);
    ("expm1l", unknown [drop "x" []]);
    ("fdim", unknown [drop "x" []; drop "y" []]);
    ("fdimf", unknown [drop "x" []; drop "y" []]);
    ("fdiml", unknown [drop "x" []; drop "y" []]);
    ("fma", unknown [drop "x" []; drop "y" []; drop "z" []]);
    ("fmaf", unknown [drop "x" []; drop "y" []; drop "z" []]);
    ("fmal", unknown [drop "x" []; drop "y" []; drop "z" []]);
    ("fmod", unknown [drop "x" []; drop "y" []]);
    ("fmodf", unknown [drop "x" []; drop "y" []]);
    ("fmodl", unknown [drop "x" []; drop "y" []]);
    ("frexp", unknown [drop "arg" []; drop "exp" [w]]);
    ("frexpf", unknown [drop "arg" []; drop "exp" [w]]);
    ("frexpl", unknown [drop "arg" []; drop "exp" [w]]);
    ("hypot", unknown [drop "x" []; drop "y" []]);
    ("hypotf", unknown [drop "x" []; drop "y" []]);
    ("hypotl", unknown [drop "x" []; drop "y" []]);
    ("ilogb", unknown [drop "x" []]);
    ("ilogbf", unknown [drop "x" []]);
    ("ilogbl", unknown [drop "x" []]);
    ("ldexp", unknown [drop "arg" []; drop "exp" []]);
    ("ldexpf", unknown [drop "arg" []; drop "exp" []]);
    ("ldexpl", unknown [drop "arg" []; drop "exp" []]);
    ("lgamma", unknown ~attrs:[ThreadUnsafe] [drop "x" []]);
    ("lgammaf", unknown ~attrs:[ThreadUnsafe] [drop "x" []]);
    ("lgammal", unknown ~attrs:[ThreadUnsafe] [drop "x" []]);
    ("log", unknown [drop "x" []]);
    ("logf", unknown [drop "x" []]);
    ("logl", unknown [drop "x" []]);
    ("log10", unknown [drop "x" []]);
    ("log10f", unknown [drop "x" []]);
    ("log10l", unknown [drop "x" []]);
    ("log1p", unknown [drop "x" []]);
    ("log1pf", unknown [drop "x" []]);
    ("log1pl", unknown [drop "x" []]);
    ("log2", unknown [drop "x" []]);
    ("log2f", unknown [drop "x" []]);
    ("log2l", unknown [drop "x" []]);
    ("logb", unknown [drop "x" []]);
    ("logbf", unknown [drop "x" []]);
    ("logbl", unknown [drop "x" []]);
    ("rint", unknown [drop "x" []]);
    ("rintf", unknown [drop "x" []]);
    ("rintl", unknown [drop "x" []]);
    ("lrint", unknown [drop "x" []]);
    ("lrintf", unknown [drop "x" []]);
    ("lrintl", unknown [drop "x" []]);
    ("llrint", unknown [drop "x" []]);
    ("llrintf", unknown [drop "x" []]);
    ("llrintl", unknown [drop "x" []]);
    ("round", unknown [drop "x" []]);
    ("roundf", unknown [drop "x" []]);
    ("roundl", unknown [drop "x" []]);
    ("lround", unknown [drop "x" []]);
    ("lroundf", unknown [drop "x" []]);
    ("lroundl", unknown [drop "x" []]);
    ("llround", unknown [drop "x" []]);
    ("llroundf", unknown [drop "x" []]);
    ("llroundl", unknown [drop "x" []]);
    ("modf", unknown [drop "arg" []; drop "iptr" [w]]);
    ("modff", unknown [drop "arg" []; drop "iptr" [w]]);
    ("modfl", unknown [drop "arg" []; drop "iptr" [w]]);
    ("nearbyint", unknown [drop "x" []]);
    ("nearbyintf", unknown [drop "x" []]);
    ("nearbyintl", unknown [drop "x" []]);
    ("nextafter", unknown [drop "from" []; drop "to" []]);
    ("nextafterf", unknown [drop "from" []; drop "to" []]);
    ("nextafterl", unknown [drop "from" []; drop "to" []]);
    ("nexttoward", unknown [drop "from" []; drop "to" []]);
    ("nexttowardf", unknown [drop "from" []; drop "to" []]);
    ("nexttowardl", unknown [drop "from" []; drop "to" []]);
    ("pow", unknown [drop "base" []; drop "exponent" []]);
    ("powf", unknown [drop "base" []; drop "exponent" []]);
    ("powl", unknown [drop "base" []; drop "exponent" []]);
    ("remainder", unknown [drop "x" []; drop "y" []]);
    ("remainderf", unknown [drop "x" []; drop "y" []]);
    ("remainderl", unknown [drop "x" []; drop "y" []]);
    ("remquo", unknown [drop "x" []; drop "y" []; drop "quo" [w]]);
    ("remquof", unknown [drop "x" []; drop "y" []; drop "quo" [w]]);
    ("remquol", unknown [drop "x" []; drop "y" []; drop "quo" [w]]);
    ("scalbn", unknown [drop "arg" []; drop "exp" []]);
    ("scalbnf", unknown [drop "arg" []; drop "exp" []]);
    ("scalbnl", unknown [drop "arg" []; drop "exp" []]);
    ("scalbln", unknown [drop "arg" []; drop "exp" []]);
    ("scalblnf", unknown [drop "arg" []; drop "exp" []]);
    ("scalblnl", unknown [drop "arg" []; drop "exp" []]);
    ("sqrt", special [__ "x" []] @@ fun x -> Math { fun_args = (Sqrt (FDouble, x)) });
    ("sqrtf", special [__ "x" []] @@ fun x -> Math { fun_args = (Sqrt (FFloat, x)) });
    ("sqrtl", special [__ "x" []] @@ fun x -> Math { fun_args = (Sqrt (FLongDouble, x)) });
    ("tgamma", unknown [drop "x" []]);
    ("tgammaf", unknown [drop "x" []]);
    ("tgammal", unknown [drop "x" []]);
    ("trunc", unknown [drop "x" []]);
    ("truncf", unknown [drop "x" []]);
    ("truncl", unknown [drop "x" []]);
    ("j0", unknown [drop "x" []]); (* GNU C Library special function *)
    ("j1", unknown [drop "x" []]); (* GNU C Library special function *)
    ("jn", unknown [drop "n" []; drop "x" []]); (* GNU C Library special function *)
    ("y0", unknown [drop "x" []]); (* GNU C Library special function *)
    ("y1", unknown [drop "x" []]); (* GNU C Library special function *)
    ("yn", unknown [drop "n" []; drop "x" []]); (* GNU C Library special function *)
    ("fegetround", unknown []);
    ("fesetround", unknown [drop "round" []]); (* Our float domain is rounding agnostic *)
    ("__builtin_fpclassify", unknown [drop "nan" []; drop "infinite" []; drop "normal" []; drop "subnormal" []; drop "zero" []; drop "x" []]); (* TODO: We could do better here *)
    ("__builtin_fpclassifyf", unknown [drop "nan" []; drop "infinite" []; drop "normal" []; drop "subnormal" []; drop "zero" []; drop "x" []]);
    ("__builtin_fpclassifyl", unknown [drop "nan" []; drop "infinite" []; drop "normal" []; drop "subnormal" []; drop "zero" []; drop "x" []]);
    ("__fpclassify", unknown [drop "x" []]);
    ("__fpclassifyd", unknown [drop "x" []]);
    ("__fpclassifyf", unknown [drop "x" []]);
    ("__fpclassifyl", unknown [drop "x" []]);
  ]

let verifier_atomic_var = Cilfacade.create_var (makeGlobalVar "[__VERIFIER_atomic]" intType)
let verifier_atomic = AddrOf (Cil.var (Cilfacade.create_var verifier_atomic_var))

(** SV-COMP functions.
    Just the ones that require special handling and cannot be stubbed. *)
let svcomp_descs_list: (string * LibraryDesc.t) list = LibraryDsl.[
    ("__VERIFIER_atomic_begin", special [] @@ Lock { lock = verifier_atomic; try_ = false; write = true; return_on_success = true });
    ("__VERIFIER_atomic_end", special [] @@ Unlock verifier_atomic);
    ("__VERIFIER_nondet_loff_t", unknown []); (* cannot give it in sv-comp.c without including stdlib or similar *)
    ("__VERIFIER_nondet_int", unknown []);  (* declare invalidate actions to prevent invalidating globals when extern in regression tests *)
    ("__VERIFIER_nondet_size_t", unknown []); (* cannot give it in sv-comp.c without including stdlib or similar *)
  ]

let ncurses_descs_list: (string * LibraryDesc.t) list = LibraryDsl.[
    ("echo", unknown []);
    ("noecho", unknown []);
    ("wattrset", unknown [drop "win" [r_deep; w_deep]; drop "attrs" []]);
    ("endwin", unknown []);
    ("wgetch", unknown [drop "win" [r_deep; w_deep]]);
    ("wget_wch", unknown [drop "win" [r_deep; w_deep]; drop "wch" [w]]);
    ("unget_wch", unknown [drop "wch" []]);
    ("wmove", unknown [drop "win" [r_deep; w_deep]; drop "y" []; drop "x" []]);
    ("waddch", unknown [drop "win" [r_deep; w_deep]; drop "ch" []]);
    ("waddnstr", unknown [drop "win" [r_deep; w_deep]; drop "str" [r]; drop "n" []]);
    ("waddnwstr", unknown [drop "win" [r_deep; w_deep]; drop "wstr" [r]; drop "n" []]);
    ("wattr_on", unknown [drop "win" [r_deep; w_deep]; drop "attrs" []; drop "opts" []]); (* opts argument currently not used *)
    ("wattr_off", unknown [drop "win" [r_deep; w_deep]; drop "attrs" []; drop "opts" []]); (* opts argument currently not used *)
    ("wrefresh", unknown [drop "win" [r_deep; w_deep]]);
    ("mvprintw", unknown (drop "win" [r_deep; w_deep] :: drop "y" [] :: drop "x" [] :: drop "fmt" [r] :: VarArgs (drop' [r])));
    ("initscr", unknown []);
    ("curs_set", unknown [drop "visibility" []]);
    ("wtimeout", unknown [drop "win" [r_deep; w_deep]; drop "delay" []]);
    ("start_color", unknown []);
    ("use_default_colors", unknown []);
    ("wclear", unknown [drop "win" [r_deep; w_deep]]);
    ("wclrtoeol", unknown [drop "win" [r_deep; w_deep]]);
    ("can_change_color", unknown []);
    ("init_color", unknown [drop "color" []; drop "red" []; drop "green" []; drop "blue" []]);
    ("init_pair", unknown [drop "pair" []; drop "f" [r]; drop "b" [r]]);
    ("wbkgd", unknown [drop "win" [r_deep; w_deep]; drop "ch" []]);
    ("keyname", unknown [drop "c" []]);
    ("newterm", unknown [drop "type" [r]; drop "outfd" [r_deep; w_deep]; drop "infd" [r_deep; w_deep]]);
    ("cbreak", unknown []);
    ("nonl", unknown []);
    ("keypad", unknown [drop "win" [r_deep; w_deep]; drop "bf" []]);
    ("set_escdelay", unknown [drop "size" []]);
    ("printw", unknown (drop "fmt" [r] :: VarArgs (drop' [r])));
    ("werase", unknown [drop "win" [r_deep; w_deep]]);
  ]

let pcre_descs_list: (string * LibraryDesc.t) list = LibraryDsl.[
    ("pcre_compile", unknown [drop "pattern" [r]; drop "options" []; drop "errptr" [w]; drop "erroffset" [w]; drop "tableptr" [r]]);
    ("pcre_compile2", unknown [drop "pattern" [r]; drop "options" []; drop "errorcodeptr" [w]; drop "errptr" [w]; drop "erroffset" [w]; drop "tableptr" [r]]);
    ("pcre_config", unknown [drop "what" []; drop "where" [w]]);
    ("pcre_exec", unknown [drop "code" [r_deep]; drop "extra" [r_deep]; drop "subject" [r]; drop "length" []; drop "startoffset" []; drop "options" []; drop "ovector" [w]; drop "ovecsize" []]);
    ("pcre_study", unknown [drop "code" [r_deep]; drop "options" []; drop "errptr" [w]]);
    ("pcre_version", unknown []);
  ]

let zlib_descs_list: (string * LibraryDesc.t) list = LibraryDsl.[
    ("inflate", unknown [drop "strm" [r_deep; w_deep]; drop "flush" []]);
    ("inflateInit2", unknown [drop "strm" [r_deep; w_deep]; drop "windowBits" []]);
    ("inflateInit2_", unknown [drop "strm" [r_deep; w_deep]; drop "windowBits" []; drop "version" [r]; drop "stream_size" []]);
    ("inflateEnd", unknown [drop "strm" [f_deep]]);
    ("deflate", unknown [drop "strm" [r_deep; w_deep]; drop "flush" []]);
    ("deflateInit2", unknown [drop "strm" [r_deep; w_deep]; drop "level" []; drop "method" []; drop "windowBits" []; drop "memLevel" []; drop "strategy" []]);
    ("deflateInit2_", unknown [drop "strm" [r_deep; w_deep]; drop "level" []; drop "method" []; drop "windowBits" []; drop "memLevel" []; drop "strategy" []; drop "version" [r]; drop "stream_size" []]);
    ("deflateEnd", unknown [drop "strm" [f_deep]]);
    ("zlibVersion", unknown []);
    ("zError", unknown [drop "err" []]);
    ("gzopen", unknown [drop "path" [r]; drop "mode" [r]]);
    ("gzdopen", unknown [drop "fd" []; drop "mode" [r]]);
    ("gzread", unknown [drop "file" [r_deep; w_deep]; drop "buf" [w]; drop "len" []]);
    ("gzclose", unknown [drop "file" [f_deep]]);
  ]

let liblzma_descs_list: (string * LibraryDesc.t) list = LibraryDsl.[
    ("lzma_code", unknown [drop "strm" [r_deep; w_deep]; drop "action" []]);
    ("lzma_auto_decoder", unknown [drop "strm" [r_deep; w_deep]; drop "memlimit" []; drop "flags" []]);
    ("lzma_alone_decoder", unknown [drop "strm" [r_deep; w_deep]; drop "memlimit" []]);
    ("lzma_stream_decoder", unknown [drop "strm" [r_deep; w_deep]; drop "memlimit" []; drop "flags" []]);
    ("lzma_alone_encoder", unknown [drop "strm" [r_deep; w_deep]; drop "options" [r_deep]]);
    ("lzma_easy_encoder", unknown [drop "strm" [r_deep; w_deep]; drop "preset" []; drop "check" []]);
    ("lzma_end", unknown [drop "strm" [r_deep; w_deep; f_deep]]);
    ("lzma_version_string", unknown []);
    ("lzma_lzma_preset", unknown [drop "options" [w_deep]; drop "preset" []]);
  ]

let libraries = Hashtbl.of_list [
    ("c", c_descs_list @ math_descs_list);
    ("posix", posix_descs_list);
    ("pthread", pthread_descs_list);
    ("gcc", gcc_descs_list);
    ("glibc", glibc_desc_list);
    ("linux-userspace", linux_userspace_descs_list);
    ("linux-kernel", linux_kernel_descs_list);
    ("goblint", goblint_descs_list);
    ("sv-comp", svcomp_descs_list);
    ("ncurses", ncurses_descs_list);
    ("zstd", zstd_descs_list);
    ("pcre", pcre_descs_list);
    ("zlib", zlib_descs_list);
    ("liblzma", liblzma_descs_list);
  ]

let libraries =
  Hashtbl.map (fun library descs_list ->
      let descs_tbl = Hashtbl.create 113 in
      List.iter (fun (name, desc) ->
          Hashtbl.modify_opt name (function
              | None -> Some desc
              | Some _ -> failwith (Format.sprintf "Library function %s specified multiple times in library %s" name library)
            ) descs_tbl
        ) descs_list;
      descs_tbl
    ) libraries

let all_library_descs: (string, LibraryDesc.t) Hashtbl.t =
  Hashtbl.fold (fun _ descs_tbl acc ->
      Hashtbl.merge (fun name desc1 desc2 ->
          match desc1, desc2 with
          | Some _, Some _ -> failwith (Format.sprintf "Library function %s specified in multiple libraries" name)
          | (Some _ as desc), None
          | None, (Some _ as desc) -> desc
          | None, None -> assert false
        ) acc descs_tbl
    ) libraries (Hashtbl.create 0)

let activated_library_descs: (string, LibraryDesc.t) Hashtbl.t ResettableLazy.t =
  let union =
    Hashtbl.merge (fun _ desc1 desc2 ->
        match desc1, desc2 with
        | (Some _ as desc), None
        | None, (Some _ as desc) -> desc
        | _, _ -> assert false
      )
  in
  ResettableLazy.from_fun (fun () ->
      GobConfig.get_string_list "lib.activated"
      |> List.unique
      |> List.map (Hashtbl.find libraries)
      |> List.fold_left union (Hashtbl.create 0)
    )

let reset_lazy () =
  ResettableLazy.reset activated_library_descs

module Invalidate =
struct
  [@@@warning "-unused-value-declaration"] (* some functions are not used below *)
  open AccessKind

  let drop = List.drop
  let keep ns = List.filteri (fun i _ -> List.mem i ns)

  let partition ns x =
    let rec go n =
      function
      | [] -> ([],[])
      | y :: ys ->
        let (i,o) = go (n + 1) ys in
        if List.mem n ns
        then (y::i,   o)
        else (   i,y::o)
    in
    go 1 x

  let writesAllButFirst n f a x =
    match a with
    | Write | Call | Spawn -> f a x @ drop n x
    | Read  -> f a x
    | Free  -> []

  let readsAllButFirst n f a x =
    match a with
    | Write | Call | Spawn -> f a x
    | Read  -> f a x @ drop n x
    | Free  -> []

  let reads ns a x =
    let i, o = partition ns x in
    match a with
    | Write | Call | Spawn -> o
    | Read  -> i
    | Free  -> []

  let writes ns a x =
    let i, o = partition ns x in
    match a with
    | Write | Call | Spawn -> i
    | Read  -> o
    | Free  -> []

  let frees ns a x =
    let i, o = partition ns x in
    match a with
    | Write | Call | Spawn -> []
    | Read  -> o
    | Free  -> i

  let readsFrees rs fs a x =
    match a with
    | Write | Call | Spawn -> []
    | Read  -> keep rs x
    | Free  -> keep fs x

  let onlyReads ns a x =
    match a with
    | Write | Call | Spawn -> []
    | Read  -> keep ns x
    | Free  -> []

  let onlyWrites ns a x =
    match a with
    | Write | Call | Spawn -> keep ns x
    | Read  -> []
    | Free  -> []

  let readsWrites rs ws a x =
    match a with
    | Write | Call | Spawn -> keep ws x
    | Read  -> keep rs x
    | Free  -> []

  let readsAll a x =
    match a with
    | Write | Call | Spawn -> []
    | Read  -> x
    | Free  -> []

  let writesAll a x =
    match a with
    | Write | Call | Spawn -> x
    | Read  -> []
    | Free  -> []
end

open Invalidate

(* Data races: which arguments are read/written?
 * We assume that no known functions that are reachable are executed/spawned. For that we use ThreadCreate above. *)
(* WTF: why are argument numbers 1-indexed (in partition)? *)
let invalidate_actions = [
    "__printf_chk", readsAll;(*safe*)
    "printk", readsAll;(*safe*)
    "__mutex_init", readsAll;(*safe*)
    "__builtin___snprintf_chk", writes [1];(*keep [1]*)
    "__vfprintf_chk", writes [1];(*keep [1]*)
    "__builtin_va_arg", readsAll;(*safe*)
    "__builtin_va_end", readsAll;(*safe*)
    "__builtin_va_start", readsAll;(*safe*)
    "__ctype_b_loc", readsAll;(*safe*)
    "__errno", readsAll;(*safe*)
    "__errno_location", readsAll;(*safe*)
    "__strdup", readsAll;(*safe*)
    "strtoul__extinline", readsAll;(*safe*)
    "readdir_r", writesAll;(*unsafe*)
    "atoi__extinline", readsAll;(*safe*)
    "_IO_getc", writesAll;(*unsafe*)
    "pipe", writesAll;(*unsafe*)
    "strerror_r", writesAll;(*unsafe*)
    "raise", writesAll;(*unsafe*)
    "_strlen", readsAll;(*safe*)
    "stat__extinline", writesAllButFirst 1 readsAll;(*drop 1*)
    "lstat__extinline", writesAllButFirst 1 readsAll;(*drop 1*)
    "waitpid", readsAll;(*safe*)
    "__open_alias", readsAll;(*safe*)
    "__open_2", readsAll;(*safe*)
    "ioctl", writesAll;(*unsafe*)
    "fstat__extinline", writesAll;(*unsafe*)
    "scandir", writes [1;3;4];(*keep [1;3;4]*)
    "bindtextdomain", readsAll;(*safe*)
    "textdomain", readsAll;(*safe*)
    "dcgettext", readsAll;(*safe*)
    "putw", readsAll;(*safe*)
    "__getdelim", writes [3];(*keep [3]*)
    "__h_errno_location", readsAll;(*safe*)
    "__fxstat", readsAll;(*safe*)
    "openlog", readsAll;(*safe*)
    "umask", readsAll;(*safe*)
    "clntudp_create", writesAllButFirst 3 readsAll;(*drop 3*)
    "svctcp_create", readsAll;(*safe*)
    "clntudp_bufcreate", writesAll;(*unsafe*)
    "authunix_create_default", readsAll;(*safe*)
    "clnt_broadcast", writesAll;(*unsafe*)
    "clnt_sperrno", readsAll;(*safe*)
    "pmap_unset", writesAll;(*unsafe*)
    "svcudp_create", readsAll;(*safe*)
    "svc_register", writesAll;(*unsafe*)
    "svc_run", writesAll;(*unsafe*)
    "dup", readsAll; (*safe*)
    "__builtin___vsnprintf", writesAllButFirst 3 readsAll; (*drop 3*)
    "__builtin___vsnprintf_chk", writesAllButFirst 3 readsAll; (*drop 3*)
    "__error", readsAll; (*safe*)
    "__maskrune", writesAll; (*unsafe*)
    "times", writesAll; (*unsafe*)
    "timespec_get", writes [1];
    "__tolower", readsAll; (*safe*)
    "signal", writesAll; (*unsafe*)
    "BF_cfb64_encrypt", writes [1;3;4;5]; (*keep [1;3;4,5]*)
    "BZ2_bzBuffToBuffDecompress", writes [3;4]; (*keep [3;4]*)
    "uncompress", writes [3;4]; (*keep [3;4]*)
    "__xstat", writes [3]; (*keep [1]*)
    "__lxstat", writes [3]; (*keep [1]*)
    "remove", readsAll;
    "BZ2_bzBuffToBuffCompress", writes [3;4]; (*keep [3;4]*)
    "compress2", writes [3]; (*keep [3]*)
    "__toupper", readsAll; (*safe*)
    "BF_set_key", writes [3]; (*keep [3]*)
    "PL_NewHashTable", readsAll; (*safe*)
    "assert_failed", readsAll; (*safe*)
    "munmap", readsAll;(*safe*)
    "mmap", readsAll;(*safe*)
    "__builtin_va_arg_pack_len", readsAll;
    "__open_too_many_args", readsAll;
    "usb_submit_urb", readsAll; (* first argument is written to but according to specification must not be read from anymore *)
    "dev_driver_string", readsAll;
    "__spin_lock_init", writes [1];
    "kmem_cache_create", readsAll;
    "idr_pre_get", readsAll;
    "zil_replay", writes [1;2;3;5];
    (* ddverify *)
    "sema_init", readsAll;
    "__goblint_assume_join", readsAll;
  ]

let invalidate_actions =
  let tbl = Hashtbl.create 113 in
  List.iter (fun (name, old_accesses) ->
      Hashtbl.modify_opt name (function
          | None when Hashtbl.mem all_library_descs name -> failwith (Format.sprintf "Library function %s specified both in libraries and invalidate actions" name)
          | None -> Some old_accesses
          | Some _ -> failwith (Format.sprintf "Library function %s specified multiple times in invalidate actions" name)
        ) tbl
    ) invalidate_actions;
  tbl


let lib_funs = ref (Set.String.of_list ["__raw_read_unlock"; "__raw_write_unlock"; "spin_trylock"])
let add_lib_funs funs = lib_funs := List.fold_right Set.String.add funs !lib_funs
let use_special fn_name = Set.String.mem fn_name !lib_funs

let kernel_safe_uncalled = Set.String.of_list ["__inittest"; "init_module"; "__exittest"; "cleanup_module"]
let kernel_safe_uncalled_regex = List.map Str.regexp ["__check_.*"]
let is_safe_uncalled fn_name =
  Set.String.mem fn_name kernel_safe_uncalled ||
  List.exists (fun r -> Str.string_match r fn_name 0) kernel_safe_uncalled_regex


let unknown_desc f =
  let old_accesses (kind: AccessKind.t) args = match kind with
    | Write when GobConfig.get_bool "sem.unknown_function.invalidate.args" -> args
    | Write -> []
    | Read when GobConfig.get_bool "sem.unknown_function.read.args" -> args
    | Read -> []
    | Free -> []
    | Call when get_bool "sem.unknown_function.call.args" -> args
    | Call -> []
    | Spawn when get_bool "sem.unknown_function.spawn" -> args
    | Spawn -> []
  in
  let attrs: LibraryDesc.attr list =
    if GobConfig.get_bool "sem.unknown_function.invalidate.globals" then
      [InvalidateGlobals]
    else
      []
  in
  (* TODO: remove hack when all classify are migrated *)
  if not (CilType.Varinfo.equal f dummyFunDec.svar) && not (use_special f.vname) then (
    M.msg_final Error ~category:Imprecise ~tags:[Category Unsound] "Function definition missing";
    M.error ~category:Imprecise ~tags:[Category Unsound] "Function definition missing for %s" f.vname
  );
  LibraryDesc.of_old ~attrs old_accesses

let find f =
  let name = f.vname in
  match Hashtbl.find_option (ResettableLazy.force activated_library_descs) name with
  | Some desc -> desc
  | None ->
    match Hashtbl.find_option invalidate_actions name with
    | Some old_accesses ->
      LibraryDesc.of_old old_accesses
    | None ->
      unknown_desc f


let is_special fv =
  if use_special fv.vname then
    true
  else
    match Cilfacade.find_varinfo_fundec fv with
    | _ -> false
    | exception Not_found -> true<|MERGE_RESOLUTION|>--- conflicted
+++ resolved
@@ -130,13 +130,9 @@
     ("wcstombs", unknown ~attrs:[ThreadUnsafe] [drop "dst" [w]; drop "src" [r]; drop "size" []]);
     ("wcsrtombs", unknown ~attrs:[ThreadUnsafe] [drop "dst" [w]; drop "src" [r_deep; w]; drop "size" []; drop "ps" [r_deep; w_deep]]);
     ("mbstowcs", unknown [drop "dest" [w]; drop "src" [r]; drop "n" []]);
-<<<<<<< HEAD
-    ("abs", special [__ "j" []] @@ fun j -> Math { fun_args = (Abs j) });
-=======
     ("abs", special [__ "j" []] @@ fun j -> Math { fun_args = (Abs (IInt, j)) });
     ("labs", special [__ "j" []] @@ fun j -> Math { fun_args = (Abs (ILong, j)) });
     ("llabs", special [__ "j" []] @@ fun j -> Math { fun_args = (Abs (ILongLong, j)) });
->>>>>>> 6b605c63
     ("localtime_r", unknown [drop "timep" [r]; drop "result" [w]]);
     ("strpbrk", unknown [drop "s" [r]; drop "accept" [r]]);
     ("_setjmp", special [__ "env" [w]] @@ fun env -> Setjmp { env }); (* only has one underscore *)
