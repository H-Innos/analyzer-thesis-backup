--- conflicted
+++ resolved
@@ -133,20 +133,17 @@
     ("setjmp", special [__ "env" [w]] @@ fun env -> Setjmp { env });
     ("longjmp", special [__ "env" [r]; __ "value" []] @@ fun env value -> Longjmp { env; value });
     ("atexit", unknown [drop "function" [s]]);
-<<<<<<< HEAD
     ("atoi", unknown [drop "nptr" [r]]);
     ("atol", unknown [drop "nptr" [r]]);
     ("atoll", unknown [drop "nptr" [r]]);
     ("setlocale", unknown [drop "category" []; drop "locale" [r]]);
     ("clock", unknown []);
-=======
     ("atomic_flag_clear", unknown [drop "obj" [w]]);
     ("atomic_flag_clear_explicit", unknown [drop "obj" [w]; drop "order" []]);
     ("atomic_flag_test_and_set", unknown [drop "obj" [r; w]]);
     ("atomic_flag_test_and_set_explicit", unknown [drop "obj" [r; w]; drop "order" []]);
     ("atomic_load", unknown [drop "obj" [r]]);
     ("atomic_store", unknown [drop "obj" [w]; drop "desired" []]);
->>>>>>> 7e575622
   ]
 
 (** C POSIX library functions.
