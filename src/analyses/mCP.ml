--- conflicted
+++ resolved
@@ -64,11 +64,7 @@
   (*  : Printable.S with type t = (string * unknown) list *)
 =
 struct
-<<<<<<< HEAD
-  include Printable.Std (* for property-based testing *)
-=======
   include Printable.Std (* for default invariant, tag, ... *)
->>>>>>> ac093ba6
 
   open DLSpec
   open List
@@ -152,15 +148,13 @@
     in
     unop_fold print_one () xs
 
-<<<<<<< HEAD
+  let invariant c = unop_fold (fun a n (module S : Printable.S) x ->
+      Invariant.(a && S.invariant c (obj x))
+    ) Invariant.none
+
   let arbitrary () =
     let arbs = map (fun (n, (module D: Printable.S)) -> QCheck.map ~rev:(fun (_, o) -> obj o) (fun x -> (n, repr x)) @@ D.arbitrary ()) @@ domain_list () in
     MyCheck.Arbitrary.sequence arbs
-=======
-  let invariant c = unop_fold (fun a n (module S : Printable.S) x ->
-      Invariant.(a && S.invariant c (obj x))
-    ) Invariant.none
->>>>>>> ac093ba6
 end
 
 let _ =
