--- conflicted
+++ resolved
@@ -114,31 +114,9 @@
           Some (n, repr @@ S.context fd (obj d))
       ) x
 
-<<<<<<< HEAD
-  let should_join x y =
-    (* TODO: GobList.for_all3 *)
-    let rec zip3 lst1 lst2 lst3 = match lst1,lst2,lst3 with
-      | [],_, _ -> []
-      | _,[], _ -> []
-      | _,_ , []-> []
-      | (x::xs),(y::ys), (z::zs) -> (x,y,z)::(zip3 xs ys zs)
-    in
-    let should_join ((_,(module S:Analyses.MCPPostSpec),_),(_,x),(_,y)) = S.should_join (obj x) (obj y) in
-    (* obtain all analyses specs that are path sensitive and their values both in x and y *)
-    let specs = filter (fun (x,_,_) -> mem x !path_sens) (spec_list x) in
-    let xs = filter (fun (x,_) -> mem x !path_sens) x in
-    let ys = filter (fun (x,_) -> mem x !path_sens) y in
-    let zipped = zip3 specs xs ys in
-    List.for_all should_join zipped
-
   let exitstate  v = map (fun (n,{spec=(module S:MCPPostSpec); _}) -> n, repr @@ S.exitstate  v) !activated
   let startstate v = map (fun (n,{spec=(module S:MCPPostSpec); _}) -> n, repr @@ S.startstate v) !activated
   let morphstate v x = map (fun (n,(module S:MCPPostSpec),d) -> n, repr @@ S.morphstate v (obj d)) (spec_list x)
-=======
-  let exitstate  v = map (fun (n,{spec=(module S:MCPSpec); _}) -> n, repr @@ S.exitstate  v) !activated
-  let startstate v = map (fun (n,{spec=(module S:MCPSpec); _}) -> n, repr @@ S.startstate v) !activated
-  let morphstate v x = map (fun (n,(module S:MCPSpec),d) -> n, repr @@ S.morphstate v (obj d)) (spec_list x)
->>>>>>> e56e0450
 
   let rec assoc_replace (n,c) = function
     | [] -> failwith "assoc_replace"
