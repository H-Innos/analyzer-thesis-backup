--- conflicted
+++ resolved
@@ -944,11 +944,7 @@
     do_sideg ctx !sides;
     if q then raise Deadcode else d
 
-<<<<<<< HEAD
-  let threadcombine (ctx:(D.t, G.t, C.t) ctx) lval f a fctx =
-=======
-  let threadspawn (ctx:(D.t, G.t, C.t) ctx) f a fctx =
->>>>>>> 93101727
+  let threadspawn (ctx:(D.t, G.t, C.t) ctx) lval f a fctx =
     let sides  = ref [] in
     let f post_all (n,(module S:Spec),d) =
       let ctx' : (S.D.t, S.G.t, S.C.t) ctx =
@@ -985,11 +981,7 @@
         ; assign = (fun ?name v e -> failwith "Cannot \"assign\" in threadspawn context.")
         }
       in
-<<<<<<< HEAD
-      n, repr @@ S.threadcombine ctx' lval f a fctx'
-=======
-      n, repr @@ S.threadspawn ctx' f a fctx'
->>>>>>> 93101727
+      n, repr @@ S.threadspawn ctx' lval f a fctx'
     in
     let d, q = map_deadcode f @@ spec_list ctx.local in
     do_sideg ctx !sides;
