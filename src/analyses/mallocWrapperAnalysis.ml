--- conflicted
+++ resolved
@@ -75,13 +75,8 @@
       | _ -> MyCFG.getLoc ctx.node in
       `Lifted (get_heap_var loc)
     | Q.IsHeapVar v ->
-<<<<<<< HEAD
-      `MustBool (Hashtbl.mem heap_vars v.vid)
-    | _ -> `Top
-=======
       Hashtbl.mem heap_vars v.vid
     | _ -> Queries.Result.top q
->>>>>>> 95db2055
 
     let init () =
       List.iter (fun wrapper -> Hashtbl.replace wrappers wrapper ()) (get_string_list "exp.malloc.wrappers");
