--- conflicted
+++ resolved
@@ -1,11 +1,5 @@
-<<<<<<< HEAD
-(** May lockset analysis and analysis of double locking. *)
-=======
-(** May lockset analysis ([maylocks]). *)
+(** May lockset analysis and analysis of double locking ([maylocks]). *)
 
-(* TODO: unused *)
-
->>>>>>> b9afd1d8
 open Analyses
 open GoblintCil
 module LF = LibraryFunctions
