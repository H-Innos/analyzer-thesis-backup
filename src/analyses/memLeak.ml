(** An analysis for the detection of memory leaks ([memLeak]). *)

open GoblintCil
open Analyses
open MessageCategory
open AnalysisStateUtil

module ToppedVarInfoSet = SetDomain.ToppedSet(CilType.Varinfo)(struct let topname = "All Heap Variables" end)
module WasMallocCalled = BoolDomain.MayBool
module Spec : Analyses.MCPSpec =
struct
  include Analyses.IdentitySpec

  let name () = "memLeak"

  module D = ToppedVarInfoSet
  module C = D
  module P = IdentityP (D)

  module V = UnitV
  module G = WasMallocCalled

  let context _ d = d

  (* HELPER FUNCTIONS *)
<<<<<<< HEAD
  let warn_for_multi_threaded_due_to_abort ctx =
    let malloc_called = ctx.global () in
    if not (ctx.ask (Queries.MustBeSingleThreaded { since_start = true })) && malloc_called then (
      set_mem_safety_flag InvalidMemTrack;
      set_mem_safety_flag InvalidMemcleanup;
      M.warn ~category:(Behavior (Undefined MemoryLeak)) ~tags:[CWE 401] "Program aborted while running in multi-threaded mode. A memory leak might occur"
    )

  (* If [is_return] is set to [true], then a thread return occurred, else a thread exit *)
  let warn_for_thread_return_or_exit ctx is_return =
    if not (ToppedVarInfoSet.is_empty ctx.local) then (
=======
  let get_global_vars () =
    List.filter_map (function GVar (v, _, _) | GVarDecl (v, _) -> Some v | _ -> None) !Cilfacade.current_file.globals

  let get_global_struct_ptr_vars () =
    get_global_vars ()
    |> List.filter (fun v ->
        match unrollType v.vtype with
        | TPtr (TComp _, _)
        | TPtr ((TNamed ({ttype = TComp _; _}, _)), _) -> true
        | TComp (_, _)
        | (TNamed ({ttype = TComp _; _}, _)) -> false
        | _ -> false)

  let get_global_struct_non_ptr_vars () =
    get_global_vars ()
    |> List.filter (fun v ->
        match unrollType v.vtype with
        | TComp (_, _)
        | (TNamed ({ttype = TComp _; _}, _)) -> true
        | _ -> false)

  let get_reachable_mem_from_globals (global_vars:varinfo list) ctx =
    global_vars
    |> List.map (fun v -> Lval (Var v, NoOffset))
    |> List.filter_map (fun exp ->
        match ctx.ask (Queries.MayPointTo exp) with
        | a when not (Queries.AD.is_top a) && Queries.AD.cardinal a = 1  ->
          begin match List.hd @@ Queries.AD.elements a with
            | Queries.AD.Addr.Addr (v, _) when (ctx.ask (Queries.IsHeapVar v)) && not (ctx.ask (Queries.IsMultiple v)) -> Some v
            | _ -> None
          end
        | _ -> None)

  let rec get_reachable_mem_from_str_ptr_globals (global_struct_ptr_vars:varinfo list) ctx =
    let eval_value_of_heap_var heap_var =
      match ctx.ask (Queries.EvalValue (Lval (Var heap_var, NoOffset))) with
      | a when not (Queries.VD.is_top a) ->
        begin match a with
          | Struct s ->
            List.fold_left (fun acc f ->
                if isPointerType f.ftype then
                  begin match ValueDomain.Structs.get s f with
                    | Queries.VD.Address a when not (Queries.AD.is_top a) && Queries.AD.cardinal a = 1 ->
                      let reachable_from_addr_set =
                        Queries.AD.fold (fun addr acc ->
                            match addr with
                            | Queries.AD.Addr.Addr (v, _) -> (v :: get_reachable_mem_from_str_ptr_globals [v] ctx) @ acc
                            | _ -> acc
                          ) a []
                      in
                      reachable_from_addr_set @ acc
                    | _ -> acc
                  end
                else acc
              ) [] (ValueDomain.Structs.keys s)
          | _ -> []
        end
      | _ -> []
    in
    let get_pts_of_non_heap_ptr_var var =
      match ctx.ask (Queries.MayPointTo (Lval (Var var, NoOffset))) with
      | a when not (Queries.AD.is_top a) && Queries.AD.cardinal a = 1  ->
        begin match List.hd @@ Queries.AD.elements a with
          | Queries.AD.Addr.Addr (v, _) when (ctx.ask (Queries.IsHeapVar v)) && not (ctx.ask (Queries.IsMultiple v)) -> v :: (eval_value_of_heap_var v)
          | Queries.AD.Addr.Addr (v, _) when not (ctx.ask (Queries.IsAllocVar v)) && isPointerType v.vtype -> get_reachable_mem_from_str_ptr_globals [v] ctx
          | _ -> []
        end
      | _ -> []
    in
    global_struct_ptr_vars
    |> List.fold_left (fun acc var ->
        if ctx.ask (Queries.IsHeapVar var) then (eval_value_of_heap_var var) @ acc
        else if not (ctx.ask (Queries.IsAllocVar var)) && isPointerType var.vtype then (get_pts_of_non_heap_ptr_var var) @ acc
        else acc
      ) []

  let get_reachable_mem_from_str_non_ptr_globals (global_struct_non_ptr_vars:varinfo list) ctx =
    global_struct_non_ptr_vars
    (* Filter out global struct vars that don't have pointer fields *)
    |> List.filter_map (fun v ->
        match ctx.ask (Queries.EvalValue (Lval (Var v, NoOffset))) with
        | a when not (Queries.VD.is_top a) ->
          begin match a with
            | Queries.VD.Struct s ->
              let struct_fields = ValueDomain.Structs.keys s in
              let ptr_struct_fields = List.filter (fun f -> isPointerType f.ftype) struct_fields in
              if ptr_struct_fields = [] then None else Some (s, ptr_struct_fields)
            | _ -> None
          end
        | _ -> None
      )
    |> List.fold_left (fun acc_struct (s, fields) ->
        let reachable_from_fields =
          List.fold_left (fun acc_field field ->
              match ValueDomain.Structs.get s field with
              | Queries.VD.Address a ->
                let reachable_from_addr_set =
                  List.fold_left (fun acc_addr addr ->
                      match addr with
                      | Queries.AD.Addr.Addr (v, _) -> (v :: get_reachable_mem_from_str_ptr_globals [v] ctx) @ acc_addr
                      | _ -> acc_addr
                    ) [] (Queries.AD.elements a)
                in reachable_from_addr_set @ acc_field
              | _ -> acc_field
            ) [] fields
        in
        reachable_from_fields @ acc_struct
      ) []

  let warn_for_multi_threaded ctx =
    if not (ctx.ask (Queries.MustBeSingleThreaded { since_start = true })) then (
>>>>>>> 0e09d099
      set_mem_safety_flag InvalidMemTrack;
      set_mem_safety_flag InvalidMemcleanup;
      let current_thread = ctx.ask (Queries.CurrentThreadId) in
      M.warn ~category:(Behavior (Undefined MemoryLeak)) ~tags:[CWE 401] "Memory may be leaked at thread %s for thread %a" (if is_return then "return" else "exit") ThreadIdDomain.ThreadLifted.pretty current_thread
    )

  let check_for_mem_leak ?(assert_exp_imprecise = false) ?(exp = None) ctx =
<<<<<<< HEAD
    if not (ToppedVarInfoSet.is_empty ctx.local) then
=======
    let allocated_mem = ctx.local in
    if not (D.is_empty allocated_mem) then
      let reachable_mem_from_non_struct_globals = D.of_list (get_reachable_mem_from_globals (get_global_vars ()) ctx) in
      let reachable_mem_from_struct_ptr_globals = D.of_list (get_reachable_mem_from_str_ptr_globals (get_global_struct_ptr_vars ()) ctx) in
      let reachable_mem_from_struct_non_ptr_globals = D.of_list (get_reachable_mem_from_str_non_ptr_globals (get_global_struct_non_ptr_vars ()) ctx) in
      let reachable_mem_from_struct_globals = D.join reachable_mem_from_struct_ptr_globals reachable_mem_from_struct_non_ptr_globals in
      let reachable_mem = D.join reachable_mem_from_non_struct_globals reachable_mem_from_struct_globals in
      (* Check and warn if there's unreachable allocated memory at program exit *)
      let allocated_and_unreachable_mem = D.diff allocated_mem reachable_mem in
      if not (D.is_empty allocated_and_unreachable_mem) then (
        set_mem_safety_flag InvalidMemTrack;
        M.warn ~category:(Behavior (Undefined MemoryLeak)) ~tags:[CWE 401] "There is unreachable allocated heap memory at program exit. A memory leak might occur for the alloc vars %a\n" (Pretty.d_list ", " CilType.Varinfo.pretty) (D.elements allocated_and_unreachable_mem)
      );
      (* Check and warn if some of the allocated memory is not deallocated at program exit *)
>>>>>>> 0e09d099
      match assert_exp_imprecise, exp with
      | true, Some exp ->
        set_mem_safety_flag InvalidMemcleanup;
<<<<<<< HEAD
        M.warn ~category:(Behavior (Undefined MemoryLeak)) ~tags:[CWE 401] "assert expression %a is unknown. Memory leak might possibly occur for heap variables: %a" d_exp exp D.pretty ctx.local
=======
        M.warn ~category:(Behavior (Undefined MemoryLeak)) ~tags:[CWE 401] "Assert expression %a is unknown. Memory leak might possibly occur for heap variables: %a" d_exp exp D.pretty allocated_mem
>>>>>>> 0e09d099
      | _ ->
        set_mem_safety_flag InvalidMemcleanup;
<<<<<<< HEAD
        M.warn ~category:(Behavior (Undefined MemoryLeak)) ~tags:[CWE 401] "Memory leak detected for heap variables"
=======
        M.warn ~category:(Behavior (Undefined MemoryLeak)) ~tags:[CWE 401] "Memory leak detected for heap variables: %a" D.pretty allocated_mem
>>>>>>> 0e09d099

  (* TRANSFER FUNCTIONS *)
  let return ctx (exp:exp option) (f:fundec) : D.t =
    (* Check for a valid-memcleanup and memtrack violation in a multi-threaded setting *)
    (* The check for multi-threadedness is to ensure that valid-memtrack and valid-memclenaup are treated separately for single-threaded programs *)
    if (ctx.ask (Queries.MayBeThreadReturn) &&  not (ctx.ask (Queries.MustBeSingleThreaded { since_start = true }))) then (
        warn_for_thread_return_or_exit ctx true
    );
    (* Returning from "main" is one possible program exit => need to check for memory leaks *)
    if f.svar.vname = "main" then check_for_mem_leak ctx;
    ctx.local

  let special ctx (lval:lval option) (f:varinfo) (arglist:exp list) : D.t =
    let state = ctx.local in
    let desc = LibraryFunctions.find f in
    match desc.special arglist with
    | Malloc _
    | Calloc _
    | Realloc _ ->
      (ctx.sideg () true;
      begin match ctx.ask (Queries.AllocVar {on_stack = false}) with
        | `Lifted var ->
          ToppedVarInfoSet.add var state
        | _ -> state
      end)
    | Free ptr ->
      begin match ctx.ask (Queries.MayPointTo ptr) with
        | ad when (not (Queries.AD.is_top ad)) && Queries.AD.cardinal ad = 1 ->
          (* Note: Need to always set "ana.malloc.unique_address_count" to a value > 0 *)
          begin match Queries.AD.choose ad with
            | Queries.AD.Addr.Addr (v,_) when ctx.ask (Queries.IsAllocVar v) && ctx.ask (Queries.IsHeapVar v) && not @@ ctx.ask (Queries.IsMultiple v) ->
              ToppedVarInfoSet.remove v ctx.local
            | _ -> ctx.local
          end
        | _ -> ctx.local
      end
    | Abort ->
      check_for_mem_leak ctx;
      (* Upon a call to the "Abort" special function in the multi-threaded case, we give up and conservatively warn *)
      warn_for_multi_threaded_due_to_abort ctx;
      state
    | Assert { exp; _ } ->
      let warn_for_assert_exp =
        match ctx.ask (Queries.EvalInt exp) with
        | a when Queries.ID.is_bot a -> M.warn ~category:Assert "assert expression %a is bottom" d_exp exp
        | a ->
          begin match Queries.ID.to_bool a with
            | Some b -> (
              (* If we know for sure that the expression in "assert" is false => need to check for memory leaks *)
                if b = false then (
                  warn_for_multi_threaded_due_to_abort ctx;
                  check_for_mem_leak ctx
                )
                else ())
            | None ->
              (warn_for_multi_threaded_due_to_abort ctx;
               check_for_mem_leak ctx ~assert_exp_imprecise:true ~exp:(Some exp))
          end
      in
      warn_for_assert_exp;
      state
    | ThreadExit _ ->
      begin match ctx.ask (Queries.CurrentThreadId) with
        | `Lifted tid ->
          warn_for_thread_return_or_exit ctx false
        | _ -> ()
      end;
      state
    | _ -> state

  let startstate v = D.bot ()
  let exitstate v = D.top ()

  let threadenter ctx ~multiple lval f args = [D.bot ()]
end

let _ =
  MCP.register_analysis (module Spec : MCPSpec)<|MERGE_RESOLUTION|>--- conflicted
+++ resolved
@@ -23,7 +23,6 @@
   let context _ d = d
 
   (* HELPER FUNCTIONS *)
-<<<<<<< HEAD
   let warn_for_multi_threaded_due_to_abort ctx =
     let malloc_called = ctx.global () in
     if not (ctx.ask (Queries.MustBeSingleThreaded { since_start = true })) && malloc_called then (
@@ -31,11 +30,6 @@
       set_mem_safety_flag InvalidMemcleanup;
       M.warn ~category:(Behavior (Undefined MemoryLeak)) ~tags:[CWE 401] "Program aborted while running in multi-threaded mode. A memory leak might occur"
     )
-
-  (* If [is_return] is set to [true], then a thread return occurred, else a thread exit *)
-  let warn_for_thread_return_or_exit ctx is_return =
-    if not (ToppedVarInfoSet.is_empty ctx.local) then (
-=======
   let get_global_vars () =
     List.filter_map (function GVar (v, _, _) | GVarDecl (v, _) -> Some v | _ -> None) !Cilfacade.current_file.globals
 
@@ -145,9 +139,10 @@
         reachable_from_fields @ acc_struct
       ) []
 
-  let warn_for_multi_threaded ctx =
-    if not (ctx.ask (Queries.MustBeSingleThreaded { since_start = true })) then (
->>>>>>> 0e09d099
+
+  (* If [is_return] is set to [true], then a thread return occurred, else a thread exit *)
+  let warn_for_thread_return_or_exit ctx is_return =
+    if not (ToppedVarInfoSet.is_empty ctx.local) then (
       set_mem_safety_flag InvalidMemTrack;
       set_mem_safety_flag InvalidMemcleanup;
       let current_thread = ctx.ask (Queries.CurrentThreadId) in
@@ -155,9 +150,6 @@
     )
 
   let check_for_mem_leak ?(assert_exp_imprecise = false) ?(exp = None) ctx =
-<<<<<<< HEAD
-    if not (ToppedVarInfoSet.is_empty ctx.local) then
-=======
     let allocated_mem = ctx.local in
     if not (D.is_empty allocated_mem) then
       let reachable_mem_from_non_struct_globals = D.of_list (get_reachable_mem_from_globals (get_global_vars ()) ctx) in
@@ -172,22 +164,13 @@
         M.warn ~category:(Behavior (Undefined MemoryLeak)) ~tags:[CWE 401] "There is unreachable allocated heap memory at program exit. A memory leak might occur for the alloc vars %a\n" (Pretty.d_list ", " CilType.Varinfo.pretty) (D.elements allocated_and_unreachable_mem)
       );
       (* Check and warn if some of the allocated memory is not deallocated at program exit *)
->>>>>>> 0e09d099
       match assert_exp_imprecise, exp with
       | true, Some exp ->
         set_mem_safety_flag InvalidMemcleanup;
-<<<<<<< HEAD
-        M.warn ~category:(Behavior (Undefined MemoryLeak)) ~tags:[CWE 401] "assert expression %a is unknown. Memory leak might possibly occur for heap variables: %a" d_exp exp D.pretty ctx.local
-=======
         M.warn ~category:(Behavior (Undefined MemoryLeak)) ~tags:[CWE 401] "Assert expression %a is unknown. Memory leak might possibly occur for heap variables: %a" d_exp exp D.pretty allocated_mem
->>>>>>> 0e09d099
       | _ ->
         set_mem_safety_flag InvalidMemcleanup;
-<<<<<<< HEAD
-        M.warn ~category:(Behavior (Undefined MemoryLeak)) ~tags:[CWE 401] "Memory leak detected for heap variables"
-=======
         M.warn ~category:(Behavior (Undefined MemoryLeak)) ~tags:[CWE 401] "Memory leak detected for heap variables: %a" D.pretty allocated_mem
->>>>>>> 0e09d099
 
   (* TRANSFER FUNCTIONS *)
   let return ctx (exp:exp option) (f:fundec) : D.t =
