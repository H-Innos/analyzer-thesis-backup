(** An analysis for the detection of out-of-bounds memory accesses ([memOutOfBounds]).*)

open GoblintCil
open Analyses
open MessageCategory
open AnalysisStateUtil

module AS = AnalysisState
module VDQ = ValueDomainQueries
module ID = IntDomain.IntDomTuple

(*
  Note:
  * This functionality is implemented as an analysis solely for the sake of maintaining
    separation of concerns, as well as for having the ablility to conveniently turn it on or off
  * It doesn't track any internal state
*)
module Spec =
struct
  include Analyses.IdentitySpec

  module D = Lattice.Unit
  module C = D

  let context _ _ = ()

  let name () = "memOutOfBounds"

  (* HELPER FUNCTIONS *)

  let intdom_of_int x =
    ID.of_int (Cilfacade.ptrdiff_ikind ()) (Z.of_int x)

  let size_of_type_in_bytes typ =
    let typ_size_in_bytes = (bitsSizeOf typ) / 8 in
    intdom_of_int typ_size_in_bytes

  let rec exp_contains_a_ptr (exp:exp) =
    match exp with
    | Const _
    | SizeOf _
    | SizeOfStr _
    | AlignOf _
    | AddrOfLabel _ -> false
    | Real e
    | Imag e
    | SizeOfE e
    | AlignOfE e
    | UnOp (_, e, _)
    | CastE (_, e) -> exp_contains_a_ptr e
    | BinOp (_, e1, e2, _) ->
      exp_contains_a_ptr e1 || exp_contains_a_ptr e2
    | Question (e1, e2, e3, _) ->
      exp_contains_a_ptr e1 || exp_contains_a_ptr e2 || exp_contains_a_ptr e3
    | Lval lval
    | AddrOf lval
    | StartOf lval -> lval_contains_a_ptr lval

  and lval_contains_a_ptr (lval:lval) =
    let (host, offset) = lval in
    let host_contains_a_ptr = function
      | Var v -> isPointerType v.vtype
      | Mem e -> exp_contains_a_ptr e
    in
    let rec offset_contains_a_ptr = function
      | NoOffset -> false
      | Index (e, o) -> exp_contains_a_ptr e || offset_contains_a_ptr o
      | Field (f, o) -> isPointerType f.ftype || offset_contains_a_ptr o
    in
    host_contains_a_ptr host || offset_contains_a_ptr offset

  let points_to_heap_only ctx ptr =
    match ctx.ask (Queries.MayPointTo ptr) with
    | a when not (Queries.AD.is_top a)->
      Queries.AD.for_all (function
          | Addr (v, o) -> ctx.ask (Queries.IsHeapVar v)
          | _ -> false
        ) a
    | _ -> false

  let get_size_of_ptr_target ctx ptr =
    if points_to_heap_only ctx ptr then
      (* Ask for BlobSize from the base address (the second component being set to true) in order to avoid BlobSize giving us bot *)
      ctx.ask (Queries.BlobSize {exp = ptr; base_address = true})
    else
      match ctx.ask (Queries.MayPointTo ptr) with
      | a when not (Queries.AD.is_top a) ->
        let pts_list = Queries.AD.elements a in
        let pts_elems_to_sizes (addr: Queries.AD.elt) =
          begin match addr with
            | Addr (v, _) ->
              if hasAttribute "goblint_cil_nested" v.vattr then (
                set_mem_safety_flag InvalidDeref;
                M.warn "Var %a is potentially accessed out-of-scope. Invalid memory access may occur" CilType.Varinfo.pretty v
              );
              begin match v.vtype with
                | TArray (item_typ, _, _) ->
                  let item_typ_size_in_bytes = size_of_type_in_bytes item_typ in
                  begin match ctx.ask (Queries.EvalLength ptr) with
                    | `Lifted arr_len ->
                      let arr_len_casted = ID.cast_to (Cilfacade.ptrdiff_ikind ()) arr_len in
                      begin
                        try `Lifted (ID.mul item_typ_size_in_bytes arr_len_casted)
                        with IntDomain.ArithmeticOnIntegerBot _ -> `Bot
                      end
                    | `Bot -> `Bot
                    | `Top -> `Top
                  end
                | _ ->
                  let type_size_in_bytes = size_of_type_in_bytes v.vtype in
                  `Lifted type_size_in_bytes
              end
            | _ -> `Top
          end
        in
        (* Map each points-to-set element to its size *)
        let pts_sizes = List.map pts_elems_to_sizes pts_list in
        (* Take the smallest of all sizes that ptr's contents may have *)
        begin match pts_sizes with
          | [] -> `Bot
          | [x] -> x
          | x::xs -> List.fold_left VDQ.ID.join x xs
        end
      | _ ->
        (set_mem_safety_flag InvalidDeref;
         M.warn "Pointer %a has a points-to-set of top. An invalid memory access might occur" d_exp ptr;
         `Top)

  let get_ptr_deref_type ptr_typ =
    match ptr_typ with
    | TPtr (t, _) -> Some t
    | _ -> None

  let eval_ptr_offset_in_binop ctx exp ptr_contents_typ =
    let eval_offset = ctx.ask (Queries.EvalInt exp) in
    let ptr_contents_typ_size_in_bytes = size_of_type_in_bytes ptr_contents_typ in
    match eval_offset with
    | `Lifted eo ->
      let casted_eo = ID.cast_to (Cilfacade.ptrdiff_ikind ()) eo in
      begin
        try `Lifted (ID.mul casted_eo ptr_contents_typ_size_in_bytes)
        with IntDomain.ArithmeticOnIntegerBot _ -> `Bot
      end
    | `Top -> `Top
    | `Bot -> `Bot

  let rec offs_to_idx typ offs =
    match offs with
    | `NoOffset -> intdom_of_int 0
    | `Field (field, o) ->
      let field_as_offset = Field (field, NoOffset) in
      let bits_offset, _size = GoblintCil.bitsOffset (TComp (field.fcomp, [])) field_as_offset in
      let bytes_offset = intdom_of_int (bits_offset / 8) in
      let remaining_offset = offs_to_idx field.ftype o in
      begin
        try ID.add bytes_offset remaining_offset
        with IntDomain.ArithmeticOnIntegerBot _ -> ID.bot_of @@ Cilfacade.ptrdiff_ikind ()
      end
    | `Index (x, o) ->
      begin try
          let typ_size_in_bytes = size_of_type_in_bytes typ in
          let bytes_offset = ID.mul typ_size_in_bytes x in
          let remaining_offset = offs_to_idx typ o in
          ID.add bytes_offset remaining_offset
        with IntDomain.ArithmeticOnIntegerBot _ -> ID.bot_of @@ Cilfacade.ptrdiff_ikind ()
      end

  let cil_offs_to_idx ctx typ offs =
    (* TODO: Some duplication with convert_offset in base.ml, unclear how to immediately get more reuse *)
    let rec convert_offset (ofs: offset) =
      match ofs with
      | NoOffset -> `NoOffset
      | Field (fld, ofs) -> `Field (fld, convert_offset ofs)
      | Index (exp, ofs) when CilType.Exp.equal exp Offset.Index.Exp.any -> (* special offset added by convertToQueryLval *)
        `Index (ID.top (), convert_offset ofs)
      | Index (exp, ofs) ->
        let i = match ctx.ask (Queries.EvalInt exp) with
          | `Lifted x -> x
          | _ -> ID.top_of @@ Cilfacade.ptrdiff_ikind ()
        in
        `Index (i, convert_offset ofs)
    in
    PreValueDomain.Offs.to_index (convert_offset offs)


  let check_unknown_addr_deref ctx ptr =
    let may_contain_unknown_addr =
      match ctx.ask (Queries.EvalValue ptr) with
      | a when not (Queries.VD.is_top a) ->
        begin match a with
          | Address a -> ValueDomain.AD.may_be_unknown a
          | _ -> false
        end
      (* Intuition: if ptr evaluates to top, it could potentially evaluate to the unknown address *)
      | _ -> true
    in
    if may_contain_unknown_addr then begin
      set_mem_safety_flag InvalidDeref;
      M.warn ~category:(Behavior (Undefined Other)) "Pointer %a contains an unknown address. Invalid dereference may occur" d_exp ptr
    end

  let ptr_only_has_str_addr ctx ptr =
    match ctx.ask (Queries.EvalValue ptr) with
    | a when not (Queries.VD.is_top a) ->
      begin match a with
        | Address a -> ValueDomain.AD.for_all (fun addr -> match addr with | StrPtr _ -> true | _ -> false) a
        | _ -> false
      end
    (* Intuition: if ptr evaluates to top, it could all sorts of things and not only string addresses *)
    | _ -> false

  let rec get_addr_offs ctx ptr =
    match ctx.ask (Queries.MayPointTo ptr) with
    | a when not (VDQ.AD.is_top a) ->
      let ptr_deref_type = get_ptr_deref_type @@ typeOf ptr in
      begin match ptr_deref_type with
        | Some t ->
          begin match VDQ.AD.is_empty a with
            | true ->
              M.warn "Pointer %a has an empty points-to-set" d_exp ptr;
              ID.top_of @@ Cilfacade.ptrdiff_ikind ()
            | false ->
              if VDQ.AD.exists (function
                  | Addr (_, o) -> ID.is_bot @@ offs_to_idx t o
                  | _ -> false
                ) a then (
                set_mem_safety_flag InvalidDeref;
                M.warn "Pointer %a has a bot address offset. An invalid memory access may occur" d_exp ptr
              ) else if VDQ.AD.exists (function
                  | Addr (_, o) -> ID.is_top_of (Cilfacade.ptrdiff_ikind ()) (offs_to_idx t o)
                  | _ -> false
                ) a then (
                set_mem_safety_flag InvalidDeref;
                M.warn "Pointer %a has a top address offset. An invalid memory access may occur" d_exp ptr
              );
              (* Get the address offsets of all points-to set elements *)
              let addr_offsets =
                VDQ.AD.filter (function Addr (v, o) -> true | _ -> false) a
                |> VDQ.AD.to_mval
                |> List.map (fun (_, o) -> offs_to_idx t o)
              in
              begin match addr_offsets with
                | [] -> ID.bot_of @@ Cilfacade.ptrdiff_ikind ()
                | [x] -> x
                | x::xs -> List.fold_left ID.join x xs
              end
          end
        | None ->
          M.error "Expression %a doesn't have pointer type" d_exp ptr;
          ID.top_of @@ Cilfacade.ptrdiff_ikind ()
      end
    | _ ->
      set_mem_safety_flag InvalidDeref;
      M.warn "Pointer %a has a points-to-set of top. An invalid memory access might occur" d_exp ptr;
      ID.top_of @@ Cilfacade.ptrdiff_ikind ()

  and check_lval_for_oob_access ctx ?(is_implicitly_derefed = false) lval =
    (* If the lval does not contain a pointer or if it does contain a pointer, but only points to string addresses, then no need to WARN *)
    if (not @@ lval_contains_a_ptr lval) || ptr_only_has_str_addr ctx (Lval lval) then ()
    else
      (* If the lval doesn't indicate an explicit dereference, we still need to check for an implicit dereference *)
      (* An implicit dereference is, e.g., printf("%p", ptr), where ptr is a pointer *)
      match lval, is_implicitly_derefed with
      | (Var _, _), false -> ()
      | (Var v, _), true -> check_no_binop_deref ctx (Lval lval)
      | (Mem e, o), _ ->
        let ptr_deref_type = get_ptr_deref_type @@ typeOf e in
        let offs_intdom = begin match ptr_deref_type with
          | Some t -> cil_offs_to_idx ctx t o
          | None -> ID.bot_of @@ Cilfacade.ptrdiff_ikind ()
        end in
        let e_size = get_size_of_ptr_target ctx e in
        let () = begin match e_size with
          | `Top ->
            (set_mem_safety_flag InvalidDeref;
             M.warn "Size of lval dereference expression %a is top. Out-of-bounds memory access may occur" d_exp e)
          | `Bot ->
            (set_mem_safety_flag InvalidDeref;
             M.warn "Size of lval dereference expression %a is bot. Out-of-bounds memory access may occur" d_exp e)
          | `Lifted es ->
            let casted_es = ID.cast_to (Cilfacade.ptrdiff_ikind ()) es in
            let one = intdom_of_int 1 in
            let casted_es = ID.sub casted_es one in
            let casted_offs = ID.cast_to (Cilfacade.ptrdiff_ikind ()) offs_intdom in
            let ptr_size_lt_offs =
              begin try ID.lt casted_es casted_offs
                with IntDomain.ArithmeticOnIntegerBot _ -> ID.bot_of @@ Cilfacade.ptrdiff_ikind ()
              end
            in
            let behavior = Undefined MemoryOutOfBoundsAccess in
            let cwe_number = 823 in
            begin match ID.to_bool ptr_size_lt_offs with
              | Some true ->
                (set_mem_safety_flag InvalidDeref;
                 M.warn ~category:(Behavior behavior) ~tags:[CWE cwe_number] "Size of lval dereference expression is %a (in bytes). It is offset by %a (in bytes). Memory out-of-bounds access must occur" ID.pretty casted_es ID.pretty casted_offs)
              | Some false -> ()
              | None ->
                (set_mem_safety_flag InvalidDeref;
                 M.warn ~category:(Behavior behavior) ~tags:[CWE cwe_number] "Could not compare size of lval dereference expression (%a) (in bytes) with offset by (%a) (in bytes). Memory out-of-bounds access might occur" ID.pretty casted_es ID.pretty casted_offs)
            end
        end in
        begin match e with
          | Lval (Var v, _) as lval_exp -> check_no_binop_deref ctx lval_exp
          | BinOp (binop, e1, e2, t) when binop = PlusPI || binop = MinusPI || binop = IndexPI ->
            check_binop_exp ctx binop e1 e2 t;
            check_exp_for_oob_access ctx ~is_implicitly_derefed e1;
            check_exp_for_oob_access ctx ~is_implicitly_derefed e2
          | _ -> check_exp_for_oob_access ctx ~is_implicitly_derefed e
        end

  and check_no_binop_deref ctx lval_exp =
    check_unknown_addr_deref ctx lval_exp;
    let behavior = Undefined MemoryOutOfBoundsAccess in
    let cwe_number = 823 in
    let ptr_size = get_size_of_ptr_target ctx lval_exp in
    let addr_offs = get_addr_offs ctx lval_exp in
    let ptr_type = typeOf lval_exp in
    let ptr_contents_type = get_ptr_deref_type ptr_type in
    match ptr_contents_type with
    | Some t ->
      begin match ptr_size, addr_offs with
        | `Top, _ ->
          set_mem_safety_flag InvalidDeref;
          M.warn ~category:(Behavior behavior) ~tags:[CWE cwe_number] "Size of pointer %a is top. Memory out-of-bounds access might occur due to pointer arithmetic" d_exp lval_exp
        | `Bot, _ ->
          set_mem_safety_flag InvalidDeref;
          M.warn ~category:(Behavior behavior) ~tags:[CWE cwe_number] "Size of pointer %a is bot. Memory out-of-bounds access might occur due to pointer arithmetic" d_exp lval_exp
        | `Lifted ps, ao ->
          let casted_ps = ID.cast_to (Cilfacade.ptrdiff_ikind ()) ps in
          let casted_ao = ID.cast_to (Cilfacade.ptrdiff_ikind ()) ao in
          let ptr_size_lt_offs = ID.lt casted_ps casted_ao in
          begin match ID.to_bool ptr_size_lt_offs with
            | Some true ->
              set_mem_safety_flag InvalidDeref;
              M.warn ~category:(Behavior behavior) ~tags:[CWE cwe_number] "Size of pointer is %a (in bytes). It is offset by %a (in bytes) due to pointer arithmetic. Memory out-of-bounds access must occur" ID.pretty casted_ps ID.pretty casted_ao
            | Some false -> ()
            | None ->
              set_mem_safety_flag InvalidDeref;
              M.warn ~category:(Behavior behavior) ~tags:[CWE cwe_number] "Could not compare size of pointer (%a) (in bytes) with offset by (%a) (in bytes). Memory out-of-bounds access might occur" ID.pretty casted_ps ID.pretty casted_ao
          end
      end
    | _ -> M.error "Expression %a is not a pointer" d_exp lval_exp

  and check_exp_for_oob_access ctx ?(is_implicitly_derefed = false) exp =
    match exp with
    | Const _
    | SizeOf _
    | SizeOfStr _
    | AlignOf _
    | AddrOfLabel _ -> ()
    | Real e
    | Imag e
    | SizeOfE e
    | AlignOfE e
    | UnOp (_, e, _)
    | CastE (_, e) -> check_exp_for_oob_access ctx ~is_implicitly_derefed e
    | BinOp (bop, e1, e2, t) ->
      check_exp_for_oob_access ctx ~is_implicitly_derefed e1;
      check_exp_for_oob_access ctx ~is_implicitly_derefed e2
    | Question (e1, e2, e3, _) ->
      check_exp_for_oob_access ctx ~is_implicitly_derefed e1;
      check_exp_for_oob_access ctx ~is_implicitly_derefed e2;
      check_exp_for_oob_access ctx ~is_implicitly_derefed e3
    | Lval lval
    | StartOf lval
    | AddrOf lval -> check_lval_for_oob_access ctx ~is_implicitly_derefed lval

  and check_binop_exp ctx binop e1 e2 t =
    check_unknown_addr_deref ctx e1;
    let binopexp = BinOp (binop, e1, e2, t) in
    let behavior = Undefined MemoryOutOfBoundsAccess in
    let cwe_number = 823 in
    match binop with
    | PlusPI
    | IndexPI
    | MinusPI ->
      let ptr_size = get_size_of_ptr_target ctx e1 in
      let addr_offs = get_addr_offs ctx e1 in
      let ptr_type = typeOf e1 in
      let ptr_contents_type = get_ptr_deref_type ptr_type in
      begin match ptr_contents_type with
        | Some t ->
          let offset_size = eval_ptr_offset_in_binop ctx e2 t in
          (* Make sure to add the address offset to the binop offset *)
          let offset_size_with_addr_size = match offset_size with
            | `Lifted os ->
              let casted_os = ID.cast_to (Cilfacade.ptrdiff_ikind ()) os in
              let casted_ao = ID.cast_to (Cilfacade.ptrdiff_ikind ()) addr_offs in
              begin
                try `Lifted (ID.add casted_os casted_ao)
                with IntDomain.ArithmeticOnIntegerBot _ -> `Bot
              end
            | `Top -> `Top
            | `Bot -> `Bot
          in
          begin match ptr_size, offset_size_with_addr_size with
            | `Top, _ ->
              set_mem_safety_flag InvalidDeref;
              M.warn ~category:(Behavior behavior) ~tags:[CWE cwe_number] "Size of pointer %a in expression %a is top. Memory out-of-bounds access might occur" d_exp e1 d_exp binopexp
            | _, `Top ->
              set_mem_safety_flag InvalidDeref;
              M.warn ~category:(Behavior behavior) ~tags:[CWE cwe_number] "Operand value for pointer arithmetic in expression %a is top. Memory out-of-bounds access might occur" d_exp binopexp
            | `Bot, _ ->
              set_mem_safety_flag InvalidDeref;
              M.warn ~category:(Behavior behavior) ~tags:[CWE cwe_number] "Size of pointer %a in expression %a is bottom. Memory out-of-bounds access might occur" d_exp e1 d_exp binopexp
            | _, `Bot ->
              set_mem_safety_flag InvalidDeref;
              M.warn ~category:(Behavior behavior) ~tags:[CWE cwe_number] "Operand value for pointer arithmetic in expression %a is bottom. Memory out-of-bounds access might occur" d_exp binopexp
            | `Lifted ps, `Lifted o ->
              let casted_ps = ID.cast_to (Cilfacade.ptrdiff_ikind ()) ps in
              let casted_o = ID.cast_to (Cilfacade.ptrdiff_ikind ()) o in
              let ptr_size_lt_offs = ID.lt casted_ps casted_o in
              begin match ID.to_bool ptr_size_lt_offs with
                | Some true ->
                  set_mem_safety_flag InvalidDeref;
                  M.warn ~category:(Behavior behavior) ~tags:[CWE cwe_number] "Size of pointer in expression %a is %a (in bytes). It is offset by %a (in bytes). Memory out-of-bounds access must occur" d_exp binopexp ID.pretty casted_ps ID.pretty casted_o
                | Some false -> ()
                | None ->
                  set_mem_safety_flag InvalidDeref;
                  M.warn ~category:(Behavior behavior) ~tags:[CWE cwe_number] "Could not compare pointer size (%a) with offset (%a). Memory out-of-bounds access may occur" ID.pretty casted_ps ID.pretty casted_o
              end
          end
        | _ -> M.error "Binary expression %a doesn't have a pointer" d_exp binopexp
      end
    | _ -> ()

  (* For memset() and memcpy() *)
  let check_count ctx fun_name ptr n =
    let (behavior:MessageCategory.behavior) = Undefined MemoryOutOfBoundsAccess in
    let cwe_number = 823 in
    let ptr_size = get_size_of_ptr_target ctx ptr in
    let eval_n = ctx.ask (Queries.EvalInt n) in
    let addr_offs = get_addr_offs ctx ptr in
    match ptr_size, eval_n with
    | `Top, _ ->
      set_mem_safety_flag InvalidDeref;
      M.warn ~category:(Behavior behavior) ~tags:[CWE cwe_number] "Size of dest %a in function %s is unknown. Memory out-of-bounds access might occur" d_exp ptr fun_name
    | _, `Top ->
      set_mem_safety_flag InvalidDeref;
      M.warn ~category:(Behavior behavior) ~tags:[CWE cwe_number] "Count parameter, passed to function %s is unknown. Memory out-of-bounds access might occur" fun_name
    | `Bot, _ ->
      set_mem_safety_flag InvalidDeref;
      M.warn ~category:(Behavior behavior) ~tags:[CWE cwe_number] "Size of dest %a in function %s is bottom. Memory out-of-bounds access might occur" d_exp ptr fun_name
    | _, `Bot ->
      set_mem_safety_flag InvalidDeref;
      M.warn ~category:(Behavior behavior) ~tags:[CWE cwe_number] "Count parameter, passed to function %s is bottom" fun_name
    | `Lifted ds, `Lifted en ->
      let casted_ds = ID.cast_to (Cilfacade.ptrdiff_ikind ()) ds in
      let casted_en = ID.cast_to (Cilfacade.ptrdiff_ikind ()) en in
      let casted_ao = ID.cast_to (Cilfacade.ptrdiff_ikind ()) addr_offs in
      let dest_size_lt_count = ID.lt casted_ds (ID.add casted_en casted_ao) in
      begin match ID.to_bool dest_size_lt_count with
        | Some true ->
          set_mem_safety_flag InvalidDeref;
          M.warn ~category:(Behavior behavior) ~tags:[CWE cwe_number] "Size of %a in function %s is %a (in bytes) with an address offset of %a (in bytes). Count is %a (in bytes). Memory out-of-bounds access must occur" d_exp ptr fun_name ID.pretty casted_ds ID.pretty casted_ao ID.pretty casted_en
        | Some false -> ()
        | None ->
          set_mem_safety_flag InvalidDeref;
          M.warn ~category:(Behavior behavior) ~tags:[CWE cwe_number] "Could not compare size of dest (%a) with address offset (%a) count (%a) in function %s. Memory out-of-bounds access may occur" ID.pretty casted_ds ID.pretty casted_ao ID.pretty casted_en fun_name
      end


  (* TRANSFER FUNCTIONS *)

  let assign ctx (lval:lval) (rval:exp) : D.t =
    check_lval_for_oob_access ctx lval;
    check_exp_for_oob_access ctx rval;
    ctx.local

  let branch ctx (exp:exp) (tv:bool) : D.t =
    check_exp_for_oob_access ctx exp;
    ctx.local

  let return ctx (exp:exp option) (f:fundec) : D.t =
    Option.iter (fun x -> check_exp_for_oob_access ctx x) exp;
    ctx.local

  let special ctx (lval:lval option) (f:varinfo) (arglist:exp list) : D.t =
    let desc = LibraryFunctions.find f in
    let is_arg_implicitly_derefed arg =
      let read_shallow_args = LibraryDesc.Accesses.find desc.accs { kind = Read; deep = false } arglist in
      let read_deep_args = LibraryDesc.Accesses.find desc.accs { kind = Read; deep = true } arglist in
      let write_shallow_args = LibraryDesc.Accesses.find desc.accs { kind = Write; deep = false } arglist in
      let write_deep_args = LibraryDesc.Accesses.find desc.accs { kind = Write; deep = true } arglist in
      List.mem arg read_shallow_args || List.mem arg read_deep_args || List.mem arg write_shallow_args || List.mem arg write_deep_args
    in
    Option.iter (fun x -> check_lval_for_oob_access ctx x) lval;
    List.iter (fun arg -> check_exp_for_oob_access ctx ~is_implicitly_derefed:(is_arg_implicitly_derefed arg) arg) arglist;
    (* Check calls to memset and memcpy for out-of-bounds-accesses *)
    match desc.special arglist with
    | Memset { dest; ch; count; } -> check_count ctx f.vname dest count;
<<<<<<< HEAD
    | Memcpy { dest; src; n = count; } ->
      check_count ctx f.vname src count;
      check_count ctx f.vname dest count;
    | _ -> ();
    ctx.local
=======
    | Memcpy { dest; src; n = count; } -> check_count ctx f.vname dest count;
    | _ -> ctx.local
>>>>>>> d9afd55a

  let enter ctx (lval: lval option) (f:fundec) (args:exp list) : (D.t * D.t) list =
    List.iter (fun arg -> check_exp_for_oob_access ctx arg) args;
    [ctx.local, ctx.local]

  let combine_assign ctx (lval:lval option) fexp (f:fundec) (args:exp list) fc (callee_local:D.t) (f_ask:Queries.ask) : D.t =
    Option.iter (fun x -> check_lval_for_oob_access ctx x) lval;
    ctx.local

  let startstate v = ()
  let exitstate v = ()
end

let _ =
  MCP.register_analysis (module Spec : MCPSpec)<|MERGE_RESOLUTION|>--- conflicted
+++ resolved
@@ -489,16 +489,10 @@
     (* Check calls to memset and memcpy for out-of-bounds-accesses *)
     match desc.special arglist with
     | Memset { dest; ch; count; } -> check_count ctx f.vname dest count;
-<<<<<<< HEAD
     | Memcpy { dest; src; n = count; } ->
-      check_count ctx f.vname src count;
-      check_count ctx f.vname dest count;
-    | _ -> ();
-    ctx.local
-=======
-    | Memcpy { dest; src; n = count; } -> check_count ctx f.vname dest count;
+      (check_count ctx f.vname src count;
+       check_count ctx f.vname dest count;)
     | _ -> ctx.local
->>>>>>> d9afd55a
 
   let enter ctx (lval: lval option) (f:fundec) (args:exp list) : (D.t * D.t) list =
     List.iter (fun arg -> check_exp_for_oob_access ctx arg) args;
