(** Protecting mutex analysis. Must locksets locally and for globals. *)

module M = Messages
module Addr = ValueDomain.Addr
module Lockset = LockDomain.Lockset
module Mutexes = LockDomain.Mutexes
module LF = LibraryFunctions
open Prelude.Ana
open Analyses
open GobConfig


module type SpecParam =
sig
  module G: Lattice.S
  val effect_fun: ?write:bool -> Lockset.t -> G.t
  val check_fun: ?write:bool -> Lockset.t -> G.t
end

module MakeSpec (P: SpecParam) =
struct
  module Arg =
  struct
    module D = Lockset
    module G = P.G
    module V = VarinfoV

    let add ctx l =
      D.add l ctx.local

    let remove ctx l =
      D.remove (l, true) (D.remove (l, false) ctx.local)

    let remove_all ctx =
      (* Mutexes.iter (fun m ->
          ctx.emit (MustUnlock m)
        ) (D.export_locks ctx.local); *)
      (* TODO: used to have remove_nonspecial, which kept v.vname.[0] = '{' variables *)
      D.empty ()
  end
  include LocksetAnalysis.MakeMust (Arg)
  let name () = "mutex"

  module D = Arg.D (* help type checker using explicit constraint *)
  let should_join x y = D.equal x y

  (** Global data is collected using dirty side-effecting. *)
  module G = P.G
  module V = VarinfoV

  let rec conv_offset_inv = function
    | `NoOffset -> `NoOffset
    | `Field (f, o) -> `Field (f, conv_offset_inv o)
    | `Index (i, o) ->
      let i_exp =
        match ValueDomain.IndexDomain.to_int i with
        | Some i -> Const (CInt (i, Cilfacade.ptrdiff_ikind (), Some (Z.to_string i)))
        | None -> MyCFG.unknown_exp
      in
      `Index (i_exp, conv_offset_inv o)

  let query ctx (type a) (q: a Queries.t): a Queries.result =
    let non_overlapping locks1 locks2 =
      let intersect = G.join locks1 locks2 in
      G.is_top intersect
    in
    match q with
    | Queries.MayBePublic _ when Lockset.is_bot ctx.local -> false
    | Queries.MayBePublic {global=v; write} ->
      let held_locks: G.t = P.check_fun ~write (Lockset.filter snd ctx.local) in
      (* TODO: unsound in 29/24, why did we do this before? *)
      (* if Mutexes.mem verifier_atomic (Lockset.export_locks ctx.local) then
        false
      else *)
        non_overlapping held_locks (ctx.global v)
    | Queries.MayBePublicWithout _ when Lockset.is_bot ctx.local -> false
    | Queries.MayBePublicWithout {global=v; write; without_mutex} ->
      let held_locks: G.t = P.check_fun ~write (Lockset.remove (without_mutex, true) (Lockset.filter snd ctx.local)) in
      (* TODO: unsound in 29/24, why did we do this before? *)
      (* if Mutexes.mem verifier_atomic (Lockset.export_locks (Lockset.remove (without_mutex, true) ctx.local)) then
        false
      else *)
         non_overlapping held_locks (ctx.global v)
    | Queries.MustBeProtectedBy {mutex; global; write} ->
      let mutex_lockset = Lockset.singleton (mutex, true) in
      let held_locks: G.t = P.check_fun ~write mutex_lockset in
      (* TODO: unsound in 29/24, why did we do this before? *)
      (* if LockDomain.Addr.equal mutex verifier_atomic then
        true
      else *)
        G.leq (ctx.global global) held_locks
    | Queries.MustLockset ->
      let held_locks = Lockset.export_locks (Lockset.filter snd ctx.local) in
      let ls = Mutexes.fold (fun addr ls ->
          match Addr.to_var_offset addr with
          | Some (var, offs) -> Queries.LS.add (var, conv_offset_inv offs) ls
          | None -> ls
        ) held_locks (Queries.LS.empty ())
      in
      ls
    | Queries.MustBeAtomic ->
      let held_locks = Lockset.export_locks (Lockset.filter snd ctx.local) in
<<<<<<< HEAD
      Mutexes.mem verifier_atomic held_locks
    | Queries.IterSysVars (Global g, f) ->
      f (Obj.repr g)
=======
      Mutexes.mem MutexEventsAnalysis.verifier_atomic held_locks
>>>>>>> 51a61ee6
    | _ -> Queries.Result.top q

  module A =
  struct
    include D
    let name () = "lock"
    let may_race ls1 ls2 =
      is_empty (join ls1 ls2) (* D is reversed, so join is intersect *)
    let should_print ls = not (is_empty ls)
  end

  let access ctx (a: Queries.access) =
    match a with
    | Point
    | Memory {write = true; _} ->
      (* when writing: ignore reader locks *)
      Lockset.filter snd ctx.local
    | Memory _ ->
      (* when reading: bump reader locks to exclusive as they protect reads *)
      Lockset.map (fun (x,_) -> (x,true)) ctx.local

  let event ctx e octx =
    match e with
    | Events.Access {var_opt; write} ->
      (*privatization*)
      begin match var_opt with
        | Some v ->
          if not (Lockset.is_bot ctx.local) then
            let ls = Lockset.filter snd ctx.local in
            let el = P.effect_fun ~write ls in
            ctx.sideg v el
        | None -> M.info ~category:Unsound "Write to unknown address: privatization is unsound."
      end;
      ctx.local
    | _ ->
      event ctx e octx (* delegate to must lockset analysis *)
end

module MyParam =
struct
  module G = LockDomain.Simple
  let effect_fun ?write:(w=false) ls = Lockset.export_locks ls
  let check_fun = effect_fun
end

module WriteBased =
struct
  module GReadWrite =
  struct
    include LockDomain.Simple
    let name () = "readwrite"
  end
  module GWrite =
  struct
    include LockDomain.Simple
    let name () = "write"
  end
  module G = Lattice.Prod (GReadWrite) (GWrite)
  let effect_fun ?write:(w=false) ls =
    let locks = Lockset.export_locks ls in
    (locks, if w then locks else Mutexes.top ())
  let check_fun ?write:(w=false) ls =
    let locks = Lockset.export_locks ls in
    if w then (Mutexes.bot (), locks) else (locks, Mutexes.bot ())
end

module Spec = MakeSpec (WriteBased)

let _ =
  MCP.register_analysis ~dep:["mutexEvents"; "access"] (module Spec : MCPSpec)<|MERGE_RESOLUTION|>--- conflicted
+++ resolved
@@ -100,13 +100,9 @@
       ls
     | Queries.MustBeAtomic ->
       let held_locks = Lockset.export_locks (Lockset.filter snd ctx.local) in
-<<<<<<< HEAD
-      Mutexes.mem verifier_atomic held_locks
+      Mutexes.mem MutexEventsAnalysis.verifier_atomic held_locks
     | Queries.IterSysVars (Global g, f) ->
       f (Obj.repr g)
-=======
-      Mutexes.mem MutexEventsAnalysis.verifier_atomic held_locks
->>>>>>> 51a61ee6
     | _ -> Queries.Result.top q
 
   module A =
