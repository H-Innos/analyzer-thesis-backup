--- conflicted
+++ resolved
@@ -384,11 +384,7 @@
       `Bool (INV.leq linv inv)
     | _ -> Queries.Result.top ()
 
-<<<<<<< HEAD
-  let threadcombine ctx lval f args fctx = D.bot ()
-=======
-  let threadspawn ctx f args fctx = D.bot ()
->>>>>>> 93101727
+  let threadspawn ctx lval f args fctx = D.bot ()
 end
 
 
