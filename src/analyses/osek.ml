--- conflicted
+++ resolved
@@ -1,27 +1,20 @@
 open Cil
 open Pretty
 open Analyses
-<<<<<<< HEAD
 open GobConfig
-module CF = Cilfacade
-=======
 open Messages
 
 open OilParser
 open OilLexer
 open OilUtil
->>>>>>> cf3dda68
+module CF = Cilfacade
 
 module Spec =
 struct
+  
   include Analyses.DefaultSpec
 
-<<<<<<< HEAD
-(* "/defaultAppWorkstation/tpl_os_generated_configuration.h" *)
-=======
 (*   let resources = Hashtbl.create 16 *)
->>>>>>> cf3dda68
-
 (*   let constantlocks = Hashtbl.create 16 *)
   let offensivepriorities = Hashtbl.create 16
 
@@ -52,7 +45,7 @@
 (*     let _ = test () in *)
 (*   let get_oil_info () =  *)
       if tracing then trace "osek" "Parsing OIL-file\n";
-      match file token (Lexing.from_channel (open_in !oilFile)) with
+      match file token (Lexing.from_channel (open_in (get_string "ana.osek.oil"))) with
 	| [] -> failwith ( "No OIL-Objects found!")
 	| objs -> let _ = List.map add_to_table (List.sort compare_objs objs) in
 	  if tracing then trace "osek" "Checking...\n";
@@ -145,10 +138,6 @@
 
   let dummy_get f = makeLocalVar f ?insert:(Some false) "GetResource" Cil.voidType
 
-<<<<<<< HEAD
-  let parse_oil () = (* requires PRIORITY tag to occur before RESOURCE tag in task definitions. does not take "default" into account *)
-    if not (get_string "ana.osek.oil" != "" && Sys.file_exists(get_string "ana.osek.oil")) then begin     
-=======
 (*  let parse_oil () = (* requires PRIORITY tag to occur before RESOURCE tag in task definitions. does not take "default" into account *)
     get_oil_info ();
     let trim str =   (if str = "" then "" else   let search_pos init p next =
@@ -165,7 +154,6 @@
       String.sub str left (right - left + 1)   with   | Failure "empty" -> "" ) 
     in
     if not (!oilFile != "" && Sys.file_exists(!oilFile)) then begin     
->>>>>>> cf3dda68
       prerr_endline "Parsing OIL: File not found." ;
       exit 2;
     end else 
