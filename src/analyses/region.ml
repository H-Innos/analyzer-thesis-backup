(** Analysis of disjoint heap regions for dynamically allocated memory ([region]).

    @see <https://doi.org/10.1007/978-3-642-03237-0_13> Seidl, H., Vojdani, V. Region Analysis for Race Detection. *)

open Batteries
open GoblintCil
open Analyses

module RegMap = RegionDomain.RegMap
module RegPart = RegionDomain.RegPart
module Reg = RegionDomain.Reg

module Spec =
struct
  include Analyses.DefaultSpec

  module D = RegionDomain.RegionDom
  module G = RegPart
  module C = D
  module V =
  struct
    include Printable.UnitConf (struct let name = "partitions" end)
    include StdV
  end

<<<<<<< HEAD
  let regions ctx exp part : Lval.CilLval.t list =
    match ctx.local with
    | `Lifted reg ->
      let ask = Analyses.ask_of_ctx ctx in
      let ev = Reg.eval_exp ask exp in
      let to_exp (v,f) = (v,Lval.Fields.to_offs' f) in
      List.map to_exp (Reg.related_globals ask ev (part,reg))
=======
  let regions exp part st : Mval.Exp.t list =
    match st with
    | `Lifted reg ->
      let ev = Reg.eval_exp exp in
      Reg.related_globals ev (part,reg)
>>>>>>> 03e17b66
    | `Top -> Messages.info ~category:Unsound "Region state is broken :("; []
    | `Bot -> []

  let is_bullet ctx exp part : bool =
    match ctx.local with
    | `Lifted reg ->
      begin match Reg.eval_exp (Analyses.ask_of_ctx ctx) exp with
        | Some (_,v,_) -> (try RegionDomain.RS.is_single_bullet (RegMap.find v reg) with Not_found -> false)
        | _ -> false
      end
    | `Top -> false
    | `Bot -> true

  let get_region ctx e =
    let regpart = ctx.global () in
    if is_bullet ctx e regpart then
      None
    else
      Some (regions ctx e regpart)

  (* queries *)
  let query ctx (type a) (q: a Queries.t): a Queries.result =
    match q with
    | Queries.Regions e ->
      let regpart = ctx.global () in
      if is_bullet ctx e regpart then Queries.Result.bot q (* TODO: remove bot *) else
        let ls = List.fold_right Queries.LS.add (regions ctx e regpart) (Queries.LS.empty ()) in
        ls
    | _ -> Queries.Result.top q

  module Lvals = SetDomain.Make (Mval.Exp)
  module A =
  struct
    include Printable.Option (Lvals) (struct let name = "no region" end)
    let name () = "region"
    let may_race r1 r2 = match r1, r2 with
      (* Fresh memory does not race: *)
      | None, _
      | _, None -> false
      (* The following cases are needed if RegMap has empty values, due to bugs.
         When not handling escape, 09-regions/34-escape_rc would fail without this: 
         | Some r1, _ when Lvals.is_empty r1 -> true
         | _, Some r2 when Lvals.is_empty r2 -> true *)
      | Some r1, Some r2 when Lvals.disjoint r1 r2 -> false
      | _, _ -> true
    let should_print r = match r with
      | Some r when Lvals.is_empty r -> false
      | _ -> true
  end
  let access ctx (a: Queries.access) =
    match a with
    | Point ->
      Some (Lvals.empty ())
    | Memory {exp = e; _} ->
      (* TODO: remove regions that cannot be reached from the var*)
      (* forget specific indices *)
      (* TODO: If indices are topped, could they not be collected in the first place? *)
      Option.map (Lvals.of_list % List.map (Tuple2.map2 Offset.Exp.top_indices)) (get_region ctx e)

  (* transfer functions *)
  let assign ctx (lval:lval) (rval:exp) : D.t =
    match ctx.local with
    | `Lifted reg ->
      let old_regpart = ctx.global () in
      let regpart, reg = Reg.assign (Analyses.ask_of_ctx ctx) lval rval (old_regpart, reg) in
      if not (RegPart.leq regpart old_regpart) then
        ctx.sideg () regpart;
      `Lifted reg
    | x -> x

  let branch ctx (exp:exp) (tv:bool) : D.t =
    ctx.local

  let body ctx (f:fundec) : D.t =
    ctx.local

  let return ctx (exp:exp option) (f:fundec) : D.t =
    let locals = f.sformals @ f.slocals in
    match ctx.local with
    | `Lifted reg ->
      let old_regpart = ctx.global () in
      let regpart, reg = match exp with
        | Some exp ->
          let module BS = (val Base.get_main ()) in
          Reg.assign (Analyses.ask_of_ctx ctx) (BS.return_lval ()) exp (old_regpart, reg)
        | None -> (old_regpart, reg)
      in
      let regpart, reg = Reg.kill_vars locals (Reg.remove_vars locals (regpart, reg)) in
      if not (RegPart.leq regpart old_regpart) then
        ctx.sideg () regpart;
      `Lifted reg
    | x -> x


  let enter ctx (lval: lval option) (fundec:fundec) (args:exp list) : (D.t * D.t) list =
    let rec fold_right2 f xs ys r =
      match xs, ys with
      | x::xs, y::ys -> f x y (fold_right2 f xs ys r)
      | _ -> r
    in
    match ctx.local with
    | `Lifted reg ->
      let f x r reg = Reg.assign (Analyses.ask_of_ctx ctx) (var x) r reg in
      let old_regpart = ctx.global () in
      let regpart, reg = fold_right2 f fundec.sformals args (old_regpart,reg) in
      if not (RegPart.leq regpart old_regpart) then
        ctx.sideg () regpart;
      [ctx.local, `Lifted reg]
    | x -> [x,x]

  let combine_env ctx lval fexp f args fc au f_ask =
    ctx.local

  let combine_assign ctx (lval:lval option) fexp (f:fundec) (args:exp list) fc (au:D.t) (f_ask: Queries.ask) : D.t =
    match au with
    | `Lifted reg -> 
      let old_regpart = ctx.global () in
      let module BS = (val Base.get_main ()) in
      let regpart, reg = match lval with
        | None -> (old_regpart, reg)
        | Some lval -> Reg.assign (Analyses.ask_of_ctx ctx) lval (AddrOf (BS.return_lval ())) (old_regpart, reg)
      in
      let regpart, reg = Reg.remove_vars [BS.return_varinfo ()] (regpart, reg) in
      if not (RegPart.leq regpart old_regpart) then
        ctx.sideg () regpart;
      `Lifted reg
    | _ -> au

  let special ctx (lval: lval option) (f:varinfo) (arglist:exp list) : D.t =
    let desc = LibraryFunctions.find f in
    match desc.special arglist with
    | Malloc _ | Calloc _ | Realloc _ -> begin
        match ctx.local, lval with
        | `Lifted reg, Some lv ->
          let old_regpart = ctx.global () in
          (* TODO: should realloc use arg region if failed/in-place? *)
          let regpart, reg = Reg.assign_bullet (Analyses.ask_of_ctx ctx) lv (old_regpart, reg) in
          if not (RegPart.leq regpart old_regpart) then
            ctx.sideg () regpart;
          `Lifted reg
        | _ -> ctx.local
      end
    | _ ->
      ctx.local

  let startstate v =
    `Lifted (RegMap.bot ())

<<<<<<< HEAD
  let threadenter ctx lval f args: D.t list =
    let fd = Cilfacade.find_varinfo_fundec f in
    match args, fd.sformals with
    | [exp], [param] -> 
      (* The parameter may not have escaped here (for the first thread). *)
      let reg = Reg.assign ~thread_arg:true (Analyses.ask_of_ctx ctx) (var param) exp (ctx.global (), RegMap.bot ()) in
      [`Lifted (snd reg)] 
    | _ -> [`Lifted (RegMap.bot ())]
  let threadspawn ctx lval f args fctx = ctx.local
=======
  let threadenter ctx ~multiple lval f args =
    [`Lifted (RegMap.bot ())]
  let threadspawn ctx ~multiple lval f args fctx = ctx.local
>>>>>>> 03e17b66

  let exitstate v = `Lifted (RegMap.bot ())

  let name () = "region"
end

let _ =
  MCP.register_analysis (module Spec : MCPSpec)<|MERGE_RESOLUTION|>--- conflicted
+++ resolved
@@ -23,21 +23,12 @@
     include StdV
   end
 
-<<<<<<< HEAD
-  let regions ctx exp part : Lval.CilLval.t list =
+  let regions ctx exp part : Mval.Exp.t list =
     match ctx.local with
     | `Lifted reg ->
       let ask = Analyses.ask_of_ctx ctx in
       let ev = Reg.eval_exp ask exp in
-      let to_exp (v,f) = (v,Lval.Fields.to_offs' f) in
-      List.map to_exp (Reg.related_globals ask ev (part,reg))
-=======
-  let regions exp part st : Mval.Exp.t list =
-    match st with
-    | `Lifted reg ->
-      let ev = Reg.eval_exp exp in
-      Reg.related_globals ev (part,reg)
->>>>>>> 03e17b66
+      Reg.related_globals ask ev (part,reg)
     | `Top -> Messages.info ~category:Unsound "Region state is broken :("; []
     | `Bot -> []
 
@@ -78,7 +69,7 @@
       | None, _
       | _, None -> false
       (* The following cases are needed if RegMap has empty values, due to bugs.
-         When not handling escape, 09-regions/34-escape_rc would fail without this: 
+         When not handling escape, 09-regions/34-escape_rc would fail without this:
          | Some r1, _ when Lvals.is_empty r1 -> true
          | _, Some r2 when Lvals.is_empty r2 -> true *)
       | Some r1, Some r2 when Lvals.disjoint r1 r2 -> false
@@ -153,7 +144,7 @@
 
   let combine_assign ctx (lval:lval option) fexp (f:fundec) (args:exp list) fc (au:D.t) (f_ask: Queries.ask) : D.t =
     match au with
-    | `Lifted reg -> 
+    | `Lifted reg ->
       let old_regpart = ctx.global () in
       let module BS = (val Base.get_main ()) in
       let regpart, reg = match lval with
@@ -186,21 +177,15 @@
   let startstate v =
     `Lifted (RegMap.bot ())
 
-<<<<<<< HEAD
-  let threadenter ctx lval f args: D.t list =
+  let threadenter ctx ~multiple lval f args: D.t list =
     let fd = Cilfacade.find_varinfo_fundec f in
     match args, fd.sformals with
-    | [exp], [param] -> 
+    | [exp], [param] ->
       (* The parameter may not have escaped here (for the first thread). *)
       let reg = Reg.assign ~thread_arg:true (Analyses.ask_of_ctx ctx) (var param) exp (ctx.global (), RegMap.bot ()) in
-      [`Lifted (snd reg)] 
+      [`Lifted (snd reg)]
     | _ -> [`Lifted (RegMap.bot ())]
-  let threadspawn ctx lval f args fctx = ctx.local
-=======
-  let threadenter ctx ~multiple lval f args =
-    [`Lifted (RegMap.bot ())]
   let threadspawn ctx ~multiple lval f args fctx = ctx.local
->>>>>>> 03e17b66
 
   let exitstate v = `Lifted (RegMap.bot ())
 
