(** Thread join analysis. *)
open Prelude.Ana
open Analyses

module TID  = ThreadIdDomain.Thread
module TIDs = ConcDomain.ThreadSet
module MustTIDs = ConcDomain.MustThreadSet

module Spec =
struct
  include Analyses.IdentitySpec

  let name () = "threadJoins"
  module D = MustTIDs
  module C = D
  module G = MustTIDs
  module V =
  struct
    include TID
    include StdV
  end

  (* transfer functions *)
  let return ctx (exp:exp option) (f:fundec) : D.t =
    (
      match ctx.ask CurrentThreadId with
      | `Lifted tid when ThreadReturn.is_current (Analyses.ask_of_ctx ctx) -> ctx.sideg tid ctx.local
      | _ -> () (* correct? *)
    );
    ctx.local

  let special ctx (lval: lval option) (f:varinfo) (arglist:exp list) : D.t =
    let desc = LibraryFunctions.find f in
<<<<<<< HEAD
    match desc.special arglist, f.vname with
    | ThreadJoin { thread = id; ret_var }, _ ->
=======
    match desc.special arglist with
    | ThreadExit _ -> (match ctx.ask CurrentThreadId with
        | `Lifted tid -> ctx.sideg tid ctx.local
        | _ -> () (* correct? *)
      );
      ctx.local
    | ThreadJoin { thread = id; ret_var } ->
>>>>>>> b6e4544d
      let threads = ctx.ask (Queries.EvalThread id) in
      if TIDs.is_top threads then
        ctx.local
      else (
        (* elements throws if the thread set is top *)
        let threads = TIDs.elements threads in
        match threads with
        | [tid] when TID.is_unique tid->
          let joined = ctx.global tid in
          D.union (D.add tid ctx.local) joined
        | _ -> ctx.local (* if multiple possible thread ids are joined, none of them is must joined*)
        (* Possible improvement: Do the intersection first, things that are must joined in all possibly joined threads are must-joined *)
      )
    | Unknown, "__goblint_assume_join" ->
      let id = List.hd arglist in
      let threads = ctx.ask (Queries.EvalThread id) in
      if TIDs.is_top threads then (
        M.info ~category:Unsound "Unknown thread ID assume-joined, assuming ALL threads must-joined.";
        D.bot () (* consider everything joined, D is reversed so bot is All threads *)
      )
      else (
        (* elements throws if the thread set is top *)
        let threads = TIDs.elements threads in
        if List.compare_length_with threads 1 > 0 then
          M.info ~category:Unsound "Ambiguous thread ID assume-joined, assuming all of those threads must-joined.";
        List.fold_left (fun acc tid ->
            let joined = ctx.global tid in
            D.union (D.add tid acc) joined
          ) ctx.local threads
      )
    | _, _ -> ctx.local

  let threadspawn ctx lval f args fctx =
    if D.is_bot ctx.local then ( (* bot is All threads *)
      M.info ~category:Imprecise "Thread created while ALL threads must-joined, continuing with no threads joined.";
      D.top () (* top is no threads *)
    )
    else
      match ThreadId.get_current (Analyses.ask_of_ctx fctx) with
      | `Lifted tid ->
        D.remove tid ctx.local
      | _ ->
        ctx.local

  let query ctx (type a) (q: a Queries.t): a Queries.result =
    match q with
    | Queries.MustJoinedThreads -> (ctx.local:ConcDomain.MustThreadSet.t) (* type annotation needed to avoid "would escape the scope of its equation" *)
    | _ ->  Queries.Result.top q

  let startstate v = D.top ()
  let exitstate  v = D.top ()
end

let _ = MCP.register_analysis ~dep:["threadid"] (module Spec : MCPSpec)<|MERGE_RESOLUTION|>--- conflicted
+++ resolved
@@ -31,18 +31,13 @@
 
   let special ctx (lval: lval option) (f:varinfo) (arglist:exp list) : D.t =
     let desc = LibraryFunctions.find f in
-<<<<<<< HEAD
     match desc.special arglist, f.vname with
-    | ThreadJoin { thread = id; ret_var }, _ ->
-=======
-    match desc.special arglist with
-    | ThreadExit _ -> (match ctx.ask CurrentThreadId with
+    | ThreadExit _, _ -> (match ctx.ask CurrentThreadId with
         | `Lifted tid -> ctx.sideg tid ctx.local
         | _ -> () (* correct? *)
       );
       ctx.local
-    | ThreadJoin { thread = id; ret_var } ->
->>>>>>> b6e4544d
+    | ThreadJoin { thread = id; ret_var }, _ ->
       let threads = ctx.ask (Queries.EvalThread id) in
       if TIDs.is_top threads then
         ctx.local
