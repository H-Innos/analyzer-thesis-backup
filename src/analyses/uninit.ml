(** Local variable initialization analysis. *)

module M = Messages
module AD = ValueDomain.AD
module IdxDom = ValueDomain.IndexDomain
module Offs = ValueDomain.Offs

open Prelude.Ana
open Analyses

module Spec =
struct
  include Analyses.DefaultSpec

  module Addr = ValueDomain.Addr

  module D = ValueDomain.AddrSetDomain
  module C = ValueDomain.AddrSetDomain

  type trans_in  = D.t
  type trans_out = D.t
  type transfer  = trans_in -> trans_out

  let name () = "uninit"

  let should_join x y = D.equal x y

  let startstate v : D.t = D.empty ()
  let threadenter ctx lval f args = [D.empty ()]
  let threadspawn ctx lval f args fctx = ctx.local
  let exitstate  v : D.t = D.empty ()

  (* NB! Currently we care only about concrete indexes. Base (seeing only a int domain
     element) answers with the string "unknown" on all non-concrete cases. *)
  let rec conv_offset x =
    match x with
    | `NoOffset    -> `NoOffset
    | `Index (Const (CInt (i,ik,s)),o) -> `Index (IntDomain.of_const (i,ik,s), conv_offset o)
    | `Index (_,o) -> `Index (IdxDom.top (), conv_offset o)
    | `Field (f,o) -> `Field (f, conv_offset o)

  let access_address (ask: Queries.ask) write lv =
    match ask.f (Queries.MayPointTo (AddrOf lv)) with
    | a when not (Queries.LS.is_top a) ->
      let to_extra (v,o) xs = (v, Base.Offs.from_offset (conv_offset o), write) :: xs  in
      Queries.LS.fold to_extra a []
    | _ ->
      M.info ~category:Unsound "Access to unknown address could be global"; []

  let rec access_one_byval a rw (exp:exp) =
    match exp with
    | Const _
    | SizeOf _
    | SizeOfStr _
    | AlignOf _
    | AddrOfLabel _ -> []
    (* Variables and address expressions *)
    | Lval lval -> access_address a rw lval @ (access_lv_byval a lval)
    (* Binary operators *)
    | BinOp (op,arg1,arg2,typ) ->
      let a1 = access_one_byval a rw arg1 in
      let a2 = access_one_byval a rw arg2 in
      a1 @ a2
    | UnOp (_,e,_)
    | Real e
    | Imag e
    | SizeOfE e
    | AlignOfE e ->
      access_one_byval a rw e
    (* The address operators, we just check the accesses under them *)
    | AddrOf lval -> access_lv_byval a lval
    | StartOf lval -> access_lv_byval a lval
    (* Most casts are currently just ignored, that's probably not a good idea! *)
    | CastE  (t, exp) -> access_one_byval a rw exp
    | Question (b, t, f, _) ->
      access_one_byval a rw b @ access_one_byval a rw t @ access_one_byval a rw f
  (* Accesses during the evaluation of an lval, not the lval itself! *)
  and access_lv_byval a (lval:lval) =
    let rec access_offset (ofs: offset) =
      match ofs with
      | NoOffset -> []
      | Field (fld, ofs) -> access_offset ofs
      | Index (exp, ofs) -> access_one_byval a false exp @ access_offset ofs
    in
    match lval with
    | Var x, ofs -> access_offset ofs
    | Mem n, ofs -> access_one_byval a false n @ access_offset ofs

  (* list accessed addresses *)
  let varoffs a (rval:exp) =
    let f vs (v,o,_) = (v,o) :: vs in
    List.fold_left f [] (access_one_byval a false rval)

  let vars a (rval:exp) : Addr.t list =
    List.map Addr.from_var_offset (varoffs a rval)

  let is_prefix_of (v1,ofs1: varinfo * (Addr.field,Addr.idx) Lval.offs) (v2,ofs2: varinfo * (Addr.field,Addr.idx) Lval.offs) : bool =
    let rec is_offs_prefix_of pr os =
      match (pr, os) with
      | (`NoOffset, _) -> true
      | (`Field (f1, o1), `Field (f2,o2)) -> CilType.Fieldinfo.equal f1 f2 && is_offs_prefix_of o1 o2
      | (_, _) -> false
    in
    CilType.Varinfo.equal v1 v2 && is_offs_prefix_of ofs1 ofs2


  (* Does it contain non-initialized variables? *)
  let is_expr_initd a (expr:exp) (st:D.t) : bool =
    let variables = vars a expr in
    let raw_vars = List.filter_map Addr.to_var_offset variables in
    let will_addr_init (t:bool) a =
      let f addr =
        GobOption.exists (is_prefix_of a) (Addr.to_var_offset addr)
      in
      if D.exists f st then begin
        M.error ~category:M.Category.Behavior.Undefined.uninitialized ~tags:[CWE 457] "Uninitialized variable %a accessed." Addr.pretty (Addr.from_var_offset a);
        false
      end else
        t in
    List.fold_left will_addr_init true raw_vars

  let remove_if_prefix (pr: varinfo * (Addr.field,Addr.idx) Lval.offs) (uis: D.t) : D.t =
    let f ad =
      let vals = Addr.to_var_offset ad in
      GobOption.for_all (fun a -> not (is_prefix_of pr a)) vals
    in
    D.filter f uis

  type lval_offs = (Addr.field,Addr.idx) Lval.offs
  type var_offs  = varinfo * lval_offs

  (* Call to [get_pfx v cx] returns initialized prefixes ... *)
  let rec get_pfx (v:varinfo) (cx:lval_offs) (ofs:lval_offs) (target:typ) (other:typ) : var_offs list =
    let rec cat o i =
      match o with
      | `NoOffset -> i
      | `Field (f, o) -> `Field (f, cat o i)
      | `Index (v, o) -> `Index (v, cat o i)
    in
    let rec rev lo =
      match lo with
      | `NoOffset -> `NoOffset
      | `Field (f, o) -> cat (rev o) (`Field (f, `NoOffset))
      | `Index (v, o) -> cat (rev o) (`Index (v, `NoOffset))
    in
    let rec bothstruct (t:fieldinfo list) (tf:fieldinfo) (o:fieldinfo list) (no:lval_offs)  : var_offs list =
      match t, o with
      | x::xs, y::ys when CilType.Fieldinfo.equal x tf ->
        get_pfx v (`Field (y, cx)) no x.ftype y.ftype
      | x::xs, y::ys when CilType.Typ.equal x.ftype y.ftype -> (* different fields, same type? *)
        bothstruct xs tf ys no
      | x::xs, y::ys ->
        [] (* found a mismatch *)
      | _ ->
        M.info ~category:Unsound "Failed to analyze union at point %a -- did not find %s" Addr.pretty (Addr.from_var_offset (v,rev cx)) tf.fname;
        []
    in
    let utar, uoth = unrollType target, unrollType other in
    match ofs, utar, uoth with
    |     `NoOffset,              _ ,               _ when utar == uoth  -> [v, rev cx]
    |     `NoOffset,              _ ,    TComp (c2,_) when not c2.cstruct ->
      (* unroll other (union) *)
      List.concat (List.rev_map (fun oth_f -> get_pfx v (`Field (oth_f, cx)) ofs utar oth_f.ftype) c2.cfields)
    |     `NoOffset,              _ ,               _ ->
      (* types not same and other is not a struct *)
      []
    | `Index (i, o), TArray (t1,_,_), TArray (t2,_,_) -> (* todo: other might be a union*)
      (* step into both indexed *)
      get_pfx v (`Index (i, cx)) o t1 t2
    | `Index (i, o),    _ ,    TComp (c2,_) when not c2.cstruct ->
      (* step into all other fields *)
      List.concat (List.rev_map (fun oth_f -> get_pfx v (`Field (oth_f, cx)) ofs utar oth_f.ftype) c2.cfields)
    | `Field (f, o),    TComp (c1,_),    TComp (c2,_) when c1.cstruct && c2.cstruct ->
      (* step into both, but check that types of prefixes match*)
      bothstruct c1.cfields f c2.cfields o
    | `Field (f, o),    TComp (c1,_),              _  when not c1.cstruct  ->
      (* step into target but not other (don't care about other) *)
      get_pfx v cx o f.ftype uoth
    | `Field (f, o),    TComp (c1,_),    TComp (c2,_) when c1.cstruct && not c2.cstruct ->
      (* step into all other fields *)
      List.concat (List.rev_map (fun oth_f -> get_pfx v (`Field (oth_f, cx)) ofs utar oth_f.ftype) c2.cfields)
    | _ ->
      M.info ~category:Unsound "Failed to analyze union at point %a" Addr.pretty (Addr.from_var_offset (v,rev cx));
      []


  (* Call to [init_lval lv st] results in state [st] where the variable evaluated form [lv] is initialized. *)
  let init_lval (a: Queries.ask) (lv: lval) (st: D.t) : D.t =
    let init_vo (v: varinfo) (ofs: lval_offs) : D.t =
      List.fold_right remove_if_prefix (get_pfx v `NoOffset ofs v.vtype v.vtype) st
    in
    match a.f (Queries.MayPointTo (AddrOf lv)) with
    | a when Queries.LS.cardinal a = 1 ->  begin
        let var, ofs = Queries.LS.choose a in
        init_vo var (conv_offset ofs)
      end
    | _ -> st

  let to_addrs (v:varinfo) : Addr.t list =
    let make_offs = List.fold_left (fun o f -> `Field (f, o)) `NoOffset in
    let rec add_fields (base: Addr.field list) fs acc =
      match fs with
      | [] -> acc
      | f :: fs ->
        match unrollType f.ftype with
        | TComp ({cfields=ffs; _},_) -> add_fields base fs (List.rev_append (add_fields (f::base) ffs []) acc)
        | _                       -> add_fields base fs ((Addr.from_var_offset (v,make_offs (f::base))) :: acc)

    in
    match unrollType v.vtype with
    | TComp ({cfields=fs; _},_) -> add_fields [] fs []
    | _ -> [Addr.from_var v]


  let remove_unreachable (ask: Queries.ask) (args: exp list) (st: D.t) : D.t =
    let reachable =
      let do_exp e =
        match ask.f (Queries.ReachableFrom e) with
        | a when not (Queries.LS.is_top a) ->
          let to_extra (v,o) xs = AD.from_var_offset (v,(conv_offset o)) :: xs  in
          Queries.LS.fold to_extra (Queries.LS.remove (dummyFunDec.svar, `NoOffset) a) []
        (* Ignore soundness warnings, as invalidation proper will raise them. *)
        | _ -> []
      in
      List.concat_map do_exp args
    in
    let add_exploded_struct (one: AD.t) (many: AD.t) : AD.t =
      let vars = AD.to_var_may one in
      List.fold_right AD.add (List.concat_map to_addrs vars) many
    in
    let vars = List.fold_right add_exploded_struct reachable (AD.empty ()) in
    if D.is_top st
    then D.top ()
    else D.filter (fun x -> AD.mem x vars) st

  (*
    Transfer functions
  *)
  let assign ctx (lval:lval) (rval:exp) : trans_out =
    ignore (is_expr_initd (Analyses.ask_of_ctx ctx) rval ctx.local);
    init_lval (Analyses.ask_of_ctx ctx) lval ctx.local

  let branch ctx (exp:exp) (tv:bool) : trans_out =
    ignore (is_expr_initd (Analyses.ask_of_ctx ctx) exp ctx.local);
    ctx.local

  let body ctx (f:fundec) : trans_out =
    let add_var st v = List.fold_right D.add (to_addrs v) st in
    List.fold_left add_var ctx.local f.slocals

  let return ctx (exp:exp option) (f:fundec) : trans_out =
    let remove_var x v =
      List.fold_right D.remove (to_addrs v) x in
    let nst = List.fold_left remove_var ctx.local (f.slocals @ f.sformals) in
    match exp with
    | Some exp -> ignore (is_expr_initd (Analyses.ask_of_ctx ctx) exp ctx.local); nst
    | _ -> nst


  let enter ctx (lval: lval option) (f:fundec) (args:exp list) : (D.t * D.t) list =
    let nst = remove_unreachable (Analyses.ask_of_ctx ctx) args ctx.local in
    [ctx.local, nst]

<<<<<<< HEAD
  let combine ctx ?(longjmpthrough = false) (lval:lval option) fexp (f:fundec) (args:exp list) fc (au:D.t) : trans_out =
=======
  let combine ctx (lval:lval option) fexp (f:fundec) (args:exp list) fc (au:D.t) (f_ask: Queries.ask) : trans_out =
>>>>>>> fe667243
    ignore (List.map (fun x -> is_expr_initd (Analyses.ask_of_ctx ctx) x ctx.local) args);
    let cal_st = remove_unreachable (Analyses.ask_of_ctx ctx) args ctx.local in
    let ret_st = D.union au (D.diff ctx.local cal_st) in
    match lval with
    | None -> ret_st
    | Some lv -> init_lval (Analyses.ask_of_ctx ctx) lv ret_st


  let special ctx (lval: lval option) (f:varinfo) (arglist:exp list) : D.t =
    match lval with
    | Some lv -> init_lval (Analyses.ask_of_ctx ctx) lv ctx.local
    | _ -> ctx.local

  (*  let fork ctx (lval: lval option) (f : varinfo) (args : exp list) : (varinfo * D.t) list =
      [] (* thats wrong: should be [None, top ()] *)*)

end

let _ =
  MCP.register_analysis (module Spec : MCPSpec)<|MERGE_RESOLUTION|>--- conflicted
+++ resolved
@@ -261,11 +261,7 @@
     let nst = remove_unreachable (Analyses.ask_of_ctx ctx) args ctx.local in
     [ctx.local, nst]
 
-<<<<<<< HEAD
-  let combine ctx ?(longjmpthrough = false) (lval:lval option) fexp (f:fundec) (args:exp list) fc (au:D.t) : trans_out =
-=======
-  let combine ctx (lval:lval option) fexp (f:fundec) (args:exp list) fc (au:D.t) (f_ask: Queries.ask) : trans_out =
->>>>>>> fe667243
+  let combine ctx ?(longjmpthrough = false) (lval:lval option) fexp (f:fundec) (args:exp list) fc (au:D.t) (f_ask: Queries.ask) : trans_out =
     ignore (List.map (fun x -> is_expr_initd (Analyses.ask_of_ctx ctx) x ctx.local) args);
     let cal_st = remove_unreachable (Analyses.ask_of_ctx ctx) args ctx.local in
     let ret_st = D.union au (D.diff ctx.local cal_st) in
