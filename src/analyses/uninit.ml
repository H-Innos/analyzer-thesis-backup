(** Analysis of initialized local variables ([uninit]). *)

module M = Messages
module AD = ValueDomain.AD
module IdxDom = ValueDomain.IndexDomain
module Offs = ValueDomain.Offs

open GoblintCil
open Analyses

module Spec =
struct
  include Analyses.DefaultSpec

  module Addr = ValueDomain.Addr

  module D = ValueDomain.AddrSetDomain
  module C = ValueDomain.AddrSetDomain
  module P = IdentityP (D)

  type trans_in  = D.t
  type trans_out = D.t
  type transfer  = trans_in -> trans_out

  let name () = "uninit"

  let startstate v : D.t = D.empty ()
  let threadenter ctx ~multiple lval f args = [D.empty ()]
  let threadspawn ctx ~multiple lval f args fctx = ctx.local
  let exitstate  v : D.t = D.empty ()

  let access_address (ask: Queries.ask) write lv =
    match ask.f (Queries.MayPointTo (AddrOf lv)) with
    | ad when not (Queries.AD.is_top ad) ->
      let to_extra addr xs =
        match addr with
        | Queries.AD.Addr.Addr (v,o) -> (v, o, write) :: xs
        | _ -> xs
      in
      Queries.AD.fold to_extra ad []
    | _ ->
      M.info ~category:Unsound "Access to unknown address could be global"; []

  let rec access_one_byval a rw (exp:exp) =
    match exp with
    | Const _
    | SizeOf _
    | SizeOfStr _
    | AlignOf _
    | AddrOfLabel _ -> []
    (* Variables and address expressions *)
    | Lval lval -> access_address a rw lval @ (access_lv_byval a lval)
    (* Binary operators *)
    | BinOp (op,arg1,arg2,typ) ->
      let a1 = access_one_byval a rw arg1 in
      let a2 = access_one_byval a rw arg2 in
      a1 @ a2
    | UnOp (_,e,_)
    | Real e
    | Imag e
    | SizeOfE e
    | AlignOfE e ->
      access_one_byval a rw e
    (* The address operators, we just check the accesses under them *)
    | AddrOf lval -> access_lv_byval a lval
    | StartOf lval -> access_lv_byval a lval
    (* Most casts are currently just ignored, that's probably not a good idea! *)
    | CastE  (t, exp) -> access_one_byval a rw exp
    | Question (b, t, f, _) ->
      access_one_byval a rw b @ access_one_byval a rw t @ access_one_byval a rw f
  (* Accesses during the evaluation of an lval, not the lval itself! *)
  and access_lv_byval a (lval:lval) =
    let rec access_offset (ofs: offset) =
      match ofs with
      | NoOffset -> []
      | Field (fld, ofs) -> access_offset ofs
      | Index (exp, ofs) -> access_one_byval a false exp @ access_offset ofs
    in
    match lval with
    | Var x, ofs -> access_offset ofs
    | Mem n, ofs -> access_one_byval a false n @ access_offset ofs

  (* list accessed addresses *)
  let varoffs a (rval:exp) =
    let f vs (v,o,_) = (v,o) :: vs in
    List.fold_left f [] (access_one_byval a false rval)

<<<<<<< HEAD
  let vars (a: Queries.ask) (rval:exp) : Addr.t list =
    List.map (Addr.from_var_offset ~is_modular:(a.f IsModular)) (varoffs a rval)

  let is_prefix_of (v1,ofs1: varinfo * (Addr.field,Addr.idx) Lval.offs) (v2,ofs2: varinfo * (Addr.field,Addr.idx) Lval.offs) : bool =
    let rec is_offs_prefix_of pr os =
      match (pr, os) with
      | (`NoOffset, _) -> true
      | (`Field (f1, o1), `Field (f2,o2)) -> CilType.Fieldinfo.equal f1 f2 && is_offs_prefix_of o1 o2
      | (_, _) -> false
    in
    CilType.Varinfo.equal v1 v2 && is_offs_prefix_of ofs1 ofs2


  (* Does it contain non-initialized variables? *)
  let is_expr_initd (ask: Queries.ask) (expr:exp) (st:D.t) : bool =
    let variables = vars ask expr in
    let raw_vars = List.filter_map Addr.to_var_offset variables in
    let will_addr_init (t:bool) a =
=======
  let is_prefix_of m1 m2 = Option.is_some (Addr.Mval.prefix m1 m2)

  (* Does it contain non-initialized variables? *)
  let is_expr_initd a (expr:exp) (st:D.t) : bool =
    let mvals = varoffs a expr in
    let will_mval_init (t:bool) mval =
>>>>>>> 6389a7f6
      let f addr =
        GobOption.exists (is_prefix_of mval) (Addr.to_mval addr)
      in
<<<<<<< HEAD
      if D.exists f st then begin
        let addr = Addr.from_var_offset ~is_modular:false a in
        M.error ~category:M.Category.Behavior.Undefined.uninitialized ~tags:[CWE 457] "Uninitialized variable %a accessed." Addr.pretty addr;
=======
      if D.exists f st then (
        M.error ~category:M.Category.Behavior.Undefined.uninitialized ~tags:[CWE 457] "Uninitialized variable %a accessed." Addr.Mval.pretty mval;
>>>>>>> 6389a7f6
        false
      )
      else
        t
    in
    List.fold_left will_mval_init true mvals

  let remove_if_prefix (pr: Addr.Mval.t) (uis: D.t) : D.t =
    let f ad =
      let vals = Addr.to_mval ad in
      GobOption.for_all (fun a -> not (is_prefix_of pr a)) vals
    in
    D.filter f uis

  type lval_offs = Addr.Offs.t
  type var_offs  = Addr.Mval.t

  (* Call to [get_pfx v cx] returns initialized prefixes ... *)
  let rec get_pfx (v:varinfo) (cx:lval_offs) (ofs:lval_offs) (target:typ) (other:typ) : var_offs list =
    let rec rev lo =
      match lo with
      | `NoOffset -> `NoOffset
      | `Field (f, o) -> Addr.Offs.add_offset (rev o) (`Field (f, `NoOffset))
      | `Index (v, o) -> Addr.Offs.add_offset (rev o) (`Index (v, `NoOffset))
    in
    let rec bothstruct (t:fieldinfo list) (tf:fieldinfo) (o:fieldinfo list) (no:lval_offs)  : var_offs list =
      match t, o with
      | x::xs, y::ys when CilType.Fieldinfo.equal x tf ->
        get_pfx v (`Field (y, cx)) no x.ftype y.ftype
      | x::xs, y::ys when CilType.Typ.equal x.ftype y.ftype -> (* different fields, same type? *)
        bothstruct xs tf ys no
      | x::xs, y::ys ->
        [] (* found a mismatch *)
      | _ ->
<<<<<<< HEAD
        M.info ~category:Unsound "Failed to analyze union at point %a -- did not find %s" Addr.pretty (Addr.from_var_offset ~is_modular:false (v,rev cx)) tf.fname;
=======
        M.info ~category:Unsound "Failed to analyze union at point %a -- did not find %s" Addr.pretty (Addr.of_mval (v,rev cx)) tf.fname;
>>>>>>> 6389a7f6
        []
    in
    let utar, uoth = unrollType target, unrollType other in
    match ofs, utar, uoth with
    |     `NoOffset,              _ ,               _ when utar == uoth  -> [v, rev cx]
    |     `NoOffset,              _ ,    TComp (c2,_) when not c2.cstruct ->
      (* unroll other (union) *)
      List.concat (List.rev_map (fun oth_f -> get_pfx v (`Field (oth_f, cx)) ofs utar oth_f.ftype) c2.cfields)
    |     `NoOffset,              _ ,               _ ->
      (* types not same and other is not a struct *)
      []
    | `Index (i, o), TArray (t1,_,_), TArray (t2,_,_) -> (* todo: other might be a union*)
      (* step into both indexed *)
      get_pfx v (`Index (i, cx)) o t1 t2
    | `Index (i, o),    _ ,    TComp (c2,_) when not c2.cstruct ->
      (* step into all other fields *)
      List.concat (List.rev_map (fun oth_f -> get_pfx v (`Field (oth_f, cx)) ofs utar oth_f.ftype) c2.cfields)
    | `Field (f, o),    TComp (c1,_),    TComp (c2,_) when c1.cstruct && c2.cstruct ->
      (* step into both, but check that types of prefixes match*)
      bothstruct c1.cfields f c2.cfields o
    | `Field (f, o),    TComp (c1,_),              _  when not c1.cstruct  ->
      (* step into target but not other (don't care about other) *)
      get_pfx v cx o f.ftype uoth
    | `Field (f, o),    TComp (c1,_),    TComp (c2,_) when c1.cstruct && not c2.cstruct ->
      (* step into all other fields *)
      List.concat (List.rev_map (fun oth_f -> get_pfx v (`Field (oth_f, cx)) ofs utar oth_f.ftype) c2.cfields)
    | _ ->
<<<<<<< HEAD
      M.info ~category:Unsound "Failed to analyze union at point %a" Addr.pretty (Addr.from_var_offset ~is_modular:false (v,rev cx));
=======
      M.info ~category:Unsound "Failed to analyze union at point %a" Addr.pretty (Addr.of_mval (v,rev cx));
>>>>>>> 6389a7f6
      []


  (* Call to [init_lval lv st] results in state [st] where the variable evaluated form [lv] is initialized. *)
  let init_lval (a: Queries.ask) (lv: lval) (st: D.t) : D.t =
    let init_vo (v: varinfo) (ofs: lval_offs) : D.t =
      List.fold_right remove_if_prefix (get_pfx v `NoOffset ofs v.vtype v.vtype) st
    in
    match a.f (Queries.MayPointTo (AddrOf lv)) with
    | ad when Queries.AD.cardinal ad = 1 ->
      begin match Queries.AD.Addr.to_mval (Queries.AD.choose ad) with
        | Some (var, ofs) -> init_vo var ofs
        | None -> st
      end
    | _ -> st

  let to_addrs (ask: Queries.ask) (v:varinfo) : Addr.t list =
    let make_offs = List.fold_left (fun o f -> `Field (f, o)) `NoOffset in
    let rec add_fields (base: fieldinfo list) fs acc =
      match fs with
      | [] -> acc
      | f :: fs ->
        match unrollType f.ftype with
        | TComp ({cfields=ffs; _},_) -> add_fields base fs (List.rev_append (add_fields (f::base) ffs []) acc)
<<<<<<< HEAD
        | _                       -> add_fields base fs ((Addr.from_var_offset ~is_modular:(ask.f IsModular) (v,make_offs (f::base))) :: acc)
=======
        | _                       -> add_fields base fs ((Addr.of_mval (v,make_offs (f::base))) :: acc)
>>>>>>> 6389a7f6

    in
    match unrollType v.vtype with
    | TComp ({cfields=fs; _},_) -> add_fields [] fs []
<<<<<<< HEAD
    | _ -> [Addr.from_var ~is_modular:(ask.f IsModular) v]
=======
    | _ -> [Addr.of_var v]
>>>>>>> 6389a7f6


  let remove_unreachable (ask: Queries.ask) (args: exp list) (st: D.t) : D.t =
    let reachable =
      let do_exp e a =
        match ask.f (Queries.ReachableFrom e) with
<<<<<<< HEAD
        | a when not (Queries.LS.is_top a) ->
          let to_extra (v,o) xs = AD.from_var_offset ~is_modular:(ask.f IsModular) (v,(conv_offset o)) :: xs  in
          Queries.LS.fold to_extra (Queries.LS.remove (dummyFunDec.svar, `NoOffset) a) []
=======
        | ad when not (Queries.AD.is_top ad) ->
          ad
          |> Queries.AD.filter (function
              | Queries.AD.Addr.Addr _ -> true
              | _ -> false)
          |> Queries.AD.join a
>>>>>>> 6389a7f6
        (* Ignore soundness warnings, as invalidation proper will raise them. *)
        | _ -> AD.empty ()
      in
      List.fold_right do_exp args (AD.empty ())
    in
<<<<<<< HEAD
    let add_exploded_struct (one: AD.t) (many: AD.t) : AD.t =
      let vars = AD.to_var_may one in
      List.fold_right AD.add (List.concat_map (to_addrs ask) vars) many
=======
    let vars =
      reachable
      |> AD.to_var_may
      |> List.concat_map to_addrs
      |> AD.of_list
>>>>>>> 6389a7f6
    in
    if D.is_top st
    then D.top ()
    else D.filter (fun x -> AD.mem x vars) st

  (*
    Transfer functions
  *)
  let assign ctx (lval:lval) (rval:exp) : trans_out =
    ignore (is_expr_initd (Analyses.ask_of_ctx ctx) rval ctx.local);
    init_lval (Analyses.ask_of_ctx ctx) lval ctx.local

  let branch ctx (exp:exp) (tv:bool) : trans_out =
    ignore (is_expr_initd (Analyses.ask_of_ctx ctx) exp ctx.local);
    ctx.local

  let body ctx (f:fundec) : trans_out =
    let add_var st v = List.fold_right D.add (to_addrs (Analyses.ask_of_ctx ctx) v) st in
    List.fold_left add_var ctx.local f.slocals

  let return ctx (exp:exp option) (f:fundec) : trans_out =
    let remove_var x v =
      List.fold_right D.remove (to_addrs (Analyses.ask_of_ctx ctx) v) x in
    let nst = List.fold_left remove_var ctx.local (f.slocals @ f.sformals) in
    match exp with
    | Some exp -> ignore (is_expr_initd (Analyses.ask_of_ctx ctx) exp ctx.local); nst
    | _ -> nst


  let enter ctx (lval: lval option) (f:fundec) (args:exp list) : (D.t * D.t) list =
    let nst = remove_unreachable (Analyses.ask_of_ctx ctx) args ctx.local in
    [ctx.local, nst]

  let combine_env ctx lval fexp f args fc au f_ask =
    ignore (List.map (fun x -> is_expr_initd (Analyses.ask_of_ctx ctx) x ctx.local) args);
    let cal_st = remove_unreachable (Analyses.ask_of_ctx ctx) args ctx.local in
    D.union au (D.diff ctx.local cal_st)

  let combine_assign ctx (lval:lval option) fexp (f:fundec) (args:exp list) fc (au:D.t) (f_ask: Queries.ask) : trans_out =
    match lval with
    | None -> ctx.local
    | Some lv -> init_lval (Analyses.ask_of_ctx ctx) lv ctx.local


  let special ctx (lval: lval option) (f:varinfo) (arglist:exp list) : D.t =
    match lval with
    | Some lv -> init_lval (Analyses.ask_of_ctx ctx) lv ctx.local
    | _ -> ctx.local

  (*  let fork ctx (lval: lval option) (f : varinfo) (args : exp list) : (varinfo * D.t) list =
      [] (* thats wrong: should be [None, top ()] *)*)

end

let _ =
  MCP.register_analysis (module Spec : MCPSpec)<|MERGE_RESOLUTION|>--- conflicted
+++ resolved
@@ -85,44 +85,17 @@
     let f vs (v,o,_) = (v,o) :: vs in
     List.fold_left f [] (access_one_byval a false rval)
 
-<<<<<<< HEAD
-  let vars (a: Queries.ask) (rval:exp) : Addr.t list =
-    List.map (Addr.from_var_offset ~is_modular:(a.f IsModular)) (varoffs a rval)
-
-  let is_prefix_of (v1,ofs1: varinfo * (Addr.field,Addr.idx) Lval.offs) (v2,ofs2: varinfo * (Addr.field,Addr.idx) Lval.offs) : bool =
-    let rec is_offs_prefix_of pr os =
-      match (pr, os) with
-      | (`NoOffset, _) -> true
-      | (`Field (f1, o1), `Field (f2,o2)) -> CilType.Fieldinfo.equal f1 f2 && is_offs_prefix_of o1 o2
-      | (_, _) -> false
-    in
-    CilType.Varinfo.equal v1 v2 && is_offs_prefix_of ofs1 ofs2
-
-
-  (* Does it contain non-initialized variables? *)
-  let is_expr_initd (ask: Queries.ask) (expr:exp) (st:D.t) : bool =
-    let variables = vars ask expr in
-    let raw_vars = List.filter_map Addr.to_var_offset variables in
-    let will_addr_init (t:bool) a =
-=======
   let is_prefix_of m1 m2 = Option.is_some (Addr.Mval.prefix m1 m2)
 
   (* Does it contain non-initialized variables? *)
   let is_expr_initd a (expr:exp) (st:D.t) : bool =
     let mvals = varoffs a expr in
     let will_mval_init (t:bool) mval =
->>>>>>> 6389a7f6
       let f addr =
         GobOption.exists (is_prefix_of mval) (Addr.to_mval addr)
       in
-<<<<<<< HEAD
-      if D.exists f st then begin
-        let addr = Addr.from_var_offset ~is_modular:false a in
-        M.error ~category:M.Category.Behavior.Undefined.uninitialized ~tags:[CWE 457] "Uninitialized variable %a accessed." Addr.pretty addr;
-=======
       if D.exists f st then (
         M.error ~category:M.Category.Behavior.Undefined.uninitialized ~tags:[CWE 457] "Uninitialized variable %a accessed." Addr.Mval.pretty mval;
->>>>>>> 6389a7f6
         false
       )
       else
@@ -157,11 +130,7 @@
       | x::xs, y::ys ->
         [] (* found a mismatch *)
       | _ ->
-<<<<<<< HEAD
-        M.info ~category:Unsound "Failed to analyze union at point %a -- did not find %s" Addr.pretty (Addr.from_var_offset ~is_modular:false (v,rev cx)) tf.fname;
-=======
-        M.info ~category:Unsound "Failed to analyze union at point %a -- did not find %s" Addr.pretty (Addr.of_mval (v,rev cx)) tf.fname;
->>>>>>> 6389a7f6
+        M.info ~category:Unsound "Failed to analyze union at point %a -- did not find %s" Addr.pretty (Addr.of_mval ~is_modular:false (v,rev cx)) tf.fname;
         []
     in
     let utar, uoth = unrollType target, unrollType other in
@@ -189,11 +158,7 @@
       (* step into all other fields *)
       List.concat (List.rev_map (fun oth_f -> get_pfx v (`Field (oth_f, cx)) ofs utar oth_f.ftype) c2.cfields)
     | _ ->
-<<<<<<< HEAD
-      M.info ~category:Unsound "Failed to analyze union at point %a" Addr.pretty (Addr.from_var_offset ~is_modular:false (v,rev cx));
-=======
-      M.info ~category:Unsound "Failed to analyze union at point %a" Addr.pretty (Addr.of_mval (v,rev cx));
->>>>>>> 6389a7f6
+      M.info ~category:Unsound "Failed to analyze union at point %a" Addr.pretty (Addr.of_mval ~is_modular:false (v,rev cx));
       []
 
 
@@ -218,54 +183,34 @@
       | f :: fs ->
         match unrollType f.ftype with
         | TComp ({cfields=ffs; _},_) -> add_fields base fs (List.rev_append (add_fields (f::base) ffs []) acc)
-<<<<<<< HEAD
-        | _                       -> add_fields base fs ((Addr.from_var_offset ~is_modular:(ask.f IsModular) (v,make_offs (f::base))) :: acc)
-=======
-        | _                       -> add_fields base fs ((Addr.of_mval (v,make_offs (f::base))) :: acc)
->>>>>>> 6389a7f6
+        | _                       -> add_fields base fs ((Addr.of_mval ~is_modular:false (v,make_offs (f::base))) :: acc)
 
     in
     match unrollType v.vtype with
     | TComp ({cfields=fs; _},_) -> add_fields [] fs []
-<<<<<<< HEAD
-    | _ -> [Addr.from_var ~is_modular:(ask.f IsModular) v]
-=======
-    | _ -> [Addr.of_var v]
->>>>>>> 6389a7f6
+    | _ -> [Addr.of_var ~is_modular:false v]
 
 
   let remove_unreachable (ask: Queries.ask) (args: exp list) (st: D.t) : D.t =
     let reachable =
       let do_exp e a =
         match ask.f (Queries.ReachableFrom e) with
-<<<<<<< HEAD
-        | a when not (Queries.LS.is_top a) ->
-          let to_extra (v,o) xs = AD.from_var_offset ~is_modular:(ask.f IsModular) (v,(conv_offset o)) :: xs  in
-          Queries.LS.fold to_extra (Queries.LS.remove (dummyFunDec.svar, `NoOffset) a) []
-=======
         | ad when not (Queries.AD.is_top ad) ->
           ad
           |> Queries.AD.filter (function
               | Queries.AD.Addr.Addr _ -> true
               | _ -> false)
           |> Queries.AD.join a
->>>>>>> 6389a7f6
         (* Ignore soundness warnings, as invalidation proper will raise them. *)
         | _ -> AD.empty ()
       in
       List.fold_right do_exp args (AD.empty ())
     in
-<<<<<<< HEAD
-    let add_exploded_struct (one: AD.t) (many: AD.t) : AD.t =
-      let vars = AD.to_var_may one in
-      List.fold_right AD.add (List.concat_map (to_addrs ask) vars) many
-=======
     let vars =
       reachable
       |> AD.to_var_may
-      |> List.concat_map to_addrs
+      |> List.concat_map (to_addrs ask)
       |> AD.of_list
->>>>>>> 6389a7f6
     in
     if D.is_top st
     then D.top ()
