--- conflicted
+++ resolved
@@ -375,13 +375,8 @@
           match x with (Var v,_) -> not v.vglob | _ -> false
           in
           let st =
-<<<<<<< HEAD
-    *)  let lvt = unrollType @@ typeOf (Lval lv) in
+    *)  let lvt = unrollType @@ Cilfacade.typeOfLval lv in
     (*     Messages.warn_each ~msg:(sprint 80 (d_type () lvt)) (); *)
-=======
-    *)  let lvt = unrollType @@ Cilfacade.typeOfLval lv in
-    (*     Messages.report (sprint 80 (d_type () lvt)); *)
->>>>>>> 0b06dc67
     if is_global_var ask (Lval lv) = Some false
     && Exp.interesting rv
     && is_global_var ask rv = Some false
