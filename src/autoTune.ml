(** Autotuning of the configuration based on syntactic heuristics. *)

open GobConfig
open GoblintCil
open AutoTune0


(*Create maps that map each function to the ones called in it and the ones calling it
   Only considers static calls!*)
module FunctionSet = Set.Make(CilType.Varinfo)
module FunctionCallMap = Map.Make(CilType.Varinfo)

let addOrCreateMap fd = function
  | Some (set, i) -> Some (FunctionSet.add fd set, i+1)
  | None     -> Some (FunctionSet.singleton fd, 1)

class collectFunctionCallsVisitor(callSet, calledBy, argLists, fd) = object
  inherit nopCilVisitor

  method! vinst = function
    | Call (_,Lval ((Var info), NoOffset),args,_,_)->
      callSet := FunctionSet.add info !callSet;
      calledBy := FunctionCallMap.update info (addOrCreateMap fd) !calledBy;
      (*We collect the argument list so we can use LibraryFunctions.find to classify functions*)
      argLists := FunctionCallMap.add info args !argLists;
      DoChildren
    | _ -> DoChildren
end

class functionVisitor(calling, calledBy, argLists, dynamicallyCalled) = object
  inherit nopCilVisitor

  method! vglob = function
    | GVarDecl (vinfo,_) ->
      if vinfo.vaddrof && isFunctionType vinfo.vtype then dynamicallyCalled := FunctionSet.add vinfo !dynamicallyCalled;
      DoChildren
    | _ -> DoChildren

  method! vfunc fd =
    let callSet = ref FunctionSet.empty in
    let callVisitor = new collectFunctionCallsVisitor (callSet, calledBy, argLists, fd.svar) in
    ignore @@ Cil.visitCilFunction callVisitor fd;
    calling := FunctionCallMap.add fd.svar !callSet !calling;
    DoChildren
end

type functionCallMaps = {
  calling: FunctionSet.t FunctionCallMap.t;
  calledBy: (FunctionSet.t * int) FunctionCallMap.t;
  argLists: Cil.exp list FunctionCallMap.t;
  dynamicallyCalled: FunctionSet.t;
}

let functionCallMaps = ResettableLazy.from_fun (fun () ->
    let calling = ref FunctionCallMap.empty in
    let calledBy = ref FunctionCallMap.empty in
    let argLists = ref FunctionCallMap.empty in
    let dynamicallyCalled = ref FunctionSet.empty in
    let thisVisitor = new functionVisitor(calling,calledBy, argLists, dynamicallyCalled) in
    visitCilFileSameGlobals thisVisitor (!Cilfacade.current_file);
    {calling = !calling; calledBy = !calledBy; argLists = !argLists; dynamicallyCalled= !dynamicallyCalled})

(* Only considers static calls!*)
let calledFunctions fd = (ResettableLazy.force functionCallMaps).calling |> FunctionCallMap.find_opt fd |> Option.value ~default:FunctionSet.empty
let callingFunctions fd = (ResettableLazy.force functionCallMaps).calledBy |> FunctionCallMap.find_opt fd |> Option.value ~default:(FunctionSet.empty, 0) |> fst
let timesCalled fd = (ResettableLazy.force functionCallMaps).calledBy |> FunctionCallMap.find_opt fd |> Option.value ~default:(FunctionSet.empty, 0) |> snd
let functionArgs fd = (ResettableLazy.force functionCallMaps).argLists |> FunctionCallMap.find_opt fd

let findMallocWrappers () =
  let isMalloc f =
    if LibraryFunctions.is_special f then (
      let desc = LibraryFunctions.find f in
      match functionArgs f with
      | None -> false
      | Some args ->
        match desc.special args with
        | Malloc _ -> true
        | _ -> false
    )
    else
      false
  in
  (ResettableLazy.force functionCallMaps).calling
  |> FunctionCallMap.filter (fun _ allCalled -> FunctionSet.exists isMalloc allCalled)
  |> FunctionCallMap.filter (fun f _ -> timesCalled f > 10)
  |> FunctionCallMap.bindings
  |> List.map (fun (v,_) -> v.vname)
  |> List.iter (fun n -> Logs.info "malloc wrapper: %s" n; GobConfig.set_auto "ana.malloc.wrappers[+]" n)


(*Functions for determining if the congruence analysis should be enabled *)
let isExtern = function
  | Extern -> true
  | _ -> false

let rec setCongruenceRecursive fd depth neigbourFunction =
  if depth >= 0 then (
    fd.svar.vattr <- addAttributes (fd.svar.vattr) [Attr ("goblint_precision",[AStr "congruence"])];
    FunctionSet.iter
      (fun vinfo ->
         Logs.info "    %s" vinfo.vname;
         setCongruenceRecursive (Cilfacade.find_varinfo_fundec vinfo) (depth -1) neigbourFunction
      )
      (FunctionSet.filter (*for extern and builtin functions there is no function definition in CIL*)
         (fun x -> not (isExtern x.vstorage || BatString.starts_with x.vname "__builtin"))
         (neigbourFunction fd.svar)
      )
    ;
  )

exception ModFound
class modVisitor = object
  inherit nopCilVisitor

  method! vexpr = function
    | BinOp (Mod,_,_,_) ->
      raise ModFound;
    | _ -> DoChildren
end

class modFunctionAnnotatorVisitor = object
  inherit nopCilVisitor

  method! vfunc fd =
    let thisVisitor = new modVisitor in
    try ignore (visitCilFunction thisVisitor fd) with
    | ModFound ->
      Logs.info "function %a uses mod, enable congruence domain recursively for:" CilType.Fundec.pretty fd;
      Logs.info "  \"down\":";
      setCongruenceRecursive fd 6 calledFunctions;
      Logs.info "  \"up\":";
      setCongruenceRecursive fd 3 callingFunctions;
      ;
      SkipChildren
end

let addModAttributes file =
  set_bool "annotation.int.enabled" true;
  let thisVisitor = new modFunctionAnnotatorVisitor in
  ignore (visitCilFileSameGlobals thisVisitor file)


let disableIntervalContextsInRecursiveFunctions () =
  (ResettableLazy.force functionCallMaps).calling |> FunctionCallMap.iter (fun f set ->
      (*detect direct recursion and recursion with one indirection*)
      if FunctionSet.mem f set || (not @@ FunctionSet.disjoint (calledFunctions f) (callingFunctions f)) then (
<<<<<<< HEAD
        Logs.info "function %s is recursive, disable interval context" f.vname;
        f.vattr <- addAttributes (f.vattr) [Attr ("goblint_context",[AStr "base.no-interval"; AStr "relation.no-context"])];
=======
        print_endline ("function " ^ (f.vname) ^" is recursive, disable interval and interval_set contexts");
        f.vattr <- addAttributes (f.vattr) [Attr ("goblint_context",[AStr "base.no-interval"; AStr "base.no-interval_set"; AStr "relation.no-context"])];
>>>>>>> cbff5cb2
      )
    )

let hasFunction pred =
  let relevant_static var =
    if LibraryFunctions.is_special var then
      let desc = LibraryFunctions.find var in
      GobOption.exists (fun args -> pred (desc.special args)) (functionArgs var)
    else
      false
  in
  let relevant_dynamic var =
    if LibraryFunctions.is_special var then
      let desc = LibraryFunctions.find var in
      (* We don't really have arguments at hand, so we cheat and just feed it a list of MyCFG.unknown_exp of appropriate length *)
      match unrollType var.vtype with
      | TFun (_, args, _, _) ->
        let args = BatOption.map_default (List.map (fun (x,_,_) -> MyCFG.unknown_exp)) [] args in
        pred (desc.special args)
      | _ -> false
    else
      false
  in
  let calls = ResettableLazy.force functionCallMaps in
  calls.calledBy |> FunctionCallMap.exists (fun var _ -> relevant_static var) ||
  calls.dynamicallyCalled |> FunctionSet.exists relevant_dynamic

let disableAnalyses anas =
  List.iter (GobConfig.set_auto "ana.activated[-]") anas

let enableAnalyses anas =
  List.iter (GobConfig.set_auto "ana.activated[+]") anas

(*If only one thread is used in the program, we can disable most thread analyses*)
(*The exceptions are analyses that are depended on by others: base -> mutex -> mutexEvents, access*)
(*escape is also still enabled, because otherwise we get a warning*)
(*does not consider dynamic calls!*)

let notNeccessaryThreadAnalyses = ["race"; "deadlock"; "maylocks"; "symb_locks"; "thread"; "threadid"; "threadJoins"; "threadreturn"]
let reduceThreadAnalyses () =
<<<<<<< HEAD
  let hasThreadCreate () =
    ResettableLazy.force functionCallMaps
    |> (fun (_,x,_) -> x)  (*every function that is called*)
    |> FunctionCallMap.exists (fun var (callers,_) ->
        if LibraryFunctions.is_special var then (
          let desc = LibraryFunctions.find var in
          match functionArgs var with
          | None -> false;
          | Some args ->
            match desc.special args with
            | ThreadCreate _ ->
              Logs.debug "thread created by %s, called by:" var.vname;
              FunctionSet.iter ( fun c -> Logs.debug "  %s" c.vname) callers;
              true
            | _ -> false
        )
        else
          false
      )
  in
  if not @@ hasThreadCreate () then (
    Logs.info "no thread creation -> disabeling thread analyses \"%s\"" (String.concat ", " notNeccessaryThreadAnalyses);
    let disableAnalysis = GobConfig.set_auto "ana.activated[-]" in
    List.iter disableAnalysis notNeccessaryThreadAnalyses;
=======
  let isThreadCreate = function
    | LibraryDesc.ThreadCreate _ -> true
    | _ -> false
  in
  let hasThreadCreate = hasFunction isThreadCreate in
  if not @@ hasThreadCreate then (
    print_endline @@ "no thread creation -> disabling thread analyses \"" ^ (String.concat ", " notNeccessaryThreadAnalyses) ^ "\"";
    disableAnalyses notNeccessaryThreadAnalyses;
  )

(* This is run independent of the autotuner being enabled or not to be sound in the presence of setjmp/longjmp  *)
(* It is done this way around to allow enabling some of these analyses also for programs without longjmp *)
let longjmpAnalyses = ["activeLongjmp"; "activeSetjmp"; "taintPartialContexts"; "modifiedSinceLongjmp"; "poisonVariables"; "expsplit"; "vla"]
>>>>>>> cbff5cb2

let activateLongjmpAnalysesWhenRequired () =
  let isLongjmp = function
    | LibraryDesc.Longjmp _ -> true
    | _ -> false
  in
  if hasFunction isLongjmp  then (
    print_endline @@ "longjmp -> enabling longjmp analyses \"" ^ (String.concat ", " longjmpAnalyses) ^ "\"";
    enableAnalyses longjmpAnalyses;
  )

let focusOnSpecification () =
  match Svcomp.Specification.of_option () with
  | UnreachCall s -> ()
  | NoDataRace -> (*enable all thread analyses*)
<<<<<<< HEAD
    Logs.info "Specification: NoDataRace -> enabeling thread analyses \"%s\"" (String.concat ", " notNeccessaryThreadAnalyses);
    let enableAnalysis = GobConfig.set_auto "ana.activated[+]" in
    List.iter enableAnalysis notNeccessaryThreadAnalyses;
=======
    print_endline @@ "Specification: NoDataRace -> enabling thread analyses \"" ^ (String.concat ", " notNeccessaryThreadAnalyses) ^ "\"";
    enableAnalyses notNeccessaryThreadAnalyses;
>>>>>>> cbff5cb2
  | NoOverflow -> (*We focus on integer analysis*)
    set_bool "ana.int.def_exc" true;
    set_bool "ana.int.interval" true

(*Detect enumerations and enable the "ana.int.enums" option*)
exception EnumFound
class enumVisitor = object
  inherit nopCilVisitor

  method! vglob = function
    | GEnumTag _
    | GEnumTagDecl _ ->
      raise EnumFound;
    | _ -> SkipChildren;
end

let hasEnums file =
  let thisVisitor = new enumVisitor in
  try
    ignore (visitCilFileSameGlobals thisVisitor file);
    false;
  with EnumFound -> true


class addTypeAttributeVisitor = object
  inherit nopCilVisitor

  (*large arrays -> partitioned*)
  (*because unroll only is usefull if most values are actually unrolled*)
  method! vvdec info =
    (if is_large_array info.vtype && not @@ hasAttribute "goblint_array_domain" (typeAttrs info.vtype) then
       info.vattr <- addAttribute (Attr ("goblint_array_domain", [AStr "partitioned"])) info.vattr);
    DoChildren

  (*Set arrays with important types for thread analysis to unroll*)
  method! vtype typ =
    let is_important_type (t: typ): bool = match t with
      | TNamed (info, attr) -> List.mem info.tname ["pthread_mutex_t"; "spinlock_t"; "pthread_t"]
      | TInt (IInt, attr) -> hasAttribute "mutex" attr
      | _ -> false
    in
    if is_important_type typ && not @@ hasAttribute "goblint_array_domain" (typeAttrs typ) then
      ChangeTo (typeAddAttributes [Attr ("goblint_array_domain", [AStr "unroll"])] typ)
    else SkipChildren
end

let selectArrayDomains file =
  set_bool "annotation.goblint_array_domain" true;
  let thisVisitor = new addTypeAttributeVisitor in
  ignore (visitCilFileSameGlobals thisVisitor file)
(*small unrolled loops also set domain of accessed arrays to unroll, at the point where loops are unrolled*)


(*option that can be selected based on value/cost*)
type option = {
  value:int;
  cost:int;
  activate: unit -> unit
}

(*Option for activating the octagon apron domain on selected vars*)
module VariableMap = Map.Make(CilType.Varinfo)
module VariableSet = Set.Make(CilType.Varinfo)

let isComparison = function
  | Lt | Gt |	Le | Ge | Ne | Eq -> true
  | _ -> false

let isGoblintStub v = List.exists (fun (Attr(s,_)) -> s = "goblint_stub") v.vattr

let rec extractVar = function
  | UnOp (Neg, e, _) -> extractVar e
  | Lval ((Var info),_) when not (isGoblintStub info) ->  Some info
  | _ -> None

let extractOctagonVars = function
  | BinOp (PlusA, e1,e2, (TInt _))
  | BinOp (MinusA, e1,e2, (TInt _)) -> (
      match extractVar e1, extractVar e2 with
      | Some a, Some b -> Some (`Left (a,b))
      | Some a, None
      | None, Some a -> if isConstant e1 then Some (`Right a) else None
      | _,_ -> None
    )
  | _ -> None

let addOrCreateVarMapping varMap key v globals = if key.vglob = globals then varMap :=
      if VariableMap.mem key !varMap then
        let old = VariableMap.find key !varMap in
        VariableMap.add key (old + v) !varMap
      else
        VariableMap.add key v !varMap

let handle varMap v globals = function
  | Some (`Left (a,b)) ->
    addOrCreateVarMapping varMap a v globals;
    addOrCreateVarMapping varMap b v globals;
  | Some (`Right a) ->  addOrCreateVarMapping varMap a v globals;
  | None -> ()

class octagonVariableVisitor(varMap, globals) = object
  inherit nopCilVisitor

  method! vexpr = function
    (*an expression of type +/- a +/- b where a,b are either variables or constants*)
    | BinOp (op, e1,e2, (TInt _)) when isComparison op -> (
        handle varMap 5 globals (extractOctagonVars e1) ;
        handle varMap 5 globals (extractOctagonVars e2) ;
        DoChildren
      )
    | Lval ((Var info),_) when not (isGoblintStub info) ->  handle varMap 1 globals (Some (`Right info)) ; SkipChildren
    (*Traverse down only operations fitting for linear equations*)
    | UnOp (Neg, _,_)
    | BinOp (PlusA,_,_,_)
    | BinOp (MinusA,_,_,_)
    | BinOp (Mult,_,_,_)
    | BinOp (LAnd,_,_,_)
    | BinOp (LOr,_,_,_) -> DoChildren
    | _ -> SkipChildren
end

let topVars n varMap=
  let compareValueDesc = (fun (_,v1) (_,v2) -> - (compare v1 v2)) in
  varMap
  |> VariableMap.bindings
  |> List.sort compareValueDesc
  |> BatList.take n
  |> List.map fst

class octagonFunctionVisitor(list, amount) = object
  inherit nopCilVisitor

  method! vfunc f =
    let varMap = ref VariableMap.empty in
    let visitor = new octagonVariableVisitor(varMap, false) in
    ignore (visitCilFunction visitor f);

    list := topVars amount !varMap ::!list;
    SkipChildren

end

let congruenceOption factors file =
  let locals, globals = factors.integralVars in
  let cost = (locals + globals) * (factors.instructions / 12) + 5 * factors.functionCalls in
  let value = 5 * locals + globals in
  let activate () =
    Logs.debug "Congruence: %d" cost;
    set_bool "ana.int.congruence" true;
    Logs.info "Enabled congruence domain.";
  in
  {
    value;
    cost;
    activate;
  }

let apronOctagonOption factors file =
  let locals =
    if List.mem "specification" (get_string_list "ana.autotune.activated" ) && get_string "ana.specification" <> "" then
      match Svcomp.Specification.of_option () with
      | NoOverflow -> 12
      | _ -> 8
    else 8
  in let globals = 2 in
  let selectedLocals =
    let list = ref [] in
    let visitor = new octagonFunctionVisitor(list, locals) in
    visitCilFileSameGlobals visitor file;
    List.concat !list
  in
  let selectedGlobals =
    let varMap = ref VariableMap.empty in
    let visitor = new octagonVariableVisitor(varMap, true) in
    visitCilFileSameGlobals visitor file;
    topVars globals !varMap
  in
  let allVars = (selectedGlobals @ selectedLocals) in
  let cost = (Batteries.Int.pow (locals + globals) 3) * (factors.instructions / 70) in
  let activateVars () =
    Logs.debug "Octagon: %d" cost;
    set_bool "annotation.goblint_relation_track" true;
    set_string "ana.apron.domain" "octagon";
    set_auto "ana.activated[+]" "apron";
    set_bool "ana.apron.threshold_widening" true;
    set_string "ana.apron.threshold_widening_constants" "comparisons";
    Logs.info "Enabled octagon domain for:";
    Logs.info "%s" @@ String.concat ", " @@ List.map (fun info -> info.vname) allVars;
    List.iter (fun info -> info.vattr <- addAttribute (Attr("goblint_relation_track",[])) info.vattr) allVars
  in
  {
    value = 50 * (List.length allVars) ;
    cost = cost;
    activate = activateVars;
  }


let wideningOption factors file =
  let amountConsts = List.length @@ WideningThresholds.upper_thresholds () in
  let cost = amountConsts * (factors.loops * 5 + factors.controlFlowStatements) in
  {
    value = amountConsts * (factors.loops * 5 + factors.controlFlowStatements);
    cost = cost;
    activate = fun () ->
      Logs.debug "Widening: %d" cost;
      set_bool "ana.int.interval_threshold_widening" true;
      set_string "ana.int.interval_threshold_widening_constants" "comparisons";
      Logs.info "Enabled widening thresholds";
  }


let estimateComplexity factors file =
  let pathsEstimate = factors.loops + factors.controlFlowStatements / 90 in
  let operationEstimate = factors.instructions + (factors.expressions / 60) in
  let callsEstimate = factors.functionCalls * factors.loops / factors.functions / 10 in
  let globalVars = fst factors.pointerVars * 2 + fst factors.arrayVars * 4 + fst factors.integralVars in
  let localVars = snd factors.pointerVars * 2 + snd factors.arrayVars * 4 + snd factors.integralVars in
  let varEstimates = globalVars + localVars / factors.functions in
  pathsEstimate * operationEstimate * callsEstimate + varEstimates / 10

let totalTarget = 30000
(*A simple greedy approximation to the knapsack problem:
  take options with the highest use/cost ratio that still fit*)
let chooseFromOptions costTarget options =
  let ratio o = Float.of_int o.value /. Float.of_int o.cost in
  let compareRatio o1 o2 = Float.compare (ratio o1) (ratio o2) in
  let rec takeFitting remainingTarget options =
    if remainingTarget < 0 then (Logs.debug "Total: %d" (totalTarget - remainingTarget); [] ) else match options with
      | o::os ->
        if o.cost < remainingTarget + costTarget / 20 then (*because we are already estimating, we allow overshooting *)
          o::takeFitting (remainingTarget - o.cost) os
        else
          takeFitting (remainingTarget - o.cost) os
      | [] -> Logs.debug "Total: %d" (totalTarget - remainingTarget); []
  in
  takeFitting costTarget @@ List.sort compareRatio options

let isActivated a = get_bool "ana.autotune.enabled" && List.mem a @@ get_string_list "ana.autotune.activated"

let chooseConfig file =
  let factors = collectFactors visitCilFileSameGlobals file in
  let fileCompplexity = estimateComplexity factors file in

  Logs.debug "Collected factors:";
  printFactors factors;
  Logs.debug "";
  Logs.debug "Complexity estimates:";
  Logs.debug "File: %d" fileCompplexity;

  if fileCompplexity < totalTarget && isActivated "congruence" then
    addModAttributes file;

  if isActivated "noRecursiveIntervals" then
    disableIntervalContextsInRecursiveFunctions ();

  if isActivated "mallocWrappers" then
    findMallocWrappers ();

  if isActivated "specification" && get_string "ana.specification" <> "" then
    focusOnSpecification ();

  if isActivated "enums" && hasEnums file then
    set_bool "ana.int.enums" true;

  if isActivated "singleThreaded" then
    reduceThreadAnalyses ();

  if isActivated "arrayDomain" then
    selectArrayDomains file;

  let options = [] in
  let options = if isActivated "congruence" then (congruenceOption factors file)::options else options in
  let options = if isActivated "octagon" then (apronOctagonOption factors file)::options else options in
  let options = if isActivated "wideningThresholds" then (wideningOption factors file)::options else options in

  List.iter (fun o -> o.activate ()) @@ chooseFromOptions (totalTarget - fileCompplexity) options


let reset_lazy () = ResettableLazy.reset functionCallMaps<|MERGE_RESOLUTION|>--- conflicted
+++ resolved
@@ -144,13 +144,8 @@
   (ResettableLazy.force functionCallMaps).calling |> FunctionCallMap.iter (fun f set ->
       (*detect direct recursion and recursion with one indirection*)
       if FunctionSet.mem f set || (not @@ FunctionSet.disjoint (calledFunctions f) (callingFunctions f)) then (
-<<<<<<< HEAD
-        Logs.info "function %s is recursive, disable interval context" f.vname;
-        f.vattr <- addAttributes (f.vattr) [Attr ("goblint_context",[AStr "base.no-interval"; AStr "relation.no-context"])];
-=======
-        print_endline ("function " ^ (f.vname) ^" is recursive, disable interval and interval_set contexts");
+        Logs.info "function %s is recursive, disable interval and interval_set contexts" f.vname;
         f.vattr <- addAttributes (f.vattr) [Attr ("goblint_context",[AStr "base.no-interval"; AStr "base.no-interval_set"; AStr "relation.no-context"])];
->>>>>>> cbff5cb2
       )
     )
 
@@ -191,46 +186,19 @@
 
 let notNeccessaryThreadAnalyses = ["race"; "deadlock"; "maylocks"; "symb_locks"; "thread"; "threadid"; "threadJoins"; "threadreturn"]
 let reduceThreadAnalyses () =
-<<<<<<< HEAD
-  let hasThreadCreate () =
-    ResettableLazy.force functionCallMaps
-    |> (fun (_,x,_) -> x)  (*every function that is called*)
-    |> FunctionCallMap.exists (fun var (callers,_) ->
-        if LibraryFunctions.is_special var then (
-          let desc = LibraryFunctions.find var in
-          match functionArgs var with
-          | None -> false;
-          | Some args ->
-            match desc.special args with
-            | ThreadCreate _ ->
-              Logs.debug "thread created by %s, called by:" var.vname;
-              FunctionSet.iter ( fun c -> Logs.debug "  %s" c.vname) callers;
-              true
-            | _ -> false
-        )
-        else
-          false
-      )
-  in
-  if not @@ hasThreadCreate () then (
-    Logs.info "no thread creation -> disabeling thread analyses \"%s\"" (String.concat ", " notNeccessaryThreadAnalyses);
-    let disableAnalysis = GobConfig.set_auto "ana.activated[-]" in
-    List.iter disableAnalysis notNeccessaryThreadAnalyses;
-=======
   let isThreadCreate = function
     | LibraryDesc.ThreadCreate _ -> true
     | _ -> false
   in
   let hasThreadCreate = hasFunction isThreadCreate in
   if not @@ hasThreadCreate then (
-    print_endline @@ "no thread creation -> disabling thread analyses \"" ^ (String.concat ", " notNeccessaryThreadAnalyses) ^ "\"";
+    Logs.info "no thread creation -> disabling thread analyses \"%s\"" (String.concat ", " notNeccessaryThreadAnalyses);
     disableAnalyses notNeccessaryThreadAnalyses;
   )
 
 (* This is run independent of the autotuner being enabled or not to be sound in the presence of setjmp/longjmp  *)
 (* It is done this way around to allow enabling some of these analyses also for programs without longjmp *)
 let longjmpAnalyses = ["activeLongjmp"; "activeSetjmp"; "taintPartialContexts"; "modifiedSinceLongjmp"; "poisonVariables"; "expsplit"; "vla"]
->>>>>>> cbff5cb2
 
 let activateLongjmpAnalysesWhenRequired () =
   let isLongjmp = function
@@ -246,14 +214,8 @@
   match Svcomp.Specification.of_option () with
   | UnreachCall s -> ()
   | NoDataRace -> (*enable all thread analyses*)
-<<<<<<< HEAD
-    Logs.info "Specification: NoDataRace -> enabeling thread analyses \"%s\"" (String.concat ", " notNeccessaryThreadAnalyses);
-    let enableAnalysis = GobConfig.set_auto "ana.activated[+]" in
-    List.iter enableAnalysis notNeccessaryThreadAnalyses;
-=======
-    print_endline @@ "Specification: NoDataRace -> enabling thread analyses \"" ^ (String.concat ", " notNeccessaryThreadAnalyses) ^ "\"";
+    Logs.info "Specification: NoDataRace -> enabling thread analyses \"%s\"" (String.concat ", " notNeccessaryThreadAnalyses);
     enableAnalyses notNeccessaryThreadAnalyses;
->>>>>>> cbff5cb2
   | NoOverflow -> (*We focus on integer analysis*)
     set_bool "ana.int.def_exc" true;
     set_bool "ana.int.interval" true
