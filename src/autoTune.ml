--- conflicted
+++ resolved
@@ -473,7 +473,6 @@
       print_endline "Enabled widening thresholds";
   }
 
-<<<<<<< HEAD
 let activateTmpSpecialAnalysis () =
   let isMathFun = function
     | LibraryDesc.Math _ -> true
@@ -486,8 +485,6 @@
     set_bool "ana.float.interval" true;
   )
 
-=======
->>>>>>> 26deafb5
 let estimateComplexity factors file =
   let pathsEstimate = factors.loops + factors.controlFlowStatements / 90 in
   let operationEstimate = factors.instructions + (factors.expressions / 60) in
