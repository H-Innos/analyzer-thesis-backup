--- conflicted
+++ resolved
@@ -3,11 +3,7 @@
 (library
   (name goblint_build_info)
   (public_name goblint.build-info)
-<<<<<<< HEAD
-  (libraries dune-build-info batteries.unthreaded))
-=======
-  (virtual_modules dune_build_info))
->>>>>>> 68cd9523
+  (libraries dune-build-info))
 
 (rule
   (target configVersion.ml)
