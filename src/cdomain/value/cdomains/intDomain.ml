open GobConfig
open GoblintCil
open Pretty
open PrecisionUtil

module M = Messages

let (%) = Batteries.(%)
let (|?) = Batteries.(|?)

exception IncompatibleIKinds of string
exception Unknown
exception Error
exception ArithmeticOnIntegerBot of string



(* Custom Tuple6 as Batteries only provides up to Tuple5 *)
module Tuple6 = struct
  type ('a,'b,'c,'d,'e,'f) t = 'a * 'b * 'c * 'd * 'e * 'f

  type 'a enumerable = 'a * 'a * 'a * 'a * 'a * 'a

  let make a b c d e f= (a, b, c, d, e, f)

  let first (a,_,_,_,_, _) = a
  let second (_,b,_,_,_, _) = b
  let third (_,_,c,_,_, _) = c
  let fourth (_,_,_,d,_, _) = d
  let fifth (_,_,_,_,e, _) = e
  let sixth (_,_,_,_,_, f) = f

  let map f1 f2 f3 f4 f5 f6 (a,b,c,d,e,f) =
    let a = f1 a in
    let b = f2 b in
    let c = f3 c in
    let d = f4 d in
    let e = f5 e in
    let f = f6 f in
    (a, b, c, d, e, f)

  let mapn fn (a,b,c,d,e,f) =
    let a = fn a in
    let b = fn b in
    let c = fn c in
    let d = fn d in
    let e = fn e in
    let f = fn f in
    (a, b, c, d, e, f)

  let map1 fn (a, b, c, d, e, f) = (fn a, b, c, d, e, f)
  let map2 fn (a, b, c, d, e, f) = (a, fn b, c, d, e, f)
  let map3 fn (a, b, c, d, e, f) = (a, b, fn c, d, e, f)
  let map4 fn (a, b, c, d, e, f) = (a, b, c, fn d, e, f)
  let map5 fn (a, b, c, d, e, f) = (a, b, c, d, fn e, f)
  let map6 fn (a, b, c, d, e, f) = (a, b, c, d, e, fn f)




  let curry fn a b c d e f= fn (a,b,c,d,e,f)
  let uncurry fn (a,b,c,d,e,f) = fn a b c d e f

  let enum (a,b,c,d,e,f) = BatList.enum [a;b;c;d;e;f] (* Make efficient? *)

  let of_enum e = match BatEnum.get e with
      None -> failwith "Tuple6.of_enum: not enough elements"
    | Some a -> match BatEnum.get e with
        None -> failwith "Tuple6.of_enum: not enough elements"
      | Some b -> match BatEnum.get e with
          None -> failwith "Tuple6.of_enum: not enough elements"
        | Some c -> match BatEnum.get e with
            None -> failwith "Tuple6.of_enum: not enough elements"
          | Some d -> match BatEnum.get e with
              None -> failwith "Tuple6.of_enum: not enough elements"
            | Some e -> match BatEnum.get e with
                None -> failwith "Tuple6.of_enum: not enough elements"
              | Some f -> (a,b,c,d,e,f)

  let print ?(first="(") ?(sep=",") ?(last=")") print_a print_b print_c print_d print_e print_f out (a,b,c,d,e,f) =
    BatIO.nwrite out first;
    print_a out a;
    BatIO.nwrite out sep;
    print_b out b;
    BatIO.nwrite out sep;
    print_c out c;
    BatIO.nwrite out sep;
    print_d out d;
    BatIO.nwrite out sep;
    print_e out e;
    BatIO.nwrite out sep;
    print_f out f
      BatIO.nwrite out last


  let printn ?(first="(") ?(sep=",") ?(last=")") printer out pair =
    print ~first ~sep ~last printer printer printer printer printer out pair

  let compare ?(cmp1=Pervasives.compare) ?(cmp2=Pervasives.compare) ?(cmp3=Pervasives.compare) ?(cmp4=Pervasives.compare) ?(cmp5=Pervasives.compare) ?(cmp6=Pervasives.compare) (a1,a2,a3,a4,a5,a6) (b1,b2,b3,b4,b5,b6) =
    let c1 = cmp1 a1 b1 in
    if c1 <> 0 then c1 else
      let c2 = cmp2 a2 b2 in
      if c2 <> 0 then c2 else
        let c3 = cmp3 a3 b3 in
        if c3 <> 0 then c3 else
          let c4 = cmp4 a4 b4 in
          if c4 <> 0 then c4 else
            let c5 = cmp5 a5 b5 in
            if c5 <> 0 then c5 else
              cmp5 a6 b6

  open BatOrd
  let eq eq1 eq2 eq3 eq4 eq5 eq6 =
    fun (t1, t2, t3, t4, t5,t6) (t1', t2', t3', t4', t5',t6') ->
    bin_eq eq1 t1 t1'
      (bin_eq eq2 t2 t2'
         (bin_eq eq3 t3 t3'
            (bin_eq eq4 t4 t4'
               (bin_eq eq5 t5 t5' eq6)))) t6 t6'

  let ord ord1 ord2 ord3 ord4 ord5 ord6 =
    fun (t1, t2, t3, t4, t5,t6) (t1', t2', t3', t4', t5',t6') ->
    bin_ord ord1 t1 t1'
      (bin_ord ord2 t2 t2'
         (bin_ord ord3 t3 t3'
            (bin_ord ord4 t4 t4'
               (bin_ord ord5 t5 t5' ord6)))) t6 t6'

  let comp comp1 comp2 comp3 comp4 comp5 comp6 =
    fun (t1, t2, t3, t4, t5,t6) (t1', t2', t3', t4', t5',t6') ->
    let c1 = comp1 t1 t1' in
    if c1 <> 0 then c1 else
      let c2 = comp2 t2 t2' in
      if c2 <> 0 then c2 else
        let c3 = comp3 t3 t3' in
        if c3 <> 0 then c3 else
          let c4 = comp4 t4 t4' in
          if c4 <> 0 then c4 else
            let c5 = comp5 t5 t5' in
            if c5 <> 0 then c5 else
              comp6 t6 t6'

  module Eq (A : Eq) (B : Eq) (C : Eq) (D : Eq) (E : Eq) (F : Eq) = struct
    type t = A.t * B.t * C.t * D.t * E.t * F.t
    let eq = eq A.eq B.eq C.eq D.eq E.eq F.eq
  end

  module Ord (A : Ord) (B : Ord) (C : Ord) (D : Ord) (E : Ord ) (F : Ord) = struct
    type t = A.t * B.t * C.t * D.t * E.t * F.t
    let ord = ord A.ord B.ord C.ord D.ord E.ord F.ord
  end

  module Comp (A : Comp) (B : Comp) (C : Comp) (D : Comp) (E : Comp ) (F : Comp) = struct
    type t = A.t * B.t * C.t * D.t * E.t * F.t
    let compare = comp A.compare B.compare C.compare D.compare E.compare F.compare
  end
end



(** Define records that hold mutable variables representing different Configuration values.
  * These values are used to keep track of whether or not the corresponding Config values are en-/disabled  *)
type ana_int_config_values = {
  mutable interval_threshold_widening : bool option;
  mutable interval_narrow_by_meet : bool option;
  mutable def_exc_widen_by_join : bool option;
  mutable interval_threshold_widening_constants : string option;
  mutable refinement : string option;
}

let ana_int_config: ana_int_config_values = {
  interval_threshold_widening = None;
  interval_narrow_by_meet = None;
  def_exc_widen_by_join = None;
  interval_threshold_widening_constants = None;
  refinement = None;
}

let get_interval_threshold_widening () =
  if ana_int_config.interval_threshold_widening = None then
    ana_int_config.interval_threshold_widening <- Some (get_bool "ana.int.interval_threshold_widening");
  Option.get ana_int_config.interval_threshold_widening

let get_interval_narrow_by_meet () =
  if ana_int_config.interval_narrow_by_meet = None then
    ana_int_config.interval_narrow_by_meet <- Some (get_bool "ana.int.interval_narrow_by_meet");
  Option.get ana_int_config.interval_narrow_by_meet

let get_def_exc_widen_by_join () =
  if ana_int_config.def_exc_widen_by_join = None then
    ana_int_config.def_exc_widen_by_join <- Some (get_bool "ana.int.def_exc_widen_by_join");
  Option.get ana_int_config.def_exc_widen_by_join

let get_interval_threshold_widening_constants () =
  if ana_int_config.interval_threshold_widening_constants = None then
    ana_int_config.interval_threshold_widening_constants <- Some (get_string "ana.int.interval_threshold_widening_constants");
  Option.get ana_int_config.interval_threshold_widening_constants

let get_refinement () =
  if ana_int_config.refinement = None then
    ana_int_config.refinement <- Some (get_string "ana.int.refinement");
  Option.get ana_int_config.refinement



(** Whether for a given ikind, we should compute with wrap-around arithmetic.
  *  Always for unsigned types, for signed types if 'sem.int.signed_overflow' is 'assume_wraparound'  *)
let should_wrap ik = not (Cil.isSigned ik) || get_string "sem.int.signed_overflow" = "assume_wraparound"

(** Whether for a given ikind, we should assume there are no overflows.
  * Always false for unsigned types, true for signed types if 'sem.int.signed_overflow' is 'assume_none'  *)
let should_ignore_overflow ik = Cil.isSigned ik && get_string "sem.int.signed_overflow" = "assume_none"

let widening_thresholds = ResettableLazy.from_fun WideningThresholds.thresholds
let widening_thresholds_desc = ResettableLazy.from_fun (List.rev % WideningThresholds.thresholds)

type overflow_info = { overflow: bool; underflow: bool;}

let set_overflow_flag ~cast ~underflow ~overflow ik =
  if !AnalysisState.executing_speculative_computations then
    (* Do not produce warnings when the operations are not actually happening in code *)
    ()
  else
    let signed = Cil.isSigned ik in
    if !AnalysisState.postsolving && signed && not cast then
      AnalysisState.svcomp_may_overflow := true;
    let sign = if signed then "Signed" else "Unsigned" in
    match underflow, overflow with
    | true, true ->
      M.warn ~category:M.Category.Integer.overflow ~tags:[CWE 190; CWE 191] "%s integer overflow and underflow" sign
    | true, false ->
      M.warn ~category:M.Category.Integer.overflow ~tags:[CWE 191] "%s integer underflow" sign
    | false, true ->
      M.warn ~category:M.Category.Integer.overflow ~tags:[CWE 190] "%s integer overflow" sign
    | false, false -> assert false

let reset_lazy () =
  ResettableLazy.reset widening_thresholds;
  ResettableLazy.reset widening_thresholds_desc;
  ana_int_config.interval_threshold_widening <- None;
  ana_int_config.interval_narrow_by_meet <- None;
  ana_int_config.def_exc_widen_by_join <- None;
  ana_int_config.interval_threshold_widening_constants <- None;
  ana_int_config.refinement <- None

module type Arith =
sig
  type t
  val neg: t -> t
  val add: t -> t -> t
  val sub: t -> t -> t
  val mul: t -> t -> t
  val div: t -> t -> t
  val rem: t -> t -> t

  val lt: t -> t -> t
  val gt: t -> t -> t
  val le: t -> t -> t
  val ge: t -> t -> t
  val eq: t -> t -> t
  val ne: t -> t -> t

  val lognot: t -> t
  val logand: t -> t -> t
  val logor : t -> t -> t
  val logxor: t -> t -> t

  val shift_left : t -> t -> t
  val shift_right: t -> t -> t

  val c_lognot: t -> t
  val c_logand: t -> t -> t
  val c_logor : t -> t -> t

end

module type ArithIkind =
sig
  type t
  val neg: Cil.ikind -> t -> t
  val add: Cil.ikind -> t -> t -> t
  val sub: Cil.ikind -> t -> t -> t
  val mul: Cil.ikind -> t -> t -> t
  val div: Cil.ikind -> t -> t -> t
  val rem: Cil.ikind -> t -> t -> t

  val lt: Cil.ikind -> t -> t -> t
  val gt: Cil.ikind -> t -> t -> t
  val le: Cil.ikind -> t -> t -> t
  val ge: Cil.ikind -> t -> t -> t
  val eq: Cil.ikind -> t -> t -> t
  val ne: Cil.ikind -> t -> t -> t

  val lognot: Cil.ikind -> t -> t
  val logand: Cil.ikind -> t -> t -> t
  val logor : Cil.ikind -> t -> t -> t
  val logxor: Cil.ikind -> t -> t -> t

  val shift_left : Cil.ikind -> t -> t -> t
  val shift_right: Cil.ikind -> t -> t -> t

  val c_lognot: Cil.ikind -> t -> t
  val c_logand: Cil.ikind -> t -> t -> t
  val c_logor : Cil.ikind -> t -> t -> t

end

(* Shared functions between S and Z *)
module type B =
sig
  include Lattice.S
  type int_t
  val bot_of: Cil.ikind -> t
  val top_of: Cil.ikind -> t
  val to_int: t -> int_t option
  val equal_to: int_t -> t -> [`Eq | `Neq | `Top]

  val to_bool: t -> bool option
  val to_excl_list: t -> (int_t list * (int64 * int64)) option
  val of_excl_list: Cil.ikind -> int_t list -> t
  val is_excl_list: t -> bool

  val to_incl_list: t -> int_t list option

  val maximal    : t -> int_t option
  val minimal    : t -> int_t option

  val cast_to: ?suppress_ovwarn:bool -> ?torg:Cil.typ -> Cil.ikind -> t -> t
end

(** Interface of IntDomain implementations that do not take ikinds for arithmetic operations yet. TODO: Should be ported to S in the future. *)
module type IkindUnawareS =
sig
  include B
  include Arith with type t := t
  val starting   : ?suppress_ovwarn:bool -> Cil.ikind -> int_t -> t
  val ending     : ?suppress_ovwarn:bool -> Cil.ikind -> int_t -> t
  val of_int: int_t -> t
  val of_bool: bool -> t
  val of_interval: ?suppress_ovwarn:bool -> Cil.ikind -> int_t * int_t -> t
  val of_congruence: Cil.ikind -> int_t * int_t -> t
  val arbitrary: unit -> t QCheck.arbitrary
  val invariant: Cil.exp -> t -> Invariant.t
end

(** Interface of IntDomain implementations taking an ikind for arithmetic operations *)
module type S =
sig
  include B
  include ArithIkind with type t:= t

  val add : ?no_ov:bool -> Cil.ikind ->  t -> t -> t
  val sub : ?no_ov:bool -> Cil.ikind ->  t -> t -> t
  val mul : ?no_ov:bool -> Cil.ikind ->  t -> t -> t
  val div : ?no_ov:bool -> Cil.ikind ->  t -> t -> t
  val neg : ?no_ov:bool -> Cil.ikind ->  t -> t
  val cast_to : ?suppress_ovwarn:bool -> ?torg:Cil.typ -> ?no_ov:bool -> Cil.ikind -> t -> t

  val join: Cil.ikind -> t -> t -> t
  val meet: Cil.ikind -> t -> t -> t
  val narrow: Cil.ikind -> t -> t -> t
  val widen: Cil.ikind -> t -> t -> t
  val starting : ?suppress_ovwarn:bool -> Cil.ikind -> int_t -> t
  val ending : ?suppress_ovwarn:bool -> Cil.ikind -> int_t -> t
  val of_int: Cil.ikind -> int_t -> t
  val of_bool: Cil.ikind -> bool -> t
  val of_interval: ?suppress_ovwarn:bool -> Cil.ikind -> int_t * int_t -> t
  val of_congruence: Cil.ikind -> int_t * int_t -> t
  val is_top_of: Cil.ikind -> t -> bool
  val invariant_ikind : Cil.exp -> Cil.ikind -> t -> Invariant.t

  val refine_with_congruence: Cil.ikind -> t -> (int_t * int_t) option -> t
  val refine_with_interval: Cil.ikind -> t -> (int_t * int_t) option -> t
  val refine_with_excl_list: Cil.ikind -> t -> (int_t list * (int64 * int64)) option -> t
  val refine_with_incl_list: Cil.ikind -> t -> int_t list option -> t

  val project: Cil.ikind -> int_precision -> t -> t
  val arbitrary: Cil.ikind -> t QCheck.arbitrary
end

module type SOverflow =
sig

  include S

  val add : ?no_ov:bool -> Cil.ikind ->  t -> t -> t * overflow_info

  val sub : ?no_ov:bool -> Cil.ikind ->  t -> t -> t * overflow_info

  val mul : ?no_ov:bool -> Cil.ikind ->  t -> t -> t * overflow_info

  val div : ?no_ov:bool -> Cil.ikind ->  t -> t -> t * overflow_info

  val neg : ?no_ov:bool -> Cil.ikind ->  t -> t * overflow_info

  val cast_to : ?suppress_ovwarn:bool -> ?torg:Cil.typ -> ?no_ov:bool -> Cil.ikind -> t -> t * overflow_info

  val of_int : Cil.ikind -> int_t -> t * overflow_info

  val of_interval: ?suppress_ovwarn:bool -> Cil.ikind -> int_t * int_t -> t * overflow_info

  val starting : ?suppress_ovwarn:bool -> Cil.ikind -> int_t -> t * overflow_info
  val ending : ?suppress_ovwarn:bool -> Cil.ikind -> int_t -> t * overflow_info

  val shift_left : Cil.ikind -> t -> t -> t * overflow_info

  val shift_right : Cil.ikind -> t -> t -> t * overflow_info
end

module type Y =
sig
  (* include B *)
  include B
  include Arith with type t:= t
  val of_int: Cil.ikind -> int_t -> t
  val of_bool: Cil.ikind -> bool -> t
  val of_interval: ?suppress_ovwarn:bool -> Cil.ikind -> int_t * int_t -> t
  val of_congruence: Cil.ikind -> int_t * int_t -> t

  val starting   : ?suppress_ovwarn:bool -> Cil.ikind -> int_t -> t
  val ending     : ?suppress_ovwarn:bool -> Cil.ikind -> int_t -> t
  val is_top_of: Cil.ikind -> t -> bool

  val project: int_precision -> t -> t
  val invariant: Cil.exp -> t -> Invariant.t
end

module type Z = Y with type int_t = Z.t


module IntDomLifter (I : S) =
struct
  open Cil
  type int_t = I.int_t
  type t = { v : I.t; ikind : CilType.Ikind.t } [@@deriving eq, ord, hash]

  let ikind {ikind; _} = ikind

  (* Helper functions *)
  let check_ikinds x y = if x.ikind <> y.ikind then raise (IncompatibleIKinds (GobPretty.sprintf "ikinds %a and %a are incompatible. Values: %a and %a" CilType.Ikind.pretty x.ikind CilType.Ikind.pretty y.ikind I.pretty x.v I.pretty y.v))
  let lift op x = {x with v = op x.ikind x.v }
  (* For logical operations the result is of type int *)
  let lift_logical op x = {v = op x.ikind x.v; ikind = Cil.IInt}
  let lift2 op x y = check_ikinds x y; {x with v = op x.ikind x.v y.v }
  let lift2_cmp op x y = check_ikinds x y; {v = op x.ikind x.v y.v; ikind = Cil.IInt}

  let bot_of ikind = { v = I.bot_of ikind; ikind}
  let bot () = failwith "bot () is not implemented for IntDomLifter."
  let is_bot x = I.is_bot x.v
  let top_of ikind = { v = I.top_of ikind; ikind}
  let top () = failwith "top () is not implemented for IntDomLifter."
  let is_top x = I.is_top x.v

  (* Leq does not check for ikind, because it is used in invariant with arguments of different type.
     TODO: check ikinds here and fix invariant to work with right ikinds *)
  let leq x y = I.leq x.v y.v
  let join = lift2 I.join
  let meet = lift2 I.meet
  let widen = lift2 I.widen
  let narrow = lift2 I.narrow

  let show x =
    if not (GobConfig.get_bool "dbg.full-output") && I.is_top_of x.ikind x.v then
      "⊤"
    else
      I.show x.v  (* TODO add ikind to output *)
  let pretty () x =
    if not (GobConfig.get_bool "dbg.full-output") && I.is_top_of x.ikind x.v then
      Pretty.text "⊤"
    else
      I.pretty () x.v (* TODO add ikind to output *)
  let pretty_diff () (x, y) = I.pretty_diff () (x.v, y.v) (* TODO check ikinds, add them to output *)
  let printXml o x =
    if not (GobConfig.get_bool "dbg.full-output") && I.is_top_of x.ikind x.v then
      BatPrintf.fprintf o "<value>\n<data>\n⊤\n</data>\n</value>\n"
    else
      I.printXml o x.v (* TODO add ikind to output *)
  (* This is for debugging *)
  let name () = "IntDomLifter(" ^ (I.name ()) ^ ")"
  let to_yojson x = I.to_yojson x.v
  let invariant e x =
    let e' = Cilfacade.mkCast ~e ~newt:(TInt (x.ikind, [])) in
    I.invariant_ikind e' x.ikind x.v
  let tag x = I.tag x.v
  let arbitrary ik = failwith @@ "Arbitrary not implement for " ^ (name ()) ^ "."
  let to_int x = I.to_int x.v
  let of_int ikind x = { v = I.of_int ikind x; ikind}
  let equal_to i x = I.equal_to i x.v
  let to_bool x = I.to_bool x.v
  let of_bool ikind b = { v = I.of_bool ikind b; ikind}
  let to_excl_list x = I.to_excl_list x.v
  let of_excl_list ikind is = {v = I.of_excl_list ikind is; ikind}
  let is_excl_list x = I.is_excl_list x.v
  let to_incl_list x = I.to_incl_list x.v
  let of_interval ?(suppress_ovwarn=false) ikind (lb,ub) = {v = I.of_interval ~suppress_ovwarn ikind (lb,ub); ikind}
  let of_congruence ikind (c,m) = {v = I.of_congruence ikind (c,m); ikind}
  let starting ?(suppress_ovwarn=false) ikind i = {v = I.starting ~suppress_ovwarn  ikind i; ikind}
  let ending ?(suppress_ovwarn=false) ikind i = {v = I.ending ~suppress_ovwarn ikind i; ikind}
  let maximal x = I.maximal x.v
  let minimal x = I.minimal x.v

  let neg = lift I.neg
  let add = lift2 I.add
  let sub = lift2 I.sub
  let mul = lift2 I.mul
  let div = lift2 I.div
  let rem = lift2 I.rem
  let lt = lift2_cmp I.lt
  let gt = lift2_cmp I.gt
  let le = lift2_cmp I.le
  let ge = lift2_cmp I.ge
  let eq = lift2_cmp I.eq
  let ne = lift2_cmp I.ne
  let lognot = lift I.lognot
  let logand = lift2 I.logand
  let logor = lift2 I.logor
  let logxor = lift2 I.logxor
  let shift_left x y = {x with v = I.shift_left x.ikind x.v y.v } (* TODO check ikinds*)
  let shift_right x y = {x with v = I.shift_right x.ikind x.v y.v } (* TODO check ikinds*)
  let c_lognot = lift_logical I.c_lognot
  let c_logand = lift2 I.c_logand
  let c_logor = lift2 I.c_logor

  let cast_to ?(suppress_ovwarn=false) ?torg ikind x = {v = I.cast_to  ~suppress_ovwarn ~torg:(TInt(x.ikind,[])) ikind x.v; ikind}

  let is_top_of ik x = ik = x.ikind && I.is_top_of ik x.v

  let relift x = { v = I.relift x.v; ikind = x.ikind }

  let project p v =  { v = I.project v.ikind p v.v; ikind = v.ikind }
end

module type Ikind =
sig
  val ikind: unit -> Cil.ikind
end

module PtrDiffIkind : Ikind =
struct
  let ikind = Cilfacade.ptrdiff_ikind
end

module IntDomWithDefaultIkind (I: Y) (Ik: Ikind) : Y with type t = I.t and type int_t = I.int_t =
struct
  include I
  let top () = I.top_of (Ik.ikind ())
  let bot () = I.bot_of (Ik.ikind ())
end

module Size = struct (* size in bits as int, range as int64 *)
  open Cil
  let sign x = if Z.compare x Z.zero < 0 then `Signed else `Unsigned

  let top_typ = TInt (ILongLong, [])
  let min_for x = intKindForValue x (sign x = `Unsigned)
  let bit = function (* bits needed for representation *)
    | IBool -> 1
    | ik -> bytesSizeOfInt ik * 8
  let is_int64_big_int x = Z.fits_int64 x
  let card ik = (* cardinality *)
    let b = bit ik in
    Z.shift_left Z.one b
  let bits ik = (* highest bits for neg/pos values *)
    let s = bit ik in
    if isSigned ik then s-1, s-1 else 0, s
  let bits_i64 ik = BatTuple.Tuple2.mapn Int64.of_int (bits ik)
  let range ik =
    let a,b = bits ik in
    let x = if isSigned ik then Z.neg (Z.shift_left Z.one a) (* -2^a *) else Z.zero in
    let y = Z.pred (Z.shift_left Z.one b) in (* 2^b - 1 *)
    x,y

  let is_cast_injective ~from_type ~to_type =
    let (from_min, from_max) = range (Cilfacade.get_ikind from_type) in
    let (to_min, to_max) = range (Cilfacade.get_ikind to_type) in
    if M.tracing then M.trace "int" "is_cast_injective %a (%a, %a) -> %a (%a, %a)" CilType.Typ.pretty from_type GobZ.pretty from_min GobZ.pretty from_max CilType.Typ.pretty to_type GobZ.pretty to_min GobZ.pretty to_max;
    Z.compare to_min from_min <= 0 && Z.compare from_max to_max <= 0

  let cast t x = (* TODO: overflow is implementation-dependent! *)
    if t = IBool then
      (* C11 6.3.1.2 Boolean type *)
      if Z.equal x Z.zero then Z.zero else Z.one
    else
      let a,b = range t in
      let c = card t in
      let y = Z.erem x c in
      let y = if Z.gt y b then Z.sub y c
        else if Z.lt y a then Z.add y c
        else y
      in
      if M.tracing then M.tracel "cast" "Cast %a to range [%a, %a] (%a) = %a (%s in int64)" GobZ.pretty x GobZ.pretty a GobZ.pretty b GobZ.pretty c GobZ.pretty y (if is_int64_big_int y then "fits" else "does not fit");
      y

  let min_range_sign_agnostic x =
    let size ik =
      let a,b = bits_i64 ik in
      Int64.neg a,b
    in
    if sign x = `Signed then
      size (min_for x)
    else
      let a, b = size (min_for x) in
      if b <= 64L then
        let upper_bound_less = Int64.sub b 1L in
        let max_one_less = Z.(pred @@ shift_left Z.one (Int64.to_int upper_bound_less)) in
        if x <= max_one_less then
          a, upper_bound_less
        else
          a,b
      else
        a, b

  (* From the number of bits used to represent a positive value, determines the maximal representable value *)
  let max_from_bit_range pos_bits = Z.(pred @@ shift_left Z.one (to_int (Z.of_int64 pos_bits)))

  (* From the number of bits used to represent a non-positive value, determines the minimal representable value *)
  let min_from_bit_range neg_bits = Z.(if neg_bits = 0L then Z.zero else neg @@ shift_left Z.one (to_int (neg (Z.of_int64 neg_bits))))

end


module StdTop (B: sig type t val top_of: Cil.ikind -> t end) = struct
  open B
  (* these should be overwritten for better precision if possible: *)
  let to_excl_list    x = None
  let of_excl_list ik x = top_of ik
  let is_excl_list    x = false
  let to_incl_list    x = None
  let of_interval ?(suppress_ovwarn=false) ik x = top_of ik
  let of_congruence ik x = top_of ik
  let starting ?(suppress_ovwarn=false) ik x = top_of ik
  let ending ?(suppress_ovwarn=false)   ik x = top_of ik
  let maximal         x = None
  let minimal         x = None
end

module Std (B: sig
    type t
    val name: unit -> string
    val top_of: Cil.ikind -> t
    val bot_of: Cil.ikind -> t
    val show: t -> string
    val equal: t -> t -> bool
  end) = struct
  include Printable.StdLeaf
  let name = B.name (* overwrite the one from Printable.Std *)
  open B
  let is_top x = failwith "is_top not implemented for IntDomain.Std"
  let is_bot x = B.equal x (bot_of Cil.IInt) (* Here we assume that the representation of bottom is independent of the ikind
                                                This may be true for intdomain implementations, but not e.g. for IntDomLifter. *)
  let is_top_of ik x = B.equal x (top_of ik)

  (* all output is based on B.show *)
  include Printable.SimpleShow (
    struct
      type nonrec t = t
      let show = show
    end
    )
  let pretty_diff () (x,y) = dprintf "%s: %a instead of %a" (name ()) pretty x pretty y

  include StdTop (B)
end

(* Textbook interval arithmetic, without any overflow handling etc. *)
module IntervalArith (Ints_t : IntOps.IntOps) = struct
  let min4 a b c d = Ints_t.min (Ints_t.min a b) (Ints_t.min c d)
  let max4 a b c d = Ints_t.max (Ints_t.max a b) (Ints_t.max c d)

  let mul (x1, x2) (y1, y2) =
    let x1y1 = (Ints_t.mul x1 y1) in
    let x1y2 = (Ints_t.mul x1 y2) in
    let x2y1 = (Ints_t.mul x2 y1) in
    let x2y2 = (Ints_t.mul x2 y2) in
    (min4 x1y1 x1y2 x2y1 x2y2, max4 x1y1 x1y2 x2y1 x2y2)

  let shift_left (x1,x2) (y1,y2) =
    let y1p = Ints_t.shift_left Ints_t.one y1 in
    let y2p = Ints_t.shift_left Ints_t.one y2 in
    mul (x1, x2) (y1p, y2p)

  let div (x1, x2) (y1, y2) =
    let x1y1n = (Ints_t.div x1 y1) in
    let x1y2n = (Ints_t.div x1 y2) in
    let x2y1n = (Ints_t.div x2 y1) in
    let x2y2n = (Ints_t.div x2 y2) in
    let x1y1p = (Ints_t.div x1 y1) in
    let x1y2p = (Ints_t.div x1 y2) in
    let x2y1p = (Ints_t.div x2 y1) in
    let x2y2p = (Ints_t.div x2 y2) in
    (min4 x1y1n x1y2n x2y1n x2y2n, max4 x1y1p x1y2p x2y1p x2y2p)

  let add (x1, x2) (y1, y2) = (Ints_t.add x1 y1, Ints_t.add x2 y2)
  let sub (x1, x2) (y1, y2) = (Ints_t.sub x1 y2, Ints_t.sub x2 y1)

  let neg (x1, x2) = (Ints_t.neg x2, Ints_t.neg x1)

  let one = (Ints_t.one, Ints_t.one)
  let zero = (Ints_t.zero, Ints_t.zero)
  let top_bool = (Ints_t.zero, Ints_t.one)

  let to_int (x1, x2) =
    if Ints_t.equal x1 x2 then Some x1 else None

  let upper_threshold u max_ik =
    let ts = if get_interval_threshold_widening_constants () = "comparisons" then WideningThresholds.upper_thresholds () else ResettableLazy.force widening_thresholds in
    let u = Ints_t.to_bigint u in
    let max_ik' = Ints_t.to_bigint max_ik in
    let t = List.find_opt (fun x -> Z.compare u x <= 0 && Z.compare x max_ik' <= 0) ts in
    BatOption.map_default Ints_t.of_bigint max_ik t
  let lower_threshold l min_ik =
    let ts = if get_interval_threshold_widening_constants () = "comparisons" then WideningThresholds.lower_thresholds () else ResettableLazy.force widening_thresholds_desc in
    let l = Ints_t.to_bigint l in
    let min_ik' = Ints_t.to_bigint min_ik in
    let t = List.find_opt (fun x -> Z.compare l x >= 0 && Z.compare x min_ik' >= 0) ts in
    BatOption.map_default Ints_t.of_bigint min_ik t
  let is_upper_threshold u =
    let ts = if get_interval_threshold_widening_constants () = "comparisons" then WideningThresholds.upper_thresholds () else ResettableLazy.force widening_thresholds in
    let u = Ints_t.to_bigint u in
    List.exists (Z.equal u) ts
  let is_lower_threshold l =
    let ts = if get_interval_threshold_widening_constants () = "comparisons" then WideningThresholds.lower_thresholds () else ResettableLazy.force widening_thresholds_desc in
    let l = Ints_t.to_bigint l in
    List.exists (Z.equal l) ts
end

module IntInvariant =
struct
  let of_int e ik x =
    if get_bool "witness.invariant.exact" then
      Invariant.of_exp Cil.(BinOp (Eq, e, kintegerCilint ik x, intType))
    else
      Invariant.none

  let of_incl_list e ik ps =
    match ps with
    | [_; _] when ik = IBool && not (get_bool "witness.invariant.inexact-type-bounds") ->
      assert (List.mem Z.zero ps);
      assert (List.mem Z.one ps);
      Invariant.none
    | [_] when get_bool "witness.invariant.exact" ->
      Invariant.none
    | _ :: _ :: _
    | [_] | [] ->
      List.fold_left (fun a x ->
          let i = Invariant.of_exp Cil.(BinOp (Eq, e, kintegerCilint ik x, intType)) in
          Invariant.(a || i) [@coverage off] (* bisect_ppx cannot handle redefined (||) *)
        ) (Invariant.bot ()) ps

  let of_interval_opt e ik = function
    | (Some x1, Some x2) when Z.equal x1 x2 ->
      of_int e ik x1
    | x1_opt, x2_opt ->
      let (min_ik, max_ik) = Size.range ik in
      let inexact_type_bounds = get_bool "witness.invariant.inexact-type-bounds" in
      let i1 =
        match x1_opt, inexact_type_bounds with
        | Some x1, false when Z.equal min_ik x1 -> Invariant.none
        | Some x1, _ -> Invariant.of_exp Cil.(BinOp (Le, kintegerCilint ik x1, e, intType))
        | None, _ -> Invariant.none
      in
      let i2 =
        match x2_opt, inexact_type_bounds with
        | Some x2, false when Z.equal x2 max_ik -> Invariant.none
        | Some x2, _ -> Invariant.of_exp Cil.(BinOp (Le, e, kintegerCilint ik x2, intType))
        | None, _ -> Invariant.none
      in
      Invariant.(i1 && i2)

  let of_interval e ik (x1, x2) =
    of_interval_opt e ik (Some x1, Some x2)

  let of_excl_list e ik ns =
    List.fold_left (fun a x ->
        let i = Invariant.of_exp Cil.(BinOp (Ne, e, kintegerCilint ik x, intType)) in
        Invariant.(a && i)
      ) (Invariant.top ()) ns
end

module IntervalFunctor (Ints_t : IntOps.IntOps): SOverflow with type int_t = Ints_t.t and type t = (Ints_t.t * Ints_t.t) option =
struct
  let name () = "intervals"
  type int_t = Ints_t.t
  type t = (Ints_t.t * Ints_t.t) option [@@deriving eq, ord, hash]
  module IArith = IntervalArith (Ints_t)

  let range ik = BatTuple.Tuple2.mapn Ints_t.of_bigint (Size.range ik)

  let top () = failwith @@ "top () not implemented for " ^ (name ())
  let top_of ik = Some (range ik)
  let bot () = None
  let bot_of ik = bot () (* TODO: improve *)

  let show = function None -> "bottom" | Some (x,y) -> "["^Ints_t.to_string x^","^Ints_t.to_string y^"]"

  include Std (struct type nonrec t = t let name = name let top_of = top_of let bot_of = bot_of let show = show let equal = equal end)

  let equal_to i = function
    | None -> failwith "unsupported: equal_to with bottom"
    | Some (a, b) ->
      if a = b && b = i then `Eq else if Ints_t.compare a i <= 0 && Ints_t.compare i b <=0 then `Top else `Neq

  let norm ?(suppress_ovwarn=false) ?(cast=false) ik : (t -> t * overflow_info) = function None -> (None, {underflow=false; overflow=false}) | Some (x,y) ->
    if Ints_t.compare x y > 0 then
      (None,{underflow=false; overflow=false})
    else (
      let (min_ik, max_ik) = range ik in
      let underflow = Ints_t.compare min_ik x > 0 in
      let overflow = Ints_t.compare max_ik y < 0 in
      let ov_info = { underflow = underflow && not suppress_ovwarn; overflow = overflow && not suppress_ovwarn } in
      let v =
        if underflow || overflow then
          if should_wrap ik then (* could add [|| cast], but that's GCC implementation-defined behavior: https://gcc.gnu.org/onlinedocs/gcc/Integers-implementation.html#Integers-implementation *)
            (* We can only soundly wrap if at most one overflow occurred, otherwise the minimal and maximal values of the interval *)
            (* on Z will not safely contain the minimal and maximal elements after the cast *)
            let diff = Ints_t.abs (Ints_t.sub max_ik min_ik) in
            let resdiff = Ints_t.abs (Ints_t.sub y x) in
            if Ints_t.compare resdiff diff > 0 then
              top_of ik
            else
              let l = Ints_t.of_bigint @@ Size.cast ik (Ints_t.to_bigint x) in
              let u = Ints_t.of_bigint @@ Size.cast ik (Ints_t.to_bigint y) in
              if Ints_t.compare l u <= 0 then
                Some (l, u)
              else
                (* Interval that wraps around (begins to the right of its end). We can not represent such intervals *)
                top_of ik
          else if not cast && should_ignore_overflow ik then
            let tl, tu = BatOption.get @@ top_of ik in
            Some (Ints_t.max tl x, Ints_t.min tu y)
          else
            top_of ik
        else
          Some (x,y)
      in
      (v, ov_info)
    )

  let leq (x:t) (y:t) =
    match x, y with
    | None, _ -> true
    | Some _, None -> false
    | Some (x1,x2), Some (y1,y2) -> Ints_t.compare x1 y1 >= 0 && Ints_t.compare x2 y2 <= 0

  let join ik (x:t) y =
    match x, y with
    | None, z | z, None -> z
    | Some (x1,x2), Some (y1,y2) -> norm ik @@ Some (Ints_t.min x1 y1, Ints_t.max x2 y2) |> fst

  let meet ik (x:t) y =
    match x, y with
    | None, z | z, None -> None
    | Some (x1,x2), Some (y1,y2) -> norm ik @@ Some (Ints_t.max x1 y1, Ints_t.min x2 y2) |> fst

  (* TODO: change to_int signature so it returns a big_int *)
  let to_int x = Option.bind x (IArith.to_int)
  let of_interval ?(suppress_ovwarn=false) ik (x,y) = norm ~suppress_ovwarn ik @@ Some (x,y)
  let of_int ik (x: int_t) = of_interval ik (x,x)
  let zero = Some IArith.zero
  let one  = Some IArith.one
  let top_bool = Some IArith.top_bool

  let of_bool _ik = function true -> one | false -> zero
  let to_bool (a: t) = match a with
    | None -> None
    | Some (l, u) when Ints_t.compare l Ints_t.zero = 0 && Ints_t.compare u Ints_t.zero = 0 -> Some false
    | x -> if leq zero x then None else Some true

  let starting ?(suppress_ovwarn=false) ik n =
    norm ~suppress_ovwarn ik @@ Some (n, snd (range ik))

  let ending ?(suppress_ovwarn=false) ik n =
    norm ~suppress_ovwarn ik @@ Some (fst (range ik), n)

  (* TODO: change signature of maximal, minimal to return big_int*)
  let maximal = function None -> None | Some (x,y) -> Some y
  let minimal = function None -> None | Some (x,y) -> Some x

  let cast_to ?(suppress_ovwarn=false) ?torg ?no_ov t = norm ~cast:true t (* norm does all overflow handling *)

  let widen ik x y =
    match x, y with
    | None, z | z, None -> z
    | Some (l0,u0), Some (l1,u1) ->
      let (min_ik, max_ik) = range ik in
      let threshold = get_interval_threshold_widening () in
      let l2 =
        if Ints_t.compare l0 l1 = 0 then l0
        else if threshold then IArith.lower_threshold l1 min_ik
        else min_ik
      in
      let u2 =
        if Ints_t.compare u0 u1 = 0 then u0
        else if threshold then IArith.upper_threshold u1 max_ik
        else max_ik
      in
      norm ik @@ Some (l2,u2) |> fst
  let widen ik x y =
    let r = widen ik x y in
    if M.tracing && not (equal x y) then M.tracel "int" "interval widen %a %a -> %a" pretty x pretty y pretty r;
    assert (leq x y); (* TODO: remove for performance reasons? *)
    r

  let narrow ik x y =
    match x, y with
    | _,None | None, _ -> None
    | Some (x1,x2), Some (y1,y2) ->
      let threshold = get_interval_threshold_widening () in
      let (min_ik, max_ik) = range ik in
      let lr = if Ints_t.compare min_ik x1 = 0 || threshold && Ints_t.compare y1 x1 > 0 && IArith.is_lower_threshold x1 then y1 else x1 in
      let ur = if Ints_t.compare max_ik x2 = 0 || threshold && Ints_t.compare y2 x2 < 0 && IArith.is_upper_threshold x2 then y2 else x2 in
      norm ik @@ Some (lr,ur) |> fst


  let narrow ik x y =
    if get_interval_narrow_by_meet () then
      meet ik x y
    else
      narrow ik x y

  let log f ~annihilator ik i1 i2 =
    match is_bot i1, is_bot i2 with
    | true, true -> bot_of ik
    | true, _
    | _   , true -> raise (ArithmeticOnIntegerBot (Printf.sprintf "%s op %s" (show i1) (show i2)))
    | _ ->
      match to_bool i1, to_bool i2 with
      | Some x, _ when x = annihilator -> of_bool ik annihilator
      | _, Some y when y = annihilator -> of_bool ik annihilator
      | Some x, Some y -> of_bool ik (f x y)
      | _              -> top_of ik

  let c_logor = log (||) ~annihilator:true
  let c_logand = log (&&) ~annihilator:false

  let log1 f ik i1 =
    if is_bot i1 then
      bot_of ik
    else
      match to_bool i1 with
      | Some x -> of_bool ik (f ik x)
      | _      -> top_of ik

  let c_lognot = log1 (fun _ik -> not)

  let bit f ik i1 i2 =
    match is_bot i1, is_bot i2 with
    | true, true -> bot_of ik
    | true, _
    | _   , true -> raise (ArithmeticOnIntegerBot (Printf.sprintf "%s op %s" (show i1) (show i2)))
    | _ ->
      match to_int i1, to_int i2 with
      | Some x, Some y -> (try of_int ik (f ik x y) |> fst with Division_by_zero -> top_of ik)
      | _              -> top_of ik

  let bitcomp f ik i1 i2 =
    match is_bot i1, is_bot i2 with
    | true, true -> (bot_of ik,{underflow=false; overflow=false})
    | true, _
    | _   , true -> raise (ArithmeticOnIntegerBot (Printf.sprintf "%s op %s" (show i1) (show i2)))
    | _ ->
      match to_int i1, to_int i2 with
      | Some x, Some y -> (try of_int ik (f ik x y) with Division_by_zero | Invalid_argument _ -> (top_of ik,{underflow=false; overflow=false}))
      | _              -> (top_of ik,{underflow=true; overflow=true})

  let logxor = bit (fun _ik -> Ints_t.logxor)

  let logand ik i1 i2 =
    match is_bot i1, is_bot i2 with
    | true, true -> bot_of ik
    | true, _
    | _   , true -> raise (ArithmeticOnIntegerBot (Printf.sprintf "%s op %s" (show i1) (show i2)))
    | _ ->
      match to_int i1, to_int i2 with
      | Some x, Some y -> (try of_int ik (Ints_t.logand x y) |> fst with Division_by_zero -> top_of ik)
      | _, Some y when Ints_t.equal y Ints_t.zero -> of_int ik Ints_t.zero |> fst
      | _, Some y when Ints_t.equal y Ints_t.one -> of_interval ik (Ints_t.zero, Ints_t.one) |> fst
      | _ -> top_of ik

  let logor  = bit (fun _ik -> Ints_t.logor)

  let bit1 f ik i1 =
    if is_bot i1 then
      bot_of ik
    else
      match to_int i1 with
      | Some x -> of_int ik (f ik x) |> fst
      | _      -> top_of ik

  let lognot = bit1 (fun _ik -> Ints_t.lognot)
  let shift_right = bitcomp (fun _ik x y -> Ints_t.shift_right x (Ints_t.to_int y))

  let neg ?no_ov ik = function None -> (None,{underflow=false; overflow=false}) | Some x -> norm ik @@ Some (IArith.neg x)

  let binary_op_with_norm ?no_ov op ik x y = match x, y with
    | None, None -> (None, {overflow=false; underflow= false})
    | None, _ | _, None -> raise (ArithmeticOnIntegerBot (Printf.sprintf "%s op %s" (show x) (show y)))
    | Some x, Some y -> norm ik @@ Some (op x y)

  let add ?no_ov = binary_op_with_norm IArith.add
  let mul ?no_ov = binary_op_with_norm IArith.mul
  let sub ?no_ov = binary_op_with_norm IArith.sub

  let shift_left ik a b =
    match is_bot a, is_bot b with
    | true, true -> (bot_of ik,{underflow=false; overflow=false})
    | true, _
    | _   , true -> raise (ArithmeticOnIntegerBot (Printf.sprintf "%s op %s" (show a) (show b)))
    | _ ->
      match a, minimal b, maximal b with
      | Some a, Some bl, Some bu when (Ints_t.compare bl Ints_t.zero >= 0) ->
        (try
           let r = IArith.shift_left a (Ints_t.to_int bl, Ints_t.to_int bu) in
           norm ik @@ Some r
         with Z.Overflow -> (top_of ik,{underflow=false; overflow=true}))
      | _              -> (top_of ik,{underflow=true; overflow=true})

  let rem ik x y = match x, y with
    | None, None -> None
    | None, _ | _, None -> raise (ArithmeticOnIntegerBot (Printf.sprintf "%s op %s" (show x) (show y)))
    | Some (xl, xu), Some (yl, yu) ->
      if is_top_of ik x && is_top_of ik y then
        (* This is needed to preserve soundness also on things bigger than int32 e.g.  *)
        (* x:     3803957176L -> T in Interval32 *)
        (* y:     4209861404L -> T in Interval32 *)
        (* x % y: 3803957176L -> T in Interval32 *)
        (* T in Interval32 is [-2147483648,2147483647] *)
        (* the code below computes [-2147483647,2147483647] for this though which is unsound *)
        top_of ik
      else
        (* If we have definite values, Ints_t.rem will give a definite result.
         * Otherwise we meet with a [range] the result can be in.
         * This range is [0, min xu b] if x is positive, and [max xl -b, min xu b] if x can be negative.
         * The precise bound b is one smaller than the maximum bound. Negative y give the same result as positive. *)
        let pos x = if Ints_t.compare x Ints_t.zero < 0 then Ints_t.neg x else x in
        let b = Ints_t.sub (Ints_t.max (pos yl) (pos yu)) Ints_t.one in
        let range = if Ints_t.compare xl Ints_t.zero>= 0 then Some (Ints_t.zero, Ints_t.min xu b) else Some (Ints_t.max xl (Ints_t.neg b), Ints_t.min (Ints_t.max (pos xl) (pos xu)) b) in
        meet ik (bit (fun _ik -> Ints_t.rem) ik x y) range

  let rec div ?no_ov ik x y =
    match x, y with
    | None, None -> (bot (),{underflow=false; overflow=false})
    | None, _ | _, None -> raise (ArithmeticOnIntegerBot (Printf.sprintf "%s op %s" (show x) (show y)))
    | (Some (x1,x2) as x), (Some (y1,y2) as y) ->
      begin
        let is_zero v = Ints_t.compare v Ints_t.zero = 0 in
        match y1, y2 with
        | l, u when is_zero l && is_zero u -> (top_of ik,{underflow=false; overflow=false}) (* TODO warn about undefined behavior *)
        | l, _ when is_zero l              -> div ik (Some (x1,x2)) (Some (Ints_t.one,y2))
        | _, u when is_zero u              -> div ik (Some (x1,x2)) (Some (y1, Ints_t.(neg one)))
        | _ when leq (of_int ik (Ints_t.zero) |> fst) (Some (y1,y2)) -> (top_of ik,{underflow=false; overflow=false})
        | _ -> binary_op_with_norm IArith.div ik x y
      end

  let ne ik x y =
    match x, y with
    | None, None -> bot_of ik
    | None, _ | _, None -> raise (ArithmeticOnIntegerBot (Printf.sprintf "%s op %s" (show x) (show y)))
    | Some (x1,x2), Some (y1,y2) ->
      if Ints_t.compare y2 x1 < 0 || Ints_t.compare x2 y1 < 0 then
        of_bool ik true
      else if Ints_t.compare x2 y1 <= 0 && Ints_t.compare y2 x1 <= 0 then
        of_bool ik false
      else top_bool

  let eq ik x y =
    match x, y with
    | None, None -> bot_of ik
    | None, _ | _, None -> raise (ArithmeticOnIntegerBot (Printf.sprintf "%s op %s" (show x) (show y)))
    | Some (x1,x2), Some (y1,y2) ->
      if Ints_t.compare y2 x1 <= 0 && Ints_t.compare x2 y1 <= 0 then
        of_bool ik true
      else if Ints_t.compare y2 x1 < 0 || Ints_t.compare x2 y1 < 0 then
        of_bool ik false
      else top_bool

  let ge ik x y =
    match x, y with
    | None, None -> bot_of ik
    | None, _ | _, None -> raise (ArithmeticOnIntegerBot (Printf.sprintf "%s op %s" (show x) (show y)))
    | Some (x1,x2), Some (y1,y2) ->
      if Ints_t.compare y2 x1 <= 0 then of_bool ik true
      else if Ints_t.compare x2 y1 < 0 then of_bool ik false
      else top_bool

  let le ik x y =
    match x, y with
    | None, None -> bot_of ik
    | None, _ | _, None -> raise (ArithmeticOnIntegerBot (Printf.sprintf "%s op %s" (show x) (show y)))
    | Some (x1,x2), Some (y1,y2) ->
      if Ints_t.compare x2 y1 <= 0 then of_bool ik true
      else if Ints_t.compare  y2 x1 < 0 then of_bool ik false
      else top_bool

  let gt ik x y =
    match x, y with
    | None, None -> bot_of ik
    | None, _ | _, None -> raise (ArithmeticOnIntegerBot (Printf.sprintf "%s op %s" (show x) (show y)))
    | Some (x1,x2), Some (y1,y2) ->
      if Ints_t.compare y2 x1 < 0 then of_bool ik true
      else if Ints_t.compare x2 y1 <= 0 then of_bool ik false
      else top_bool

  let lt ik x y =
    match x, y with
    | None, None -> bot_of ik
    | None, _ | _, None -> raise (ArithmeticOnIntegerBot (Printf.sprintf "%s op %s" (show x) (show y)))
    | Some (x1,x2), Some (y1,y2) ->
      if Ints_t.compare x2 y1 < 0 then of_bool ik true
      else if Ints_t.compare y2 x1 <= 0 then of_bool ik false
      else top_bool

  let invariant_ikind e ik = function
    | Some (x1, x2) ->
      let (x1', x2') = BatTuple.Tuple2.mapn Ints_t.to_bigint (x1, x2) in
      IntInvariant.of_interval e ik (x1', x2')
    | None -> Invariant.none

  let arbitrary ik =
    let open QCheck.Iter in
    (* let int_arb = QCheck.map ~rev:Ints_t.to_bigint Ints_t.of_bigint GobQCheck.Arbitrary.big_int in *)
    (* TODO: apparently bigints are really slow compared to int64 for domaintest *)
    let int_arb = QCheck.map ~rev:Ints_t.to_int64 Ints_t.of_int64 GobQCheck.Arbitrary.int64 in
    let pair_arb = QCheck.pair int_arb int_arb in
    let shrink = function
      | Some (l, u) -> (return None) <+> (GobQCheck.shrink pair_arb (l, u) >|= of_interval ik >|= fst)
      | None -> empty
    in
    QCheck.(set_shrink shrink @@ set_print show @@ map (*~rev:BatOption.get*) (fun x -> of_interval ik x |> fst ) pair_arb)

  let modulo n k =
    let result = Ints_t.rem n k in
    if Ints_t.compare result Ints_t.zero >= 0 then result
    else Ints_t.add result  k

  let refine_with_congruence ik (intv : t) (cong : (int_t * int_t ) option) : t =
    match intv, cong with
    | Some (x, y), Some (c, m) ->
      if Ints_t.equal m Ints_t.zero && (Ints_t.compare c x < 0 || Ints_t.compare c y > 0) then None
      else if Ints_t.equal m Ints_t.zero then
        Some (c, c)
      else
        let (min_ik, max_ik) = range ik in
        let rcx =
          if Ints_t.equal x min_ik then x else
            Ints_t.add x (modulo (Ints_t.sub c x) (Ints_t.abs m)) in
        let lcy =
          if Ints_t.equal y max_ik then y else
            Ints_t.sub y (modulo (Ints_t.sub y c) (Ints_t.abs m)) in
        if Ints_t.compare rcx lcy > 0 then None
        else if Ints_t.equal rcx lcy then norm ik @@ Some (rcx, rcx) |> fst
        else norm ik @@ Some (rcx, lcy) |> fst
    | _ -> None

  let refine_with_congruence ik x y =
    let refn = refine_with_congruence ik x y in
    if M.tracing then M.trace "refine" "int_refine_with_congruence %a %a -> %a" pretty x pretty y pretty refn;
    refn

  let refine_with_interval ik a b = meet ik a b

  let refine_with_excl_list ik (intv : t) (excl : (int_t list * (int64 * int64)) option) : t =
    match intv, excl with
    | None, _ | _, None -> intv
    | Some(l, u), Some(ls, (rl, rh)) ->
      let rec shrink op b =
        let new_b = (op b (Ints_t.of_int(Bool.to_int(BatList.mem_cmp Ints_t.compare b ls)))) in
        if not (Ints_t.equal b new_b) then shrink op new_b else new_b
      in
      let (min_ik, max_ik) = range ik in
      let l' = if Ints_t.equal l min_ik then l else shrink Ints_t.add l in
      let u' = if Ints_t.equal u max_ik then u else shrink Ints_t.sub u in
      let intv' = norm ik @@ Some (l', u') |> fst in
      let range = norm ~suppress_ovwarn:true ik (Some (Ints_t.of_bigint (Size.min_from_bit_range rl), Ints_t.of_bigint (Size.max_from_bit_range rh))) |> fst in
      meet ik intv' range

  let refine_with_incl_list ik (intv: t) (incl : (int_t list) option) : t =
    match intv, incl with
    | None, _ | _, None -> intv
    | Some(l, u), Some(ls) ->
      let rec min m1 ms = match ms with | [] -> m1 | x::xs -> match m1 with
        | None -> min (Some x) xs | Some m -> if Ints_t.compare m x < 0 then min (Some m) xs else min (Some x) xs in
      let rec max m1 ms = match ms with | [] -> m1 | x::xs -> match m1 with
        | None -> max (Some x) xs | Some m -> if Ints_t.compare m x > 0 then max (Some m) xs else max (Some x) xs in
      match min None ls, max None ls with
      | Some m1, Some m2 -> refine_with_interval ik (Some(l, u)) (Some (m1, m2))
      | _, _-> intv

  let project ik p t = t
end

module BitFieldArith (Ints_t : IntOps.IntOps) = struct
  let zero_mask = Ints_t.zero
  let one_mask = Ints_t.lognot zero_mask

  let of_int x = (Ints_t.lognot x, x) 
  let join (z1,o1) (z2,o2) = (Ints_t.logor z1 z2, Ints_t.logor o1 o2)

  let meet (z1,o1) (z2,o2) = (Ints_t.logand z1 z2, Ints_t.logand o1 o2)

  let is_constant (z,o) = (Ints_t.logxor z o) = one_mask

  let eq (z1,o1) (z2,o2) = (Ints_t.equal z1 z2) && (Ints_t.equal o1 o2)

  let nabla x y= if x = Ints_t.logor x y then x else one_mask

  let widen (z1,o1) (z2,o2) = (nabla z1 z2, nabla o1 o2)            

  let lognot (z,o) = (o,z)

  let logxor (z1,o1)  (z2,o2) = (Ints_t.logor (Ints_t.logand z1 z2) (Ints_t.logand o1 o2), 
                                 Ints_t.logor (Ints_t.logand z1 o2) (Ints_t.logand o1 z2))

  let logand (z1,o1) (z2,o2) = (Ints_t.logor z1 z2, Ints_t.logand o1 o2)

  let logor (z1,o1)  (z2,o2) = (Ints_t.logand z1 z2, Ints_t.logor o1 o2)

  let min ik (z,o) = 
    let knownBitMask = Ints_t.logxor z o in
    let unknownBitMask = Ints_t.lognot knownBitMask in
    let impossibleBitMask = Ints_t.lognot (Ints_t.logor z o) in
    let guaranteedBits = Ints_t.logand o knownBitMask in

    if impossibleBitMask <> zero_mask then
      failwith "Impossible bitfield"
    else

    if isSigned ik then
      let signBitMask = Ints_t.shift_left Ints_t.one (Size.bit ik - 1) in
      let worstPossibleUnknownBits = Ints_t.logand unknownBitMask signBitMask in
      Size.cast ik (Ints_t.to_bigint (Ints_t.logor guaranteedBits worstPossibleUnknownBits))
    else
      let worstPossibleUnknownBits = Ints_t.logand unknownBitMask zero_mask in
      Size.cast ik (Ints_t.to_bigint (Ints_t.logor guaranteedBits worstPossibleUnknownBits))

  let max ik (z,o) =
    let knownBitMask = Ints_t.logxor z o in
    let unknownBitMask = Ints_t.lognot knownBitMask in
    let impossibleBitMask = Ints_t.lognot (Ints_t.logor z o) in
    let guaranteedBits = Ints_t.logand o knownBitMask in

    if impossibleBitMask <> zero_mask then
      failwith "Impossible bitfield"
    else

    let (_,fullMask) = Size.range ik in
    let worstPossibleUnknownBits = Ints_t.logand unknownBitMask (Ints_t.of_bigint fullMask) in

    if isSigned ik then
      Size.cast ik (Ints_t.to_bigint (Ints_t.logor guaranteedBits worstPossibleUnknownBits))
    else
      Size.cast ik (Ints_t.to_bigint (Ints_t.logor guaranteedBits worstPossibleUnknownBits))


  let one = of_int Ints_t.one
  let zero = of_int Ints_t.zero
  let top_bool = join one zero

end

module BitfieldFunctor (Ints_t : IntOps.IntOps): SOverflow with type int_t = Ints_t.t and type t = (Ints_t.t * Ints_t.t) = struct
  let name () = "bitfield"
  type int_t = Ints_t.t
  type t = (Ints_t.t * Ints_t.t) [@@deriving eq, ord, hash]

  module BArith = BitFieldArith (Ints_t)

  let range ik bf = (BArith.min ik bf, BArith.max ik bf)

  let get_bit n i = (Ints_t.logand (Ints_t.shift_right n (i-1)) Ints_t.one) 

  let norm ?(suppress_ovwarn=false) ik (z,o) = 
    let (min_ik, max_ik) = Size.range ik in

    let (min,max) = range ik (z,o) in
    let underflow = Z.compare min min_ik < 0 in
    let overflow = Z.compare max max_ik > 0 in

    let new_bitfield=
      (if isSigned ik then
         let newz = Ints_t.logor (Ints_t.logand z (Ints_t.of_bigint max_ik)) (Ints_t.mul (Ints_t.of_bigint min_ik) (get_bit z (Size.bit ik))) in
         let newo = Ints_t.logor (Ints_t.logand o (Ints_t.of_bigint max_ik)) (Ints_t.mul (Ints_t.of_bigint min_ik) (get_bit o (Size.bit ik))) in
         (newz,newo)
       else
         let newz = Ints_t.logor z (Ints_t.neg (Ints_t.of_bigint max_ik)) in
         let newo = Ints_t.logand o (Ints_t.of_bigint max_ik) in
         (newz,newo))
    in
    if suppress_ovwarn then (new_bitfield, {underflow=false; overflow=false})
    else (new_bitfield, {underflow=underflow; overflow=overflow})

  let top () = (BArith.one_mask, BArith.one_mask)
  let bot () = (BArith.zero_mask, BArith.zero_mask)
  let top_of ik = (norm ik (top ())) |> fst
  let bot_of ik = (norm ik (bot ())) |> fst

  let show t = 
    if t = bot () then "bot" else
    if t = top () then "top" else
      let (z,o) = t in
      if BArith.is_constant t then 
        Format.sprintf "[%08X, %08X] (unique: %d)" (Ints_t.to_int z) (Ints_t.to_int o) (Ints_t.to_int o)
      else 
        Format.sprintf "[%08X, %08X]" (Ints_t.to_int z) (Ints_t.to_int o)

  include Std (struct type nonrec t = t let name = name let top_of = top_of let bot_of = bot_of let show = show let equal = equal end)

  let join ik b1 b2 = (norm ik @@ (BArith.join b1 b2) ) |> fst

  let meet ik x y = (norm ik @@ (BArith.meet x y)) |> fst

  let leq (x:t) (y:t) = (BArith.join x y) = y

  let widen ik x y = (norm ik @@ BArith.widen x y) |> fst
  let narrow ik x y = norm ik y |> fst

  let of_int ik (x: int_t) = (norm ik @@ BArith.of_int x) 

  let to_int (z,o) = if is_bot (z,o) then None else
    if BArith.is_constant (z,o) then Some o
    else None

  let equal_to i bf = 
    if BArith.of_int i = bf then `Eq
    else if leq (BArith.of_int i) bf then `Top
    else `Neq

  let of_interval ?(suppress_ovwarn=false) ik (x,y) =
    (* naive implentation -> horrible O(n) runtime *)
    let (min_ik, max_ik) = Size.range ik in
    let result = ref (bot ()) in
    let current = ref (min_ik) in
    let bf = ref (bot ()) in
    while Z.leq !current max_ik do
      bf := BArith.join !bf (BArith.of_int (Ints_t.of_bigint !current));
      current := Z.add !current Z.one
    done;
    norm ~suppress_ovwarn ik !result

  let of_bool _ik = function true -> BArith.one | false -> BArith.zero

  let to_bool d =
    if not (leq BArith.zero d) then Some true
    else if BArith.eq d BArith.zero then Some false
    else None

  let cast_to ?(suppress_ovwarn=false) ?torg ?no_ov t = norm ~suppress_ovwarn t


  (* Logic *)

  let log1 f ik i1 = match to_bool i1 with
    | None -> top_of ik
    | Some x -> of_bool ik (f x)

  let log2 f ik i1 i2 = match (to_bool i1, to_bool i2) with
    | None, None -> top_of ik
    | None, Some x | Some x, None -> of_bool ik x
    | Some x, Some y -> of_bool ik (f x y)
  let c_logor ik i1 i2 = log2 (||) ik i1 i2

  let c_logand ik i1 i2 = log2 (&&) ik i1 i2

  let c_lognot ik i1 = log1 not ik i1


  (* Bitwise *)

  let logxor ik i1 i2 = BArith.logxor i1 i2 |> norm ik |> fst

  let logand ik i1 i2 = BArith.logand i1 i2 |> norm ik |> fst

  let logor  ik i1 i2 = BArith.logor i1 i2 |> norm ik |> fst

  let lognot ik i1 = BArith.lognot i1 |> norm ik |> fst

  let shift_right ik a b = (top_of ik,{underflow=false; overflow=false})

  let shift_left ik a b = (top_of ik,{underflow=false; overflow=false})


  (* Arith *)

  (*
  add, sub and mul based on the paper 
  "Sound, Precise, and Fast Abstract Interpretation with Tristate Numbers"
  of Vishwanathan et al.
  *)

  let add ?no_ov ik (z1, o1) (z2, o2) =
    let pv = Ints_t.logand o1 (Ints_t.lognot z1) in
    let pm = Ints_t.logand o1 z1 in
    let qv = Ints_t.logand o2 (Ints_t.lognot z2) in
    let qm = Ints_t.logand o2 z2 in
    let sv = Ints_t.add pv qv in
    let sm = Ints_t.add pm qm in
    let sigma = Ints_t.add sv sm in
    let chi = Ints_t.logxor sigma sv in
    let mu = Ints_t.logor (Ints_t.logor pm qm) chi in
    let rv = Ints_t.logand sv (Ints_t.lognot mu) in
    let rm = mu in 
    let o3 = Ints_t.logor rv rm in 
    let z3 = Ints_t.logor (Ints_t.lognot rv) rm in
    norm ik (z3, o3)

  let sub ?no_ov ik (z1, o1) (z2, o2) =
    let pv = Ints_t.logand o1 (Ints_t.lognot z1) in
    let pm = Ints_t.logand o1 z1 in
    let qv = Ints_t.logand o2 (Ints_t.lognot z2) in
    let qm = Ints_t.logand o2 z2 in
    let dv = Ints_t.sub pv qv in
    let alpha = Ints_t.add dv pm in
    let beta = Ints_t.sub dv qm in
    let chi = Ints_t.logxor alpha beta in
    let mu = Ints_t.logor (Ints_t.logor pm qm) chi in
    let rv = Ints_t.logand dv (Ints_t.lognot mu) in
    let rm = mu in 
    let o3 = Ints_t.logor rv rm in 
    let z3 = Ints_t.logor (Ints_t.lognot rv) rm in
    norm ik (z3, o3)

  let neg ?no_ov ik x =
    M.trace "bitfield" "neg";
    sub ?no_ov ik BArith.zero x

  let mul ?no_ov ik (z1, o1) (z2, o2) =
    let z1 = ref z1 in
    let o1 = ref o1 in
    let z2 = ref z2 in 
    let o2 = ref o2 in
    let z3 = ref BArith.one_mask in 
    let o3 = ref BArith.zero_mask in 
    for i = Size.bit ik downto 0 do 
      if Ints_t.logand !o1 Ints_t.one == Ints_t.one then 
        if Ints_t.logand !z1 Ints_t.one == Ints_t.one then 
          let tmp = Ints_t.add (Ints_t.logand !z3 !o3) !o2 in 
          z3 := Ints_t.logor !z3 tmp;
          o3 := Ints_t.logor !o3 tmp
        else
          let tmp = fst (add ik (!z3, !o3) (!z2, !o2)) in 
          z3 := fst tmp;
          o3 := snd tmp;

      z1 := Ints_t.shift_right !z1 1;
      o1 := Ints_t.shift_right !o1 1;
      z2 := Ints_t.shift_left !z2 1;
      o2 := Ints_t.shift_left !o2 1;
    done;
    norm ik (!z3, !o3)

  let rec div ?no_ov ik (z1, o1) (z2, o2) =
    let res = if BArith.is_constant (z1, o1) && BArith.is_constant (z2, o2) then (let tmp = Ints_t.div z1 z2 in (tmp, Ints_t.lognot tmp)) else top_of ik in
    norm ik res

  let rem ik x y = 
    M.trace "bitfield" "rem";
    if BArith.is_constant x && BArith.is_constant y then (
    (* x % y = x - (x / y) * y *)
    let tmp = fst (div ik x y) in
    let tmp = fst (mul ik tmp y) in 
    fst (sub ik x tmp))
    else top_of ik

  let eq ik x y =
    if BArith.is_constant x && BArith.is_constant y then of_bool ik (BArith.eq x y) 
    else if not (leq x y || leq y x) then of_bool ik false
    else BArith.top_bool

  let ne ik x y =
    if BArith.is_constant x && BArith.is_constant y then of_bool ik (not (BArith.eq x y)) 
    else if not (leq x y || leq y x) then of_bool ik true
    else BArith.top_bool

  let ge ik x y = if (BArith.min ik x) >= (BArith.max ik y) then of_bool ik true 
    else if (BArith.max ik x) < (BArith.min ik y) then of_bool ik false 
    else BArith.top_bool

  let le ik x y = if (BArith.max ik x) <= (BArith.min ik y) then of_bool ik true 
    else if (BArith.min ik x) > (BArith.max ik y) then of_bool ik false 
    else BArith.top_bool

  let gt ik x y = if (BArith.min ik x) > (BArith.max ik y) then of_bool ik true 
    else if (BArith.max ik x) <= (BArith.min ik y) then of_bool ik false 
    else BArith.top_bool

  let lt ik x y = if (BArith.max ik x) < (BArith.min ik y) then of_bool ik true 
    else if (BArith.min ik x) >= (BArith.max ik y) then of_bool ik false 
    else BArith.top_bool


  let invariant_ikind e ik (z,o) = 
    let range = range ik (z,o) in
    IntInvariant.of_interval e ik range

  let starting ?(suppress_ovwarn=false) ik n = 
    if Ints_t.compare n Ints_t.zero >= 0 then
      (* sign bit can only be 0, as all numbers will be positive *)
      let signBitMask = Ints_t.shift_left Ints_t.one (Size.bit ik - 1) in
      let zs = BArith.one_mask in
      let os = Ints_t.logand (Ints_t.lognot signBitMask) BArith.one_mask in
      (norm ~suppress_ovwarn ik @@ (zs,os))
    else 
      (norm ~suppress_ovwarn ik @@ (top ()))

  let ending ?(suppress_ovwarn=false) ik n =
    if isSigned ik && Ints_t.compare n Ints_t.zero <= 0 then
      (* sign bit can only be 1, as all numbers will be negative *)
      let signBitMask = Ints_t.shift_left Ints_t.one (Size.bit ik - 1) in
      let zs = Ints_t.logand (Ints_t.lognot signBitMask) BArith.one_mask in
      let os = BArith.one_mask in
      (norm ~suppress_ovwarn ik @@ (zs,os))
    else 
      (norm ~suppress_ovwarn ik @@ (top ()))

  let refine_with_congruence ik (intv : t) ((cong) : (int_t * int_t ) option) : t =
    let is_power_of_two x = Ints_t.(logand x (sub x one) = zero) in
    match intv, cong with
    | (z,o), Some (c, m) ->
      if is_power_of_two m then
        let congruenceMask = Ints_t.lognot m in
        let newz = Ints_t.logor (Ints_t.logand (Ints_t.lognot congruenceMask) z) (Ints_t.logand congruenceMask (Ints_t.lognot c)) in
        let newo = Ints_t.logor (Ints_t.logand (Ints_t.lognot congruenceMask) o) (Ints_t.logand congruenceMask c) in
        norm ik (newz, newo) |> fst
      else
        top_of ik
    | _ -> top_of ik

  let refine_with_interval ik t i = norm ik t |> fst

  let refine_with_excl_list ik t (excl : (int_t list * (int64 * int64)) option) : t = norm ik t |> fst

  let invariant_ikind e ik = 
    M.trace "bitfield" "invariant_ikind";
    failwith "Not implemented"

<<<<<<< HEAD
  let refine_with_congruence ik (intv : t) (cong : (int_t * int_t ) option) : t =
    M.trace "bitfield" "refine_with_congruence";
    norm ik intv |> fst
  
  let refine_with_interval ik t interval = 
    M.trace "bitfield" "refine_with_interval";
    norm ik t |> fst
=======
  let refine_with_congruence ik bf ((cong) : (int_t * int_t ) option) : t =
    let is_power_of_two x = Ints_t.(logand x (sub x one) = zero) in
    match bf, cong with
    | (z,o), Some (c, m) ->
      if is_power_of_two m then
        let congruenceMask = Ints_t.lognot m in
        let newz = Ints_t.logor (Ints_t.logand (Ints_t.lognot congruenceMask) z) (Ints_t.logand congruenceMask (Ints_t.lognot c)) in
        let newo = Ints_t.logor (Ints_t.logand (Ints_t.lognot congruenceMask) o) (Ints_t.logand congruenceMask c) in
        norm ik (newz, newo) |> fst
      else
        top_of ik
    | _ -> top_of ik

  let refine_with_interval ik bf (int: (int_t * int_t) option) : t =
    M.trace "bitfield" "refine_with_interval";
    norm ik bf |> fst
>>>>>>> 5ec64ad4

  let refine_with_excl_list ik bf (excl : (int_t list * (int64 * int64)) option) : t = 
    M.trace "bitfield" "refine_with_excl_list";
<<<<<<< HEAD
    norm ik intv |> fst
=======
    norm ik bf |> fst
>>>>>>> 5ec64ad4

  let refine_with_incl_list ik t (incl : (int_t list) option) : t =
    (* loop over all included ints *)
    let incl_list_masks = match incl with
    | None -> t
    | Some ls -> 
      List.fold_left (fun acc x -> BArith.join acc (BArith.of_int x)) (bot()) ls
    in 
<<<<<<< HEAD
    meet ik t incl_list_masks
=======
    let res = BArith.meet t incl_list_masks in
    norm ik res |> fst
>>>>>>> 5ec64ad4

  let arbitrary ik = 
    let open QCheck.Iter in
    let int_arb1 = QCheck.map ~rev:Ints_t.to_int64 Ints_t.of_int64 GobQCheck.Arbitrary.int64 in
    let int_arb2 = QCheck.map ~rev:Ints_t.to_int64 Ints_t.of_int64 GobQCheck.Arbitrary.int64 in
    let pair_arb = QCheck.pair int_arb1 int_arb2 in
    let shrink = function
      | (z, o) -> (GobQCheck.shrink int_arb1 z >|= fun z -> (z, o)) <+> (GobQCheck.shrink int_arb2 o >|= fun o -> (z, o))
    in
    QCheck.(set_shrink shrink @@ set_print show @@ map (fun x -> norm ik x |> fst ) pair_arb)

  let project ik p t = t
end


(** IntervalSetFunctor that is not just disjunctive completion of intervals, but attempts to be precise for wraparound arithmetic for unsigned types *)
module IntervalSetFunctor (Ints_t : IntOps.IntOps): SOverflow with type int_t = Ints_t.t and type t = (Ints_t.t * Ints_t.t) list =
struct

  module Interval = IntervalFunctor (Ints_t)
  module IArith = IntervalArith (Ints_t)


  let name () = "interval_sets"

  type int_t = Ints_t.t

  let (>.) a b = Ints_t.compare a b > 0
  let (=.) a b = Ints_t.compare a b = 0
  let (<.) a b = Ints_t.compare a b < 0
  let (>=.) a b = Ints_t.compare a b >= 0
  let (<=.) a b = Ints_t.compare a b <= 0
  let (+.) a b = Ints_t.add a b
  let (-.) a b = Ints_t.sub a b

  (*
    Each domain's element is guaranteed to be in canonical form. That is, each interval contained
    inside the set does not overlap with each other and they are not adjacent.
  *)
  type t = (Ints_t.t * Ints_t.t) list [@@deriving eq, hash, ord]

  let range ik = BatTuple.Tuple2.mapn Ints_t.of_bigint (Size.range ik)

  let top () = failwith @@ "top () not implemented for " ^ (name ())

  let top_of ik = [range ik]

  let bot () = []

  let bot_of ik = bot ()

  let show (x: t) =
    let show_interval i = Printf.sprintf "[%s, %s]" (Ints_t.to_string (fst i)) (Ints_t.to_string (snd i)) in
    List.fold_left (fun acc i -> (show_interval i) :: acc) [] x |> List.rev |> String.concat ", " |> Printf.sprintf "[%s]"

  (* New type definition for the sweeping line algorithm used for implementing join/meet functions. *)
  type event = Enter of Ints_t.t | Exit of Ints_t.t

  let unbox_event = function Enter x -> x | Exit x -> x

  let cmp_events x y =
    (* Deliberately comparing ints first => Cannot be derived *)
    let res = Ints_t.compare (unbox_event x) (unbox_event y) in
    if res <> 0 then res
    else
      begin
        match (x, y) with
        | (Enter _, Exit _) -> -1
        | (Exit _, Enter _) -> 1
        | (_, _) -> 0
      end

  let interval_set_to_events (xs: t) =
    List.concat_map (fun (a, b) -> [Enter a; Exit b]) xs

  let two_interval_sets_to_events (xs: t) (ys: t) =
    let xs = interval_set_to_events xs in
    let ys = interval_set_to_events ys in
    List.merge cmp_events xs ys

  (* Using the sweeping line algorithm, combined_event_list returns a new event list representing the intervals in which at least n intervals in xs overlap
     This function is used for both join and meet operations with different parameter n: 1 for join, 2 for meet *)
  let combined_event_list lattice_op (xs:event list)  =
    let l = match lattice_op with `Join -> 1 | `Meet -> 2 in
    let aux (interval_count, acc) = function
      | Enter x -> (interval_count + 1, if (interval_count + 1) >= l && interval_count < l then (Enter x)::acc else acc)
      | Exit x -> (interval_count - 1, if interval_count >= l && (interval_count - 1) < l then (Exit x)::acc else acc)
    in
    List.fold_left aux (0, []) xs |> snd |> List.rev

  let rec events_to_intervals = function
    | [] -> []
    | (Enter x)::(Exit y)::xs  -> (x, y)::(events_to_intervals xs)
    | _ -> failwith "Invalid events list"

  let remove_empty_gaps (xs: t) =
    let aux acc (l, r) = match acc with
      | ((a, b)::acc') when (b +. Ints_t.one) >=. l -> (a, r)::acc'
      | _ -> (l, r)::acc
    in
    List.fold_left aux [] xs |> List.rev

  let canonize (xs: t) =
    interval_set_to_events xs |>
    List.sort cmp_events |>
    combined_event_list `Join |>
    events_to_intervals |>
    remove_empty_gaps

  let unop (x: t) op = match x with
    | [] -> []
    | _ -> canonize @@ List.concat_map op x

  let binop (x: t) (y: t) op : t = match x, y with
    | [], _ -> []
    | _, [] -> []
    | _, _ -> canonize @@ List.concat_map op (BatList.cartesian_product x y)


  include Std (struct type nonrec t = t let name = name let top_of = top_of let bot_of = bot_of let show = show let equal = equal end)

  let minimal = function
    | [] -> None
    | (x, _)::_ -> Some x

  let maximal = function
    | [] -> None
    | xs -> Some (BatList.last xs |> snd)

  let equal_to_interval i (a, b) =
    if a =. b && b =. i then
      `Eq
    else if a <=. i && i <=. b then
      `Top
    else
      `Neq

  let equal_to i xs = match List.map (equal_to_interval i) xs with
    | [] -> failwith "unsupported: equal_to with bottom"
    | [`Eq] ->  `Eq
    | ys when List.for_all ((=) `Neq) ys -> `Neq
    | _ -> `Top

  let norm_interval ?(suppress_ovwarn=false) ?(cast=false) ik (x,y) : t*overflow_info =
    if x >. y then
      ([],{underflow=false; overflow=false})
    else
      let (min_ik, max_ik) = range ik in
      let underflow = min_ik >. x in
      let overflow = max_ik <. y in
      let v = if underflow || overflow then
          begin
            if should_wrap ik then (* could add [|| cast], but that's GCC implementation-defined behavior: https://gcc.gnu.org/onlinedocs/gcc/Integers-implementation.html#Integers-implementation *)
              (* We can only soundly wrap if at most one overflow occurred, otherwise the minimal and maximal values of the interval *)
              (* on Z will not safely contain the minimal and maximal elements after the cast *)
              let diff = Ints_t.abs (max_ik -. min_ik) in
              let resdiff = Ints_t.abs (y -. x) in
              if resdiff >. diff then
                [range ik]
              else
                let l = Ints_t.of_bigint @@ Size.cast ik (Ints_t.to_bigint x) in
                let u = Ints_t.of_bigint @@ Size.cast ik (Ints_t.to_bigint y) in
                if l <=. u then
                  [(l, u)]
                else
                  (* Interval that wraps around (begins to the right of its end). We CAN represent such intervals *)
                  [(min_ik, u); (l, max_ik)]
            else if not cast && should_ignore_overflow ik then
              [Ints_t.max min_ik x, Ints_t.min max_ik y]
            else
              [range ik]
          end
        else
          [(x,y)]
      in
      if suppress_ovwarn then (v, {underflow=false; overflow=false}) else (v, {underflow; overflow})

  let norm_intvs ?(suppress_ovwarn=false) ?(cast=false) (ik:ikind) (xs: t) : t*overflow_info =
    let res = List.map (norm_interval ~suppress_ovwarn ~cast ik) xs in
    let intvs = List.concat_map fst res in
    let underflow = List.exists (fun (_,{underflow; _}) -> underflow) res in
    let overflow = List.exists (fun (_,{overflow; _}) -> underflow) res in
    (canonize intvs,{underflow; overflow})

  let binary_op_with_norm op (ik:ikind) (x: t) (y: t) : t*overflow_info = match x, y with
    | [], _ -> ([],{overflow=false; underflow=false})
    | _, [] -> ([],{overflow=false; underflow=false})
    | _, _ -> norm_intvs ik @@ List.concat_map (fun (x,y) -> [op x y]) (BatList.cartesian_product x y)

  let binary_op_with_ovc (x: t) (y: t) op : t*overflow_info = match x, y with
    | [], _ -> ([],{overflow=false; underflow=false})
    | _, [] -> ([],{overflow=false; underflow=false})
    | _, _ ->
      let res = List.map op (BatList.cartesian_product x y) in
      let intvs = List.concat_map fst res in
      let underflow = List.exists (fun (_,{underflow; _}) -> underflow) res in
      let overflow = List.exists (fun (_,{overflow; _}) -> underflow) res in
      (canonize intvs,{underflow; overflow})

  let unary_op_with_norm op (ik:ikind) (x: t) = match x with
    | [] -> ([],{overflow=false; underflow=false})
    | _ -> norm_intvs ik @@ List.concat_map (fun x -> [op x]) x

  let rec leq (xs: t) (ys: t) =
    let leq_interval (al, au) (bl, bu) = al >=. bl && au <=. bu in
    match xs, ys with
    | [], _ -> true
    | _, [] -> false
    | (xl,xr)::xs', (yl,yr)::ys' ->
      if leq_interval (xl,xr) (yl,yr) then
        leq xs' ys
      else if xr <. yl then
        false
      else
        leq xs ys'

  let join ik (x: t) (y: t): t =
    two_interval_sets_to_events x y |>
    combined_event_list `Join |>
    events_to_intervals |>
    remove_empty_gaps

  let meet ik (x: t) (y: t): t =
    two_interval_sets_to_events x y |>
    combined_event_list  `Meet |>
    events_to_intervals

  let to_int = function
    | [x] -> IArith.to_int x
    | _ -> None

  let zero = [IArith.zero]
  let one = [IArith.one]
  let top_bool = [IArith.top_bool]

  let not_bool (x:t) =
    let is_false x = equal x zero in
    let is_true x = equal x one in
    if is_true x then zero else if is_false x then one else top_bool

  let to_bool = function
    | [(l,u)] when l =. Ints_t.zero && u =. Ints_t.zero -> Some false
    | x -> if leq zero x then None else Some true

  let of_bool _ = function true -> one | false -> zero

  let of_interval ?(suppress_ovwarn=false) ik (x,y) =  norm_interval  ~suppress_ovwarn ~cast:false ik (x,y)

  let of_int ik (x: int_t) = of_interval ik (x, x)

  let lt ik x y =
    match x, y with
    | [], [] -> bot_of ik
    | [], _ | _, [] -> raise (ArithmeticOnIntegerBot (Printf.sprintf "%s op %s" (show x) (show y)))
    | _, _ ->
      let (max_x, min_y) = (maximal x |> Option.get, minimal y |> Option.get) in
      let (min_x, max_y) = (minimal x |> Option.get, maximal y |> Option.get) in
      if max_x <. min_y then
        of_bool ik true
      else if min_x >=. max_y then
        of_bool ik false
      else
        top_bool

  let le ik x y =
    match x, y with
    | [], [] -> bot_of ik
    | [], _ | _, [] -> raise (ArithmeticOnIntegerBot (Printf.sprintf "%s op %s" (show x) (show y)))
    | _, _ ->
      let (max_x, min_y) = (maximal x |> Option.get, minimal y |> Option.get) in
      let (min_x, max_y) = (minimal x |> Option.get, maximal y |> Option.get) in
      if max_x <=. min_y then
        of_bool ik true
      else if min_x >. max_y then
        of_bool ik false
      else
        top_bool

  let gt ik x y = not_bool @@ le ik x y

  let ge ik x y = not_bool @@ lt ik x y

  let eq ik x y = match x, y with
    | (a, b)::[], (c, d)::[] when a =. b && c =. d && a =. c ->
      one
    | _ ->
      if is_bot (meet ik x y) then
        zero
      else
        top_bool

  let ne ik x y = not_bool @@ eq ik x y
  let interval_to_int i = Interval.to_int (Some i)
  let interval_to_bool i = Interval.to_bool (Some i)

  let log f ik (i1, i2) =
    match (interval_to_bool i1, interval_to_bool i2) with
    | Some x, Some y -> of_bool ik (f x y)
    | _ -> top_of ik


  let bit f ik (i1, i2) =
    match (interval_to_int i1), (interval_to_int i2) with
    | Some x, Some y -> (try of_int ik (f x y) |> fst with Division_by_zero -> top_of ik)
    | _ -> top_of ik


  let bitcomp f ik (i1, i2) =
    match (interval_to_int i1, interval_to_int i2) with
    | Some x, Some y -> (try of_int ik (f x y) with Division_by_zero | Invalid_argument _ -> (top_of ik,{overflow=false; underflow=false}))
    | _, _ -> (top_of ik,{overflow=false; underflow=false})

  let logand ik x y =
    let interval_logand = bit Ints_t.logand ik in
    binop x y interval_logand

  let logor ik x y =
    let interval_logor = bit Ints_t.logor ik in
    binop x y interval_logor

  let logxor ik x y =
    let interval_logxor = bit Ints_t.logxor ik in
    binop x y interval_logxor

  let lognot ik x =
    let interval_lognot i =
      match interval_to_int i with
      | Some x -> of_int ik (Ints_t.lognot x) |> fst
      | _ -> top_of ik
    in
    unop x interval_lognot

  let shift_left ik x y =
    let interval_shiftleft = bitcomp (fun x y -> Ints_t.shift_left x (Ints_t.to_int y)) ik in
    binary_op_with_ovc x y interval_shiftleft

  let shift_right ik x y =
    let interval_shiftright = bitcomp (fun x y -> Ints_t.shift_right x (Ints_t.to_int y)) ik in
    binary_op_with_ovc x y interval_shiftright

  let c_lognot ik x =
    let log1 f ik i1 =
      match interval_to_bool i1 with
      | Some x -> of_bool ik (f x)
      | _ -> top_of ik
    in
    let interval_lognot = log1 not ik in
    unop x interval_lognot

  let c_logand ik x y =
    let interval_logand = log (&&) ik in
    binop x y interval_logand

  let c_logor ik x y =
    let interval_logor = log (||) ik in
    binop x y interval_logor

  let add ?no_ov = binary_op_with_norm IArith.add
  let sub ?no_ov = binary_op_with_norm IArith.sub
  let mul ?no_ov = binary_op_with_norm IArith.mul
  let neg ?no_ov = unary_op_with_norm IArith.neg

  let div ?no_ov ik x y =
    let rec interval_div x (y1, y2) = begin
      let top_of ik = top_of ik |> List.hd in
      let is_zero v = v =. Ints_t.zero in
      match y1, y2 with
      | l, u when is_zero l && is_zero u -> top_of ik (* TODO warn about undefined behavior *)
      | l, _ when is_zero l              -> interval_div x (Ints_t.one,y2)
      | _, u when is_zero u              -> interval_div x (y1, Ints_t.(neg one))
      | _ when leq (of_int ik (Ints_t.zero) |> fst) ([(y1,y2)]) -> top_of ik
      | _ -> IArith.div x (y1, y2)
    end
    in binary_op_with_norm interval_div ik x y

  let rem ik x y =
    let interval_rem (x, y) =
      if Interval.is_top_of ik (Some x) && Interval.is_top_of ik (Some y) then
        top_of ik
      else
        let (xl, xu) = x in let (yl, yu) = y in
        let pos x = if x <. Ints_t.zero then Ints_t.neg x else x in
        let b = (Ints_t.max (pos yl) (pos yu)) -. Ints_t.one in
        let range = if xl >=. Ints_t.zero then (Ints_t.zero, Ints_t.min xu b) else (Ints_t.max xl (Ints_t.neg b), Ints_t.min (Ints_t.max (pos xl) (pos xu)) b) in
        meet ik (bit Ints_t.rem ik (x, y)) [range]
    in
    binop x y interval_rem

  let cast_to ?(suppress_ovwarn=false) ?torg ?no_ov ik x = norm_intvs ~cast:true ik x

  (*
      narrows down the extremeties of xs if they are equal to boundary values of the ikind with (possibly) narrower values from ys
  *)
  let narrow ik xs ys = match xs ,ys with
    | [], _ -> [] | _ ,[] -> xs
    | _, _ ->
      let min_xs = minimal xs |> Option.get in
      let max_xs = maximal xs |> Option.get in
      let min_ys = minimal ys |> Option.get in
      let max_ys = maximal ys |> Option.get in
      let min_range,max_range = range ik in
      let threshold = get_interval_threshold_widening () in
      let min = if min_xs =. min_range || threshold && min_ys >. min_xs && IArith.is_lower_threshold min_xs then min_ys else min_xs in
      let max = if max_xs =. max_range || threshold && max_ys <. max_xs && IArith.is_upper_threshold max_xs then max_ys else max_xs in
      xs
      |> (function (_, y)::z -> (min, y)::z | _ -> [])
      |> List.rev
      |> (function (x, _)::z -> (x, max)::z | _ -> [])
      |> List.rev

  (*
    1. partitions the intervals of xs by assigning each of them to the an interval in ys that includes it.
     and joins all intervals in xs assigned to the same interval in ys as one interval.
    2. checks for every pair of adjacent pairs whether the pairs did approach (if you compare the intervals from xs and ys) and merges them if it is the case.
    3. checks whether partitions at the extremeties are approaching infinity (and expands them to infinity. in that case)

    The expansion (between a pair of adjacent partitions or at extremeties ) stops at a threshold.
  *)
  let widen ik xs ys =
    let (min_ik,max_ik) = range ik in
    let threshold = get_bool "ana.int.interval_threshold_widening" in
    let upper_threshold (_,u) = IArith.upper_threshold u max_ik in
    let lower_threshold (l,_) = IArith.lower_threshold l min_ik in
    (*obtain partitioning of xs intervals according to the ys interval that includes them*)
    let rec interval_sets_to_partitions (ik: ikind) (acc : (int_t * int_t) option) (xs: t) (ys: t)=
      match xs,ys with
      | _, [] -> []
      | [], (y::ys) -> (acc,y):: interval_sets_to_partitions ik None [] ys
      | (x::xs), (y::ys) when Interval.leq (Some x) (Some y) -> interval_sets_to_partitions ik (Interval.join ik acc (Some x)) xs (y::ys)
      | (x::xs), (y::ys) -> (acc,y) :: interval_sets_to_partitions ik None  (x::xs) ys
    in
    let interval_sets_to_partitions ik xs ys = interval_sets_to_partitions ik None xs ys in
    (*merge a pair of adjacent partitions*)
    let merge_pair ik (a,b) (c,d) =
      let new_a = function
        | None -> Some (upper_threshold b, upper_threshold b)
        | Some (ax,ay) -> Some (ax, upper_threshold b)
      in
      let new_c = function
        | None -> Some (lower_threshold d, lower_threshold d)
        | Some (cx,cy) -> Some (lower_threshold d, cy)
      in
      if threshold && (lower_threshold d +. Ints_t.one) >. (upper_threshold b) then
        [(new_a a,(fst b, upper_threshold b)); (new_c c, (lower_threshold d, snd d))]
      else
        [(Interval.join ik a c, (Interval.join ik (Some b) (Some d) |> Option.get))]
    in
    let partitions_are_approaching part_left part_right = match part_left, part_right with
      | (Some (_, left_x), (_, left_y)), (Some (right_x, _), (right_y, _)) -> (right_x -. left_x) >. (right_y -. left_y)
      | _,_ -> false
    in
    (*merge all approaching pairs of adjacent partitions*)
    let rec merge_list ik = function
      | [] -> []
      | x::y::xs  when partitions_are_approaching x y -> merge_list ik ((merge_pair ik x y) @ xs)
      | x::xs -> x :: merge_list ik xs
    in
    (*expands left extremity*)
    let widen_left = function
      | [] -> []
      | (None,(lb,rb))::ts -> let lt = if threshold then lower_threshold (lb,lb) else min_ik in (None, (lt,rb))::ts
      | (Some (la,ra), (lb,rb))::ts  when lb <. la ->  let lt = if threshold then lower_threshold (lb,lb) else min_ik in (Some (la,ra),(lt,rb))::ts
      | x  -> x
    in
    (*expands right extremity*)
    let widen_right x =
      let map_rightmost = function
        | [] -> []
        | (None,(lb,rb))::ts -> let ut = if threshold then upper_threshold (rb,rb) else max_ik in (None, (lb,ut))::ts
        | (Some (la,ra), (lb,rb))::ts  when ra <. rb -> let ut = if threshold then upper_threshold (rb,rb) else max_ik in (Some (la,ra),(lb,ut))::ts
        | x  -> x
      in
      List.rev x |> map_rightmost |> List.rev
    in
    interval_sets_to_partitions ik xs ys |> merge_list ik |> widen_left |> widen_right |> List.map snd

  let starting ?(suppress_ovwarn=false) ik n = norm_interval ik ~suppress_ovwarn (n, snd (range ik))

  let ending ?(suppress_ovwarn=false) ik n = norm_interval ik ~suppress_ovwarn (fst (range ik), n)

  let invariant_ikind e ik xs =
    List.map (fun x -> Interval.invariant_ikind e ik (Some x)) xs |>
    let open Invariant in List.fold_left (||) (bot ())

  let modulo n k =
    let result = Ints_t.rem n k in
    if result >=. Ints_t.zero then result
    else result +. k

  let refine_with_congruence ik (intvs: t) (cong: (int_t * int_t ) option): t =
    let refine_with_congruence_interval ik (cong : (int_t * int_t ) option) (intv : (int_t * int_t ) option): t =
      match intv, cong with
      | Some (x, y), Some (c, m) ->
        if m =. Ints_t.zero && (c <. x || c >. y) then []
        else if m =. Ints_t.zero then
          [(c, c)]
        else
          let (min_ik, max_ik) = range ik in
          let rcx =
            if x =. min_ik then x else
              x +. (modulo (c -. x) (Ints_t.abs m)) in
          let lcy =
            if y =. max_ik then y else
              y -. (modulo (y -. c) (Ints_t.abs m)) in
          if rcx >. lcy then []
          else if rcx =. lcy then norm_interval ik (rcx, rcx) |> fst
          else norm_interval ik (rcx, lcy) |> fst
      | _ -> []
    in
    List.concat_map (fun x -> refine_with_congruence_interval ik cong (Some x)) intvs

  let refine_with_interval ik xs = function None -> [] | Some (a,b) -> meet ik xs [(a,b)]

  let refine_with_incl_list ik intvs  = function
    | None -> intvs
    | Some xs -> meet ik intvs (List.map (fun x -> (x,x)) xs)

  let excl_range_to_intervalset (ik: ikind) ((min, max): int_t * int_t) (excl: int_t): t =
    let intv1 = (min, excl -. Ints_t.one) in
    let intv2 = (excl +. Ints_t.one, max) in
    norm_intvs ik ~suppress_ovwarn:true [intv1 ; intv2] |> fst

  let of_excl_list ik (excls: int_t list) =
    let excl_list = List.map (excl_range_to_intervalset ik (range ik)) excls in
    let res = List.fold_left (meet ik) (top_of ik) excl_list in
    res

  let refine_with_excl_list ik (intv : t) = function
    | None -> intv
    | Some (xs, range) ->
      let excl_to_intervalset (ik: ikind) ((rl, rh): (int64 * int64)) (excl: int_t): t =
        excl_range_to_intervalset ik (Ints_t.of_bigint (Size.min_from_bit_range rl),Ints_t.of_bigint (Size.max_from_bit_range rh)) excl
      in
      let excl_list = List.map (excl_to_intervalset ik range) xs in
      List.fold_left (meet ik) intv excl_list

  let project ik p t = t

  let arbitrary ik =
    let open QCheck.Iter in
    (* let int_arb = QCheck.map ~rev:Ints_t.to_bigint Ints_t.of_bigint GobQCheck.Arbitrary.big_int in *)
    (* TODO: apparently bigints are really slow compared to int64 for domaintest *)
    let int_arb = QCheck.map ~rev:Ints_t.to_int64 Ints_t.of_int64 GobQCheck.Arbitrary.int64 in
    let pair_arb = QCheck.pair int_arb int_arb in
    let list_pair_arb = QCheck.small_list pair_arb in
    let canonize_randomly_generated_list = (fun x -> norm_intvs ik  x |> fst) in
    let shrink xs = GobQCheck.shrink list_pair_arb xs >|= canonize_randomly_generated_list
    in QCheck.(set_shrink shrink @@ set_print show @@ map (*~rev:BatOption.get*) canonize_randomly_generated_list list_pair_arb)
end

module SOverflowUnlifter (D : SOverflow) : S with type int_t = D.int_t and type t = D.t = struct
  include D

  let add ?no_ov ik x y = fst @@ D.add ?no_ov ik x y

  let sub ?no_ov ik x y = fst @@ D.sub ?no_ov ik x y

  let mul ?no_ov ik x y = fst @@ D.mul ?no_ov ik x y

  let div ?no_ov ik x y = fst @@ D.div ?no_ov ik x y

  let neg ?no_ov ik x = fst @@ D.neg ?no_ov ik x

  let cast_to ?suppress_ovwarn ?torg ?no_ov ik x = fst @@ D.cast_to ?suppress_ovwarn ?torg ?no_ov ik x

  let of_int ik x = fst @@ D.of_int ik x

  let of_interval ?suppress_ovwarn ik x = fst @@ D.of_interval ?suppress_ovwarn ik x

  let starting ?suppress_ovwarn ik x = fst @@ D.starting ?suppress_ovwarn ik x

  let ending ?suppress_ovwarn ik x = fst @@ D.ending ?suppress_ovwarn ik x

  let shift_left ik x y = fst @@ D.shift_left ik x y

  let shift_right ik x y = fst @@ D.shift_right ik x y
end

module IntIkind = struct let ikind () = Cil.IInt end
module Interval = IntervalFunctor (IntOps.BigIntOps)
module Bitfield = BitfieldFunctor (IntOps.BigIntOps)
module Interval32 = IntDomWithDefaultIkind (IntDomLifter (SOverflowUnlifter (IntervalFunctor (IntOps.Int64Ops)))) (IntIkind)
module IntervalSet = IntervalSetFunctor (IntOps.BigIntOps)
module Integers (Ints_t : IntOps.IntOps): IkindUnawareS with type t = Ints_t.t and type int_t = Ints_t.t = (* no top/bot, order is <= *)
struct
  include Printable.Std
  let name () = "integers"
  type t = Ints_t.t [@@deriving eq, ord, hash]
  type int_t = Ints_t.t
  let top () = raise Unknown
  let bot () = raise Error
  let top_of ik = top ()
  let bot_of ik = bot ()
  let show (x: Ints_t.t) = Ints_t.to_string x

  include Std (struct type nonrec t = t let name = name let top_of = top_of let bot_of = bot_of let show = show let equal = equal end)
  (* is_top and is_bot are never called, but if they were, the Std impl would raise their exception, so we overwrite them: *)
  let is_top _ = false
  let is_bot _ = false

  let equal_to i x = if i > x then `Neq else `Top
  let leq x y = x <= y
  let join x y = if Ints_t.compare x y > 0 then x else y
  let widen = join
  let meet x y = if Ints_t.compare x y > 0 then y else x
  let narrow = meet

  let of_bool x = if x then Ints_t.one else Ints_t.zero
  let to_bool' x = x <> Ints_t.zero
  let to_bool x = Some (to_bool' x)
  let of_int  x = x
  let to_int  x = Some x

  let neg  = Ints_t.neg
  let add  = Ints_t.add (* TODO: signed overflow is undefined behavior! *)
  let sub  = Ints_t.sub
  let mul  = Ints_t.mul
  let div  = Ints_t.div
  let rem  = Ints_t.rem
  let lt n1 n2 = of_bool (n1 <  n2)
  let gt n1 n2 = of_bool (n1 >  n2)
  let le n1 n2 = of_bool (n1 <= n2)
  let ge n1 n2 = of_bool (n1 >= n2)
  let eq n1 n2 = of_bool (n1 =  n2)
  let ne n1 n2 = of_bool (n1 <> n2)
  let lognot = Ints_t.lognot
  let logand = Ints_t.logand
  let logor  = Ints_t.logor
  let logxor = Ints_t.logxor
  let shift_left  n1 n2 = Ints_t.shift_left n1 (Ints_t.to_int n2)
  let shift_right n1 n2 = Ints_t.shift_right n1 (Ints_t.to_int n2)
  let c_lognot n1    = of_bool (not (to_bool' n1))
  let c_logand n1 n2 = of_bool ((to_bool' n1) && (to_bool' n2))
  let c_logor  n1 n2 = of_bool ((to_bool' n1) || (to_bool' n2))
  let cast_to ?(suppress_ovwarn=false) ?torg t x =  failwith @@ "Cast_to not implemented for " ^ (name ()) ^ "."
  let arbitrary ik = QCheck.map ~rev:Ints_t.to_int64 Ints_t.of_int64 GobQCheck.Arbitrary.int64 (* TODO: use ikind *)
  let invariant _ _ = Invariant.none (* TODO *)
end

module FlatPureIntegers: IkindUnawareS with type t = int64 and type int_t = int64 = (* Integers, but raises Unknown/Error on join/meet *)
struct
  include Integers(IntOps.Int64Ops)
  let top () = raise Unknown
  let bot () = raise Error
  let leq = equal
  let pretty_diff () (x,y) = Pretty.dprintf "Integer %a instead of %a" pretty x pretty y
  let join x y = if equal x y then x else top ()
  let meet x y = if equal x y then x else bot ()
end

module Flat (Base: IkindUnawareS) = (* identical to Lift, but goes to `Top/`Bot if Base raises Unknown/Error *)
struct
  type int_t = Base.int_t
  include Lattice.FlatConf (struct
      include Printable.DefaultConf
      let top_name = "Unknown int"
      let bot_name = "Error int"
    end) (Base)

  let top_of ik = top ()
  let bot_of ik = bot ()


  let name () = "flat integers"
  let cast_to ?(suppress_ovwarn=false) ?torg t = function
    | `Lifted x -> `Lifted (Base.cast_to t x)
    | x -> x

  let equal_to i = function
    | `Bot -> failwith "unsupported: equal_to with bottom"
    | `Top -> `Top
    | `Lifted x -> Base.equal_to i x

  let of_int  x = `Lifted (Base.of_int x)
  let to_int  x = match x with
    | `Lifted x -> Base.to_int x
    | _ -> None

  let of_bool x = `Lifted (Base.of_bool x)
  let to_bool x = match x with
    | `Lifted x -> Base.to_bool x
    | _ -> None

  let to_excl_list x = None
  let of_excl_list ik x = top_of ik
  let is_excl_list x = false
  let to_incl_list x = None
  let of_interval ?(suppress_ovwarn=false) ik x = top_of ik
  let of_congruence ik x = top_of ik
  let starting ?(suppress_ovwarn=false) ikind x = top_of ikind
  let ending ?(suppress_ovwarn=false)   ikind x = top_of ikind
  let maximal      x = None
  let minimal      x = None

  let lift1 f x = match x with
    | `Lifted x ->
      (try `Lifted (f x) with Unknown -> `Top | Error -> `Bot)
    | x -> x
  let lift2 f x y = match x,y with
    | `Lifted x, `Lifted y ->
      (try `Lifted (f x y) with Unknown -> `Top | Error -> `Bot)
    | `Bot, `Bot -> `Bot
    | _ -> `Top

  let neg  = lift1 Base.neg
  let add  = lift2 Base.add
  let sub  = lift2 Base.sub
  let mul  = lift2 Base.mul
  let div  = lift2 Base.div
  let rem  = lift2 Base.rem
  let lt = lift2 Base.lt
  let gt = lift2 Base.gt
  let le = lift2 Base.le
  let ge = lift2 Base.ge
  let eq = lift2 Base.eq
  let ne = lift2 Base.ne
  let lognot = lift1 Base.lognot
  let logand = lift2 Base.logand
  let logor  = lift2 Base.logor
  let logxor = lift2 Base.logxor
  let shift_left  = lift2 Base.shift_left
  let shift_right = lift2 Base.shift_right
  let c_lognot = lift1 Base.c_lognot
  let c_logand = lift2 Base.c_logand
  let c_logor  = lift2 Base.c_logor

  let invariant e = function
    | `Lifted x -> Base.invariant e x
    | `Top | `Bot -> Invariant.none
end

module Lift (Base: IkindUnawareS) = (* identical to Flat, but does not go to `Top/Bot` if Base raises Unknown/Error *)
struct
  include Lattice.LiftPO (struct
      include Printable.DefaultConf
      let top_name = "MaxInt"
      let bot_name = "MinInt"
    end) (Base)
  type int_t = Base.int_t
  let top_of ik = top ()
  let bot_of ik = bot ()
  include StdTop (struct type nonrec t = t let top_of = top_of end)

  let name () = "lifted integers"
  let cast_to ?(suppress_ovwarn=false) ?torg t = function
    | `Lifted x -> `Lifted (Base.cast_to t x)
    | x -> x

  let equal_to i = function
    | `Bot -> failwith "unsupported: equal_to with bottom"
    | `Top -> `Top
    | `Lifted x -> Base.equal_to i x

  let of_int  x = `Lifted (Base.of_int x)
  let to_int  x = match x with
    | `Lifted x -> Base.to_int x
    | _ -> None

  let of_bool x = `Lifted (Base.of_bool x)
  let to_bool x = match x with
    | `Lifted x -> Base.to_bool x
    | _ -> None

  let lift1 f x = match x with
    | `Lifted x -> `Lifted (f x)
    | x -> x
  let lift2 f x y = match x,y with
    | `Lifted x, `Lifted y -> `Lifted (f x y)
    | `Bot, `Bot -> `Bot
    | _ -> `Top

  let neg  = lift1 Base.neg
  let add  = lift2 Base.add
  let sub  = lift2 Base.sub
  let mul  = lift2 Base.mul
  let div  = lift2 Base.div
  let rem  = lift2 Base.rem
  let lt = lift2 Base.lt
  let gt = lift2 Base.gt
  let le = lift2 Base.le
  let ge = lift2 Base.ge
  let eq = lift2 Base.eq
  let ne = lift2 Base.ne
  let lognot = lift1 Base.lognot
  let logand = lift2 Base.logand
  let logor  = lift2 Base.logor
  let logxor = lift2 Base.logxor
  let shift_left  = lift2 Base.shift_left
  let shift_right = lift2 Base.shift_right
  let c_lognot = lift1 Base.c_lognot
  let c_logand = lift2 Base.c_logand
  let c_logor  = lift2 Base.c_logor

  let invariant e = function
    | `Lifted x -> Base.invariant e x
    | `Top | `Bot -> Invariant.none
end

module Flattened = Flat (Integers (IntOps.Int64Ops))
module Lifted = Lift (Integers (IntOps.Int64Ops))

module Reverse (Base: IkindUnawareS) =
struct
  include Base
  include (Lattice.Reverse (Base) : Lattice.S with type t := Base.t)
end

module BISet = struct
  include SetDomain.Make (IntOps.BigIntOps)
  let is_singleton s = cardinal s = 1
end

(* The module [Exclusion] constains common functionality about handling of exclusion sets between [DefExc] and [Enums] *)
module Exclusion =
struct
  module R = Interval32
  (* We use these types for the functions in this module to make the intended meaning more explicit *)
  type t = Exc of BISet.t * Interval32.t
  type inc = Inc of BISet.t [@@unboxed]
  let max_of_range r = Size.max_from_bit_range (Option.get (R.maximal r))
  let min_of_range r = Size.min_from_bit_range (Option.get (R.minimal r))
  let cardinality_of_range r = Z.succ (Z.add (Z.neg (min_of_range r)) (max_of_range r))

  let cardinality_BISet s =
    Z.of_int (BISet.cardinal s)

  let leq_excl_incl (Exc (xs, r)) (Inc ys) =
    (* For a <= b to hold, the cardinalities must fit, i.e. |a| <= |b|, which implies |min_r, max_r| - |xs| <= |ys|. We check this first. *)
    let lower_bound_cardinality_a = Z.sub (cardinality_of_range r) (cardinality_BISet xs) in
    let card_b = cardinality_BISet ys in
    if Z.compare lower_bound_cardinality_a card_b > 0 then
      false
    else (* The cardinality did fit, so we check for all elements that are represented by range r, whether they are in (xs union ys) *)
      let min_a = min_of_range r in
      let max_a = max_of_range r in
      GobZ.for_all_range (fun el -> BISet.mem el xs || BISet.mem el ys) (min_a, max_a)

  let leq (Exc (xs, r)) (Exc (ys, s)) =
    let min_a, max_a = min_of_range r, max_of_range r in
    let excluded_check = BISet.for_all (fun y -> BISet.mem y xs || Z.compare y min_a < 0 || Z.compare y max_a > 0) ys in (* if true, then the values ys, that are not in b, also do not occur in a *)
    if not excluded_check
    then false
    else begin (* Check whether all elements that are in the range r, but not in s, are in xs, i.e. excluded. *)
      if R.leq r s then true
      else begin if Z.compare (cardinality_BISet xs) (Z.sub (cardinality_of_range r) (cardinality_of_range s)) >= 0 (* Check whether the number of excluded elements in a is as least as big as |min_r, max_r| - |min_s, max_s| *)
        then
          let min_b, max_b = min_of_range s, max_of_range s in
          let leq1 = (* check whether the elements in [r_l; s_l-1] are all in xs, i.e. excluded *)
            if Z.compare min_a min_b < 0 then
              GobZ.for_all_range (fun x -> BISet.mem x xs) (min_a, Z.pred min_b)
            else
              true
          in
          let leq2 () = (* check whether the elements in [s_u+1; r_u] are all in xs, i.e. excluded *)
            if Z.compare max_b max_a < 0 then
              GobZ.for_all_range (fun x -> BISet.mem x xs) (Z.succ max_b, max_a)
            else
              true
          in
          leq1 && (leq2 ())
        else
          false
      end
    end
end

module DefExc : S with type int_t = Z.t = (* definite or set of excluded values *)
struct
  module S = BISet
  module R = Interval32 (* range for exclusion *)

  (* Ikind used for intervals representing the domain *)
  let range_ikind = Cil.IInt
  let size t = R.of_interval range_ikind (let a,b = Size.bits_i64 t in Int64.neg a,b)


  type t = [
    | `Excluded of S.t * R.t
    | `Definite of Z.t
    | `Bot
  ] [@@deriving eq, ord, hash]
  type int_t = Z.t
  let name () = "def_exc"


  let top_range = R.of_interval range_ikind (-99L, 99L) (* Since there is no top ikind we use a range that includes both ILongLong [-63,63] and IULongLong [0,64]. Only needed for intermediate range computation on longs. Correct range is set by cast. *)
  let top () = `Excluded (S.empty (), top_range)
  let bot () = `Bot
  let top_of ik = `Excluded (S.empty (), size ik)
  let bot_of ik = bot ()

  let show x =
    let short_size x = "("^R.show x^")" in
    match x with
    | `Bot -> "Error int"
    | `Definite x -> Z.to_string x
    (* Print the empty exclusion as if it was a distinct top element: *)
    | `Excluded (s,l) when S.is_empty s -> "Unknown int" ^ short_size l
    (* Prepend the exclusion sets with something: *)
    | `Excluded (s,l) -> "Not " ^ S.show s ^ short_size l

  include Std (struct type nonrec t = t let name = name let top_of = top_of let bot_of = bot_of let show = show let equal = equal end)

  let maximal = function
    | `Definite x -> Some x
    | `Excluded (s,r) -> Some (Exclusion.max_of_range r)
    | `Bot -> None

  let minimal = function
    | `Definite x -> Some x
    | `Excluded (s,r) -> Some (Exclusion.min_of_range r)
    | `Bot -> None

  let in_range r i =
    if Z.compare i Z.zero < 0 then
      let lowerb = Exclusion.min_of_range r in
      Z.compare lowerb i <= 0
    else
      let upperb = Exclusion.max_of_range r in
      Z.compare i upperb <= 0

  let is_top x = x = top ()

  let equal_to i = function
    | `Bot -> failwith "unsupported: equal_to with bottom"
    | `Definite x -> if i = x then `Eq else `Neq
    | `Excluded (s,r) -> if S.mem i s then `Neq else `Top

  let cast_to ?(suppress_ovwarn=false) ?torg ?no_ov ik = function
    | `Excluded (s,r) ->
      let r' = size ik in
      if R.leq r r' then (* upcast -> no change *)
        `Excluded (s, r)
      else if ik = IBool then (* downcast to bool *)
        if S.mem Z.zero s then
          `Definite Z.one
        else
          `Excluded (S.empty(), r')
      else
        (* downcast: may overflow *)
        (* let s' = S.map (Size.cast ik) s in *)
        (* We want to filter out all i in s' where (t)x with x in r could be i. *)
        (* Since this is hard to compute, we just keep all i in s' which overflowed, since those are safe - all i which did not overflow may now be possible due to overflow of r. *)
        (* S.diff s' s, r' *)
        (* The above is needed for test 21/03, but not sound! See example https://github.com/goblint/analyzer/pull/95#discussion_r483023140 *)
        `Excluded (S.empty (), r')
    | `Definite x -> `Definite (Size.cast ik x)
    | `Bot -> `Bot

  (* Wraps definite values and excluded values according to the ikind.
   * For an `Excluded s,r , assumes that r is already an overapproximation of the range of possible values.
   * r might be larger than the possible range of this type; the range of the returned `Excluded set will be within the bounds of the ikind.
  *)
  let norm ik v =
    match v with
    | `Excluded (s, r) ->
      let possibly_overflowed = not (R.leq r (size ik)) || not (S.for_all (in_range (size ik)) s) in
      (* If no overflow occurred, just return x *)
      if not possibly_overflowed then (
        v
      )
      (* Else, if an overflow might have occurred but we should just ignore it *)
      else if should_ignore_overflow ik then (
        let r = size ik in
        (* filter out excluded elements that are not in the range *)
        let mapped_excl = S.filter (in_range r) s in
        `Excluded (mapped_excl, r)
      )
      (* Else, if an overflow occurred that we should not treat with wrap-around, go to top *)
      else if not (should_wrap ik) then (
        top_of ik
      ) else (
        (* Else an overflow occurred that we should treat with wrap-around *)
        let r = size ik in
        (* Perform a wrap-around for unsigned values and for signed values (if configured). *)
        let mapped_excl = S.map (fun excl -> Size.cast ik excl) s in
        match ik with
        | IBool ->
          begin match S.mem Z.zero mapped_excl, S.mem Z.one mapped_excl with
            | false, false -> `Excluded (mapped_excl, r) (* Not {} -> Not {} *)
            | true, false -> `Definite Z.one (* Not {0} -> 1 *)
            | false, true -> `Definite Z.zero (* Not {1} -> 0 *)
            | true, true -> `Bot (* Not {0, 1} -> bot *)
          end
        | ik ->
          `Excluded (mapped_excl, r)
      )
    | `Definite x ->
      let min, max = Size.range ik in
      (* Perform a wrap-around for unsigned values and for signed values (if configured). *)
      if should_wrap ik then (
        cast_to ik v
      )
      else if Z.compare min x <= 0 && Z.compare x max <= 0 then (
        v
      )
      else if should_ignore_overflow ik then (
        M.warn ~category:M.Category.Integer.overflow "DefExc: Value was outside of range, indicating overflow, but 'sem.int.signed_overflow' is 'assume_none' -> Returned Bot";
        `Bot
      )
      else (
        top_of ik
      )
    | `Bot -> `Bot

  let leq x y = match (x,y) with
    (* `Bot <= x is always true *)
    | `Bot, _ -> true
    (* Anything except bot <= bot is always false *)
    | _, `Bot -> false
    (* Two known values are leq whenever equal *)
    | `Definite (x: int_t), `Definite y -> x = y
    (* A definite value is leq all exclusion sets that don't contain it *)
    | `Definite x, `Excluded (s,r) -> in_range r x && not (S.mem x s)
    (* No finite exclusion set can be leq than a definite value *)
    | `Excluded (xs, xr), `Definite d ->
      Exclusion.(leq_excl_incl (Exc (xs, xr)) (Inc (S.singleton d)))
    | `Excluded (xs,xr), `Excluded (ys,yr) ->
      Exclusion.(leq (Exc (xs,xr)) (Exc (ys, yr)))

  let join' ?range ik x y =
    match (x,y) with
    (* The least upper bound with the bottom element: *)
    | `Bot, x -> x
    | x, `Bot -> x
    (* The case for two known values: *)
    | `Definite (x: int_t), `Definite y ->
      (* If they're equal, it's just THAT value *)
      if x = y then `Definite x
      (* Unless one of them is zero, we can exclude it: *)
      else
        let a,b = Size.min_range_sign_agnostic x, Size.min_range_sign_agnostic y in
        let r = R.join (R.of_interval range_ikind a) (R.of_interval range_ikind b) in
        `Excluded ((if Z.equal x Z.zero || Z.equal y Z.zero then S.empty () else S.singleton Z.zero), r)
    (* A known value and an exclusion set... the definite value should no
     * longer be excluded: *)
    | `Excluded (s,r), `Definite x
    | `Definite x, `Excluded (s,r) ->
      if not (in_range r x) then
        let a = R.of_interval range_ikind (Size.min_range_sign_agnostic x) in
        `Excluded (S.remove x s, R.join a r)
      else
        `Excluded (S.remove x s, r)
    (* For two exclusion sets, only their intersection can be excluded: *)
    | `Excluded (x,wx), `Excluded (y,wy) -> `Excluded (S.inter x y, range |? R.join wx wy)

  let join ik = join' ik


  let widen ik x y =
    if get_def_exc_widen_by_join () then
      join' ik x y
    else if equal x y then
      x
    else
      join' ~range:(size ik) ik x y


  let meet ik x y =
    match (x,y) with
    (* Greatest LOWER bound with the least element is trivial: *)
    | `Bot, _ -> `Bot
    | _, `Bot -> `Bot
    (* Definite elements are either equal or the glb is bottom *)
    | `Definite x, `Definite y -> if x = y then `Definite x else `Bot
    (* The glb of a definite element and an exclusion set is either bottom or
     * just the element itself, if it isn't in the exclusion set *)
    | `Excluded (s,r), `Definite x
    | `Definite x, `Excluded (s,r) -> if S.mem x s || not (in_range r x) then `Bot else `Definite x
    (* The greatest lower bound of two exclusion sets is their union, this is
     * just DeMorgans Law *)
    | `Excluded (x,r1), `Excluded (y,r2) ->
      let r' = R.meet r1 r2 in
      let s' = S.union x y |> S.filter (in_range r') in
      `Excluded (s', r')

  let narrow ik x y = x

  let of_int ik x = norm ik @@ `Definite x
  let to_int x = match x with
    | `Definite x -> Some x
    | _ -> None

  let from_excl ikind (s: S.t) = norm ikind @@ `Excluded (s, size ikind)

  let of_bool_cmp ik x = of_int ik (if x then Z.one else Z.zero)
  let of_bool = of_bool_cmp
  let to_bool x =
    match x with
    | `Definite x -> Some (IntOps.BigIntOps.to_bool x)
    | `Excluded (s,r) when S.mem Z.zero s -> Some true
    | _ -> None
  let top_bool = `Excluded (S.empty (), R.of_interval range_ikind (0L, 1L))

  let of_interval ?(suppress_ovwarn=false) ik (x,y) =
    if Z.compare x y = 0 then
      of_int ik x
    else
      let a, b = Size.min_range_sign_agnostic x, Size.min_range_sign_agnostic y in
      let r = R.join (R.of_interval ~suppress_ovwarn range_ikind a) (R.of_interval ~suppress_ovwarn range_ikind b) in
      let ex = if Z.gt x Z.zero || Z.lt y Z.zero then S.singleton Z.zero else  S.empty () in
      norm ik @@ (`Excluded (ex, r))

  let starting ?(suppress_ovwarn=false) ikind x =
    let _,u_ik = Size.range ikind in
    of_interval ~suppress_ovwarn ikind (x, u_ik)

  let ending ?(suppress_ovwarn=false) ikind x =
    let l_ik,_ = Size.range ikind in
    of_interval ~suppress_ovwarn ikind (l_ik, x)

  let of_excl_list t l =
    let r = size t in (* elements in l are excluded from the full range of t! *)
    `Excluded (List.fold_right S.add l (S.empty ()), r)
  let is_excl_list l = match l with `Excluded _ -> true | _ -> false
  let to_excl_list (x:t) = match x with
    | `Definite _ -> None
    | `Excluded (s,r) -> Some (S.elements s, (Option.get (R.minimal r), Option.get (R.maximal r)))
    | `Bot -> None

  let to_incl_list x = match x with
    | `Definite x -> Some [x]
    | `Excluded _ -> None
    | `Bot -> None

  let apply_range f r = (* apply f to the min/max of the old range r to get a new range *)
    (* If the Int64 might overflow on us during computation, we instead go to top_range *)
    match R.minimal r, R.maximal r with
    | _ ->
      let rf m = (size % Size.min_for % f) (m r) in
      let r1, r2 = rf Exclusion.min_of_range, rf Exclusion.max_of_range in
      R.join r1 r2

  (* Default behaviour for unary operators, simply maps the function to the
   * DefExc data structure. *)
  let lift1 f ik x = norm ik @@ match x with
    | `Excluded (s,r) ->
      let s' = S.map f s in
      `Excluded (s', apply_range f r)
    | `Definite x -> `Definite (f x)
    | `Bot -> `Bot

  let lift2 f ik x y = norm ik (match x,y with
      (* We don't bother with exclusion sets: *)
      | `Excluded _, `Definite _
      | `Definite _, `Excluded _
      | `Excluded _, `Excluded _ -> top ()
      (* The good case: *)
      | `Definite x, `Definite y ->
        (try `Definite (f x y) with | Division_by_zero -> top ())
      | `Bot, `Bot -> `Bot
      | _ ->
        (* If only one of them is bottom, we raise an exception that eval_rv will catch *)
        raise (ArithmeticOnIntegerBot (Printf.sprintf "%s op %s" (show x) (show y))))

  (* Default behaviour for binary operators that are injective in either
   * argument, so that Exclusion Sets can be used: *)
  let lift2_inj f ik x y =
    let def_exc f x s r = `Excluded (S.map (f x) s, apply_range (f x) r) in
    norm ik @@
    match x,y with
    (* If both are exclusion sets, there isn't anything we can do: *)
    | `Excluded _, `Excluded _ -> top ()
    (* A definite value should be applied to all members of the exclusion set *)
    | `Definite x, `Excluded (s,r) -> def_exc f x s r
    (* Same thing here, but we should flip the operator to map it properly *)
    | `Excluded (s,r), `Definite x -> def_exc (Batteries.flip f) x s r
    (* The good case: *)
    | `Definite x, `Definite y -> `Definite (f x y)
    | `Bot, `Bot -> `Bot
    | _ ->
      (* If only one of them is bottom, we raise an exception that eval_rv will catch *)
      raise (ArithmeticOnIntegerBot (Printf.sprintf "%s op %s" (show x) (show y)))

  (* The equality check: *)
  let eq ik x y = match x,y with
    (* Not much to do with two exclusion sets: *)
    | `Excluded _, `Excluded _ -> top ()
    (* Is x equal to an exclusion set, if it is a member then NO otherwise we
     * don't know: *)
    | `Definite x, `Excluded (s,r) -> if S.mem x s then of_bool IInt false else top ()
    | `Excluded (s,r), `Definite x -> if S.mem x s then of_bool IInt false else top ()
    (* The good case: *)
    | `Definite x, `Definite y -> of_bool IInt (x = y)
    | `Bot, `Bot -> `Bot
    | _ ->
      (* If only one of them is bottom, we raise an exception that eval_rv will catch *)
      raise (ArithmeticOnIntegerBot (Printf.sprintf "%s op %s" (show x) (show y)))

  (* The inequality check: *)
  let ne ik x y = match x,y with
    (* Not much to do with two exclusion sets: *)
    | `Excluded _, `Excluded _ -> top ()
    (* Is x unequal to an exclusion set, if it is a member then Yes otherwise we
     * don't know: *)
    | `Definite x, `Excluded (s,r) -> if S.mem x s then of_bool IInt true else top ()
    | `Excluded (s,r), `Definite x -> if S.mem x s then of_bool IInt true else top ()
    (* The good case: *)
    | `Definite x, `Definite y -> of_bool IInt (x <> y)
    | `Bot, `Bot -> `Bot
    | _ ->
      (* If only one of them is bottom, we raise an exception that eval_rv will catch *)
      raise (ArithmeticOnIntegerBot (Printf.sprintf "%s op %s" (show x) (show y)))

  let neg ?no_ov ik (x :t) = norm ik @@ lift1 Z.neg ik x
  let add ?no_ov ik x y = norm ik @@ lift2_inj Z.add ik x y

  let sub ?no_ov ik x y = norm ik @@ lift2_inj Z.sub ik x y
  let mul ?no_ov ik x y = norm ik @@ match x, y with
    | `Definite z, (`Excluded _ | `Definite _) when Z.equal z Z.zero -> x
    | (`Excluded _ | `Definite _), `Definite z when Z.equal z Z.zero -> y
    | `Definite a, `Excluded (s,r)
    (* Integer multiplication with even numbers is not injective. *)
    (* Thus we cannot exclude the values to which the exclusion set would be mapped to. *)
    | `Excluded (s,r),`Definite a when Z.equal (Z.rem a (Z.of_int 2)) Z.zero -> `Excluded (S.empty (), apply_range (Z.mul a) r)
    | _ -> lift2_inj Z.mul ik x y
  let div ?no_ov ik x y = lift2 Z.div ik x y
  let rem ik x y = lift2 Z.rem ik x y

  (* Comparison handling copied from Enums. *)
  let handle_bot x y f = match x, y with
    | `Bot, `Bot -> `Bot
    | `Bot, _
    | _, `Bot -> raise (ArithmeticOnIntegerBot (Printf.sprintf "%s op %s" (show x) (show y)))
    | _, _ -> f ()

  let lt ik x y =
    handle_bot x y (fun () ->
        match minimal x, maximal x, minimal y, maximal y with
        | _, Some x2, Some y1, _ when Z.compare x2 y1 < 0 -> of_bool ik true
        | Some x1, _, _, Some y2 when Z.compare x1 y2 >= 0 -> of_bool ik false
        | _, _, _, _ -> top_bool)

  let gt ik x y = lt ik y x

  let le ik x y =
    handle_bot x y (fun () ->
        match minimal x, maximal x, minimal y, maximal y with
        | _, Some x2, Some y1, _ when Z.compare x2 y1 <= 0 -> of_bool ik true
        | Some x1, _, _, Some y2 when Z.compare x1 y2 > 0 -> of_bool ik false
        | _, _, _, _ -> top_bool)

  let ge ik x y = le ik y x

  let lognot = lift1 Z.lognot

  let logand ik x y = norm ik (match x,y with
      (* We don't bother with exclusion sets: *)
      | `Excluded _, `Definite i ->
        (* Except in two special cases *)
        if Z.equal i Z.zero then
          `Definite Z.zero
        else if Z.equal i Z.one then
          of_interval IBool (Z.zero, Z.one)
        else
          top ()
      | `Definite _, `Excluded _
      | `Excluded _, `Excluded _ -> top ()
      (* The good case: *)
      | `Definite x, `Definite y ->
        (try `Definite (Z.logand x y) with | Division_by_zero -> top ())
      | `Bot, `Bot -> `Bot
      | _ ->
        (* If only one of them is bottom, we raise an exception that eval_rv will catch *)
        raise (ArithmeticOnIntegerBot (Printf.sprintf "%s op %s" (show x) (show y))))


  let logor  = lift2 Z.logor
  let logxor = lift2 Z.logxor

  let shift (shift_op: int_t -> int -> int_t) (ik: Cil.ikind) (x: t) (y: t) =
    (* BigInt only accepts int as second argument for shifts; perform conversion here *)
    let shift_op_big_int a (b: int_t) =
      let (b : int) = Z.to_int b in
      shift_op a b
    in
    (* If one of the parameters of the shift is negative, the result is undefined *)
    let is_negative = GobOption.for_all (fun x -> Z.lt x Z.zero) in
    if is_negative (minimal x) || is_negative (minimal y) then
      top_of ik
    else
      norm ik @@ lift2 shift_op_big_int ik x y

  let shift_left =
    shift Z.shift_left

  let shift_right =
    shift Z.shift_right
  (* TODO: lift does not treat Not {0} as true. *)
  let c_logand ik x y =
    match to_bool x, to_bool y with
    | Some false, _
    | _, Some false ->
      of_bool ik false
    | _, _ ->
      lift2 IntOps.BigIntOps.c_logand ik x y
  let c_logor ik x y =
    match to_bool x, to_bool y with
    | Some true, _
    | _, Some true ->
      of_bool ik true
    | _, _ ->
      lift2 IntOps.BigIntOps.c_logor ik x y
  let c_lognot ik = eq ik (of_int ik Z.zero)

  let invariant_ikind e ik (x:t) =
    match x with
    | `Definite x ->
      IntInvariant.of_int e ik x
    | `Excluded (s, r) ->
      (* Emit range invariant if tighter than ikind bounds.
         This can be more precise than interval, which has been widened. *)
      let (rmin, rmax) = (Exclusion.min_of_range r, Exclusion.max_of_range r) in
      let ri = IntInvariant.of_interval e ik (rmin, rmax) in
      let si = IntInvariant.of_excl_list e ik (S.elements s) in
      Invariant.(ri && si)
    | `Bot -> Invariant.none

  let arbitrary ik =
    let open QCheck.Iter in
    let excluded s = from_excl ik s in
    let definite x = of_int ik x in
    let shrink = function
      | `Excluded (s, _) -> GobQCheck.shrink (S.arbitrary ()) s >|= excluded (* S TODO: possibly shrink excluded to definite *)
      | `Definite x -> (return `Bot) <+> (GobQCheck.shrink (IntOps.BigIntOps.arbitrary ()) x >|= definite)
      | `Bot -> empty
    in
    QCheck.frequency ~shrink ~print:show [
      20, QCheck.map excluded (S.arbitrary ());
      10, QCheck.map definite (IntOps.BigIntOps.arbitrary ());
      1, QCheck.always `Bot
    ] (* S TODO: decide frequencies *)

  let refine_with_congruence ik a b = a
  let refine_with_interval ik a b = match a, b with
    | x, Some(i) -> meet ik x (of_interval ik i)
    | _ -> a
  let refine_with_excl_list ik a b = match a, b with
    | `Excluded (s, r), Some(ls, _) -> meet ik (`Excluded (s, r)) (of_excl_list ik ls) (* TODO: refine with excl range? *)
    | _ -> a
  let refine_with_incl_list ik a b = a

  let project ik p t = t
end

(* Inclusion/Exclusion sets. Go to top on arithmetic operations (except for some easy cases, e.g. multiplication with 0). Joins on widen, i.e. precise integers as long as not derived from arithmetic expressions. *)
module Enums : S with type int_t = Z.t = struct
  module R = Interval32 (* range for exclusion *)

  let range_ikind = Cil.IInt
  let size t = R.of_interval range_ikind (let a,b = Size.bits_i64 t in Int64.neg a,b)

  type t = Inc of BISet.t | Exc of BISet.t * R.t [@@deriving eq, ord, hash] (* inclusion/exclusion set *)

  type int_t = Z.t
  let name () = "enums"
  let bot () = failwith "bot () not implemented for Enums"
  let top () = failwith "top () not implemented for Enums"
  let bot_of ik = Inc (BISet.empty ())
  let top_bool = Inc (BISet.of_list [Z.zero; Z.one])
  let top_of ik =
    match ik with
    | IBool -> top_bool
    | _ -> Exc (BISet.empty (), size ik)

  let range ik = Size.range ik

  (*
  let max_of_range r = Size.max_from_bit_range (Option.get (R.maximal r))
  let min_of_range r = Size.min_from_bit_range (Option.get (R.minimal r))
  let cardinality_of_range r = Z.add (Z.neg (min_of_range r)) (max_of_range r) *)
  let value_in_range (min, max) v = Z.compare min v <= 0 && Z.compare v max <= 0

  let show = function
    | Inc xs when BISet.is_empty xs -> "bot"
    | Inc xs -> "{" ^ (String.concat ", " (List.map Z.to_string (BISet.elements  xs))) ^ "}"
    | Exc (xs,r) -> "not {" ^ (String.concat ", " (List.map Z.to_string (BISet.elements xs))) ^ "} " ^ "("^R.show r^")"

  include Std (struct type nonrec t = t let name = name let top_of = top_of let bot_of = bot_of let show = show let equal = equal end)

  (* Normalization function for enums, that handles overflows for Inc.
     As we do not compute on Excl, we do not have to perform any overflow handling for it. *)
  let norm ikind v =
    let min, max = range ikind in
    (* Whether the value v lies within the values of the specified ikind. *)
    let value_in_ikind v =
      Z.compare min v <= 0 && Z.compare v max <= 0
    in
    match v with
    | Inc xs when BISet.for_all value_in_ikind xs -> v
    | Inc xs ->
      if should_wrap ikind then
        Inc (BISet.map (Size.cast ikind) xs)
      else if should_ignore_overflow ikind then
        Inc (BISet.filter value_in_ikind xs)
      else
        top_of ikind
    | Exc (xs, r) ->
      (* The following assert should hold for Exc, therefore we do not have to overflow handling / normalization for it:
         let range_in_ikind r =
         R.leq r (size ikind)
         in
         let r_min, r_max = min_of_range r, max_of_range r in
         assert (range_in_ikind r && BISet.for_all (value_in_range (r_min, r_max)) xs); *)
      begin match ikind with
        | IBool ->
          begin match BISet.mem Z.zero xs, BISet.mem Z.one xs with
            | false, false -> top_bool  (* Not {} -> {0, 1} *)
            | true, false -> Inc (BISet.singleton Z.one) (* Not {0} -> {1} *)
            | false, true -> Inc (BISet.singleton Z.zero) (* Not {1} -> {0} *)
            | true, true -> bot_of ikind (* Not {0, 1} -> bot *)
          end
        | _ ->
          v
      end


  let equal_to i = function
    | Inc x ->
      if BISet.mem i x then
        if BISet.is_singleton x then `Eq
        else `Top
      else `Neq
    | Exc (x, r) ->
      if BISet.mem i x then `Neq
      else `Top

  let cast_to ?(suppress_ovwarn=false) ?torg ?no_ov ik v = norm ik @@ match v with
    | Exc (s,r) ->
      let r' = size ik in
      if R.leq r r' then (* upcast -> no change *)
        Exc (s, r)
      else if ik = IBool then (* downcast to bool *)
        if BISet.mem Z.zero s then
          Inc (BISet.singleton Z.one)
        else
          Exc (BISet.empty(), r')
      else (* downcast: may overflow *)
        Exc ((BISet.empty ()), r')
    | Inc xs ->
      let casted_xs = BISet.map (Size.cast ik) xs in
      if Cil.isSigned ik && not (BISet.equal xs casted_xs)
      then top_of ik (* When casting into a signed type and the result does not fit, the behavior is implementation-defined *)
      else Inc casted_xs

  let of_int ikind x = cast_to ikind (Inc (BISet.singleton x))

  let of_interval ?(suppress_ovwarn=false) ik (x, y) =
    if Z.compare x y = 0 then
      of_int ik x
    else
      let a, b = Size.min_range_sign_agnostic x, Size.min_range_sign_agnostic y in
      let r = R.join (R.of_interval ~suppress_ovwarn range_ikind a) (R.of_interval ~suppress_ovwarn range_ikind b) in
      let ex = if Z.gt x Z.zero || Z.lt y Z.zero then BISet.singleton Z.zero else BISet.empty () in
      norm ik @@ (Exc (ex, r))

  let join _ x y =
    match x, y with
    | Inc x, Inc y -> Inc (BISet.union x y)
    | Exc (x,r1), Exc (y,r2) -> Exc (BISet.inter x y, R.join r1 r2)
    | Exc (x,r), Inc y
    | Inc y, Exc (x,r) ->
      let r = if BISet.is_empty y
        then r
        else
          let (min_el_range, max_el_range) = Batteries.Tuple2.mapn (fun x -> R.of_interval range_ikind (Size.min_range_sign_agnostic x)) (BISet.min_elt y, BISet.max_elt y) in
          let range = R.join min_el_range max_el_range in
          R.join r range
      in
      Exc (BISet.diff x y, r)

  let meet _ x y =
    match x, y with
    | Inc x, Inc y -> Inc (BISet.inter x y)
    | Exc (x,r1), Exc (y,r2) ->
      let r = R.meet r1 r2 in
      let r_min, r_max = Exclusion.min_of_range r, Exclusion.max_of_range r in
      let filter_by_range = BISet.filter (value_in_range (r_min, r_max)) in
      (* We remove those elements from the exclusion set that do not fit in the range anyway *)
      let excl = BISet.union (filter_by_range x) (filter_by_range y) in
      Exc (excl, r)
    | Inc x, Exc (y,r)
    | Exc (y,r), Inc x -> Inc (BISet.diff x y)

  let widen = join
  let narrow = meet
  let leq a b =
    match a, b with
    | Inc xs, Exc (ys, r) ->
      if BISet.is_empty xs
      then true
      else
        let min_b, max_b = Exclusion.min_of_range r, Exclusion.max_of_range r in
        let min_a, max_a = BISet.min_elt xs, BISet.max_elt xs in
        (* Check that the xs fit into the range r  *)
        Z.compare min_b min_a <= 0 && Z.compare max_a max_b <= 0 &&
        (* && check that none of the values contained in xs is excluded, i.e. contained in ys. *)
        BISet.for_all (fun x -> not (BISet.mem x ys)) xs
    | Inc xs, Inc ys ->
      BISet.subset xs ys
    | Exc (xs, r), Exc (ys, s) ->
      Exclusion.(leq (Exc (xs, r)) (Exc (ys, s)))
    | Exc (xs, r), Inc ys ->
      Exclusion.(leq_excl_incl (Exc (xs, r)) (Inc ys))

  let handle_bot x y f = match is_bot x, is_bot y with
    | false, false -> f ()
    | true, false
    | false, true -> raise (ArithmeticOnIntegerBot (Printf.sprintf "%s op %s" (show x) (show y)))
    | true, true -> Inc (BISet.empty ())

  let lift1 f ikind v = norm ikind @@ match v with
    | Inc x when BISet.is_empty x -> v (* Return bottom when value is bottom *)
    | Inc x when BISet.is_singleton x -> Inc (BISet.singleton (f (BISet.choose x)))
    | _ -> top_of ikind

  let lift2 f (ikind: Cil.ikind) u v =
    handle_bot u v (fun () ->
        norm ikind @@ match u, v with
        | Inc x,Inc y when BISet.is_singleton x && BISet.is_singleton y -> Inc (BISet.singleton (f (BISet.choose x) (BISet.choose y)))
        | _,_ -> top_of ikind)

  let lift2 f ikind a b =
    try lift2 f ikind a b with Division_by_zero -> top_of ikind

  let neg ?no_ov = lift1 Z.neg
  let add ?no_ov ikind a b =
    match a, b with
    | Inc z,x when BISet.is_singleton z && BISet.choose z = Z.zero -> x
    | x,Inc z when BISet.is_singleton z && BISet.choose z = Z.zero -> x
    | x,y -> lift2 Z.add ikind x y
  let sub ?no_ov = lift2 Z.sub
  let mul ?no_ov ikind a b =
    match a, b with
    | Inc one,x when BISet.is_singleton one && BISet.choose one = Z.one -> x
    | x,Inc one when BISet.is_singleton one && BISet.choose one = Z.one -> x
    | Inc zero,_ when BISet.is_singleton zero && BISet.choose zero = Z.zero -> a
    | _,Inc zero when BISet.is_singleton zero && BISet.choose zero = Z.zero -> b
    | x,y -> lift2 Z.mul ikind x y

  let div ?no_ov ikind a b = match a, b with
    | x,Inc one when BISet.is_singleton one && BISet.choose one = Z.one -> x
    | _,Inc zero when BISet.is_singleton zero && BISet.choose zero = Z.zero -> top_of ikind
    | Inc zero,_ when BISet.is_singleton zero && BISet.choose zero = Z.zero -> a
    | x,y -> lift2 Z.div ikind x y

  let rem = lift2 Z.rem

  let lognot = lift1 Z.lognot
  let logand = lift2 Z.logand
  let logor  = lift2 Z.logor
  let logxor = lift2 Z.logxor

  let shift (shift_op: int_t -> int -> int_t) (ik: Cil.ikind) (x: t) (y: t) =
    handle_bot x y (fun () ->
        (* BigInt only accepts int as second argument for shifts; perform conversion here *)
        let shift_op_big_int a (b: int_t) =
          let (b : int) = Z.to_int b in
          shift_op a b
        in
        (* If one of the parameters of the shift is negative, the result is undefined *)
        let is_negative = GobOption.for_all (fun x -> Z.lt x Z.zero) in
        if is_negative (minimal x) || is_negative (minimal y) then
          top_of ik
        else
          lift2 shift_op_big_int ik x y)

  let shift_left =
    shift Z.shift_left

  let shift_right =
    shift Z.shift_right

  let of_bool ikind x = Inc (BISet.singleton (if x then Z.one else Z.zero))
  let to_bool  = function
    | Inc e when BISet.is_empty e -> None
    | Exc (e,_) when BISet.is_empty e -> None
    | Inc zero when BISet.is_singleton zero && BISet.choose zero = Z.zero -> Some false
    | Inc xs when BISet.for_all ((<>) Z.zero) xs -> Some true
    | Exc (xs,_) when BISet.exists ((=) Z.zero) xs -> Some true
    | _ -> None
  let to_int = function Inc x when BISet.is_singleton x -> Some (BISet.choose x) | _ -> None

  let to_excl_list = function Exc (x,r) when not (BISet.is_empty x) -> Some (BISet.elements x, (Option.get (R.minimal r), Option.get (R.maximal r))) | _ -> None
  let of_excl_list ik xs =
    let min_ik, max_ik = Size.range ik in
    let exc = BISet.of_list @@ List.filter (value_in_range (min_ik, max_ik)) xs in
    norm ik @@ Exc (exc, size ik)
  let is_excl_list = BatOption.is_some % to_excl_list
  let to_incl_list = function Inc s when not (BISet.is_empty s) -> Some (BISet.elements s) | _ -> None

  let starting ?(suppress_ovwarn=false) ikind x =
    let _,u_ik = Size.range ikind in
    of_interval ~suppress_ovwarn ikind (x, u_ik)

  let ending ?(suppress_ovwarn=false) ikind x =
    let l_ik,_ = Size.range ikind in
    of_interval ~suppress_ovwarn ikind (l_ik, x)

  let c_lognot ik x =
    if is_bot x
    then x
    else
      match to_bool x with
      | Some b -> of_bool ik (not b)
      | None -> top_bool

  let c_logand = lift2 IntOps.BigIntOps.c_logand
  let c_logor  = lift2 IntOps.BigIntOps.c_logor
  let maximal = function
    | Inc xs when not (BISet.is_empty xs) -> Some (BISet.max_elt xs)
    | Exc (excl,r) ->
      let rec decrement_while_contained v =
        if BISet.mem v excl
        then decrement_while_contained (Z.pred v)
        else v
      in
      let range_max = Exclusion.max_of_range r in
      Some (decrement_while_contained range_max)
    | _ (* bottom case *) -> None

  let minimal = function
    | Inc xs when not (BISet.is_empty xs) -> Some (BISet.min_elt xs)
    | Exc (excl,r) ->
      let rec increment_while_contained v =
        if BISet.mem v excl
        then increment_while_contained (Z.succ v)
        else v
      in
      let range_min = Exclusion.min_of_range r in
      Some (increment_while_contained range_min)
    | _ (* bottom case *) -> None

  let lt ik x y =
    handle_bot x y (fun () ->
        match minimal x, maximal x, minimal y, maximal y with
        | _, Some x2, Some y1, _ when Z.compare x2 y1 < 0 -> of_bool ik true
        | Some x1, _, _, Some y2 when Z.compare x1 y2 >= 0 -> of_bool ik false
        | _, _, _, _ -> top_bool)

  let gt ik x y = lt ik y x

  let le ik x y =
    handle_bot x y (fun () ->
        match minimal x, maximal x, minimal y, maximal y with
        | _, Some x2, Some y1, _ when Z.compare x2 y1 <= 0 -> of_bool ik true
        | Some x1, _, _, Some y2 when Z.compare x1 y2 > 0 -> of_bool ik false
        | _, _, _, _ -> top_bool)

  let ge ik x y = le ik y x

  let eq ik x y =
    handle_bot x y (fun () ->
        match x, y with
        | Inc xs, Inc ys when BISet.is_singleton xs && BISet.is_singleton ys -> of_bool ik (Z.equal (BISet.choose xs) (BISet.choose ys))
        | _, _ ->
          if is_bot (meet ik x y) then
            (* If the meet is empty, there is no chance that concrete values are equal *)
            of_bool ik false
          else
            top_bool)

  let ne ik x y = c_lognot ik (eq ik x y)

  let invariant_ikind e ik x =
    match x with
    | Inc ps ->
      IntInvariant.of_incl_list e ik (BISet.elements ps)
    | Exc (ns, r) ->
      (* Emit range invariant if tighter than ikind bounds.
         This can be more precise than interval, which has been widened. *)
      let (rmin, rmax) = (Exclusion.min_of_range r, Exclusion.max_of_range r) in
      let ri = IntInvariant.of_interval e ik (rmin, rmax) in
      let nsi = IntInvariant.of_excl_list e ik (BISet.elements ns) in
      Invariant.(ri && nsi)


  let arbitrary ik =
    let open QCheck.Iter in
    let neg s = of_excl_list ik (BISet.elements s) in
    let pos s = norm ik (Inc s) in
    let shrink = function
      | Exc (s, _) -> GobQCheck.shrink (BISet.arbitrary ()) s >|= neg (* S TODO: possibly shrink neg to pos *)
      | Inc s -> GobQCheck.shrink (BISet.arbitrary ()) s >|= pos
    in
    QCheck.frequency ~shrink ~print:show [
      20, QCheck.map neg (BISet.arbitrary ());
      10, QCheck.map pos (BISet.arbitrary ());
    ] (* S TODO: decide frequencies *)

  let refine_with_congruence ik a b =
    let contains c m x = if Z.equal m Z.zero then Z.equal c x else Z.equal (Z.rem (Z.sub x c) m) Z.zero in
    match a, b with
    | Inc e, None -> bot_of ik
    | Inc e, Some (c, m) -> Inc (BISet.filter (contains c m) e)
    | _ -> a

  let refine_with_interval ik a b = a (* TODO: refine inclusion (exclusion?) set *)

  let refine_with_excl_list ik a b =
    match b with
    | Some (ls, _) -> meet ik a (of_excl_list ik ls) (* TODO: refine with excl range? *)
    | _ -> a

  let refine_with_incl_list ik a b =
    match a, b with
    | Inc x, Some (ls) -> meet ik (Inc x) (Inc (BISet.of_list ls))
    | _ -> a

  let project ik p t = t
end

module Congruence : S with type int_t = Z.t and type t = (Z.t * Z.t) option =
struct
  let name () = "congruences"
  type int_t = Z.t

  (* represents congruence class of c mod m, None is bot *)
  type t = (Z.t * Z.t) option [@@deriving eq, ord, hash]

  let ( *: ) = Z.mul
  let (+:) = Z.add
  let (-:) = Z.sub
  let (%:) = Z.rem
  let (/:) = Z.div
  let (=:) = Z.equal
  let (<:) x y = Z.compare x y < 0
  let (>:) x y = Z.compare x y > 0
  let (<=:) x y = Z.compare x y <= 0
  let (>=:) x y = Z.compare x y >= 0
  (* a divides b *)
  let ( |: ) a b =
    if a =: Z.zero then false else (b %: a) =: Z.zero

  let normalize ik x =
    match x with
    | None -> None
    | Some (c, m) ->
      if m =: Z.zero then
        if should_wrap ik then
          Some (Size.cast ik c, m)
        else
          Some (c, m)
      else
        let m' = Z.abs m in
        let c' = c %: m' in
        if c' <: Z.zero then
          Some (c' +: m', m')
        else
          Some (c' %: m', m')

  let range ik = Size.range ik

  let top () = Some (Z.zero, Z.one)
  let top_of ik = Some (Z.zero, Z.one)
  let bot () = None
  let bot_of ik = bot ()

  let show = function ik -> match ik with
    | None -> "⟂"
    | Some (c, m) when (c, m) = (Z.zero, Z.zero) -> Z.to_string c
    | Some (c, m) ->
      let a = if c =: Z.zero then "" else Z.to_string c in
      let b = if m =: Z.zero then "" else if m = Z.one then "ℤ" else Z.to_string m^"ℤ" in
      let c = if a = "" || b = "" then "" else "+" in
      a^c^b

  include Std (struct type nonrec t = t let name = name let top_of = top_of let bot_of = bot_of let show = show let equal = equal end)

  let is_top x = x = top ()

  let equal_to i = function
    | None -> failwith "unsupported: equal_to with bottom"
    | Some (a, b) when b =: Z.zero -> if a =: i then `Eq else `Neq
    | Some (a, b) ->  if i %: b =: a then `Top else `Neq

  let leq (x:t) (y:t) =
    match x, y with
    | None, _ -> true
    | Some _, None -> false
    | Some (c1,m1), Some (c2,m2) when m2 =: Z.zero && m1 =: Z.zero -> c1 =: c2
    | Some (c1,m1), Some (c2,m2) when m2 =: Z.zero -> c1 =: c2 && m1 =: Z.zero
    | Some (c1,m1), Some (c2,m2) -> m2 |: Z.gcd (c1 -: c2) m1
  (* Typo in original equation of P. Granger (m2 instead of m1): gcd (c1 -: c2) m2
     Reference: https://doi.org/10.1080/00207168908803778 Page 171 corollary 3.3*)

  let leq x y =
    let res = leq x y in
    if M.tracing then M.trace "congruence" "leq %a %a -> %a " pretty x pretty y pretty (Some (Z.of_int (Bool.to_int res), Z.zero)) ;
    res

  let join ik (x:t) y =
    match x, y with
    | None, z | z, None -> z
    | Some (c1,m1), Some (c2,m2) ->
      let m3 = Z.gcd m1 (Z.gcd m2 (c1 -: c2)) in
      normalize ik (Some (c1, m3))

  let join ik (x:t) y =
    let res = join ik x y in
    if M.tracing then M.trace "congruence" "join %a %a -> %a" pretty x pretty y pretty res;
    res


  let meet ik x y =
    (* if it exists, c2/a2 is solution to a*x ≡ c (mod m) *)
    let congruence_series a c m =
      let rec next a1 c1 a2 c2 =
        if a2 |: a1 then (a2, c2)
        else next a2 c2 (a1 %: a2) (c1 -: (c2 *: (a1 /: a2)))
      in next m Z.zero a c
    in
    let simple_case i c m =
      if m |: (i -: c)
      then Some (i, Z.zero) else None
    in
    match x, y with
    | Some (c1, m1), Some (c2, m2) when m1 =: Z.zero && m2 =: Z.zero -> if c1 =: c2 then Some (c1, Z.zero) else None
    | Some (c1, m1), Some (c2, m2) when m1 =: Z.zero -> simple_case c1 c2 m2
    | Some (c1, m1), Some (c2, m2) when m2 =: Z.zero -> simple_case c2 c1 m1
    | Some (c1, m1), Some (c2, m2) when (Z.gcd m1 m2) |: (c1 -: c2) ->
      let (c, m) = congruence_series m1 (c2 -: c1 ) m2 in
      normalize ik (Some(c1 +: (m1 *: (m /: c)), m1 *: (m2 /: c)))
    | _  -> None

  let meet ik x y =
    let res = meet ik x y in
    if M.tracing then M.trace "congruence" "meet %a %a -> %a" pretty x pretty y pretty res;
    res

  let to_int = function Some (c, m) when m =: Z.zero -> Some c | _ -> None
  let of_int ik (x: int_t) = normalize ik @@ Some (x, Z.zero)
  let zero = Some (Z.zero, Z.zero)
  let one  = Some (Z.one, Z.zero)
  let top_bool = top()

  let of_bool _ik = function true -> one | false -> zero

  let to_bool (a: t) = match a with
    | None -> None
    | x when equal zero x -> Some false
    | x -> if leq zero x then None else Some true

  let starting ?(suppress_ovwarn=false) ik n = top()

  let ending = starting

  let of_congruence ik (c,m) = normalize ik @@ Some(c,m)

  let maximal t = match t with
    | Some (x, y) when y =: Z.zero -> Some x
    | _ -> None

  let minimal t = match t with
    | Some (x,y) when y =: Z.zero -> Some x
    | _ -> None

  (* cast from original type to ikind, set to top if the value doesn't fit into the new type *)
  let cast_to ?(suppress_ovwarn=false) ?torg ?(no_ov=false) t x =
    match x with
    | None -> None
    | Some (c, m) when m =: Z.zero ->
      let c' = Size.cast t c in
      (* When casting into a signed type and the result does not fit, the behavior is implementation-defined. (C90 6.2.1.2, C99 and C11 6.3.1.3) *)
      (* We go with GCC behavior here: *)
      (*  For conversion to a type of width N, the value is reduced modulo 2^N to be within range of the type; no signal is raised. *)
      (*   (https://gcc.gnu.org/onlinedocs/gcc/Integers-implementation.html)   *)
      (* Clang behaves the same but they never document that anywhere *)
      Some (c', m)
    | _ ->
      let (min_t, max_t) = range t in
      let p ikorg =
        let (min_ikorg, max_ikorg) = range ikorg in
        ikorg = t || (max_t >=: max_ikorg && min_t <=: min_ikorg)
      in
      match torg with
      | Some (Cil.TInt (ikorg, _)) when p ikorg ->
        if M.tracing then M.trace "cong-cast" "some case";
        x
      | _ -> top ()


  let cast_to ?(suppress_ovwarn=false) ?torg ?no_ov (t : Cil.ikind) x =
    let pretty_bool _ x = Pretty.text (string_of_bool x) in
    let res = cast_to ?torg ?no_ov t x in
    if M.tracing then M.trace "cong-cast" "Cast %a to %a (no_ov: %a) = %a" pretty x Cil.d_ikind t (Pretty.docOpt (pretty_bool ())) no_ov pretty res;
    res

  let widen = join

  let widen ik x y =
    let res = widen ik x y in
    if M.tracing then M.trace "congruence" "widen %a %a -> %a" pretty x pretty y pretty res;
    res

  let narrow = meet

  let log f ik i1 i2 =
    match is_bot i1, is_bot i2 with
    | true, true -> bot_of ik
    | true, _
    | _   , true -> raise (ArithmeticOnIntegerBot (Printf.sprintf "%s op %s" (show i1) (show i2)))
    | _ ->
      match to_bool i1, to_bool i2 with
      | Some x, Some y -> of_bool ik (f x y)
      | _              -> top_of ik

  let c_logor = log (||)
  let c_logand = log (&&)

  let log1 f ik i1 =
    if is_bot i1 then
      bot_of ik
    else
      match to_bool i1 with
      | Some x -> of_bool ik (f ik x)
      | _      -> top_of ik

  let c_lognot = log1 (fun _ik -> not)

  let shift_right _ _ _ = top()

  let shift_right ik x y =
    let res = shift_right ik x y in
    if M.tracing then  M.trace "congruence" "shift_right : %a %a becomes %a " pretty x pretty y pretty res;
    res

  let shift_left ik x y =
    (* Naive primality test *)
    (* let is_prime n =
         let n = Z.abs n in
         let rec is_prime' d =
           (d *: d >: n) || ((not ((n %: d) =: Z.zero)) && (is_prime' [@tailcall]) (d +: Z.one))
         in
         not (n =: Z.one) && is_prime' (Z.of_int 2)
       in *)
    match x, y with
    | None, None -> None
    | None, _
    | _, None -> raise (ArithmeticOnIntegerBot (Printf.sprintf "%s op %s" (show x) (show y)))
    | Some (c, m), Some (c', m') when Cil.isSigned ik || c <: Z.zero || c' <: Z.zero -> top_of ik
    | Some (c, m), Some (c', m') ->
      let (_, max_ik) = range ik in
      if m =: Z.zero && m' =: Z.zero then
        normalize ik @@ Some (Z.logand max_ik (Z.shift_left c (Z.to_int c')), Z.zero)
      else
        let x = Z.logand max_ik (Z.shift_left Z.one (Z.to_int c')) in (* 2^c' *)
        (* TODO: commented out because fails test with _Bool *)
        (* if is_prime (m' +: Z.one) then
             normalize ik @@ Some (x *: c, Z.gcd (x *: m) ((c *: x) *: (m' +: Z.one)))
           else *)
        normalize ik @@ Some (x *: c, Z.gcd (x *: m) (c *: x))

  let shift_left ik x y =
    let res = shift_left ik x y in
    if M.tracing then  M.trace "congruence" "shift_left : %a %a becomes %a " pretty x pretty y pretty res;
    res

  (* Handle unsigned overflows.
     From n === k mod (2^a * b), we conclude n === k mod 2^a, for a <= bitwidth.
     The congruence modulo b may not persist on an overflow. *)
  let handle_overflow ik (c, m) =
    if m =: Z.zero then
      normalize ik (Some (c, m))
    else
      (* Find largest m'=2^k (for some k) such that m is divisible by m' *)
      let tz = Z.trailing_zeros m in
      let m' = Z.shift_left Z.one tz in

      let max = (snd (Size.range ik)) +: Z.one in
      if m' >=: max then
        (* if m' >= 2 ^ {bitlength}, there is only one value in range *)
        let c' = c %: max in
        Some (c', Z.zero)
      else
        normalize ik (Some (c, m'))

  let mul ?(no_ov=false) ik x y =
    let no_ov_case (c1, m1) (c2, m2) =
      c1 *: c2, Z.gcd (c1 *: m2) (Z.gcd (m1 *: c2) (m1 *: m2))
    in
    match x, y with
    | None, None -> bot ()
    | None, _ | _, None ->
      raise (ArithmeticOnIntegerBot (Printf.sprintf "%s op %s" (show x) (show y)))
    | Some (c1, m1), Some (c2, m2) when no_ov ->
      Some (no_ov_case (c1, m1) (c2, m2))
    | Some (c1, m1), Some (c2, m2) when m1 =: Z.zero && m2 =: Z.zero && not (Cil.isSigned ik) ->
      let (_, max_ik) = range ik in
      Some ((c1 *: c2) %: (max_ik +: Z.one), Z.zero)
    | Some a, Some b when not (Cil.isSigned ik) ->
      handle_overflow ik (no_ov_case a b )
    | _ -> top ()

  let mul ?no_ov ik x y =
    let res = mul ?no_ov ik x y in
    if M.tracing then  M.trace "congruence" "mul : %a %a -> %a " pretty x pretty y pretty res;
    res

  let neg ?(no_ov=false) ik x =
    match x with
    | None -> bot()
    | Some _ -> mul ~no_ov ik (of_int ik (Z.of_int (-1))) x

  let add ?(no_ov=false) ik x y =
    let no_ov_case (c1, m1) (c2, m2) =
      c1 +: c2, Z.gcd m1 m2
    in
    match (x, y) with
    | None, None -> bot ()
    | None, _ | _, None ->
      raise (ArithmeticOnIntegerBot (Printf.sprintf "%s op %s" (show x) (show y)))
    | Some a, Some b when no_ov ->
      normalize ik (Some (no_ov_case a b))
    | Some (c1, m1), Some (c2, m2) when m1 =: Z.zero && m2 =: Z.zero && not (Cil.isSigned ik) ->
      let (_, max_ik) = range ik in
      Some((c1 +: c2) %: (max_ik +: Z.one), Z.zero)
    | Some a, Some b when not (Cil.isSigned ik) ->
      handle_overflow ik (no_ov_case a b)
    | _ -> top ()


  let add ?no_ov ik x y =
    let res = add ?no_ov ik x y in
    if M.tracing then
      M.trace "congruence" "add : %a %a -> %a" pretty x pretty y
        pretty res ;
    res

  let sub ?(no_ov=false) ik x y = add ~no_ov ik x (neg ~no_ov ik y)


  let sub ?no_ov ik x y =
    let res = sub ?no_ov ik x y in
    if M.tracing then
      M.trace "congruence" "sub : %a %a -> %a" pretty x pretty y
        pretty res ;
    res

  let lognot ik x = match x with
    | None -> None
    | Some (c, m) ->
      if (Cil.isSigned ik) then
        sub ik (neg ik x) one
      else
        let (_, max_ik) = range ik in
        Some (Z.sub max_ik c, m)

  (** The implementation of the bit operations could be improved based on the master’s thesis
      'Abstract Interpretation and Abstract Domains' written by Stefan Bygde.
      see: http://www.es.mdh.se/pdf_publications/948.pdf *)
  let bit2 f ik x y = match x, y with
    | None, None -> None
    | None, _ | _, None -> raise (ArithmeticOnIntegerBot (Printf.sprintf "%s op %s" (show x) (show y)))
    | Some (c, m), Some (c', m') ->
      if m =: Z.zero && m' =: Z.zero then Some (f c c', Z.zero)
      else top ()

  let logor ik x y = bit2 Z.logor ik x y

  let logand ik x y =  match x, y with
    | None, None -> None
    | None, _ | _, None -> raise (ArithmeticOnIntegerBot (Printf.sprintf "%s op %s" (show x) (show y)))
    | Some (c, m), Some (c', m') ->
      if m =: Z.zero && m' =: Z.zero then
        (* both arguments constant *)
        Some (Z.logand c c', Z.zero)
      else if m' =: Z.zero && c' =: Z.one && Z.rem m (Z.of_int 2) =: Z.zero then
        (* x & 1  and  x == c (mod 2*z) *)
        (* Value is equal to LSB of c *)
        Some (Z.logand c c', Z.zero)
      else
        top ()

  let logxor ik x y = bit2 Z.logxor ik x y

  let rem ik x y =
    match x, y with
    | None, None -> bot()
    | None, _ | _, None -> raise (ArithmeticOnIntegerBot (Printf.sprintf "%s op %s" (show x) (show y)))
    | Some (c1, m1), Some(c2, m2) ->
      if m2 =: Z.zero then
        if (c2 |: m1) && (c1 %: c2 =: Z.zero || m1 =: Z.zero || not (Cil.isSigned ik)) then
          Some (c1 %: c2, Z.zero)
        else
          normalize ik (Some (c1, (Z.gcd m1 c2)))
      else
        normalize ik (Some (c1, Z.gcd m1 (Z.gcd c2 m2)))

  let rem ik x y = let res = rem ik x y in
    if M.tracing then  M.trace "congruence" "rem : %a %a -> %a " pretty x pretty y pretty res;
    res

  let div ?(no_ov=false) ik x y =
    match x,y with
    | None, None -> bot ()
    | None, _ | _, None -> raise (ArithmeticOnIntegerBot (Printf.sprintf "%s op %s" (show x) (show y)))
    | _, x when leq zero x -> top ()
    | Some(c1, m1), Some(c2, m2) when not no_ov && m2 =: Z.zero && c2 =: Z.neg Z.one -> top ()
    | Some(c1, m1), Some(c2, m2) when m1 =: Z.zero && m2 =: Z.zero -> Some (c1 /: c2, Z.zero)
    | Some(c1, m1), Some(c2, m2) when m2 =: Z.zero && c2 |: m1 && c2 |: c1 -> Some (c1 /: c2, m1 /: c2)
    | _, _ -> top ()


  let div ?no_ov ik x y =
    let res = div ?no_ov ik x y in
    if M.tracing then
      M.trace "congruence" "div : %a %a -> %a" pretty x pretty y pretty
        res ;
    res

  let ne ik (x: t) (y: t) = match x, y with
    | Some (c1, m1), Some (c2, m2) when (m1 =: Z.zero) && (m2 =: Z.zero) -> of_bool ik (not (c1 =: c2 ))
    | x, y -> if meet ik x y = None then of_bool ik true else top_bool

  let eq ik (x: t) (y: t) = match x, y with
    | Some (c1, m1), Some (c2, m2) when (m1 =: Z.zero) && (m2 =: Z.zero) -> of_bool ik (c1 =: c2)
    | x, y -> if meet ik x y <> None then top_bool else of_bool ik false

  let comparison ik op x y = match x, y with
    | None, None -> bot_of ik
    | None, _ | _, None -> raise (ArithmeticOnIntegerBot (Printf.sprintf "%s op %s" (show x) (show y)))
    | Some (c1, m1), Some (c2, m2) ->
      if m1 =: Z.zero && m2 =: Z.zero then
        if op c1 c2 then of_bool ik true else of_bool ik false
      else
        top_bool

  let ge ik x y = comparison ik (>=:) x y

  let ge ik x y =
    let res = ge ik x y in
    if M.tracing then  M.trace "congruence" "greater or equal : %a %a -> %a " pretty x pretty y pretty res;
    res

  let le ik x y = comparison ik (<=:) x y

  let le ik x y =
    let res = le ik x y in
    if M.tracing then  M.trace "congruence" "less or equal : %a %a -> %a " pretty x pretty y pretty res;
    res

  let gt ik x y = comparison ik (>:) x y


  let gt ik x y =
    let res = gt ik x y in
    if M.tracing then  M.trace "congruence" "greater than : %a %a -> %a " pretty x pretty y pretty res;
    res

  let lt ik x y = comparison ik (<:) x y

  let lt ik x y =
    let res = lt ik x y in
    if M.tracing then  M.trace "congruence" "less than : %a %a -> %a " pretty x pretty y pretty res;
    res

  let invariant_ikind e ik x =
    match x with
    | x when is_top x -> Invariant.top ()
    | Some (c, m) when m =: Z.zero ->
      IntInvariant.of_int e ik c
    | Some (c, m) ->
      let open Cil in
      let (c, m) = BatTuple.Tuple2.mapn (fun a -> kintegerCilint ik a) (c, m) in
      Invariant.of_exp (BinOp (Eq, (BinOp (Mod, e, m, TInt(ik,[]))), c, intType))
    | None -> Invariant.none

  let arbitrary ik =
    let open QCheck in
    let int_arb = map ~rev:Z.to_int64 Z.of_int64 GobQCheck.Arbitrary.int64 in
    let cong_arb = pair int_arb int_arb in
    let of_pair ik p = normalize ik (Some p) in
    let to_pair = Option.get in
    set_print show (map ~rev:to_pair (of_pair ik) cong_arb)

  let refine_with_interval ik (cong : t) (intv : (int_t * int_t ) option) : t =
    match intv, cong with
    | Some (x, y), Some (c, m) ->
      if m =: Z.zero then
        if c <: x || c >: y then None else Some (c, Z.zero)
      else
        let rcx = x +: ((c -: x) %: Z.abs m) in
        let lcy = y -: ((y -: c) %: Z.abs m) in
        if rcx >: lcy then None
        else if rcx =: lcy then Some (rcx, Z.zero)
        else cong
    | _ -> None

  let refine_with_interval ik (cong : t) (intv : (int_t * int_t) option) : t =
    let pretty_intv _ i =
      match i with
      | Some (l, u) -> Pretty.dprintf "[%a,%a]" GobZ.pretty l GobZ.pretty u
      | _ -> Pretty.text ("Display Error") in
    let refn = refine_with_interval ik cong intv in
    if M.tracing then M.trace "refine" "cong_refine_with_interval %a %a -> %a" pretty cong pretty_intv intv pretty refn;
    refn

  let refine_with_congruence ik a b = meet ik a b
  let refine_with_excl_list ik a b = a
  let refine_with_incl_list ik a b = a

  let project ik p t = t
end

module SOverflowLifter (D : S) : SOverflow with type int_t = D.int_t and type t = D.t = struct

  include D

  let lift v = (v, {overflow=false; underflow=false})

  let add ?no_ov ik x y = lift @@ D.add ?no_ov ik x y

  let sub ?no_ov ik x y = lift @@ D.sub ?no_ov ik x y

  let mul ?no_ov ik x y = lift @@ D.mul ?no_ov ik x y

  let div ?no_ov ik x y = lift @@ D.div ?no_ov ik x y

  let neg ?no_ov ik x = lift @@ D.neg ?no_ov ik x

  let cast_to ?suppress_ovwarn ?torg ?no_ov ik x = lift @@ D.cast_to ?suppress_ovwarn ?torg ?no_ov ik x

  let of_int ik x = lift @@ D.of_int ik x

  let of_interval ?suppress_ovwarn ik x = lift @@ D.of_interval ?suppress_ovwarn ik x

  let starting ?suppress_ovwarn ik x = lift @@ D.starting ?suppress_ovwarn ik x

  let ending ?suppress_ovwarn ik x = lift @@ D.ending ?suppress_ovwarn ik x

  let shift_left ik x y = lift @@ D.shift_left ik x y

  let shift_right ik x y = lift @@ D.shift_right ik x y

end






(* The old IntDomList had too much boilerplate since we had to edit every function in S when adding a new domain. With the following, we only have to edit the places where fn are applied, i.e., create, mapp, map, map2. You can search for I3 below to see where you need to extend. *)
(* discussion: https://github.com/goblint/analyzer/pull/188#issuecomment-818928540 *)
module IntDomTupleImpl = struct
  include Printable.Std (* for default invariant, tag, ... *)

  open Batteries
  type int_t = Z.t
  module I1 = SOverflowLifter (DefExc)
  module I2 = Interval
  module I3 = SOverflowLifter (Enums)
  module I4 = SOverflowLifter (Congruence)
  module I5 = IntervalSetFunctor (IntOps.BigIntOps)
  module I6 = BitfieldFunctor (IntOps.BigIntOps)

  type t = I1.t option * I2.t option * I3.t option * I4.t option * I5.t option * I6.t option
  [@@deriving eq, ord, hash]

  let name () = "intdomtuple"

  (* The Interval domain can lead to too many contexts for recursive functions (top is [min,max]), but we don't want to drop all ints as with `ana.base.context.int`. TODO better solution? *)
  let no_interval = Tuple6.map2 (const None)
  let no_intervalSet = Tuple6.map5 (const None)

  type 'a m = (module SOverflow with type t = 'a)
  type 'a m2 = (module SOverflow with type t = 'a and type int_t = int_t )

  (* only first-order polymorphism on functions -> use records to get around monomorphism restriction on arguments *)
  type 'b poly_in  = { fi  : 'a. 'a m -> 'b -> 'a } [@@unboxed] (* inject *)
  type 'b poly2_in  = { fi2  : 'a. 'a m2 -> 'b -> 'a } [@@unboxed] (* inject for functions that depend on int_t *)
  type 'b poly2_in_ovc  = { fi2_ovc  : 'a. 'a m2 -> 'b -> 'a * overflow_info} [@@unboxed] (* inject for functions that depend on int_t *)

  type 'b poly_pr  = { fp  : 'a. 'a m -> 'a -> 'b } [@@unboxed] (* project *)
  type 'b poly_pr2  = { fp2  : 'a. 'a m2 -> 'a -> 'b } [@@unboxed] (* project for functions that depend on int_t *)
  type 'b poly2_pr = {f2p: 'a. 'a m -> ?no_ov:bool -> 'a -> 'a -> 'b} [@@unboxed]
  type poly1 = {f1: 'a. 'a m -> ?no_ov:bool -> 'a -> 'a} [@@unboxed] (* needed b/c above 'b must be different from 'a *)
  type poly1_ovc = {f1_ovc: 'a. 'a m -> ?no_ov:bool -> 'a -> 'a * overflow_info } [@@unboxed] (* needed b/c above 'b must be different from 'a *)
  type poly2 = {f2: 'a. 'a m -> ?no_ov:bool -> 'a -> 'a -> 'a} [@@unboxed]
  type poly2_ovc = {f2_ovc: 'a. 'a m -> ?no_ov:bool -> 'a -> 'a -> 'a * overflow_info } [@@unboxed]
  type 'b poly3 = { f3: 'a. 'a m -> 'a option } [@@unboxed] (* used for projection to given precision *)
  let create r x ((p1, p2, p3, p4, p5, p6): int_precision) =
    let f b g = if b then Some (g x) else None in
    f p1 @@ r.fi (module I1), f p2 @@ r.fi (module I2), f p3 @@ r.fi (module I3), f p4 @@ r.fi (module I4), f p5 @@ r.fi (module I5), f p6 @@ r.fi (module I6)
  let create r x = (* use where values are introduced *)
    create r x (int_precision_from_node_or_config ())
  let create2 r x ((p1, p2, p3, p4, p5, p6): int_precision) =
    let f b g = if b then Some (g x) else None in
    f p1 @@ r.fi2 (module I1), f p2 @@ r.fi2 (module I2), f p3 @@ r.fi2 (module I3), f p4 @@ r.fi2 (module I4), f p5 @@ r.fi2 (module I5) , f p6 @@ r.fi2 (module I6)
  let create2 r x = (* use where values are introduced *)
    create2 r x (int_precision_from_node_or_config ())

  let no_overflow ik = function
    | Some(_, {underflow; overflow}) -> not (underflow || overflow)
    | _ -> false

  let check_ov ?(suppress_ovwarn = false) ~cast ik intv intv_set =
    let no_ov = (no_overflow ik intv) || (no_overflow ik intv_set) in
    if not no_ov && not suppress_ovwarn && ( BatOption.is_some intv || BatOption.is_some intv_set) then (
      let (_,{underflow=underflow_intv; overflow=overflow_intv}) = match intv with None -> (I2.bot (), {underflow= true; overflow = true}) | Some x -> x in
      let (_,{underflow=underflow_intv_set; overflow=overflow_intv_set}) = match intv_set with None -> (I5.bot (), {underflow= true; overflow = true}) | Some x -> x in
      let underflow = underflow_intv && underflow_intv_set in
      let overflow = overflow_intv && overflow_intv_set in
      set_overflow_flag ~cast ~underflow ~overflow ik;
    );
    no_ov

  let create2_ovc ik r x ((p1, p2, p3, p4, p5,p6): int_precision) =
    let f b g = if b then Some (g x) else None in
    let map x = Option.map fst x in
    let intv =  f p2 @@ r.fi2_ovc (module I2) in
    let intv_set = f p5 @@ r.fi2_ovc (module I5) in
    ignore (check_ov ~cast:false ik intv intv_set);
    map @@ f p1 @@ r.fi2_ovc (module I1), map @@ f p2 @@ r.fi2_ovc (module I2), map @@ f p3 @@ r.fi2_ovc (module I3), map @@ f p4 @@ r.fi2_ovc (module I4), map @@ f p5 @@ r.fi2_ovc (module I5) , map @@ f p6 @@ r.fi2_ovc (module I6)

  let create2_ovc ik r x = (* use where values are introduced *)
    create2_ovc ik r x (int_precision_from_node_or_config ())


  let opt_map2 f ?no_ov =
    curry @@ function Some x, Some y -> Some (f ?no_ov x y) | _ -> None

  let to_list x = Tuple6.enum x |> List.of_enum |> List.filter_map identity (* contains only the values of activated domains *)
  let to_list_some x = List.filter_map identity @@ to_list x (* contains only the Some-values of activated domains *)

  let exists = function
    | (Some true, _, _, _, _,_)
    | (_, Some true, _, _, _,_)
    | (_, _, Some true, _, _,_)
    | (_, _, _, Some true, _,_)
    | (_, _, _, _, Some true,_) 
    | (_, _, _, _, _, Some true) 
      -> true 
    | _ ->
      false

  let for_all = function
    | (Some false, _, _, _, _,_)
    | (_, Some false, _, _, _,_)
    | (_, _, Some false, _, _,_)
    | (_, _, _, Some false, _,_)
    | (_, _, _, _, Some false,_) 
    | (_, _, _, _, _, Some false)
      ->
      false
    | _ ->
      true

  (* f0: constructors *)
  let top () = create { fi = fun (type a) (module I:SOverflow with type t = a) -> I.top } ()
  let bot () = create { fi = fun (type a) (module I:SOverflow with type t = a) -> I.bot } ()
  let top_of = create { fi = fun (type a) (module I:SOverflow with type t = a) -> I.top_of }
  let bot_of = create { fi = fun (type a) (module I:SOverflow with type t = a) -> I.bot_of }
  let of_bool ik = create { fi = fun (type a) (module I:SOverflow with type t = a) -> I.of_bool ik }
  let of_excl_list ik = create2 { fi2 = fun (type a) (module I:SOverflow with type t = a and type int_t = int_t) -> I.of_excl_list ik}
  let of_int ik = create2_ovc ik { fi2_ovc = fun (type a) (module I:SOverflow with type t = a and type int_t = int_t) -> I.of_int ik }
  let starting ?(suppress_ovwarn=false) ik = create2_ovc ik { fi2_ovc = fun (type a) (module I:SOverflow with type t = a and type int_t = int_t) -> I.starting ~suppress_ovwarn ik }
  let ending ?(suppress_ovwarn=false) ik = create2_ovc ik { fi2_ovc = fun (type a) (module I:SOverflow with type t = a and type int_t = int_t) -> I.ending ~suppress_ovwarn ik }
  let of_interval ?(suppress_ovwarn=false) ik = create2_ovc ik { fi2_ovc = fun (type a) (module I:SOverflow with type t = a and type int_t = int_t) -> I.of_interval ~suppress_ovwarn ik }
  let of_congruence ik = create2 { fi2 = fun (type a) (module I:SOverflow with type t = a and type int_t = int_t) -> I.of_congruence ik }

  let refine_with_congruence ik ((a, b, c, d, e, f) : t) (cong : (int_t * int_t) option) : t=
    let opt f a =
      curry @@ function Some x, y -> Some (f a x y) | _ -> None
    in
    ( opt I1.refine_with_congruence ik a cong
    , opt I2.refine_with_congruence ik b cong
    , opt I3.refine_with_congruence ik c cong
    , opt I4.refine_with_congruence ik d cong
    , opt I5.refine_with_congruence ik e cong
    , opt I6.refine_with_congruence ik f cong 
    )

  let refine_with_interval ik (a, b, c, d, e,f) intv =
    let opt f a =
      curry @@ function Some x, y -> Some (f a x y) | _ -> None
    in
    ( opt I1.refine_with_interval ik a intv
    , opt I2.refine_with_interval ik b intv
    , opt I3.refine_with_interval ik c intv
    , opt I4.refine_with_interval ik d intv
    , opt I5.refine_with_interval ik e intv 
    , opt I6.refine_with_interval ik f intv )

  let refine_with_excl_list ik (a, b, c, d, e,f) excl =
    let opt f a =
      curry @@ function Some x, y -> Some (f a x y) | _ -> None
    in
    ( opt I1.refine_with_excl_list ik a excl
    , opt I2.refine_with_excl_list ik b excl
    , opt I3.refine_with_excl_list ik c excl
    , opt I4.refine_with_excl_list ik d excl
    , opt I5.refine_with_excl_list ik e excl
    , opt I6.refine_with_excl_list ik f excl )

  let refine_with_incl_list ik (a, b, c, d, e,f) incl =
    let opt f a =
      curry @@ function Some x, y -> Some (f a x y) | _ -> None
    in
    ( opt I1.refine_with_incl_list ik a incl
    , opt I2.refine_with_incl_list ik b incl
    , opt I3.refine_with_incl_list ik c incl
    , opt I4.refine_with_incl_list ik d incl
    , opt I5.refine_with_incl_list ik e incl
    , opt I6.refine_with_incl_list ik f incl )


  let mapp r (a, b, c, d, e, f) =
    let map = BatOption.map in
    ( map (r.fp (module I1)) a
    , map (r.fp (module I2)) b
    , map (r.fp (module I3)) c
    , map (r.fp (module I4)) d
    , map (r.fp (module I5)) e
    , map (r.fp (module I6)) f)


  let mapp2 r (a, b, c, d, e, f) =
    BatOption.
      ( map (r.fp2 (module I1)) a
      , map (r.fp2 (module I2)) b
      , map (r.fp2 (module I3)) c
      , map (r.fp2 (module I4)) d
      , map (r.fp2 (module I5)) e
      , map (r.fp2 (module I6)) f)


  (* exists/for_all *)
  let is_bot = exists % mapp { fp = fun (type a) (module I:SOverflow with type t = a) -> I.is_bot }
  let is_top = for_all % mapp { fp = fun (type a) (module I:SOverflow with type t = a) -> I.is_top }
  let is_top_of ik = for_all % mapp { fp = fun (type a) (module I:SOverflow with type t = a) -> I.is_top_of ik }
  let is_excl_list = exists % mapp { fp = fun (type a) (module I:SOverflow with type t = a) -> I.is_excl_list }

  let map2p r (xa, xb, xc, xd, xe, xf) (ya, yb, yc, yd, ye, yf) =
    ( opt_map2 (r.f2p (module I1)) xa ya
    , opt_map2 (r.f2p (module I2)) xb yb
    , opt_map2 (r.f2p (module I3)) xc yc
    , opt_map2 (r.f2p (module I4)) xd yd
    , opt_map2 (r.f2p (module I5)) xe ye
    , opt_map2 (r.f2p (module I6)) xf yf)

  (* f2p: binary projections *)
  let (%%) f g x = f % (g x) (* composition for binary function g *)

  let leq =
    for_all
    %% map2p {f2p= (fun (type a) (module I : SOverflow with type t = a) ?no_ov -> I.leq)}

  let flat f x = match to_list_some x with [] -> None | xs -> Some (f xs)

  let to_excl_list x =
    let merge ps =
      let (vs, rs) = List.split ps in
      let (mins, maxs) = List.split rs in
      (List.concat vs |> List.sort_uniq Z.compare, (List.min mins, List.max maxs))
    in
    mapp2 { fp2 = fun (type a) (module I:SOverflow with type t = a and type int_t = int_t) -> I.to_excl_list } x |> flat merge

  let to_incl_list x =
    let hd l = match l with h::t -> h | _ -> [] in
    let tl l = match l with h::t -> t | _ -> [] in
    let a y = BatSet.of_list (hd y) in
    let b y = BatList.map BatSet.of_list (tl y) in
    let merge y = BatSet.elements @@ BatList.fold BatSet.intersect (a y) (b y)
    in
    mapp2 { fp2 = fun (type a) (module I:SOverflow with type t = a and type int_t = int_t) -> I.to_incl_list } x |> flat merge

  let same show x = let xs = to_list_some x in let us = List.unique xs in let n = List.length us in
    if n = 1 then Some (List.hd xs)
    else (
      if n>1 then Messages.info ~category:Unsound "Inconsistent state! %a" (Pretty.docList ~sep:(Pretty.text ",") (Pretty.text % show)) us; (* do not want to abort *)
      None
    )
  let to_int = same Z.to_string % mapp2 { fp2 = fun (type a) (module I:SOverflow with type t = a and type int_t = int_t) -> I.to_int }

  let pretty () x =
    match to_int x with
    | Some v when not (GobConfig.get_bool "dbg.full-output") -> Pretty.text (Z.to_string v)
    | _ ->
      mapp { fp = fun (type a) (module I:SOverflow with type t = a) -> (* assert sf==I.short; *) I.pretty () } x
      |> to_list
      |> (fun xs ->
          text "(" ++ (
            try
              List.reduce (fun a b -> a ++ text "," ++ b) xs
            with Invalid_argument _ ->
              nil)
          ++ text ")") (* NOTE: the version above does something else. also, we ignore the sf-argument here. *)

  let refine_functions ik : (t -> t) list =
    let maybe reffun ik domtup dom =
      match dom with Some y -> reffun ik domtup y | _ -> domtup
    in
    [(fun (a, b, c, d, e, f) -> refine_with_excl_list ik (a, b, c, d, e,f) (to_excl_list (a, b, c, d, e,f)));
     (fun (a, b, c, d, e, f) -> refine_with_incl_list ik (a, b, c, d, e,f) (to_incl_list (a, b, c, d, e,f)));
     (fun (a, b, c, d, e, f) -> maybe refine_with_interval ik (a, b, c, d, e,f) b); (* TODO: get interval across all domains with minimal and maximal *)
     (fun (a, b, c, d, e, f) -> maybe refine_with_congruence ik (a, b, c, d, e,f) d)]

  let refine ik ((a, b, c, d, e,f) : t ) : t =
    let dt = ref (a, b, c, d, e,f) in
    (match get_refinement () with
     | "never" -> ()
     | "once" ->
       List.iter (fun f -> dt := f !dt) (refine_functions ik);
     | "fixpoint" ->
       let quit_loop = ref false in
       while not !quit_loop do
         let old_dt = !dt in
         List.iter (fun f -> dt := f !dt) (refine_functions ik);
         quit_loop := equal old_dt !dt;
         if is_bot !dt then dt := bot_of ik; quit_loop := true;
         if M.tracing then M.trace "cong-refine-loop" "old: %a, new: %a" pretty old_dt pretty !dt;
       done;
     | _ -> ()
    ); !dt


  (* map with overflow check *)
  let mapovc ?(suppress_ovwarn=false) ?(cast=false) ik r (a, b, c, d, e, f) =
    let map f ?no_ov = function Some x -> Some (f ?no_ov x) | _ -> None  in
    let intv = map (r.f1_ovc (module I2)) b in
    let intv_set = map (r.f1_ovc (module I5)) e in
    let no_ov = check_ov ~suppress_ovwarn ~cast ik intv intv_set in
    let no_ov = no_ov || should_ignore_overflow ik in
    refine ik
      ( map (fun ?no_ov x -> r.f1_ovc ?no_ov (module I1) x |> fst) a
      , BatOption.map fst intv
      , map (fun ?no_ov x -> r.f1_ovc ?no_ov (module I3) x |> fst) c
      , map (fun ?no_ov x -> r.f1_ovc ?no_ov (module I4) x |> fst) ~no_ov d
      , BatOption.map fst intv_set 
      , map (fun ?no_ov x -> r.f1_ovc ?no_ov (module I6) x |> fst) f)

  (* map2 with overflow check *)
  let map2ovc ?(cast=false) ik r (xa, xb, xc, xd, xe, xf) (ya, yb, yc, yd, ye, yf) =
    let intv = opt_map2 (r.f2_ovc (module I2)) xb yb in
    let intv_set = opt_map2 (r.f2_ovc (module I5)) xe ye in
    let no_ov = check_ov ~cast ik intv intv_set in
    let no_ov = no_ov || should_ignore_overflow ik in
    refine ik
      ( opt_map2 (fun ?no_ov x y -> r.f2_ovc ?no_ov (module I1) x y |> fst) xa ya
      , BatOption.map fst intv
      , opt_map2 (fun ?no_ov x y -> r.f2_ovc ?no_ov (module I3) x y |> fst) xc yc
      , opt_map2 (fun ?no_ov x y -> r.f2_ovc ?no_ov (module I4) x y |> fst) ~no_ov:no_ov xd yd
      , BatOption.map fst intv_set 
      , opt_map2 (fun ?no_ov x y -> r.f2_ovc ?no_ov (module I6) x y |> fst) xf yf)

  let map ik r (a, b, c, d, e, f) =
    refine ik
      BatOption.
        ( map (r.f1 (module I1)) a
        , map (r.f1 (module I2)) b
        , map (r.f1 (module I3)) c
        , map (r.f1 (module I4)) d
        , map (r.f1 (module I5)) e
        , map (r.f1 (module I6)) f)

  let map2 ?(norefine=false) ik r (xa, xb, xc, xd, xe, xf) (ya, yb, yc, yd, ye, yf) =
    let r =
      ( opt_map2 (r.f2 (module I1)) xa ya
      , opt_map2 (r.f2 (module I2)) xb yb
      , opt_map2 (r.f2 (module I3)) xc yc
      , opt_map2 (r.f2 (module I4)) xd yd
      , opt_map2 (r.f2 (module I5)) xe ye
      , opt_map2 (r.f2 (module I6)) xf yf)
    in
    if norefine then r else refine ik r


  (* f1: unary ops *)
  let neg ?no_ov ik =
    mapovc ik {f1_ovc = (fun (type a) (module I : SOverflow with type t = a) ?no_ov -> I.neg ?no_ov ik)}

  let lognot ik =
    map ik {f1 = (fun (type a) (module I : SOverflow with type t = a) ?no_ov -> I.lognot ik)}

  let c_lognot ik =
    map ik {f1 = (fun (type a) (module I : SOverflow with type t = a) ?no_ov -> I.c_lognot ik)}

  let cast_to ?(suppress_ovwarn=false) ?torg ?no_ov t =
    mapovc ~suppress_ovwarn ~cast:true t {f1_ovc = (fun (type a) (module I : SOverflow with type t = a) ?no_ov -> I.cast_to ?torg ?no_ov t)}

  (* fp: projections *)
  let equal_to i x =
    let xs = mapp2 { fp2 = fun (type a) (module I:SOverflow with type t = a and type int_t = int_t) -> I.equal_to i } x |> Tuple6.enum |> List.of_enum |> List.filter_map identity in
    if List.mem `Eq xs then `Eq else
    if List.mem `Neq xs then `Neq else
      `Top 

  let to_bool = same string_of_bool % mapp { fp = fun (type a) (module I:SOverflow with type t = a) -> I.to_bool }
  let minimal = flat (List.max ~cmp:Z.compare) % mapp2 { fp2 = fun (type a) (module I:SOverflow with type t = a and type int_t = int_t) -> I.minimal }
  let maximal = flat (List.min ~cmp:Z.compare) % mapp2 { fp2 = fun (type a) (module I:SOverflow with type t = a and type int_t = int_t) -> I.maximal }
  (* others *)
  let show x =
    match to_int x with
    | Some v  when not (GobConfig.get_bool "dbg.full-output") -> Z.to_string v
    | _ -> mapp { fp = fun (type a) (module I:SOverflow with type t = a) x -> I.name () ^ ":" ^ (I.show x) } x
           |> to_list
           |> String.concat "; "
  let to_yojson = [%to_yojson: Yojson.Safe.t list] % to_list % mapp { fp = fun (type a) (module I:SOverflow with type t = a) x -> I.to_yojson x }

  (* `map/opt_map` are used by `project` *)
  let opt_map b f =
    curry @@ function None, true -> f | x, y when y || b -> x | _ -> None
  let map ~keep r (i1, i2, i3, i4, i5, i6) (b1, b2, b3, b4, b5, b6) =
    ( opt_map keep (r.f3 (module I1)) i1 b1
    , opt_map keep (r.f3 (module I2)) i2 b2
    , opt_map keep (r.f3 (module I3)) i3 b3
    , opt_map keep (r.f3 (module I4)) i4 b4
    , opt_map keep (r.f3 (module I5)) i5 b5
    , opt_map keep (r.f3 (module I6)) i6 b6)

  (** Project tuple t to precision p
   * We have to deactivate IntDomains after the refinement, since we might
   * lose information if we do it before. E.g. only "Interval" is active
   * and shall be projected to only "Def_Exc". By seting "Interval" to None
   * before refinement we have no information for "Def_Exc".
   *
   * Thus we have 3 Steps:
   * 1. Add padding to t by setting `None` to `I.top_of ik` if p is true for this element
   * 2. Refine the padded t
   * 3. Set elements of t to `None` if p is false for this element
   *
   * Side Note:
   * ~keep is used to reuse `map/opt_map` for Step 1 and 3.
   * ~keep:true will keep elements that are `Some x` but should be set to `None` by p.
   *  This way we won't loose any information for the refinement.
   * ~keep:false will set the elements to `None` as defined by p *)
  let project ik (p: int_precision) t =
    let t_padded = map ~keep:true { f3 = fun (type a) (module I:SOverflow with type t = a) -> Some (I.top_of ik) } t p in
    let t_refined = refine ik t_padded in
    map ~keep:false { f3 = fun (type a) (module I:SOverflow with type t = a) -> None } t_refined p


  (* f2: binary ops *)
  let join ik =
    map2 ~norefine:true ik {f2= (fun (type a) (module I : SOverflow with type t = a) ?no_ov -> I.join ik)}

  let meet ik =
    map2 ik {f2= (fun (type a) (module I : SOverflow with type t = a) ?no_ov -> I.meet ik)}

  let widen ik =
    map2 ~norefine:true ik {f2= (fun (type a) (module I : SOverflow with type t = a) ?no_ov -> I.widen ik)}

  let narrow ik =
    map2 ik {f2= (fun (type a) (module I : SOverflow with type t = a) ?no_ov -> I.narrow ik)}

  let add ?no_ov ik =
    map2ovc ik
      {f2_ovc = (fun (type a) (module I : SOverflow with type t = a) ?no_ov -> I.add ?no_ov ik)}

  let sub ?no_ov ik =
    map2ovc ik
      {f2_ovc = (fun (type a) (module I : SOverflow with type t = a) ?no_ov -> I.sub ?no_ov ik)}

  let mul ?no_ov ik =
    map2ovc ik
      {f2_ovc = (fun (type a) (module I : SOverflow with type t = a) ?no_ov -> I.mul ?no_ov ik)}

  let div ?no_ov ik =
    map2ovc ik
      {f2_ovc = (fun (type a) (module I : SOverflow with type t = a) ?no_ov -> I.div ?no_ov ik)}

  let rem ik =
    map2 ik {f2= (fun (type a) (module I : SOverflow with type t = a) ?no_ov -> I.rem ik)}

  let lt ik =
    map2 ik {f2= (fun (type a) (module I : SOverflow with type t = a) ?no_ov -> I.lt ik)}

  let gt ik =
    map2 ik {f2= (fun (type a) (module I : SOverflow with type t = a) ?no_ov -> I.gt ik)}

  let le ik =
    map2 ik {f2= (fun (type a) (module I : SOverflow with type t = a) ?no_ov -> I.le ik)}

  let ge ik =
    map2 ik {f2= (fun (type a) (module I : SOverflow with type t = a) ?no_ov -> I.ge ik)}

  let eq ik =
    map2 ik {f2= (fun (type a) (module I : SOverflow with type t = a) ?no_ov -> I.eq ik)}

  let ne ik =
    map2 ik {f2= (fun (type a) (module I : SOverflow with type t = a) ?no_ov -> I.ne ik)}

  let logand ik =
    map2 ik {f2= (fun (type a) (module I : SOverflow with type t = a) ?no_ov -> I.logand ik)}

  let logor ik =
    map2 ik {f2= (fun (type a) (module I : SOverflow with type t = a) ?no_ov -> I.logor ik)}

  let logxor ik =
    map2 ik {f2= (fun (type a) (module I : SOverflow with type t = a) ?no_ov -> I.logxor ik)}

  let shift_left ik =
    map2ovc ik {f2_ovc= (fun (type a) (module I : SOverflow with type t = a) ?no_ov -> I.shift_left ik)}

  let shift_right ik =
    map2ovc ik {f2_ovc= (fun (type a) (module I : SOverflow with type t = a) ?no_ov -> I.shift_right ik)}

  let c_logand ik =
    map2 ik {f2= (fun (type a) (module I : SOverflow with type t = a) ?no_ov -> I.c_logand ik)}

  let c_logor ik =
    map2 ik {f2= (fun (type a) (module I : SOverflow with type t = a) ?no_ov -> I.c_logor ik)}


  (* printing boilerplate *)
  let pretty_diff () (x,y) = dprintf "%a instead of %a" pretty x pretty y
  let printXml f x =
    match to_int x with
    | Some v when not (GobConfig.get_bool "dbg.full-output") -> BatPrintf.fprintf f "<value>\n<data>\n%s\n</data>\n</value>\n" (Z.to_string v)
    | _ -> BatPrintf.fprintf f "<value>\n<data>\n%s\n</data>\n</value>\n" (show x)

  let invariant_ikind e ik ((_, _, _, x_cong, x_intset, _) as x) =
    (* TODO: do refinement before to ensure incl_list being more precise than intervals, etc (https://github.com/goblint/analyzer/pull/1517#discussion_r1693998515), requires refine functions to actually refine that *)
    let simplify_int fallback =
      match to_int x with
      | Some v ->
        (* If definite, output single equality instead of every subdomain repeating same equality (or something less precise). *)
        IntInvariant.of_int e ik v
      | None ->
        fallback ()
    in
    let simplify_all () =
      match to_incl_list x with
      | Some ps ->
        (* If inclusion set, output disjunction of equalities because it subsumes interval(s), exclusion set and congruence. *)
        IntInvariant.of_incl_list e ik ps
      | None ->
        (* Get interval bounds from all domains (intervals and exclusion set ranges). *)
        let min = minimal x in
        let max = maximal x in
        let ns = Option.map fst (to_excl_list x) |? [] in (* Ignore exclusion set bit range, known via interval bounds already. *)
        (* "Refine" out-of-bounds exclusions for simpler output. *)
        let ns = Option.map_default (fun min -> List.filter (Z.leq min) ns) ns min in
        let ns = Option.map_default (fun max -> List.filter (Z.geq max) ns) ns max in
        Invariant.(
          IntInvariant.of_interval_opt e ik (min, max) && (* Output best interval bounds once instead of multiple subdomains repeating them (or less precise ones). *)
          IntInvariant.of_excl_list e ik ns &&
          Option.map_default (I4.invariant_ikind e ik) Invariant.none x_cong && (* Output congruence as is. *)
          Option.map_default (I5.invariant_ikind e ik) Invariant.none x_intset (* Output interval sets as is. *)
        )
    in
    let simplify_none () =
      let is = to_list (mapp { fp = fun (type a) (module I:SOverflow with type t = a) -> I.invariant_ikind e ik } x) in
      List.fold_left (fun a i ->
          Invariant.(a && i)
        ) (Invariant.top ()) is
    in
    match GobConfig.get_string "ana.base.invariant.int.simplify" with
    | "none" -> simplify_none ()
    | "int" -> simplify_int simplify_none
    | "all" -> simplify_int simplify_all
    | _ -> assert false

  let arbitrary ik = QCheck.(set_print show @@ tup6 (option (I1.arbitrary ik)) (option (I2.arbitrary ik)) (option (I3.arbitrary ik)) (option (I4.arbitrary ik)) (option (I5.arbitrary ik)) (option (I6.arbitrary ik)))

  let relift (a, b, c, d, e, f) =
    (Option.map I1.relift a, Option.map I2.relift b, Option.map I3.relift c, Option.map I4.relift d, Option.map I5.relift e, Option.map I6.relift f)
end

module IntDomTuple =
struct
  module I = IntDomLifter (IntDomTupleImpl)
  include I

  let top () = failwith "top in IntDomTuple not supported. Use top_of instead."
  let no_interval (x: I.t) = {x with v = IntDomTupleImpl.no_interval x.v}

  let no_intervalSet (x: I.t) = {x with v = IntDomTupleImpl.no_intervalSet x.v}
end

let of_const (i, ik, str) = IntDomTuple.of_int ik i<|MERGE_RESOLUTION|>--- conflicted
+++ resolved
@@ -1533,15 +1533,6 @@
     M.trace "bitfield" "invariant_ikind";
     failwith "Not implemented"
 
-<<<<<<< HEAD
-  let refine_with_congruence ik (intv : t) (cong : (int_t * int_t ) option) : t =
-    M.trace "bitfield" "refine_with_congruence";
-    norm ik intv |> fst
-  
-  let refine_with_interval ik t interval = 
-    M.trace "bitfield" "refine_with_interval";
-    norm ik t |> fst
-=======
   let refine_with_congruence ik bf ((cong) : (int_t * int_t ) option) : t =
     let is_power_of_two x = Ints_t.(logand x (sub x one) = zero) in
     match bf, cong with
@@ -1558,15 +1549,10 @@
   let refine_with_interval ik bf (int: (int_t * int_t) option) : t =
     M.trace "bitfield" "refine_with_interval";
     norm ik bf |> fst
->>>>>>> 5ec64ad4
 
   let refine_with_excl_list ik bf (excl : (int_t list * (int64 * int64)) option) : t = 
     M.trace "bitfield" "refine_with_excl_list";
-<<<<<<< HEAD
-    norm ik intv |> fst
-=======
     norm ik bf |> fst
->>>>>>> 5ec64ad4
 
   let refine_with_incl_list ik t (incl : (int_t list) option) : t =
     (* loop over all included ints *)
@@ -1575,12 +1561,7 @@
     | Some ls -> 
       List.fold_left (fun acc x -> BArith.join acc (BArith.of_int x)) (bot()) ls
     in 
-<<<<<<< HEAD
     meet ik t incl_list_masks
-=======
-    let res = BArith.meet t incl_list_masks in
-    norm ik res |> fst
->>>>>>> 5ec64ad4
 
   let arbitrary ik = 
     let open QCheck.Iter in
