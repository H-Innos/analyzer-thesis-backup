open GoblintCil
open GobConfig
open Pretty
open PrecisionUtil

module M = Messages

let (%) = Batteries.(%)
let (|?) = Batteries.(|?)

exception IncompatibleIKinds of string
exception Unknown
exception Error
exception ArithmeticOnIntegerBot of string

(** Define records that hold mutable variables representing different Configuration values.
  * These values are used to keep track of whether or not the corresponding Config values are en-/disabled  *)
type ana_int_config_values = {
  mutable interval_threshold_widening : bool option;
  mutable interval_narrow_by_meet : bool option;
  mutable def_exc_widen_by_join : bool option;
  mutable interval_threshold_widening_constants : string option;
  mutable refinement : string option;
}

let ana_int_config: ana_int_config_values = {
  interval_threshold_widening = None;
  interval_narrow_by_meet = None;
  def_exc_widen_by_join = None;
  interval_threshold_widening_constants = None;
  refinement = None;
}

let get_interval_threshold_widening () =
  if ana_int_config.interval_threshold_widening = None then
    ana_int_config.interval_threshold_widening <- Some (get_bool "ana.int.interval_threshold_widening");
  Option.get ana_int_config.interval_threshold_widening

let get_interval_narrow_by_meet () =
  if ana_int_config.interval_narrow_by_meet = None then
    ana_int_config.interval_narrow_by_meet <- Some (get_bool "ana.int.interval_narrow_by_meet");
  Option.get ana_int_config.interval_narrow_by_meet

let get_def_exc_widen_by_join () =
  if ana_int_config.def_exc_widen_by_join = None then
    ana_int_config.def_exc_widen_by_join <- Some (get_bool "ana.int.def_exc_widen_by_join");
  Option.get ana_int_config.def_exc_widen_by_join

let get_interval_threshold_widening_constants () =
  if ana_int_config.interval_threshold_widening_constants = None then
    ana_int_config.interval_threshold_widening_constants <- Some (get_string "ana.int.interval_threshold_widening_constants");
  Option.get ana_int_config.interval_threshold_widening_constants

let get_refinement () =
  if ana_int_config.refinement = None then
    ana_int_config.refinement <- Some (get_string "ana.int.refinement");
  Option.get ana_int_config.refinement



(** Whether for a given ikind, we should compute with wrap-around arithmetic.
  *  Always for unsigned types, for signed types if 'sem.int.signed_overflow' is 'assume_wraparound'  *)
let should_wrap ik = not (Cil.isSigned ik) || get_string "sem.int.signed_overflow" = "assume_wraparound"

(** Whether for a given ikind, we should assume there are no overflows.
  * Always false for unsigned types, true for signed types if 'sem.int.signed_overflow' is 'assume_none'  *)
let should_ignore_overflow ik = Cil.isSigned ik && get_string "sem.int.signed_overflow" = "assume_none"

let widening_thresholds = ResettableLazy.from_fun WideningThresholds.thresholds
let widening_thresholds_desc = ResettableLazy.from_fun (List.rev % WideningThresholds.thresholds)

type overflow_info = { overflow: bool; underflow: bool;}

let set_overflow_flag ~cast ~underflow ~overflow ik =
  if !AnalysisState.executing_speculative_computations then
    (* Do not produce warnings when the operations are not actually happening in code *)
    ()
  else
    let signed = Cil.isSigned ik in
    if !AnalysisState.postsolving && signed && not cast then
      AnalysisState.svcomp_may_overflow := true;
    let sign = if signed then "Signed" else "Unsigned" in
    match underflow, overflow with
    | true, true ->
      M.warn ~category:M.Category.Integer.overflow ~tags:[CWE 190; CWE 191] "%s integer overflow and underflow" sign
    | true, false ->
      M.warn ~category:M.Category.Integer.overflow ~tags:[CWE 191] "%s integer underflow" sign
    | false, true ->
      M.warn ~category:M.Category.Integer.overflow ~tags:[CWE 190] "%s integer overflow" sign
    | false, false -> assert false

let reset_lazy () =
  ResettableLazy.reset widening_thresholds;
  ResettableLazy.reset widening_thresholds_desc;
  ana_int_config.interval_threshold_widening <- None;
  ana_int_config.interval_narrow_by_meet <- None;
  ana_int_config.def_exc_widen_by_join <- None;
  ana_int_config.interval_threshold_widening_constants <- None;
  ana_int_config.refinement <- None

module type Arith =
sig
  type t
  val neg: t -> t
  val add: t -> t -> t
  val sub: t -> t -> t
  val mul: t -> t -> t
  val div: t -> t -> t
  val rem: t -> t -> t

  val lt: t -> t -> t
  val gt: t -> t -> t
  val le: t -> t -> t
  val ge: t -> t -> t
  val eq: t -> t -> t
  val ne: t -> t -> t

  val lognot: t -> t
  val logand: t -> t -> t
  val logor : t -> t -> t
  val logxor: t -> t -> t

  val shift_left : t -> t -> t
  val shift_right: t -> t -> t

  val c_lognot: t -> t
  val c_logand: t -> t -> t
  val c_logor : t -> t -> t

end

module type ArithIkind =
sig
  type t
  val neg: Cil.ikind -> t -> t
  val add: Cil.ikind -> t -> t -> t
  val sub: Cil.ikind -> t -> t -> t
  val mul: Cil.ikind -> t -> t -> t
  val div: Cil.ikind -> t -> t -> t
  val rem: Cil.ikind -> t -> t -> t

  val lt: Cil.ikind -> t -> t -> t
  val gt: Cil.ikind -> t -> t -> t
  val le: Cil.ikind -> t -> t -> t
  val ge: Cil.ikind -> t -> t -> t
  val eq: Cil.ikind -> t -> t -> t
  val ne: Cil.ikind -> t -> t -> t

  val lognot: Cil.ikind -> t -> t
  val logand: Cil.ikind -> t -> t -> t
  val logor : Cil.ikind -> t -> t -> t
  val logxor: Cil.ikind -> t -> t -> t

  val shift_left : Cil.ikind -> t -> t -> t
  val shift_right: Cil.ikind -> t -> t -> t

  val c_lognot: Cil.ikind -> t -> t
  val c_logand: Cil.ikind -> t -> t -> t
  val c_logor : Cil.ikind -> t -> t -> t

end

(* Shared functions between S and Z *)
module type B =
sig
  include Lattice.S
  type int_t
  val bot_of: Cil.ikind -> t
  val top_of: Cil.ikind -> t
  val to_int: t -> int_t option
  val equal_to: int_t -> t -> [`Eq | `Neq | `Top]

  val to_bool: t -> bool option
  val to_excl_list: t -> (int_t list * (int64 * int64)) option
  val of_excl_list: Cil.ikind -> int_t list -> t
  val is_excl_list: t -> bool

  val to_incl_list: t -> int_t list option

  val maximal    : t -> int_t option
  val minimal    : t -> int_t option

  val cast_to: ?suppress_ovwarn:bool -> ?torg:Cil.typ -> Cil.ikind -> t -> t
end

(** Interface of IntDomain implementations that do not take ikinds for arithmetic operations yet. TODO: Should be ported to S in the future. *)
module type IkindUnawareS =
sig
  include B
  include Arith with type t := t
  val starting   : ?suppress_ovwarn:bool -> Cil.ikind -> int_t -> t
  val ending     : ?suppress_ovwarn:bool -> Cil.ikind -> int_t -> t
  val of_int: int_t -> t
  val of_bool: bool -> t
  val of_interval: ?suppress_ovwarn:bool -> Cil.ikind -> int_t * int_t -> t
  val of_congruence: Cil.ikind -> int_t * int_t -> t
  val of_bitfield: Cil.ikind -> int_t * int_t -> t
  val arbitrary: unit -> t QCheck.arbitrary
  val invariant: Cil.exp -> t -> Invariant.t
end

(** Interface of IntDomain implementations taking an ikind for arithmetic operations *)
module type S =
sig
  include B
  include ArithIkind with type t:= t

  val add : ?no_ov:bool -> Cil.ikind ->  t -> t -> t
  val sub : ?no_ov:bool -> Cil.ikind ->  t -> t -> t
  val mul : ?no_ov:bool -> Cil.ikind ->  t -> t -> t
  val div : ?no_ov:bool -> Cil.ikind ->  t -> t -> t
  val neg : ?no_ov:bool -> Cil.ikind ->  t -> t
  val cast_to : ?suppress_ovwarn:bool -> ?torg:Cil.typ -> ?no_ov:bool -> Cil.ikind -> t -> t

  val join: Cil.ikind -> t -> t -> t
  val meet: Cil.ikind -> t -> t -> t
  val narrow: Cil.ikind -> t -> t -> t
  val widen: Cil.ikind -> t -> t -> t
  val starting : ?suppress_ovwarn:bool -> Cil.ikind -> int_t -> t
  val ending : ?suppress_ovwarn:bool -> Cil.ikind -> int_t -> t
  val of_int: Cil.ikind -> int_t -> t
  val of_bool: Cil.ikind -> bool -> t
  val of_interval: ?suppress_ovwarn:bool -> Cil.ikind -> int_t * int_t -> t
  val of_congruence: Cil.ikind -> int_t * int_t -> t
  val of_bitfield: Cil.ikind -> int_t * int_t -> t
  val to_bitfield: Cil.ikind -> t -> int_t * int_t
  val is_top_of: Cil.ikind -> t -> bool
  val invariant_ikind : Cil.exp -> Cil.ikind -> t -> Invariant.t

  val refine_with_congruence: Cil.ikind -> t -> (int_t * int_t) option -> t
  val refine_with_interval: Cil.ikind -> t -> (int_t * int_t) option -> t
  val refine_with_bitfield: Cil.ikind -> t -> (int_t * int_t) -> t
  val refine_with_excl_list: Cil.ikind -> t -> (int_t list * (int64 * int64)) option -> t
  val refine_with_incl_list: Cil.ikind -> t -> int_t list option -> t

  val project: Cil.ikind -> int_precision -> t -> t
  val arbitrary: Cil.ikind -> t QCheck.arbitrary
end

module type SOverflow =
sig

  include S

  val add : ?no_ov:bool -> Cil.ikind ->  t -> t -> t * overflow_info

  val sub : ?no_ov:bool -> Cil.ikind ->  t -> t -> t * overflow_info

  val mul : ?no_ov:bool -> Cil.ikind ->  t -> t -> t * overflow_info

  val div : ?no_ov:bool -> Cil.ikind ->  t -> t -> t * overflow_info

  val neg : ?no_ov:bool -> Cil.ikind ->  t -> t * overflow_info

  val cast_to : ?suppress_ovwarn:bool -> ?torg:Cil.typ -> ?no_ov:bool -> Cil.ikind -> t -> t * overflow_info

  val of_int : Cil.ikind -> int_t -> t * overflow_info

  val of_interval: ?suppress_ovwarn:bool -> Cil.ikind -> int_t * int_t -> t * overflow_info

  val starting : ?suppress_ovwarn:bool -> Cil.ikind -> int_t -> t * overflow_info
  val ending : ?suppress_ovwarn:bool -> Cil.ikind -> int_t -> t * overflow_info

  val shift_left : Cil.ikind -> t -> t -> t * overflow_info

  val shift_right : Cil.ikind -> t -> t -> t * overflow_info
end

module type Y =
sig
  (* include B *)
  include B
  include Arith with type t:= t
  val of_int: Cil.ikind -> int_t -> t
  val of_bool: Cil.ikind -> bool -> t
  val of_interval: ?suppress_ovwarn:bool -> Cil.ikind -> int_t * int_t -> t
  val of_congruence: Cil.ikind -> int_t * int_t -> t
  val of_bitfield: Cil.ikind -> int_t * int_t -> t
  val to_bitfield: Cil.ikind -> t -> int_t * int_t

  val starting   : ?suppress_ovwarn:bool -> Cil.ikind -> int_t -> t
  val ending     : ?suppress_ovwarn:bool -> Cil.ikind -> int_t -> t
  val is_top_of: Cil.ikind -> t -> bool

  val project: int_precision -> t -> t
  val invariant: Cil.exp -> t -> Invariant.t
end

module type Z = Y with type int_t = Z.t


module IntDomLifter (I : S) =
struct
  open Cil
  type int_t = I.int_t
  type t = { v : I.t; ikind : CilType.Ikind.t } [@@deriving eq, ord, hash]

  let ikind {ikind; _} = ikind

  (* Helper functions *)
  let check_ikinds x y = if x.ikind <> y.ikind then raise (IncompatibleIKinds (GobPretty.sprintf "ikinds %a and %a are incompatible. Values: %a and %a" CilType.Ikind.pretty x.ikind CilType.Ikind.pretty y.ikind I.pretty x.v I.pretty y.v))
  let lift op x = {x with v = op x.ikind x.v }
  (* For logical operations the result is of type int *)
  let lift_logical op x = {v = op x.ikind x.v; ikind = Cil.IInt}
  let lift2 op x y = check_ikinds x y; {x with v = op x.ikind x.v y.v }
  let lift2_cmp op x y = check_ikinds x y; {v = op x.ikind x.v y.v; ikind = Cil.IInt}

  let bot_of ikind = { v = I.bot_of ikind; ikind}
  let bot () = failwith "bot () is not implemented for IntDomLifter."
  let is_bot x = I.is_bot x.v
  let top_of ikind = { v = I.top_of ikind; ikind}
  let top () = failwith "top () is not implemented for IntDomLifter."
  let is_top x = I.is_top x.v

  (* Leq does not check for ikind, because it is used in invariant with arguments of different type.
     TODO: check ikinds here and fix invariant to work with right ikinds *)
  let leq x y = I.leq x.v y.v
  let join = lift2 I.join
  let meet = lift2 I.meet
  let widen = lift2 I.widen
  let narrow = lift2 I.narrow

  let show x =
    if not (GobConfig.get_bool "dbg.full-output") && I.is_top_of x.ikind x.v then
      "⊤"
    else
      I.show x.v  (* TODO add ikind to output *)
  let pretty () x =
    if not (GobConfig.get_bool "dbg.full-output") && I.is_top_of x.ikind x.v then
      Pretty.text "⊤"
    else
      I.pretty () x.v (* TODO add ikind to output *)
  let pretty_diff () (x, y) = I.pretty_diff () (x.v, y.v) (* TODO check ikinds, add them to output *)
  let printXml o x =
    if not (GobConfig.get_bool "dbg.full-output") && I.is_top_of x.ikind x.v then
      BatPrintf.fprintf o "<value>\n<data>\n⊤\n</data>\n</value>\n"
    else
      I.printXml o x.v (* TODO add ikind to output *)
  (* This is for debugging *)
  let name () = "IntDomLifter(" ^ (I.name ()) ^ ")"
  let to_yojson x = I.to_yojson x.v
  let invariant e x =
    let e' = Cilfacade.mkCast ~e ~newt:(TInt (x.ikind, [])) in
    I.invariant_ikind e' x.ikind x.v
  let tag x = I.tag x.v
  let arbitrary ik = failwith @@ "Arbitrary not implement for " ^ (name ()) ^ "."
  let to_int x = I.to_int x.v
  let of_int ikind x = { v = I.of_int ikind x; ikind}
  let equal_to i x = I.equal_to i x.v
  let to_bool x = I.to_bool x.v
  let of_bool ikind b = { v = I.of_bool ikind b; ikind}
  let to_excl_list x = I.to_excl_list x.v
  let of_excl_list ikind is = {v = I.of_excl_list ikind is; ikind}
  let is_excl_list x = I.is_excl_list x.v
  let to_incl_list x = I.to_incl_list x.v
  let of_interval ?(suppress_ovwarn=false) ikind (lb,ub) = {v = I.of_interval ~suppress_ovwarn ikind (lb,ub); ikind}
  let of_congruence ikind (c,m) = {v = I.of_congruence ikind (c,m); ikind}
  let of_bitfield ikind (z,o) = {v = I.of_bitfield ikind (z,o); ikind}
  let to_bitfield ikind x = I.to_bitfield ikind x.v
  
  let starting ?(suppress_ovwarn=false) ikind i = {v = I.starting ~suppress_ovwarn  ikind i; ikind}
  let ending ?(suppress_ovwarn=false) ikind i = {v = I.ending ~suppress_ovwarn ikind i; ikind}
  let maximal x = I.maximal x.v
  let minimal x = I.minimal x.v

  let neg = lift I.neg
  let add = lift2 I.add
  let sub = lift2 I.sub
  let mul = lift2 I.mul
  let div = lift2 I.div
  let rem = lift2 I.rem
  let lt = lift2_cmp I.lt
  let gt = lift2_cmp I.gt
  let le = lift2_cmp I.le
  let ge = lift2_cmp I.ge
  let eq = lift2_cmp I.eq
  let ne = lift2_cmp I.ne
  let lognot = lift I.lognot
  let logand = lift2 I.logand
  let logor = lift2 I.logor
  let logxor = lift2 I.logxor
  let shift_left x y = {x with v = I.shift_left x.ikind x.v y.v } (* TODO check ikinds*)
  let shift_right x y = {x with v = I.shift_right x.ikind x.v y.v } (* TODO check ikinds*)
  let c_lognot = lift_logical I.c_lognot
  let c_logand = lift2 I.c_logand
  let c_logor = lift2 I.c_logor

  let cast_to ?(suppress_ovwarn=false) ?torg ikind x = {v = I.cast_to  ~suppress_ovwarn ~torg:(TInt(x.ikind,[])) ikind x.v; ikind}

  let is_top_of ik x = ik = x.ikind && I.is_top_of ik x.v

  let relift x = { v = I.relift x.v; ikind = x.ikind }

  let project p v =  { v = I.project v.ikind p v.v; ikind = v.ikind }
end

module type Ikind =
sig
  val ikind: unit -> Cil.ikind
end

module PtrDiffIkind : Ikind =
struct
  let ikind = Cilfacade.ptrdiff_ikind
end

module IntDomWithDefaultIkind (I: Y) (Ik: Ikind) : Y with type t = I.t and type int_t = I.int_t =
struct
  include I
  let top () = I.top_of (Ik.ikind ())
  let bot () = I.bot_of (Ik.ikind ())
end

module Size = struct (* size in bits as int, range as int64 *)
  open Cil
  let sign x = if Z.compare x Z.zero < 0 then `Signed else `Unsigned

  let top_typ = TInt (ILongLong, [])
  let min_for x = intKindForValue x (sign x = `Unsigned)
  let bit = function (* bits needed for representation *)
    | IBool -> 1
    | ik -> bytesSizeOfInt ik * 8
  let is_int64_big_int x = Z.fits_int64 x
  let card ik = (* cardinality *)
    let b = bit ik in
    Z.shift_left Z.one b
  let bits ik = (* highest bits for neg/pos values *)
    let s = bit ik in
    if isSigned ik then s-1, s-1 else 0, s
  let bits_i64 ik = BatTuple.Tuple2.mapn Int64.of_int (bits ik)
  let range ik =
    let a,b = bits ik in
    let x = if isSigned ik then Z.neg (Z.shift_left Z.one a) (* -2^a *) else Z.zero in
    let y = Z.pred (Z.shift_left Z.one b) in (* 2^b - 1 *)
    x,y

  let is_cast_injective ~from_type ~to_type =
    let (from_min, from_max) = range (Cilfacade.get_ikind from_type) in
    let (to_min, to_max) = range (Cilfacade.get_ikind to_type) in
    if M.tracing then M.trace "int" "is_cast_injective %a (%a, %a) -> %a (%a, %a)" CilType.Typ.pretty from_type GobZ.pretty from_min GobZ.pretty from_max CilType.Typ.pretty to_type GobZ.pretty to_min GobZ.pretty to_max;
    Z.compare to_min from_min <= 0 && Z.compare from_max to_max <= 0

  let cast t x = (* TODO: overflow is implementation-dependent! *)
    if t = IBool then
      (* C11 6.3.1.2 Boolean type *)
      if Z.equal x Z.zero then Z.zero else Z.one
    else
      let a,b = range t in
      let c = card t in
      let y = Z.erem x c in
      let y = if Z.gt y b then Z.sub y c
        else if Z.lt y a then Z.add y c
        else y
      in
      if M.tracing then M.tracel "cast" "Cast %a to range [%a, %a] (%a) = %a (%s in int64)" GobZ.pretty x GobZ.pretty a GobZ.pretty b GobZ.pretty c GobZ.pretty y (if is_int64_big_int y then "fits" else "does not fit");
      y

  let min_range_sign_agnostic x =
    let size ik =
      let a,b = bits_i64 ik in
      Int64.neg a,b
    in
    if sign x = `Signed then
      size (min_for x)
    else
      let a, b = size (min_for x) in
      if b <= 64L then
        let upper_bound_less = Int64.sub b 1L in
        let max_one_less = Z.(pred @@ shift_left Z.one (Int64.to_int upper_bound_less)) in
        if x <= max_one_less then
          a, upper_bound_less
        else
          a,b
      else
        a, b

  (* From the number of bits used to represent a positive value, determines the maximal representable value *)
  let max_from_bit_range pos_bits = Z.(pred @@ shift_left Z.one (to_int (Z.of_int64 pos_bits)))

  (* From the number of bits used to represent a non-positive value, determines the minimal representable value *)
  let min_from_bit_range neg_bits = Z.(if neg_bits = 0L then Z.zero else neg @@ shift_left Z.one (to_int (neg (Z.of_int64 neg_bits))))

end


module StdTop (B: sig type t val top_of: Cil.ikind -> t end) = struct
  open B
  (* these should be overwritten for better precision if possible: *)
  let to_excl_list    x = None
  let of_excl_list ik x = top_of ik
  let is_excl_list    x = false
  let to_incl_list    x = None
  let of_interval ?(suppress_ovwarn=false) ik x = top_of ik
  let of_congruence ik x = top_of ik
  let of_bitfield ik x = top_of ik
  let starting ?(suppress_ovwarn=false) ik x = top_of ik
  let ending ?(suppress_ovwarn=false)   ik x = top_of ik
  let maximal         x = None
  let minimal         x = None
end

module Std (B: sig
    type t
    val name: unit -> string
    val top_of: Cil.ikind -> t
    val bot_of: Cil.ikind -> t
    val show: t -> string
    val equal: t -> t -> bool
  end) = struct
  include Printable.StdLeaf
  let name = B.name (* overwrite the one from Printable.Std *)
  open B
  let is_top x = failwith "is_top not implemented for IntDomain.Std"
  let is_bot x = B.equal x (bot_of Cil.IInt) (* Here we assume that the representation of bottom is independent of the ikind
                                                This may be true for intdomain implementations, but not e.g. for IntDomLifter. *)
  let is_top_of ik x = B.equal x (top_of ik)

  (* all output is based on B.show *)
  include Printable.SimpleShow (
    struct
      type nonrec t = t
      let show = show
    end
    )
  let pretty_diff () (x,y) = dprintf "%s: %a instead of %a" (name ()) pretty x pretty y

  include StdTop (B)
end

(* Textbook interval arithmetic, without any overflow handling etc. *)
module IntervalArith (Ints_t : IntOps.IntOps) = struct
  let min4 a b c d = Ints_t.min (Ints_t.min a b) (Ints_t.min c d)
  let max4 a b c d = Ints_t.max (Ints_t.max a b) (Ints_t.max c d)

  let mul (x1, x2) (y1, y2) =
    let x1y1 = (Ints_t.mul x1 y1) in
    let x1y2 = (Ints_t.mul x1 y2) in
    let x2y1 = (Ints_t.mul x2 y1) in
    let x2y2 = (Ints_t.mul x2 y2) in
    (min4 x1y1 x1y2 x2y1 x2y2, max4 x1y1 x1y2 x2y1 x2y2)

  let shift_left (x1,x2) (y1,y2) =
    let y1p = Ints_t.shift_left Ints_t.one y1 in
    let y2p = Ints_t.shift_left Ints_t.one y2 in
    mul (x1, x2) (y1p, y2p)

  let div (x1, x2) (y1, y2) =
    let x1y1n = (Ints_t.div x1 y1) in
    let x1y2n = (Ints_t.div x1 y2) in
    let x2y1n = (Ints_t.div x2 y1) in
    let x2y2n = (Ints_t.div x2 y2) in
    let x1y1p = (Ints_t.div x1 y1) in
    let x1y2p = (Ints_t.div x1 y2) in
    let x2y1p = (Ints_t.div x2 y1) in
    let x2y2p = (Ints_t.div x2 y2) in
    (min4 x1y1n x1y2n x2y1n x2y2n, max4 x1y1p x1y2p x2y1p x2y2p)

  let add (x1, x2) (y1, y2) = (Ints_t.add x1 y1, Ints_t.add x2 y2)
  let sub (x1, x2) (y1, y2) = (Ints_t.sub x1 y2, Ints_t.sub x2 y1)

  let neg (x1, x2) = (Ints_t.neg x2, Ints_t.neg x1)

  let one = (Ints_t.one, Ints_t.one)
  let zero = (Ints_t.zero, Ints_t.zero)
  let top_bool = (Ints_t.zero, Ints_t.one)

  let to_int (x1, x2) =
    if Ints_t.equal x1 x2 then Some x1 else None

  let upper_threshold u max_ik =
    let ts = if get_interval_threshold_widening_constants () = "comparisons" then WideningThresholds.upper_thresholds () else ResettableLazy.force widening_thresholds in
    let u = Ints_t.to_bigint u in
    let max_ik' = Ints_t.to_bigint max_ik in
    let t = List.find_opt (fun x -> Z.compare u x <= 0 && Z.compare x max_ik' <= 0) ts in
    BatOption.map_default Ints_t.of_bigint max_ik t
  let lower_threshold l min_ik =
    let ts = if get_interval_threshold_widening_constants () = "comparisons" then WideningThresholds.lower_thresholds () else ResettableLazy.force widening_thresholds_desc in
    let l = Ints_t.to_bigint l in
    let min_ik' = Ints_t.to_bigint min_ik in
    let t = List.find_opt (fun x -> Z.compare l x >= 0 && Z.compare x min_ik' >= 0) ts in
    BatOption.map_default Ints_t.of_bigint min_ik t
  let is_upper_threshold u =
    let ts = if get_interval_threshold_widening_constants () = "comparisons" then WideningThresholds.upper_thresholds () else ResettableLazy.force widening_thresholds in
    let u = Ints_t.to_bigint u in
    List.exists (Z.equal u) ts
  let is_lower_threshold l =
    let ts = if get_interval_threshold_widening_constants () = "comparisons" then WideningThresholds.lower_thresholds () else ResettableLazy.force widening_thresholds_desc in
    let l = Ints_t.to_bigint l in
    List.exists (Z.equal l) ts
end

module IntInvariant =
struct
  let of_int e ik x =
    if get_bool "witness.invariant.exact" then
      Invariant.of_exp Cil.(BinOp (Eq, e, kintegerCilint ik x, intType))
    else
      Invariant.none

  let of_incl_list e ik ps =
    match ps with
    | [_; _] when ik = IBool && not (get_bool "witness.invariant.inexact-type-bounds") ->
      assert (List.mem Z.zero ps);
      assert (List.mem Z.one ps);
      Invariant.none
    | [_] when get_bool "witness.invariant.exact" ->
      Invariant.none
    | _ :: _ :: _
    | [_] | [] ->
      List.fold_left (fun a x ->
          let i = Invariant.of_exp Cil.(BinOp (Eq, e, kintegerCilint ik x, intType)) in
          Invariant.(a || i) [@coverage off] (* bisect_ppx cannot handle redefined (||) *)
        ) (Invariant.bot ()) ps

  let of_interval_opt e ik = function
    | (Some x1, Some x2) when Z.equal x1 x2 ->
      of_int e ik x1
    | x1_opt, x2_opt ->
      let (min_ik, max_ik) = Size.range ik in
      let inexact_type_bounds = get_bool "witness.invariant.inexact-type-bounds" in
      let i1 =
        match x1_opt, inexact_type_bounds with
        | Some x1, false when Z.equal min_ik x1 -> Invariant.none
        | Some x1, _ -> Invariant.of_exp Cil.(BinOp (Le, kintegerCilint ik x1, e, intType))
        | None, _ -> Invariant.none
      in
      let i2 =
        match x2_opt, inexact_type_bounds with
        | Some x2, false when Z.equal x2 max_ik -> Invariant.none
        | Some x2, _ -> Invariant.of_exp Cil.(BinOp (Le, e, kintegerCilint ik x2, intType))
        | None, _ -> Invariant.none
      in
      Invariant.(i1 && i2)

  let of_interval e ik (x1, x2) =
    of_interval_opt e ik (Some x1, Some x2)

  let of_excl_list e ik ns =
    List.fold_left (fun a x ->
        let i = Invariant.of_exp Cil.(BinOp (Ne, e, kintegerCilint ik x, intType)) in
        Invariant.(a && i)
      ) (Invariant.top ()) ns
end

module IntervalFunctor (Ints_t : IntOps.IntOps): SOverflow with type int_t = Ints_t.t and type t = (Ints_t.t * Ints_t.t) option =
struct
  let name () = "intervals"
  type int_t = Ints_t.t
  type t = (Ints_t.t * Ints_t.t) option [@@deriving eq, ord, hash]
  module IArith = IntervalArith (Ints_t)

  let range ik = BatTuple.Tuple2.mapn Ints_t.of_bigint (Size.range ik)

  let top () = failwith @@ "top () not implemented for " ^ (name ())
  let top_of ik = Some (range ik)
  let bot () = None
  let bot_of ik = bot () (* TODO: improve *)

  let show = function None -> "bottom" | Some (x,y) -> "["^Ints_t.to_string x^","^Ints_t.to_string y^"]"

  include Std (struct type nonrec t = t let name = name let top_of = top_of let bot_of = bot_of let show = show let equal = equal end)

  let equal_to i = function
    | None -> failwith "unsupported: equal_to with bottom"
    | Some (a, b) ->
      if a = b && b = i then `Eq else if Ints_t.compare a i <= 0 && Ints_t.compare i b <=0 then `Top else `Neq

  let norm ?(suppress_ovwarn=false) ?(cast=false) ik : (t -> t * overflow_info) = function None -> (None, {underflow=false; overflow=false}) | Some (x,y) ->
    if Ints_t.compare x y > 0 then
      (None,{underflow=false; overflow=false})
    else (
      let (min_ik, max_ik) = range ik in
      let underflow = Ints_t.compare min_ik x > 0 in
      let overflow = Ints_t.compare max_ik y < 0 in
      let ov_info = { underflow = underflow && not suppress_ovwarn; overflow = overflow && not suppress_ovwarn } in
      let v =
        if underflow || overflow then
          if should_wrap ik then (* could add [|| cast], but that's GCC implementation-defined behavior: https://gcc.gnu.org/onlinedocs/gcc/Integers-implementation.html#Integers-implementation *)
            (* We can only soundly wrap if at most one overflow occurred, otherwise the minimal and maximal values of the interval *)
            (* on Z will not safely contain the minimal and maximal elements after the cast *)
            let diff = Ints_t.abs (Ints_t.sub max_ik min_ik) in
            let resdiff = Ints_t.abs (Ints_t.sub y x) in
            if Ints_t.compare resdiff diff > 0 then
              top_of ik
            else
              let l = Ints_t.of_bigint @@ Size.cast ik (Ints_t.to_bigint x) in
              let u = Ints_t.of_bigint @@ Size.cast ik (Ints_t.to_bigint y) in
              if Ints_t.compare l u <= 0 then
                Some (l, u)
              else
                (* Interval that wraps around (begins to the right of its end). We can not represent such intervals *)
                top_of ik
          else if not cast && should_ignore_overflow ik then
            let tl, tu = BatOption.get @@ top_of ik in
            Some (Ints_t.max tl x, Ints_t.min tu y)
          else
            top_of ik
        else
          Some (x,y)
      in
      (v, ov_info)
    )

  let leq (x:t) (y:t) =
    match x, y with
    | None, _ -> true
    | Some _, None -> false
    | Some (x1,x2), Some (y1,y2) -> Ints_t.compare x1 y1 >= 0 && Ints_t.compare x2 y2 <= 0

  let join ik (x:t) y =
    match x, y with
    | None, z | z, None -> z
    | Some (x1,x2), Some (y1,y2) -> norm ik @@ Some (Ints_t.min x1 y1, Ints_t.max x2 y2) |> fst

  let meet ik (x:t) y =
    match x, y with
    | None, z | z, None -> None
    | Some (x1,x2), Some (y1,y2) -> norm ik @@ Some (Ints_t.max x1 y1, Ints_t.min x2 y2) |> fst

  (* TODO: change to_int signature so it returns a big_int *)
  let to_int x = Option.bind x (IArith.to_int)
  let to_excl_list x = None
  let of_excl_list ik x = top_of ik
  let is_excl_list x = false
  let to_incl_list x = None
  let of_interval ?(suppress_ovwarn=false) ik (x,y) = norm ~suppress_ovwarn ik @@ Some (x,y)
  let of_bitfield ik x = 
    let min ik (z,o) = 
      let signBit = Ints_t.shift_left Ints_t.one ((Size.bit ik) - 1) in 
      let signMask = Ints_t.lognot (Ints_t.of_bigint (snd (Size.range ik))) in
      let isNegative = Ints_t.logand signBit o <> Ints_t.zero in
      if isSigned ik && isNegative then Ints_t.logor signMask (Ints_t.lognot z)
      else Ints_t.lognot z
    in let max ik (z,o) =
      let signBit = Ints_t.shift_left Ints_t.one ((Size.bit ik) - 1) in 
      let signMask = Ints_t.of_bigint (snd (Size.range ik)) in
      let isPositive = Ints_t.logand signBit z <> Ints_t.zero in
      if isSigned ik && isPositive then Ints_t.logand signMask o
      else o 
    in fst (norm ik (Some (min ik x, max ik x)))
  let of_int ik (x: int_t) = of_interval ik (x,x)
  let zero = Some IArith.zero
  let one  = Some IArith.one
  let top_bool = Some IArith.top_bool

  let to_bitfield ik z = 
    match z with None -> (Ints_t.lognot Ints_t.zero, Ints_t.lognot Ints_t.zero) | Some (x,y) ->
    let (min_ik, max_ik) = Size.range ik in
    let startv = Ints_t.max x (Ints_t.of_bigint min_ik) in
    let endv= Ints_t.min y (Ints_t.of_bigint max_ik) in
    
    let rec analyze_bits pos (acc_z, acc_o) =
      if pos < 0 then (acc_z, acc_o)
      else
        let position = Ints_t.shift_left Ints_t.one pos in
        let mask = Ints_t.sub position Ints_t.one in
        let remainder = Ints_t.logand startv mask in

        let without_remainder = Ints_t.sub startv remainder in
        let bigger_number = Ints_t.add without_remainder position in
        
        let bit_status =
          if Ints_t.compare bigger_number endv <= 0 then
            `top
          else 
            if Ints_t.equal (Ints_t.logand (Ints_t.shift_right startv pos) Ints_t.one) Ints_t.one then
              `one
            else
              `zero
        in

        let new_acc = 
          match bit_status with
          | `top -> (Ints_t.logor position acc_z, Ints_t.logor position acc_o)
          | `one -> (Ints_t.logand (Ints_t.lognot position) acc_z, Ints_t.logor position acc_o)
          | `zero -> (Ints_t.logor position acc_z, Ints_t.logand (Ints_t.lognot position) acc_o)

        in 
        analyze_bits (pos - 1) new_acc
    in      
    let result = analyze_bits (Size.bit ik - 1) (Ints_t.zero, Ints_t.zero) in
    let casted = (Ints_t.of_bigint (Size.cast ik ((Ints_t.to_bigint (fst result)))), Ints_t.of_bigint (Size.cast ik ((Ints_t.to_bigint (snd result))))) 
    in casted

  let of_bool _ik = function true -> one | false -> zero
  let to_bool (a: t) = match a with
    | None -> None
    | Some (l, u) when Ints_t.compare l Ints_t.zero = 0 && Ints_t.compare u Ints_t.zero = 0 -> Some false
    | x -> if leq zero x then None else Some true

  let starting ?(suppress_ovwarn=false) ik n =
    norm ~suppress_ovwarn ik @@ Some (n, snd (range ik))

  let ending ?(suppress_ovwarn=false) ik n =
    norm ~suppress_ovwarn ik @@ Some (fst (range ik), n)

  (* TODO: change signature of maximal, minimal to return big_int*)
  let maximal = function None -> None | Some (x,y) -> Some y
  let minimal = function None -> None | Some (x,y) -> Some x

  let cast_to ?(suppress_ovwarn=false) ?torg ?no_ov t = norm ~cast:true t (* norm does all overflow handling *)

  let widen ik x y =
    match x, y with
    | None, z | z, None -> z
    | Some (l0,u0), Some (l1,u1) ->
      let (min_ik, max_ik) = range ik in
      let threshold = get_interval_threshold_widening () in
      let l2 =
        if Ints_t.compare l0 l1 = 0 then l0
        else if threshold then IArith.lower_threshold l1 min_ik
        else min_ik
      in
      let u2 =
        if Ints_t.compare u0 u1 = 0 then u0
        else if threshold then IArith.upper_threshold u1 max_ik
        else max_ik
      in
      norm ik @@ Some (l2,u2) |> fst
  let widen ik x y =
    let r = widen ik x y in
    if M.tracing && not (equal x y) then M.tracel "int" "interval widen %a %a -> %a" pretty x pretty y pretty r;
    assert (leq x y); (* TODO: remove for performance reasons? *)
    r

  let narrow ik x y =
    match x, y with
    | _,None | None, _ -> None
    | Some (x1,x2), Some (y1,y2) ->
      let threshold = get_interval_threshold_widening () in
      let (min_ik, max_ik) = range ik in
      let lr = if Ints_t.compare min_ik x1 = 0 || threshold && Ints_t.compare y1 x1 > 0 && IArith.is_lower_threshold x1 then y1 else x1 in
      let ur = if Ints_t.compare max_ik x2 = 0 || threshold && Ints_t.compare y2 x2 < 0 && IArith.is_upper_threshold x2 then y2 else x2 in
      norm ik @@ Some (lr,ur) |> fst


  let narrow ik x y =
    if get_interval_narrow_by_meet () then
      meet ik x y
    else
      narrow ik x y

  let log f ~annihilator ik i1 i2 =
    match is_bot i1, is_bot i2 with
    | true, true -> bot_of ik
    | true, _
    | _   , true -> raise (ArithmeticOnIntegerBot (Printf.sprintf "%s op %s" (show i1) (show i2)))
    | _ ->
      match to_bool i1, to_bool i2 with
      | Some x, _ when x = annihilator -> of_bool ik annihilator
      | _, Some y when y = annihilator -> of_bool ik annihilator
      | Some x, Some y -> of_bool ik (f x y)
      | _              -> top_of ik

  let c_logor = log (||) ~annihilator:true
  let c_logand = log (&&) ~annihilator:false

  let log1 f ik i1 =
    if is_bot i1 then
      bot_of ik
    else
      match to_bool i1 with
      | Some x -> of_bool ik (f ik x)
      | _      -> top_of ik

  let c_lognot = log1 (fun _ik -> not)

  let bit f ik i1 i2 =
    match is_bot i1, is_bot i2 with
    | true, true -> bot_of ik
    | true, _
    | _   , true -> raise (ArithmeticOnIntegerBot (Printf.sprintf "%s op %s" (show i1) (show i2)))
    | _ ->
      match to_int i1, to_int i2 with
      | Some x, Some y -> (try of_int ik (f ik x y) |> fst with Division_by_zero -> top_of ik)
      | _              -> top_of ik

  let bitcomp f ik i1 i2 =
    match is_bot i1, is_bot i2 with
    | true, true -> (bot_of ik,{underflow=false; overflow=false})
    | true, _
    | _   , true -> raise (ArithmeticOnIntegerBot (Printf.sprintf "%s op %s" (show i1) (show i2)))
    | _ ->
      match to_int i1, to_int i2 with
      | Some x, Some y -> (try of_int ik (f ik x y) with Division_by_zero | Invalid_argument _ -> (top_of ik,{underflow=false; overflow=false}))
      | _              -> (top_of ik,{underflow=true; overflow=true})

  let logxor = bit (fun _ik -> Ints_t.logxor)

  let logand ik i1 i2 =
    match is_bot i1, is_bot i2 with
    | true, true -> bot_of ik
    | true, _
    | _   , true -> raise (ArithmeticOnIntegerBot (Printf.sprintf "%s op %s" (show i1) (show i2)))
    | _ ->
      match to_int i1, to_int i2 with
      | Some x, Some y -> (try of_int ik (Ints_t.logand x y) |> fst with Division_by_zero -> top_of ik)
      | _, Some y when Ints_t.equal y Ints_t.zero -> of_int ik Ints_t.zero |> fst
      | _, Some y when Ints_t.equal y Ints_t.one -> of_interval ik (Ints_t.zero, Ints_t.one) |> fst
      | _ -> top_of ik

  let logor  = bit (fun _ik -> Ints_t.logor)

  let bit1 f ik i1 =
    if is_bot i1 then
      bot_of ik
    else
      match to_int i1 with
      | Some x -> of_int ik (f ik x) |> fst
      | _      -> top_of ik

  let lognot = bit1 (fun _ik -> Ints_t.lognot)
  let shift_right = bitcomp (fun _ik x y -> Ints_t.shift_right x (Ints_t.to_int y))

  let neg ?no_ov ik = function None -> (None,{underflow=false; overflow=false}) | Some x -> norm ik @@ Some (IArith.neg x)

  let binary_op_with_norm ?no_ov op ik x y = match x, y with
    | None, None -> (None, {overflow=false; underflow= false})
    | None, _ | _, None -> raise (ArithmeticOnIntegerBot (Printf.sprintf "%s op %s" (show x) (show y)))
    | Some x, Some y -> norm ik @@ Some (op x y)

  let add ?no_ov = binary_op_with_norm IArith.add
  let mul ?no_ov = binary_op_with_norm IArith.mul
  let sub ?no_ov = binary_op_with_norm IArith.sub

  let shift_left ik a b =
    match is_bot a, is_bot b with
    | true, true -> (bot_of ik,{underflow=false; overflow=false})
    | true, _
    | _   , true -> raise (ArithmeticOnIntegerBot (Printf.sprintf "%s op %s" (show a) (show b)))
    | _ ->
      match a, minimal b, maximal b with
      | Some a, Some bl, Some bu when (Ints_t.compare bl Ints_t.zero >= 0) ->
        (try
           let r = IArith.shift_left a (Ints_t.to_int bl, Ints_t.to_int bu) in
           norm ik @@ Some r
         with Z.Overflow -> (top_of ik,{underflow=false; overflow=true}))
      | _              -> (top_of ik,{underflow=true; overflow=true})

  let rem ik x y = match x, y with
    | None, None -> None
    | None, _ | _, None -> raise (ArithmeticOnIntegerBot (Printf.sprintf "%s op %s" (show x) (show y)))
    | Some (xl, xu), Some (yl, yu) ->
      if is_top_of ik x && is_top_of ik y then
        (* This is needed to preserve soundness also on things bigger than int32 e.g.  *)
        (* x:     3803957176L -> T in Interval32 *)
        (* y:     4209861404L -> T in Interval32 *)
        (* x % y: 3803957176L -> T in Interval32 *)
        (* T in Interval32 is [-2147483648,2147483647] *)
        (* the code below computes [-2147483647,2147483647] for this though which is unsound *)
        top_of ik
      else
        (* If we have definite values, Ints_t.rem will give a definite result.
         * Otherwise we meet with a [range] the result can be in.
         * This range is [0, min xu b] if x is positive, and [max xl -b, min xu b] if x can be negative.
         * The precise bound b is one smaller than the maximum bound. Negative y give the same result as positive. *)
        let pos x = if Ints_t.compare x Ints_t.zero < 0 then Ints_t.neg x else x in
        let b = Ints_t.sub (Ints_t.max (pos yl) (pos yu)) Ints_t.one in
        let range = if Ints_t.compare xl Ints_t.zero>= 0 then Some (Ints_t.zero, Ints_t.min xu b) else Some (Ints_t.max xl (Ints_t.neg b), Ints_t.min (Ints_t.max (pos xl) (pos xu)) b) in
        meet ik (bit (fun _ik -> Ints_t.rem) ik x y) range

  let rec div ?no_ov ik x y =
    match x, y with
    | None, None -> (bot (),{underflow=false; overflow=false})
    | None, _ | _, None -> raise (ArithmeticOnIntegerBot (Printf.sprintf "%s op %s" (show x) (show y)))
    | (Some (x1,x2) as x), (Some (y1,y2) as y) ->
      begin
        let is_zero v = Ints_t.compare v Ints_t.zero = 0 in
        match y1, y2 with
        | l, u when is_zero l && is_zero u -> (top_of ik,{underflow=false; overflow=false}) (* TODO warn about undefined behavior *)
        | l, _ when is_zero l              -> div ik (Some (x1,x2)) (Some (Ints_t.one,y2))
        | _, u when is_zero u              -> div ik (Some (x1,x2)) (Some (y1, Ints_t.(neg one)))
        | _ when leq (of_int ik (Ints_t.zero) |> fst) (Some (y1,y2)) -> (top_of ik,{underflow=false; overflow=false})
        | _ -> binary_op_with_norm IArith.div ik x y
      end

  let ne ik x y =
    match x, y with
    | None, None -> bot_of ik
    | None, _ | _, None -> raise (ArithmeticOnIntegerBot (Printf.sprintf "%s op %s" (show x) (show y)))
    | Some (x1,x2), Some (y1,y2) ->
      if Ints_t.compare y2 x1 < 0 || Ints_t.compare x2 y1 < 0 then
        of_bool ik true
      else if Ints_t.compare x2 y1 <= 0 && Ints_t.compare y2 x1 <= 0 then
        of_bool ik false
      else top_bool

  let eq ik x y =
    match x, y with
    | None, None -> bot_of ik
    | None, _ | _, None -> raise (ArithmeticOnIntegerBot (Printf.sprintf "%s op %s" (show x) (show y)))
    | Some (x1,x2), Some (y1,y2) ->
      if Ints_t.compare y2 x1 <= 0 && Ints_t.compare x2 y1 <= 0 then
        of_bool ik true
      else if Ints_t.compare y2 x1 < 0 || Ints_t.compare x2 y1 < 0 then
        of_bool ik false
      else top_bool

  let ge ik x y =
    match x, y with
    | None, None -> bot_of ik
    | None, _ | _, None -> raise (ArithmeticOnIntegerBot (Printf.sprintf "%s op %s" (show x) (show y)))
    | Some (x1,x2), Some (y1,y2) ->
      if Ints_t.compare y2 x1 <= 0 then of_bool ik true
      else if Ints_t.compare x2 y1 < 0 then of_bool ik false
      else top_bool

  let le ik x y =
    match x, y with
    | None, None -> bot_of ik
    | None, _ | _, None -> raise (ArithmeticOnIntegerBot (Printf.sprintf "%s op %s" (show x) (show y)))
    | Some (x1,x2), Some (y1,y2) ->
      if Ints_t.compare x2 y1 <= 0 then of_bool ik true
      else if Ints_t.compare  y2 x1 < 0 then of_bool ik false
      else top_bool

  let gt ik x y =
    match x, y with
    | None, None -> bot_of ik
    | None, _ | _, None -> raise (ArithmeticOnIntegerBot (Printf.sprintf "%s op %s" (show x) (show y)))
    | Some (x1,x2), Some (y1,y2) ->
      if Ints_t.compare y2 x1 < 0 then of_bool ik true
      else if Ints_t.compare x2 y1 <= 0 then of_bool ik false
      else top_bool

  let lt ik x y =
    match x, y with
    | None, None -> bot_of ik
    | None, _ | _, None -> raise (ArithmeticOnIntegerBot (Printf.sprintf "%s op %s" (show x) (show y)))
    | Some (x1,x2), Some (y1,y2) ->
      if Ints_t.compare x2 y1 < 0 then of_bool ik true
      else if Ints_t.compare y2 x1 <= 0 then of_bool ik false
      else top_bool

  let invariant_ikind e ik = function
    | Some (x1, x2) ->
      let (x1', x2') = BatTuple.Tuple2.mapn Ints_t.to_bigint (x1, x2) in
      IntInvariant.of_interval e ik (x1', x2')
    | None -> Invariant.none

  let arbitrary ik =
    let open QCheck.Iter in
    (* let int_arb = QCheck.map ~rev:Ints_t.to_bigint Ints_t.of_bigint GobQCheck.Arbitrary.big_int in *)
    (* TODO: apparently bigints are really slow compared to int64 for domaintest *)
    let int_arb = QCheck.map ~rev:Ints_t.to_int64 Ints_t.of_int64 GobQCheck.Arbitrary.int64 in
    let pair_arb = QCheck.pair int_arb int_arb in
    let shrink = function
      | Some (l, u) -> (return None) <+> (GobQCheck.shrink pair_arb (l, u) >|= of_interval ik >|= fst)
      | None -> empty
    in
    QCheck.(set_shrink shrink @@ set_print show @@ map (*~rev:BatOption.get*) (fun x -> of_interval ik x |> fst ) pair_arb)

  let modulo n k =
    let result = Ints_t.rem n k in
    if Ints_t.compare result Ints_t.zero >= 0 then result
    else Ints_t.add result  k

  let refine_with_congruence ik (intv : t) (cong : (int_t * int_t ) option) : t =
    match intv, cong with
    | Some (x, y), Some (c, m) ->
      if Ints_t.equal m Ints_t.zero && (Ints_t.compare c x < 0 || Ints_t.compare c y > 0) then None
      else if Ints_t.equal m Ints_t.zero then
        Some (c, c)
      else
        let (min_ik, max_ik) = range ik in
        let rcx =
          if Ints_t.equal x min_ik then x else
            Ints_t.add x (modulo (Ints_t.sub c x) (Ints_t.abs m)) in
        let lcy =
          if Ints_t.equal y max_ik then y else
            Ints_t.sub y (modulo (Ints_t.sub y c) (Ints_t.abs m)) in
        if Ints_t.compare rcx lcy > 0 then None
        else if Ints_t.equal rcx lcy then norm ik @@ Some (rcx, rcx) |> fst
        else norm ik @@ Some (rcx, lcy) |> fst
    | _ -> None

  let refine_with_congruence ik x y =
    let refn = refine_with_congruence ik x y in
    if M.tracing then M.trace "refine" "int_refine_with_congruence %a %a -> %a" pretty x pretty y pretty refn;
    refn

  let refine_with_interval ik a b = meet ik a b

  let refine_with_bitfield ik a b = 
    let interv = of_bitfield ik b in 
    meet ik a interv

  let refine_with_excl_list ik (intv : t) (excl : (int_t list * (int64 * int64)) option) : t =
    match intv, excl with
    | None, _ | _, None -> intv
    | Some(l, u), Some(ls, (rl, rh)) ->
      let rec shrink op b =
        let new_b = (op b (Ints_t.of_int(Bool.to_int(BatList.mem_cmp Ints_t.compare b ls)))) in
        if not (Ints_t.equal b new_b) then shrink op new_b else new_b
      in
      let (min_ik, max_ik) = range ik in
      let l' = if Ints_t.equal l min_ik then l else shrink Ints_t.add l in
      let u' = if Ints_t.equal u max_ik then u else shrink Ints_t.sub u in
      let intv' = norm ik @@ Some (l', u') |> fst in
      let range = norm ~suppress_ovwarn:true ik (Some (Ints_t.of_bigint (Size.min_from_bit_range rl), Ints_t.of_bigint (Size.max_from_bit_range rh))) |> fst in
      meet ik intv' range

  let refine_with_incl_list ik (intv: t) (incl : (int_t list) option) : t =
    match intv, incl with
    | None, _ | _, None -> intv
    | Some(l, u), Some(ls) ->
      let rec min m1 ms = match ms with | [] -> m1 | x::xs -> match m1 with
        | None -> min (Some x) xs | Some m -> if Ints_t.compare m x < 0 then min (Some m) xs else min (Some x) xs in
      let rec max m1 ms = match ms with | [] -> m1 | x::xs -> match m1 with
        | None -> max (Some x) xs | Some m -> if Ints_t.compare m x > 0 then max (Some m) xs else max (Some x) xs in
      match min None ls, max None ls with
      | Some m1, Some m2 -> refine_with_interval ik (Some(l, u)) (Some (m1, m2))
      | _, _-> intv

  let project ik p t = t
end

module BitfieldInfixOps (Ints_t : IntOps.IntOps) = struct
  let (&:) = Ints_t.logand
  let (|:) = Ints_t.logor
  let (^:) = Ints_t.logxor
  let (!:) = Ints_t.lognot
  let (<<:) = Ints_t.shift_left
  let (>>:) = Ints_t.shift_right
  let (<:) = fun a b -> Ints_t.compare a b < 0
  let (=:) = fun a b -> Ints_t.compare a b = 0
  let (>:) = fun a b -> Ints_t.compare a b > 0

  let (+:) = Ints_t.add
  let (-:) = Ints_t.sub
  let ( *: ) = Ints_t.mul
  let (/:) = Ints_t.div
  let (%:) = Ints_t.rem

  let (>>.) = fun a b -> a >>: b |: !:((Ints_t.one <<: b) -: Ints_t.one)
end

(* Bitfield arithmetic, without any overflow handling etc. *)
module BitfieldArith (Ints_t : IntOps.IntOps) = struct

  include BitfieldInfixOps (Ints_t)

  let zero_mask = Ints_t.zero
  let one_mask = !:zero_mask

  let of_int x = (!:x, x) 

  let join (z1,o1) (z2,o2) = (z1 |: z2, o1 |: o2)
  let meet (z1,o1) (z2,o2) = (z1 &: z2, o1 &: o2)

  let one = of_int Ints_t.one
  let zero = of_int Ints_t.zero
  let top_bool = join one zero

  let bits_known (z,o) = z ^: o
  let bits_unknown (z,o) = z &: o
  let bits_set bf = (snd bf) &: (bits_known bf)
  let bits_invalid (z,o) = !:(z |: o)

  let is_const (z,o) = (z ^: o) =: one_mask
  let is_invalid ik (z,o) = 
    let mask = !:(Ints_t.of_bigint (snd (Size.range ik))) in
    not ((!:(z |: o |: mask)) = Ints_t.zero)

  let nabla x y= if x =: (x |: y) then x else one_mask

  let widen (z1,o1) (z2,o2) = (nabla z1 z2, nabla o1 o2)            

  let lognot (z,o) = (o,z)

  let logxor (z1,o1)  (z2,o2) = ((z1 &: z2) |: (o1 &: o2), 
                                 (z1 &: o2) |: (o1 &: z2))

  let logand (z1,o1) (z2,o2) = (z1 |: z2, o1 &: o2)

  let logor (z1,o1)  (z2,o2) = (z1 &: z2, o1 |: o2)

  let make_bitone_msk pos = Ints_t.one <<: pos
  let make_lsb_bitmask pos =
    let bitmsk = make_bitone_msk pos in
    if bitmsk =: Ints_t.zero then Ints_t.zero
    else Ints_t.sub bitmsk Ints_t.one
  let make_msb_bitmask pos = !:(make_lsb_bitmask pos)

  let get_bit bf pos = Ints_t.one &: (bf >>: pos)

  let min ik (z,o) = 
    let signBit = Ints_t.one <<: ((Size.bit ik) - 1) in 
    let signMask = !: (Ints_t.of_bigint (snd (Size.range ik))) in
    let isNegative = signBit &: o <> Ints_t.zero in
    if isSigned ik && isNegative then Ints_t.to_bigint(signMask |: (!: z))
    else Ints_t.to_bigint(!: z)

  let max ik (z,o) =
    let signBit = Ints_t.one <<: ((Size.bit ik) - 1) in 
    let signMask = Ints_t.of_bigint (snd (Size.range ik)) in
    let isPositive = signBit &: z <> Ints_t.zero in
    if isSigned ik && isPositive then Ints_t.to_bigint(signMask &: o)
    else Ints_t.to_bigint o 

  (* Worst Case asymptotic runtime: O(2^n). *)
  let rec concretize (z,o) =
    if is_const (z,o) then [o]
    else
      let is_bit_unknown = not ((bits_unknown (z,o) &: Ints_t.one) =: Ints_t.zero) in
      let bit = o &: Ints_t.one in
      let shifted_z, shifted_o = (z >>. 1, o >>: 1) in
      if is_bit_unknown
        then concretize (shifted_z, shifted_o) |> List.concat_map (fun c -> [c <<: 1; (c <<: 1) |: Ints_t.one])
        else concretize (shifted_z, shifted_o) |> List.map (fun c -> c <<: 1 |: bit)

  let concretize bf = List.map Ints_t.to_int (concretize bf)

  let get_o (_,o) = Ints_t.to_int o

  let shift_right_action ik (z,o) c =
    let sign_msk = make_msb_bitmask (Size.bit ik - c) in
    if (isSigned ik) && (o <: Ints_t.zero) then
      (z >>: c, (o >>: c) |: sign_msk)
    else
      ((z >>: c) |: sign_msk, o >>: c)

  let shift_right ik (z1, o1) (z2, o2) = 
    if is_const (z2, o2) 
      then 
        shift_right_action ik (z1, o1) (Ints_t.to_int o2)
    else
      let max_bit = Z.log2up (Z.of_int (Size.bit ik)) in
      let mask_usefull_bits = !:(one_mask<<:max_bit) in
      let concrete_values = concretize ((z2 &: mask_usefull_bits), (o2 &: mask_usefull_bits)) in
      if (((o2 &: mask_usefull_bits) == Ints_t.of_int 0) && (z2 != one_mask)) || (List.length concrete_values) == 0 
        then 
          (one_mask, zero_mask)
      else 
        let (v1, v2) = (ref zero_mask, ref zero_mask) in
        List.iter (fun x -> let (a, b) = (shift_right_action ik (z1, o1) x) in
          v1 := !v1 |: a;
          v2 := !v2 |: b
        ) concrete_values;
        (!v1, !v2)

  let shift_left_action _ (z,o) c =
    let z_msk = make_lsb_bitmask c in
    ((z <<: c) |: z_msk, o <<: c)

  let shift_left ik (z1, o1) (z2, o2) = 
    (* (one_mask, Ints_t.of_int (Size.bit ik)) *)
    if is_const (z2, o2) 
      then 
        shift_left_action ik (z1, o1) (Ints_t.to_int o2)
    else
      let max_bit = Z.log2up (Z.of_int (Size.bit ik)) in
      let mask_usefull_bits = !:(one_mask <<: max_bit) in
      let concrete_values = concretize ((z2 &: mask_usefull_bits), (o2 &: mask_usefull_bits)) in
      if (((o2 &: mask_usefull_bits) == Ints_t.of_int 0) && (z2 != one_mask)) || (List.length concrete_values) == 0 
      then 
        (one_mask, zero_mask)
      else 
        let (v1, v2) = (ref zero_mask, ref zero_mask) in
        List.iter (fun x -> let (a, b) = (shift_left_action ik (z1, o1) x) in
          v1 := !v1 |: a;
          v2 := !v2 |: b
        ) concrete_values;
        (!v1, !v2)

end

module BitfieldFunctor (Ints_t : IntOps.IntOps): SOverflow with type int_t = Ints_t.t and type t = (Ints_t.t * Ints_t.t) = struct

  include BitfieldInfixOps (Ints_t)

  let name () = "bitfield"
  type int_t = Ints_t.t
  type t = (Ints_t.t * Ints_t.t) [@@deriving eq, ord, hash]

  module BArith = BitfieldArith (Ints_t)

  let top () = (BArith.one_mask, BArith.one_mask)
  let bot () = (BArith.zero_mask, BArith.zero_mask)
  let top_of ik = top ()
  let bot_of ik = bot ()

  let to_pretty_bits (z,o) = 
    let known_bits = BArith.bits_known (z,o) in
    let invalid_bits = BArith.bits_invalid (z,o) in
    let num_bits_to_print = Sys.word_size in
    let rec to_pretty_bits' known_mask impossible_mask o_mask max_bits acc =
      if max_bits < 0 then
        if o_mask = Ints_t.zero && String.empty = acc
          then "0" else acc
      else if o_mask = Ints_t.zero then acc
      else
        let current_bit_known = known_mask &: Ints_t.one in
        let current_bit_impossible = impossible_mask &: Ints_t.one in
        let bit_value = o_mask &: Ints_t.one in
        let next_bit_string =
          if current_bit_impossible = Ints_t.one
            then "⊥"
            else if current_bit_known = Ints_t.one
              then string_of_int (Ints_t.to_int bit_value) else "⊤" in
        to_pretty_bits' (known_mask >>: 1) (impossible_mask >>: 1) (o_mask >>: 1) (max_bits - 1) (next_bit_string ^ acc)
    in
    "0b" ^ to_pretty_bits' known_bits invalid_bits o num_bits_to_print ""

<<<<<<< HEAD
    let show t = 
      if t = bot () then "bot" else
      if t = top () then "top" else
        let (z,o) = t in
          Format.sprintf "{zs:%d, os:%d} %s" (Ints_t.to_int z) (Ints_t.to_int o) (to_pretty_bits t) 
=======
  let show t = 
    if t = bot () then "bot" else
    if t = top () then "top" else
      let (z,o) = t in
        Format.sprintf "{zs:%d, os:%d} %s" (Ints_t.to_int z) (Ints_t.to_int o) (to_pretty_bits t) 
>>>>>>> 8d7faf9f

  include Std (struct type nonrec t = t let name = name let top_of = top_of let bot_of = bot_of let show = show let equal = equal end)

  let range ik bf = (BArith.min ik bf, BArith.max ik bf)
<<<<<<< HEAD
  
  let maximal (z,o) = let isPositive = z < Ints_t.zero in
  if o < Ints_t.zero && isPositive then (match Ints_t.upper_bound with Some maxVal -> Some (maxVal &: o) | None -> None )
  else Some o 

  let minimal (z,o) = let isNegative = o < Ints_t.zero in
  if z < Ints_t.zero && isNegative then (match Ints_t.lower_bound with Some minVal -> Some (minVal |: (!:z)) | None -> None )
  else Some (!:z)
=======

  let maximal (z,o) = let isPositive = z < Ints_t.zero in
    if o < Ints_t.zero && isPositive then (match Ints_t.upper_bound with Some maxVal -> Some (maxVal &: o) | None -> None )
    else Some o 

  let minimal (z,o) = let isNegative = o < Ints_t.zero in
    if z < Ints_t.zero && isNegative then (match Ints_t.lower_bound with Some minVal -> Some (minVal |: (!:z)) | None -> None )
    else Some (!:z)
>>>>>>> 8d7faf9f

  let norm ?(debug=false) ?(suppress_ovwarn=false) ik (z,o) = 
    if BArith.is_invalid ik (z,o) then 
      (bot (), {underflow=false; overflow=false})
    else      
      let (min_ik, max_ik) = Size.range ik in
      let wrap ik (z,o) = 
        if isSigned ik then
          let newz = (z &: (Ints_t.of_bigint max_ik)) |: ((Ints_t.of_bigint min_ik) *: (BArith.get_bit z (Size.bit ik - 1))) in
          let newo = (o &: (Ints_t.of_bigint max_ik)) |: ((Ints_t.of_bigint min_ik) *: (BArith.get_bit o (Size.bit ik - 1))) in
          (newz,newo)
        else
          let newz = z |: !:(Ints_t.of_bigint max_ik) in
          let newo = o &: (Ints_t.of_bigint max_ik) in
          (newz,newo)
      in
      let (min,max) = range ik (z,o) in
      let underflow = Z.compare min min_ik < 0 in
      let overflow = Z.compare max max_ik > 0 in
      let new_bitfield = wrap ik (z,o)
      in
      if suppress_ovwarn then (new_bitfield, {underflow=false; overflow=false})
      else (new_bitfield, {underflow=underflow; overflow=overflow})


  let join ik b1 b2 = (norm ik @@ (BArith.join b1 b2) ) |> fst

  let meet ik x y = (norm ik @@ (BArith.meet x y)) |> fst

  let leq (x:t) (y:t) = (BArith.join x y) = y

  let widen ik x y = (norm ik @@ BArith.widen x y) |> fst

  let narrow ik x y = meet ik x y

  let of_int ik (x: int_t) = (norm ik @@ BArith.of_int x) 

  let to_int (z,o) = if is_bot (z,o) then None else
    if BArith.is_const (z,o) then Some o
    else None

  let equal_to i bf = 
    if BArith.of_int i = bf then `Eq
    else if leq (BArith.of_int i) bf then `Top
    else `Neq

  let of_interval ?(suppress_ovwarn=false) ik (x,y) =
    let (min_ik, max_ik) = Size.range ik in
    let startv = Ints_t.max x (Ints_t.of_bigint min_ik) in
    let endv= Ints_t.min y (Ints_t.of_bigint max_ik) in
    
    let rec analyze_bits pos (acc_z, acc_o) =
      if pos < 0 then (acc_z, acc_o)
      else
        let position = Ints_t.shift_left Ints_t.one pos in
        let mask = Ints_t.sub position Ints_t.one in
        let remainder = Ints_t.logand startv mask in

        let without_remainder = Ints_t.sub startv remainder in
        let bigger_number = Ints_t.add without_remainder position in
        
        let bit_status =
          if Ints_t.compare bigger_number endv <= 0 then
            `top
          else 
            if Ints_t.equal (Ints_t.logand (Ints_t.shift_right startv pos) Ints_t.one) Ints_t.one then
              `one
            else
              `zero
        in

        let new_acc = 
          match bit_status with
          | `top -> (Ints_t.logor position acc_z, Ints_t.logor position acc_o)
          | `one -> (Ints_t.logand (Ints_t.lognot position) acc_z, Ints_t.logor position acc_o)
          | `zero -> (Ints_t.logor position acc_z, Ints_t.logand (Ints_t.lognot position) acc_o)

        in 
        analyze_bits (pos - 1) new_acc
<<<<<<< HEAD
    in      
    let result = analyze_bits (Size.bit ik - 1) (bot()) in
    let casted = (Ints_t.of_bigint (Size.cast ik ((Ints_t.to_bigint (fst result)))), Ints_t.of_bigint (Size.cast ik ((Ints_t.to_bigint (snd result))))) 
    in norm ~debug:true ~suppress_ovwarn ik casted

  let of_bitfield ik x = norm ik x |> fst

  let to_bitfield ik x = norm ik x |> fst

  let is_power_of_two x = (x &: (x -: Ints_t.one) = Ints_t.zero) 

  let of_congruence ik (c,m) = 
    if m = Ints_t.zero then of_int ik c |> fst
    else if is_power_of_two m then 
      let mod_mask = m -: Ints_t.one in 
      let z = !: c in 
      let o = !:mod_mask |: c in 
      norm ik (z,o) |> fst
    else top_of ik
=======
    in
    
    let result = analyze_bits (Size.bit ik - 1) (bot()) in
    let casted = (Ints_t.of_bigint (Size.cast ik ((Ints_t.to_bigint (fst result)))), Ints_t.of_bigint (Size.cast ik ((Ints_t.to_bigint (snd result))))) in
    norm ~suppress_ovwarn ik casted
 
>>>>>>> 8d7faf9f

  let of_bool _ik = function true -> BArith.one | false -> BArith.zero

  let to_bool d =
    if not (leq BArith.zero d) then Some true
    else if d = BArith.zero then Some false
    else None

  let cast_to ?(suppress_ovwarn=false) ?torg ?no_ov t = norm ~suppress_ovwarn t


  (* Logic *)

  let log1 f ik i1 = match to_bool i1 with
    | None -> top_of ik
    | Some x -> of_bool ik (f x)

  let log2 f ~annihilator ik i1 i2 = match to_bool i1, to_bool i2 with
    | Some x, _ when x = annihilator -> of_bool ik annihilator
    | _, Some y when y = annihilator -> of_bool ik annihilator
    | Some x, Some y -> of_bool ik (f x y)
    | _              -> top_of ik

  let c_logor = log2 (||) ~annihilator:true

  let c_logand = log2 (&&) ~annihilator:false

  let c_lognot ik i1 = log1 not ik i1


  (* Bitwise *)

  let logxor ik i1 i2 = BArith.logxor i1 i2 |> norm ik |> fst

  let logand ik i1 i2 = BArith.logand i1 i2 |> norm ik |> fst

  let logor  ik i1 i2 = BArith.logor i1 i2 |> norm ik |> fst

  let lognot ik i1 = BArith.lognot i1 |> norm ik |> fst

  let shift_right ik a b = 
    M.trace "bitfield" "shift_right";
    if BArith.is_invalid ik b || BArith.is_invalid ik a || (isSigned ik && BArith.min ik b < Z.zero) then (bot (), {underflow=false; overflow=false})
    else norm ik (BArith.shift_right ik a b)

  let shift_left ik a b =
    M.trace "bitfield" "shift_left";
    if BArith.is_invalid ik b || BArith.is_invalid ik a || (isSigned ik && BArith.min ik b < Z.zero) then (bot (), {underflow=false; overflow=false})
    else norm ik (BArith.shift_left ik a b)

  (* Arith *)

  (*
  add, sub and mul based on the paper 
  "Sound, Precise, and Fast Abstract Interpretation with Tristate Numbers"
  of Vishwanathan et al.
  https://doi.org/10.1109/CGO53902.2022.9741267 
  *)

  let add_paper pv pm qv qm = 
    let sv = pv +: qv in
    let sm = pm +: qm in
    let sigma = sv +: sm in
    let chi = sigma ^: sv in
    let mu = pm |: qm |: chi in
    let rv = sv &: !:mu in
    let rm = mu in 
    (rv, rm)

  let add ?no_ov ik (z1, o1) (z2, o2) =
    let pv = o1 &: !:z1 in
    let pm = o1 &: z1 in
    let qv = o2 &: !:z2 in
    let qm = o2 &: z2 in
    let (rv, rm) = add_paper pv pm qv qm in 
    let o3 = rv |: rm in 
    let z3 = !:rv |: rm in
    (* let _ = print_endline (show (z3, o3)) in 
    let _ = (match maximal (z3,o3) with Some k -> print_endline (Ints_t.to_string k) | None -> print_endline "None") in
    let _ = (match minimal (z3,o3) with Some k -> print_endline (Ints_t.to_string k) | None -> print_endline "None") in
    let _ = (match Size.range ik with (a,b) -> print_endline ("(" ^ Z.to_string a ^ "; " ^ Z.to_string b ^ ")")) in  *)
    norm ik (z3,o3)

  let sub ?no_ov ik (z1, o1) (z2, o2) =
    let pv = o1 &: !:z1 in
    let pm = o1 &: z1 in
    let qv = o2 &: !:z2 in
    let qm = o2 &: z2 in
    let dv = pv -: qv in
    let alpha = dv +: pm in
    let beta = dv -: qm in
    let chi = alpha ^: beta in
    let mu = pm |: qm |: chi in
    let rv = dv &: !:mu in
    let rm = mu in 
    let o3 = rv |: rm in 
    let z3 = !:rv |: rm in
    norm ik (z3, o3)

  let neg ?no_ov ik x =
    M.trace "bitfield" "neg";
    sub ?no_ov ik BArith.zero x

  let mul ?no_ov ik (z1, o1) (z2, o2) =
    let pm = ref (z1 &: o1) in
    let pv = ref (o1 &: !:z1) in 
    let qm = ref (z2 &: o2) in
    let qv = ref (o2 &: !:z2) in 
    let accv = ref BArith.zero_mask in 
    let accm = ref BArith.zero_mask in 
    let size = if isSigned ik then Size.bit ik - 1 else Size.bit ik in
    let bitmask = Ints_t.of_bigint (fst (Size.range ik)) in
    let signBitUndef1 = z1 &: o1 &: bitmask in
    let signBitUndef2 = z2 &: o2 &: bitmask in
    let signBitUndef = signBitUndef1 |: signBitUndef2 in
    let signBitDefO = (o1 ^: o2) &: bitmask in
    let signBitDefZ = !:(o1 ^: o2) &: bitmask in
    for _ = size downto 0 do 
      (if !pm &: Ints_t.one == Ints_t.one then 
        accm := snd(add_paper Ints_t.zero !accm Ints_t.zero (!qv |: !qm))
      else if !pv &: Ints_t.one == Ints_t.one then
        accv := fst(add_paper !accv Ints_t.zero !qv Ints_t.zero);
        accm := snd(add_paper Ints_t.zero !accm Ints_t.zero !qm));

      pv := !pv >>: 1;
      pm := !pm >>: 1;
      qv := !qv <<: 1;
      qm := !qm <<: 1;
    done; 
    let (rv, rm) = add_paper !accv Ints_t.zero Ints_t.zero !accm in 
    let o3 = ref(rv |: rm) in 
    let z3 = ref(!:rv |: rm) in
    if isSigned ik then z3 := signBitUndef |: signBitDefZ |: !z3;
    if isSigned ik then o3 := signBitUndef |: signBitDefO |: !o3;
    norm ik (!z3, !o3)

  let div ?no_ov ik (z1, o1) (z2, o2) =
    let res = if BArith.is_const (z1, o1) && BArith.is_const (z2, o2) then (let tmp = z1 /: z2 in (!:tmp, tmp)) else top_of ik in
    norm ik res

  let is_power_of_two x = (x &: (x -: Ints_t.one) = Ints_t.zero) 

  let rem ik x y = 
<<<<<<< HEAD
    M.trace "bitfield" "rem";
    match to_int x, to_int y with
    Some a, Some b -> fst (of_int ik (Ints_t.rem a b)) |
    _, _ -> top_of ik
=======
    if BArith.is_const x && BArith.is_const y then (
      let def_x = Option.get (to_int x) in
      let def_y = Option.get (to_int y) in
      fst (of_int ik (Ints_t.rem def_x def_y))
    )
    else if BArith.is_const y && is_power_of_two (snd y) then (
      let mask = Ints_t.sub (snd y) Ints_t.one in
      let newz = Ints_t.logor (fst x) (Ints_t.lognot mask) in
      let newo = Ints_t.logand (snd x) mask in
      norm ik (newz, newo) |> fst
    )
    else top_of ik
>>>>>>> 8d7faf9f

  let eq ik x y =
    if (BArith.max ik x) <= (BArith.min ik y) && (BArith.min ik x) >= (BArith.max ik y) then of_bool ik true 
    else if (BArith.min ik x) > (BArith.max ik y) || (BArith.max ik x) < (BArith.min ik y) then of_bool ik false 
    else BArith.top_bool

  let ne ik x y = match eq ik x y with
    | t when t = of_bool ik true -> of_bool ik false
    | t when t = of_bool ik false -> of_bool ik true
    | _ -> BArith.top_bool

  let le ik x y = 
    if (BArith.max ik x) <= (BArith.min ik y) then of_bool ik true 
    else if (BArith.min ik x) > (BArith.max ik y) then of_bool ik false 
    else BArith.top_bool

  let ge ik x y = le ik y x

  let lt ik x y = if (BArith.max ik x) < (BArith.min ik y) then of_bool ik true 
    else if (BArith.min ik x) >= (BArith.max ik y) then of_bool ik false 
    else BArith.top_bool

  let gt ik x y = lt ik y x

  let invariant_ikind e ik (z,o) = 
    let range = range ik (z,o) in
    IntInvariant.of_interval e ik range

  let starting ?(suppress_ovwarn=false) ik n = 
    let (min_ik, max_ik) = Size.range ik in
    of_interval ~suppress_ovwarn ik (n, Ints_t.of_bigint max_ik)

  let ending ?(suppress_ovwarn=false) ik n =
    let (min_ik, max_ik) = Size.range ik in
    of_interval ~suppress_ovwarn ik (Ints_t.of_bigint min_ik, n)

  let refine_with_congruence ik bf ((cong) : (int_t * int_t ) option) : t =
    match bf, cong with
<<<<<<< HEAD
    | (z,o), Some (c,m) when m = Ints_t.zero -> norm ik (!: c, c) |> fst
    | (z,o), Some (c,m) when is_power_of_two m && m <> Ints_t.one ->
=======
    | (z,o), Some (c, m) when is_power_of_two m && m <> Ints_t.one ->
>>>>>>> 8d7faf9f
      let congruenceMask = !:m in
      let newz = (!:congruenceMask &: z) |: (congruenceMask &: !:c) in
      let newo = (!:congruenceMask &: o) |: (congruenceMask &: c) in
      norm ik (newz, newo) |> fst
    | _ -> norm ik bf |> fst

  let refine_with_interval ik t itv = 
    match itv with
    | None -> norm ik t |> fst
<<<<<<< HEAD
    | Some (l, u) -> meet ik t (of_interval ik (l, u) |> fst)  

  let refine_with_bitfield ik x y = meet ik x y
=======
    | Some (l, u) -> meet ik t (of_interval ik (l, u) |> fst)
>>>>>>> 8d7faf9f

  let refine_with_excl_list ik t (excl : (int_t list * (int64 * int64)) option) : t = norm ik t |> fst

  let refine_with_incl_list ik t (incl : (int_t list) option) : t =
    let joined =match incl with
      | None -> top_of ik
      | Some ls -> 
        List.fold_left (fun acc i -> BArith.join acc (BArith.of_int i)) (bot_of ik) ls
    in
    meet ik t joined

  let arbitrary ik = 
    let open QCheck.Iter in
    let int_arb = QCheck.map ~rev:Ints_t.to_int64 Ints_t.of_int64 GobQCheck.Arbitrary.int64 in
    let pair_arb = QCheck.pair int_arb int_arb in
    let shrink (z, o) =
      (GobQCheck.shrink pair_arb (z, o) 
       >|= (fun (new_z, new_o) -> 
           (* Randomly flip bits to be opposite *)
           let random_mask = Ints_t.of_int64 (Random.int64 (Int64.of_int (Size.bits ik |> snd))) in
           let unsure_bitmask= new_z &: new_o in
           let canceled_bits= unsure_bitmask &: random_mask in
           let flipped_z = new_z |: canceled_bits in
           let flipped_o = new_o &: !:canceled_bits in
           norm ik (flipped_z, flipped_o) |> fst
         ))
    in
    QCheck.(set_shrink shrink @@ set_print show @@ map (fun (i1,i2) -> norm ik (i1,i2) |> fst ) pair_arb)

  let project ik p t = t
  
end


(** IntervalSetFunctor that is not just disjunctive completion of intervals, but attempts to be precise for wraparound arithmetic for unsigned types *)
module IntervalSetFunctor (Ints_t : IntOps.IntOps): SOverflow with type int_t = Ints_t.t and type t = (Ints_t.t * Ints_t.t) list =
struct

  module Interval = IntervalFunctor (Ints_t)
  module IArith = IntervalArith (Ints_t)


  let name () = "interval_sets"

  type int_t = Ints_t.t

  let (>.) a b = Ints_t.compare a b > 0
  let (=.) a b = Ints_t.compare a b = 0
  let (<.) a b = Ints_t.compare a b < 0
  let (>=.) a b = Ints_t.compare a b >= 0
  let (<=.) a b = Ints_t.compare a b <= 0
  let (+.) a b = Ints_t.add a b
  let (-.) a b = Ints_t.sub a b

  (*
    Each domain's element is guaranteed to be in canonical form. That is, each interval contained
    inside the set does not overlap with each other and they are not adjacent.
  *)
  type t = (Ints_t.t * Ints_t.t) list [@@deriving eq, hash, ord]

  let range ik = BatTuple.Tuple2.mapn Ints_t.of_bigint (Size.range ik)

  let top () = failwith @@ "top () not implemented for " ^ (name ())

  let top_of ik = [range ik]

  let bot () = []

  let bot_of ik = bot ()

  let show (x: t) =
    let show_interval i = Printf.sprintf "[%s, %s]" (Ints_t.to_string (fst i)) (Ints_t.to_string (snd i)) in
    List.fold_left (fun acc i -> (show_interval i) :: acc) [] x |> List.rev |> String.concat ", " |> Printf.sprintf "[%s]"

  (* New type definition for the sweeping line algorithm used for implementing join/meet functions. *)
  type event = Enter of Ints_t.t | Exit of Ints_t.t

  let unbox_event = function Enter x -> x | Exit x -> x

  let cmp_events x y =
    (* Deliberately comparing ints first => Cannot be derived *)
    let res = Ints_t.compare (unbox_event x) (unbox_event y) in
    if res <> 0 then res
    else
      begin
        match (x, y) with
        | (Enter _, Exit _) -> -1
        | (Exit _, Enter _) -> 1
        | (_, _) -> 0
      end

  let interval_set_to_events (xs: t) =
    List.concat_map (fun (a, b) -> [Enter a; Exit b]) xs

  let two_interval_sets_to_events (xs: t) (ys: t) =
    let xs = interval_set_to_events xs in
    let ys = interval_set_to_events ys in
    List.merge cmp_events xs ys

  (* Using the sweeping line algorithm, combined_event_list returns a new event list representing the intervals in which at least n intervals in xs overlap
     This function is used for both join and meet operations with different parameter n: 1 for join, 2 for meet *)
  let combined_event_list lattice_op (xs:event list)  =
    let l = match lattice_op with `Join -> 1 | `Meet -> 2 in
    let aux (interval_count, acc) = function
      | Enter x -> (interval_count + 1, if (interval_count + 1) >= l && interval_count < l then (Enter x)::acc else acc)
      | Exit x -> (interval_count - 1, if interval_count >= l && (interval_count - 1) < l then (Exit x)::acc else acc)
    in
    List.fold_left aux (0, []) xs |> snd |> List.rev

  let rec events_to_intervals = function
    | [] -> []
    | (Enter x)::(Exit y)::xs  -> (x, y)::(events_to_intervals xs)
    | _ -> failwith "Invalid events list"

  let remove_empty_gaps (xs: t) =
    let aux acc (l, r) = match acc with
      | ((a, b)::acc') when (b +. Ints_t.one) >=. l -> (a, r)::acc'
      | _ -> (l, r)::acc
    in
    List.fold_left aux [] xs |> List.rev

  let canonize (xs: t) =
    interval_set_to_events xs |>
    List.sort cmp_events |>
    combined_event_list `Join |>
    events_to_intervals |>
    remove_empty_gaps

  let unop (x: t) op = match x with
    | [] -> []
    | _ -> canonize @@ List.concat_map op x

  let binop (x: t) (y: t) op : t = match x, y with
    | [], _ -> []
    | _, [] -> []
    | _, _ -> canonize @@ List.concat_map op (BatList.cartesian_product x y)


  include Std (struct type nonrec t = t let name = name let top_of = top_of let bot_of = bot_of let show = show let equal = equal end)

  let minimal = function
    | [] -> None
    | (x, _)::_ -> Some x

  let maximal = function
    | [] -> None
    | xs -> Some (BatList.last xs |> snd)

  let equal_to_interval i (a, b) =
    if a =. b && b =. i then
      `Eq
    else if a <=. i && i <=. b then
      `Top
    else
      `Neq

  let equal_to i xs = match List.map (equal_to_interval i) xs with
    | [] -> failwith "unsupported: equal_to with bottom"
    | [`Eq] ->  `Eq
    | ys when List.for_all ((=) `Neq) ys -> `Neq
    | _ -> `Top

  let norm_interval ?(suppress_ovwarn=false) ?(cast=false) ik (x,y) : t*overflow_info =
    if x >. y then
      ([],{underflow=false; overflow=false})
    else
      let (min_ik, max_ik) = range ik in
      let underflow = min_ik >. x in
      let overflow = max_ik <. y in
      let v = if underflow || overflow then
          begin
            if should_wrap ik then (* could add [|| cast], but that's GCC implementation-defined behavior: https://gcc.gnu.org/onlinedocs/gcc/Integers-implementation.html#Integers-implementation *)
              (* We can only soundly wrap if at most one overflow occurred, otherwise the minimal and maximal values of the interval *)
              (* on Z will not safely contain the minimal and maximal elements after the cast *)
              let diff = Ints_t.abs (max_ik -. min_ik) in
              let resdiff = Ints_t.abs (y -. x) in
              if resdiff >. diff then
                [range ik]
              else
                let l = Ints_t.of_bigint @@ Size.cast ik (Ints_t.to_bigint x) in
                let u = Ints_t.of_bigint @@ Size.cast ik (Ints_t.to_bigint y) in
                if l <=. u then
                  [(l, u)]
                else
                  (* Interval that wraps around (begins to the right of its end). We CAN represent such intervals *)
                  [(min_ik, u); (l, max_ik)]
            else if not cast && should_ignore_overflow ik then
              [Ints_t.max min_ik x, Ints_t.min max_ik y]
            else
              [range ik]
          end
        else
          [(x,y)]
      in
      if suppress_ovwarn then (v, {underflow=false; overflow=false}) else (v, {underflow; overflow})

  let norm_intvs ?(suppress_ovwarn=false) ?(cast=false) (ik:ikind) (xs: t) : t*overflow_info =
    let res = List.map (norm_interval ~suppress_ovwarn ~cast ik) xs in
    let intvs = List.concat_map fst res in
    let underflow = List.exists (fun (_,{underflow; _}) -> underflow) res in
    let overflow = List.exists (fun (_,{overflow; _}) -> underflow) res in
    (canonize intvs,{underflow; overflow})

  let binary_op_with_norm op (ik:ikind) (x: t) (y: t) : t*overflow_info = match x, y with
    | [], _ -> ([],{overflow=false; underflow=false})
    | _, [] -> ([],{overflow=false; underflow=false})
    | _, _ -> norm_intvs ik @@ List.concat_map (fun (x,y) -> [op x y]) (BatList.cartesian_product x y)

  let binary_op_with_ovc (x: t) (y: t) op : t*overflow_info = match x, y with
    | [], _ -> ([],{overflow=false; underflow=false})
    | _, [] -> ([],{overflow=false; underflow=false})
    | _, _ ->
      let res = List.map op (BatList.cartesian_product x y) in
      let intvs = List.concat_map fst res in
      let underflow = List.exists (fun (_,{underflow; _}) -> underflow) res in
      let overflow = List.exists (fun (_,{overflow; _}) -> underflow) res in
      (canonize intvs,{underflow; overflow})

  let unary_op_with_norm op (ik:ikind) (x: t) = match x with
    | [] -> ([],{overflow=false; underflow=false})
    | _ -> norm_intvs ik @@ List.concat_map (fun x -> [op x]) x

  let rec leq (xs: t) (ys: t) =
    let leq_interval (al, au) (bl, bu) = al >=. bl && au <=. bu in
    match xs, ys with
    | [], _ -> true
    | _, [] -> false
    | (xl,xr)::xs', (yl,yr)::ys' ->
      if leq_interval (xl,xr) (yl,yr) then
        leq xs' ys
      else if xr <. yl then
        false
      else
        leq xs ys'

  let join ik (x: t) (y: t): t =
    two_interval_sets_to_events x y |>
    combined_event_list `Join |>
    events_to_intervals |>
    remove_empty_gaps

  let meet ik (x: t) (y: t): t =
    two_interval_sets_to_events x y |>
    combined_event_list  `Meet |>
    events_to_intervals

  let to_int = function
    | [x] -> IArith.to_int x
    | _ -> None

  let zero = [IArith.zero]
  let one = [IArith.one]
  let top_bool = [IArith.top_bool]

  let not_bool (x:t) =
    let is_false x = equal x zero in
    let is_true x = equal x one in
    if is_true x then zero else if is_false x then one else top_bool

  let to_bool = function
    | [(l,u)] when l =. Ints_t.zero && u =. Ints_t.zero -> Some false
    | x -> if leq zero x then None else Some true

  let of_bool _ = function true -> one | false -> zero

  let of_interval ?(suppress_ovwarn=false) ik (x,y) =  norm_interval  ~suppress_ovwarn ~cast:false ik (x,y)

  let of_bitfield ik x = 
    let min ik (z,o) = 
      let signBit = Ints_t.shift_left Ints_t.one ((Size.bit ik) - 1) in 
      let signMask = Ints_t.lognot (Ints_t.of_bigint (snd (Size.range ik))) in
      let isNegative = Ints_t.logand signBit o <> Ints_t.zero in
      if isSigned ik && isNegative then Ints_t.logor signMask (Ints_t.lognot z)
      else Ints_t.lognot z
    in let max ik (z,o) =
      let signBit = Ints_t.shift_left Ints_t.one ((Size.bit ik) - 1) in 
      let signMask = Ints_t.of_bigint (snd (Size.range ik)) in
      let isPositive = Ints_t.logand signBit z <> Ints_t.zero in
      if isSigned ik && isPositive then Ints_t.logand signMask o
      else o 
    in fst (norm_interval ik (min ik x, max ik x))

  let to_bitfield ik x = 
    let joinbf (z1,o1) (z2,o2) = (Ints_t.logor z1 z2, Ints_t.logor o1 o2) in 
    let rec from_list is acc = match is with
      [] -> acc |
      j::js -> from_list js (joinbf acc (Interval.to_bitfield ik (Some j)))
    in from_list x (Ints_t.zero, Ints_t.zero)

  let of_int ik (x: int_t) = of_interval ik (x, x)

  let lt ik x y =
    match x, y with
    | [], [] -> bot_of ik
    | [], _ | _, [] -> raise (ArithmeticOnIntegerBot (Printf.sprintf "%s op %s" (show x) (show y)))
    | _, _ ->
      let (max_x, min_y) = (maximal x |> Option.get, minimal y |> Option.get) in
      let (min_x, max_y) = (minimal x |> Option.get, maximal y |> Option.get) in
      if max_x <. min_y then
        of_bool ik true
      else if min_x >=. max_y then
        of_bool ik false
      else
        top_bool

  let le ik x y =
    match x, y with
    | [], [] -> bot_of ik
    | [], _ | _, [] -> raise (ArithmeticOnIntegerBot (Printf.sprintf "%s op %s" (show x) (show y)))
    | _, _ ->
      let (max_x, min_y) = (maximal x |> Option.get, minimal y |> Option.get) in
      let (min_x, max_y) = (minimal x |> Option.get, maximal y |> Option.get) in
      if max_x <=. min_y then
        of_bool ik true
      else if min_x >. max_y then
        of_bool ik false
      else
        top_bool

  let gt ik x y = not_bool @@ le ik x y

  let ge ik x y = not_bool @@ lt ik x y

  let eq ik x y = match x, y with
    | (a, b)::[], (c, d)::[] when a =. b && c =. d && a =. c ->
      one
    | _ ->
      if is_bot (meet ik x y) then
        zero
      else
        top_bool

  let ne ik x y = not_bool @@ eq ik x y
  let interval_to_int i = Interval.to_int (Some i)
  let interval_to_bool i = Interval.to_bool (Some i)

  let log f ik (i1, i2) =
    match (interval_to_bool i1, interval_to_bool i2) with
    | Some x, Some y -> of_bool ik (f x y)
    | _ -> top_of ik


  let bit f ik (i1, i2) =
    match (interval_to_int i1), (interval_to_int i2) with
    | Some x, Some y -> (try of_int ik (f x y) |> fst with Division_by_zero -> top_of ik)
    | _ -> top_of ik


  let bitcomp f ik (i1, i2) =
    match (interval_to_int i1, interval_to_int i2) with
    | Some x, Some y -> (try of_int ik (f x y) with Division_by_zero | Invalid_argument _ -> (top_of ik,{overflow=false; underflow=false}))
    | _, _ -> (top_of ik,{overflow=false; underflow=false})

  let logand ik x y =
    let interval_logand = bit Ints_t.logand ik in
    binop x y interval_logand

  let logor ik x y =
    let interval_logor = bit Ints_t.logor ik in
    binop x y interval_logor

  let logxor ik x y =
    let interval_logxor = bit Ints_t.logxor ik in
    binop x y interval_logxor

  let lognot ik x =
    let interval_lognot i =
      match interval_to_int i with
      | Some x -> of_int ik (Ints_t.lognot x) |> fst
      | _ -> top_of ik
    in
    unop x interval_lognot

  let shift_left ik x y =
    let interval_shiftleft = bitcomp (fun x y -> Ints_t.shift_left x (Ints_t.to_int y)) ik in
    binary_op_with_ovc x y interval_shiftleft

  let shift_right ik x y =
    let interval_shiftright = bitcomp (fun x y -> Ints_t.shift_right x (Ints_t.to_int y)) ik in
    binary_op_with_ovc x y interval_shiftright

  let c_lognot ik x =
    let log1 f ik i1 =
      match interval_to_bool i1 with
      | Some x -> of_bool ik (f x)
      | _ -> top_of ik
    in
    let interval_lognot = log1 not ik in
    unop x interval_lognot

  let c_logand ik x y =
    let interval_logand = log (&&) ik in
    binop x y interval_logand

  let c_logor ik x y =
    let interval_logor = log (||) ik in
    binop x y interval_logor

  let add ?no_ov = binary_op_with_norm IArith.add
  let sub ?no_ov = binary_op_with_norm IArith.sub
  let mul ?no_ov = binary_op_with_norm IArith.mul
  let neg ?no_ov = unary_op_with_norm IArith.neg

  let div ?no_ov ik x y =
    let rec interval_div x (y1, y2) = begin
      let top_of ik = top_of ik |> List.hd in
      let is_zero v = v =. Ints_t.zero in
      match y1, y2 with
      | l, u when is_zero l && is_zero u -> top_of ik (* TODO warn about undefined behavior *)
      | l, _ when is_zero l              -> interval_div x (Ints_t.one,y2)
      | _, u when is_zero u              -> interval_div x (y1, Ints_t.(neg one))
      | _ when leq (of_int ik (Ints_t.zero) |> fst) ([(y1,y2)]) -> top_of ik
      | _ -> IArith.div x (y1, y2)
    end
    in binary_op_with_norm interval_div ik x y

  let rem ik x y =
    let interval_rem (x, y) =
      if Interval.is_top_of ik (Some x) && Interval.is_top_of ik (Some y) then
        top_of ik
      else
        let (xl, xu) = x in let (yl, yu) = y in
        let pos x = if x <. Ints_t.zero then Ints_t.neg x else x in
        let b = (Ints_t.max (pos yl) (pos yu)) -. Ints_t.one in
        let range = if xl >=. Ints_t.zero then (Ints_t.zero, Ints_t.min xu b) else (Ints_t.max xl (Ints_t.neg b), Ints_t.min (Ints_t.max (pos xl) (pos xu)) b) in
        meet ik (bit Ints_t.rem ik (x, y)) [range]
    in
    binop x y interval_rem

  let cast_to ?(suppress_ovwarn=false) ?torg ?no_ov ik x = norm_intvs ~cast:true ik x

  (*
      narrows down the extremeties of xs if they are equal to boundary values of the ikind with (possibly) narrower values from ys
  *)
  let narrow ik xs ys = match xs ,ys with
    | [], _ -> [] | _ ,[] -> xs
    | _, _ ->
      let min_xs = minimal xs |> Option.get in
      let max_xs = maximal xs |> Option.get in
      let min_ys = minimal ys |> Option.get in
      let max_ys = maximal ys |> Option.get in
      let min_range,max_range = range ik in
      let threshold = get_interval_threshold_widening () in
      let min = if min_xs =. min_range || threshold && min_ys >. min_xs && IArith.is_lower_threshold min_xs then min_ys else min_xs in
      let max = if max_xs =. max_range || threshold && max_ys <. max_xs && IArith.is_upper_threshold max_xs then max_ys else max_xs in
      xs
      |> (function (_, y)::z -> (min, y)::z | _ -> [])
      |> List.rev
      |> (function (x, _)::z -> (x, max)::z | _ -> [])
      |> List.rev

  (*
    1. partitions the intervals of xs by assigning each of them to the an interval in ys that includes it.
     and joins all intervals in xs assigned to the same interval in ys as one interval.
    2. checks for every pair of adjacent pairs whether the pairs did approach (if you compare the intervals from xs and ys) and merges them if it is the case.
    3. checks whether partitions at the extremeties are approaching infinity (and expands them to infinity. in that case)

    The expansion (between a pair of adjacent partitions or at extremeties ) stops at a threshold.
  *)
  let widen ik xs ys =
    let (min_ik,max_ik) = range ik in
    let threshold = get_bool "ana.int.interval_threshold_widening" in
    let upper_threshold (_,u) = IArith.upper_threshold u max_ik in
    let lower_threshold (l,_) = IArith.lower_threshold l min_ik in
    (*obtain partitioning of xs intervals according to the ys interval that includes them*)
    let rec interval_sets_to_partitions (ik: ikind) (acc : (int_t * int_t) option) (xs: t) (ys: t)=
      match xs,ys with
      | _, [] -> []
      | [], (y::ys) -> (acc,y):: interval_sets_to_partitions ik None [] ys
      | (x::xs), (y::ys) when Interval.leq (Some x) (Some y) -> interval_sets_to_partitions ik (Interval.join ik acc (Some x)) xs (y::ys)
      | (x::xs), (y::ys) -> (acc,y) :: interval_sets_to_partitions ik None  (x::xs) ys
    in
    let interval_sets_to_partitions ik xs ys = interval_sets_to_partitions ik None xs ys in
    (*merge a pair of adjacent partitions*)
    let merge_pair ik (a,b) (c,d) =
      let new_a = function
        | None -> Some (upper_threshold b, upper_threshold b)
        | Some (ax,ay) -> Some (ax, upper_threshold b)
      in
      let new_c = function
        | None -> Some (lower_threshold d, lower_threshold d)
        | Some (cx,cy) -> Some (lower_threshold d, cy)
      in
      if threshold && (lower_threshold d +. Ints_t.one) >. (upper_threshold b) then
        [(new_a a,(fst b, upper_threshold b)); (new_c c, (lower_threshold d, snd d))]
      else
        [(Interval.join ik a c, (Interval.join ik (Some b) (Some d) |> Option.get))]
    in
    let partitions_are_approaching part_left part_right = match part_left, part_right with
      | (Some (_, left_x), (_, left_y)), (Some (right_x, _), (right_y, _)) -> (right_x -. left_x) >. (right_y -. left_y)
      | _,_ -> false
    in
    (*merge all approaching pairs of adjacent partitions*)
    let rec merge_list ik = function
      | [] -> []
      | x::y::xs  when partitions_are_approaching x y -> merge_list ik ((merge_pair ik x y) @ xs)
      | x::xs -> x :: merge_list ik xs
    in
    (*expands left extremity*)
    let widen_left = function
      | [] -> []
      | (None,(lb,rb))::ts -> let lt = if threshold then lower_threshold (lb,lb) else min_ik in (None, (lt,rb))::ts
      | (Some (la,ra), (lb,rb))::ts  when lb <. la ->  let lt = if threshold then lower_threshold (lb,lb) else min_ik in (Some (la,ra),(lt,rb))::ts
      | x  -> x
    in
    (*expands right extremity*)
    let widen_right x =
      let map_rightmost = function
        | [] -> []
        | (None,(lb,rb))::ts -> let ut = if threshold then upper_threshold (rb,rb) else max_ik in (None, (lb,ut))::ts
        | (Some (la,ra), (lb,rb))::ts  when ra <. rb -> let ut = if threshold then upper_threshold (rb,rb) else max_ik in (Some (la,ra),(lb,ut))::ts
        | x  -> x
      in
      List.rev x |> map_rightmost |> List.rev
    in
    interval_sets_to_partitions ik xs ys |> merge_list ik |> widen_left |> widen_right |> List.map snd

  let starting ?(suppress_ovwarn=false) ik n = norm_interval ik ~suppress_ovwarn (n, snd (range ik))

  let ending ?(suppress_ovwarn=false) ik n = norm_interval ik ~suppress_ovwarn (fst (range ik), n)

  let invariant_ikind e ik xs =
    List.map (fun x -> Interval.invariant_ikind e ik (Some x)) xs |>
    let open Invariant in List.fold_left (||) (bot ())

  let modulo n k =
    let result = Ints_t.rem n k in
    if result >=. Ints_t.zero then result
    else result +. k

  let refine_with_congruence ik (intvs: t) (cong: (int_t * int_t ) option): t =
    let refine_with_congruence_interval ik (cong : (int_t * int_t ) option) (intv : (int_t * int_t ) option): t =
      match intv, cong with
      | Some (x, y), Some (c, m) ->
        if m =. Ints_t.zero && (c <. x || c >. y) then []
        else if m =. Ints_t.zero then
          [(c, c)]
        else
          let (min_ik, max_ik) = range ik in
          let rcx =
            if x =. min_ik then x else
              x +. (modulo (c -. x) (Ints_t.abs m)) in
          let lcy =
            if y =. max_ik then y else
              y -. (modulo (y -. c) (Ints_t.abs m)) in
          if rcx >. lcy then []
          else if rcx =. lcy then norm_interval ik (rcx, rcx) |> fst
          else norm_interval ik (rcx, lcy) |> fst
      | _ -> []
    in
    List.concat_map (fun x -> refine_with_congruence_interval ik cong (Some x)) intvs

  let refine_with_interval ik xs = function None -> [] | Some (a,b) -> meet ik xs [(a,b)]

  let refine_with_bitfield ik x y = 
    let interv = of_bitfield ik y in 
    meet ik x interv

  let refine_with_incl_list ik intvs  = function
    | None -> intvs
    | Some xs -> meet ik intvs (List.map (fun x -> (x,x)) xs)

  let excl_range_to_intervalset (ik: ikind) ((min, max): int_t * int_t) (excl: int_t): t =
    let intv1 = (min, excl -. Ints_t.one) in
    let intv2 = (excl +. Ints_t.one, max) in
    norm_intvs ik ~suppress_ovwarn:true [intv1 ; intv2] |> fst

  let of_excl_list ik (excls: int_t list) =
    let excl_list = List.map (excl_range_to_intervalset ik (range ik)) excls in
    let res = List.fold_left (meet ik) (top_of ik) excl_list in
    res

  let refine_with_excl_list ik (intv : t) = function
    | None -> intv
    | Some (xs, range) ->
      let excl_to_intervalset (ik: ikind) ((rl, rh): (int64 * int64)) (excl: int_t): t =
        excl_range_to_intervalset ik (Ints_t.of_bigint (Size.min_from_bit_range rl),Ints_t.of_bigint (Size.max_from_bit_range rh)) excl
      in
      let excl_list = List.map (excl_to_intervalset ik range) xs in
      List.fold_left (meet ik) intv excl_list

  let project ik p t = t

  let arbitrary ik =
    let open QCheck.Iter in
    (* let int_arb = QCheck.map ~rev:Ints_t.to_bigint Ints_t.of_bigint GobQCheck.Arbitrary.big_int in *)
    (* TODO: apparently bigints are really slow compared to int64 for domaintest *)
    let int_arb = QCheck.map ~rev:Ints_t.to_int64 Ints_t.of_int64 GobQCheck.Arbitrary.int64 in
    let pair_arb = QCheck.pair int_arb int_arb in
    let list_pair_arb = QCheck.small_list pair_arb in
    let canonize_randomly_generated_list = (fun x -> norm_intvs ik  x |> fst) in
    let shrink xs = GobQCheck.shrink list_pair_arb xs >|= canonize_randomly_generated_list
    in QCheck.(set_shrink shrink @@ set_print show @@ map (*~rev:BatOption.get*) canonize_randomly_generated_list list_pair_arb)
end

module SOverflowUnlifter (D : SOverflow) : S with type int_t = D.int_t and type t = D.t = struct
  include D

  let add ?no_ov ik x y = fst @@ D.add ?no_ov ik x y

  let sub ?no_ov ik x y = fst @@ D.sub ?no_ov ik x y

  let mul ?no_ov ik x y = fst @@ D.mul ?no_ov ik x y

  let div ?no_ov ik x y = fst @@ D.div ?no_ov ik x y

  let neg ?no_ov ik x = fst @@ D.neg ?no_ov ik x

  let cast_to ?suppress_ovwarn ?torg ?no_ov ik x = fst @@ D.cast_to ?suppress_ovwarn ?torg ?no_ov ik x

  let of_int ik x = fst @@ D.of_int ik x

  let of_interval ?suppress_ovwarn ik x = fst @@ D.of_interval ?suppress_ovwarn ik x

  let starting ?suppress_ovwarn ik x = fst @@ D.starting ?suppress_ovwarn ik x

  let ending ?suppress_ovwarn ik x = fst @@ D.ending ?suppress_ovwarn ik x

  let shift_left ik x y = fst @@ D.shift_left ik x y

  let shift_right ik x y = fst @@ D.shift_right ik x y
end

module IntIkind = struct let ikind () = Cil.IInt end
module Interval = IntervalFunctor (IntOps.BigIntOps)
module Bitfield = BitfieldFunctor (IntOps.BigIntOps)
module Interval32 = IntDomWithDefaultIkind (IntDomLifter (SOverflowUnlifter (IntervalFunctor (IntOps.Int64Ops)))) (IntIkind)
module IntervalSet = IntervalSetFunctor (IntOps.BigIntOps)
module Integers (Ints_t : IntOps.IntOps): IkindUnawareS with type t = Ints_t.t and type int_t = Ints_t.t = (* no top/bot, order is <= *)
struct
  include Printable.Std
  let name () = "integers"
  type t = Ints_t.t [@@deriving eq, ord, hash]
  type int_t = Ints_t.t
  let top () = raise Unknown
  let bot () = raise Error
  let top_of ik = top ()
  let bot_of ik = bot ()
  let show (x: Ints_t.t) = Ints_t.to_string x

  include Std (struct type nonrec t = t let name = name let top_of = top_of let bot_of = bot_of let show = show let equal = equal end)
  (* is_top and is_bot are never called, but if they were, the Std impl would raise their exception, so we overwrite them: *)
  let is_top _ = false
  let is_bot _ = false

  let equal_to i x = if i > x then `Neq else `Top
  let leq x y = x <= y
  let join x y = if Ints_t.compare x y > 0 then x else y
  let widen = join
  let meet x y = if Ints_t.compare x y > 0 then y else x
  let narrow = meet

  let of_bool x = if x then Ints_t.one else Ints_t.zero
  let to_bool' x = x <> Ints_t.zero
  let to_bool x = Some (to_bool' x)
  let of_int  x = x
  let to_int  x = Some x

  let neg  = Ints_t.neg
  let add  = Ints_t.add (* TODO: signed overflow is undefined behavior! *)
  let sub  = Ints_t.sub
  let mul  = Ints_t.mul
  let div  = Ints_t.div
  let rem  = Ints_t.rem
  let lt n1 n2 = of_bool (n1 <  n2)
  let gt n1 n2 = of_bool (n1 >  n2)
  let le n1 n2 = of_bool (n1 <= n2)
  let ge n1 n2 = of_bool (n1 >= n2)
  let eq n1 n2 = of_bool (n1 =  n2)
  let ne n1 n2 = of_bool (n1 <> n2)
  let lognot = Ints_t.lognot
  let logand = Ints_t.logand
  let logor  = Ints_t.logor
  let logxor = Ints_t.logxor
  let shift_left  n1 n2 = Ints_t.shift_left n1 (Ints_t.to_int n2)
  let shift_right n1 n2 = Ints_t.shift_right n1 (Ints_t.to_int n2)
  let c_lognot n1    = of_bool (not (to_bool' n1))
  let c_logand n1 n2 = of_bool ((to_bool' n1) && (to_bool' n2))
  let c_logor  n1 n2 = of_bool ((to_bool' n1) || (to_bool' n2))
  let cast_to ?(suppress_ovwarn=false) ?torg t x =  failwith @@ "Cast_to not implemented for " ^ (name ()) ^ "."
  let arbitrary ik = QCheck.map ~rev:Ints_t.to_int64 Ints_t.of_int64 GobQCheck.Arbitrary.int64 (* TODO: use ikind *)
  let invariant _ _ = Invariant.none (* TODO *)
end

module FlatPureIntegers: IkindUnawareS with type t = int64 and type int_t = int64 = (* Integers, but raises Unknown/Error on join/meet *)
struct
  include Integers(IntOps.Int64Ops)
  let top () = raise Unknown
  let bot () = raise Error
  let leq = equal
  let pretty_diff () (x,y) = Pretty.dprintf "Integer %a instead of %a" pretty x pretty y
  let join x y = if equal x y then x else top ()
  let meet x y = if equal x y then x else bot ()
end

module Flat (Base: IkindUnawareS) = (* identical to Lift, but goes to `Top/`Bot if Base raises Unknown/Error *)
struct
  type int_t = Base.int_t
  include Lattice.FlatConf (struct
      include Printable.DefaultConf
      let top_name = "Unknown int"
      let bot_name = "Error int"
    end) (Base)

  let top_of ik = top ()
  let bot_of ik = bot ()


  let name () = "flat integers"
  let cast_to ?(suppress_ovwarn=false) ?torg t = function
    | `Lifted x -> `Lifted (Base.cast_to t x)
    | x -> x

  let equal_to i = function
    | `Bot -> failwith "unsupported: equal_to with bottom"
    | `Top -> `Top
    | `Lifted x -> Base.equal_to i x

  let of_int  x = `Lifted (Base.of_int x)
  let to_int  x = match x with
    | `Lifted x -> Base.to_int x
    | _ -> None

  let of_bool x = `Lifted (Base.of_bool x)
  let to_bool x = match x with
    | `Lifted x -> Base.to_bool x
    | _ -> None

  let to_excl_list x = None
  let of_excl_list ik x = top_of ik
  let is_excl_list x = false
  let to_incl_list x = None
  let of_interval ?(suppress_ovwarn=false) ik x = top_of ik
  let of_congruence ik x = top_of ik
  let of_bitfield ik x = top_of ik
  let starting ?(suppress_ovwarn=false) ikind x = top_of ikind
  let ending ?(suppress_ovwarn=false)   ikind x = top_of ikind
  let maximal      x = None
  let minimal      x = None

  let lift1 f x = match x with
    | `Lifted x ->
      (try `Lifted (f x) with Unknown -> `Top | Error -> `Bot)
    | x -> x
  let lift2 f x y = match x,y with
    | `Lifted x, `Lifted y ->
      (try `Lifted (f x y) with Unknown -> `Top | Error -> `Bot)
    | `Bot, `Bot -> `Bot
    | _ -> `Top

  let neg  = lift1 Base.neg
  let add  = lift2 Base.add
  let sub  = lift2 Base.sub
  let mul  = lift2 Base.mul
  let div  = lift2 Base.div
  let rem  = lift2 Base.rem
  let lt = lift2 Base.lt
  let gt = lift2 Base.gt
  let le = lift2 Base.le
  let ge = lift2 Base.ge
  let eq = lift2 Base.eq
  let ne = lift2 Base.ne
  let lognot = lift1 Base.lognot
  let logand = lift2 Base.logand
  let logor  = lift2 Base.logor
  let logxor = lift2 Base.logxor
  let shift_left  = lift2 Base.shift_left
  let shift_right = lift2 Base.shift_right
  let c_lognot = lift1 Base.c_lognot
  let c_logand = lift2 Base.c_logand
  let c_logor  = lift2 Base.c_logor

  let invariant e = function
    | `Lifted x -> Base.invariant e x
    | `Top | `Bot -> Invariant.none
end

module Lift (Base: IkindUnawareS) = (* identical to Flat, but does not go to `Top/Bot` if Base raises Unknown/Error *)
struct
  include Lattice.LiftPO (struct
      include Printable.DefaultConf
      let top_name = "MaxInt"
      let bot_name = "MinInt"
    end) (Base)
  type int_t = Base.int_t
  let top_of ik = top ()
  let bot_of ik = bot ()
  include StdTop (struct type nonrec t = t let top_of = top_of end)

  let name () = "lifted integers"
  let cast_to ?(suppress_ovwarn=false) ?torg t = function
    | `Lifted x -> `Lifted (Base.cast_to t x)
    | x -> x

  let equal_to i = function
    | `Bot -> failwith "unsupported: equal_to with bottom"
    | `Top -> `Top
    | `Lifted x -> Base.equal_to i x

  let of_int  x = `Lifted (Base.of_int x)
  let to_int  x = match x with
    | `Lifted x -> Base.to_int x
    | _ -> None

  let of_bool x = `Lifted (Base.of_bool x)
  let to_bool x = match x with
    | `Lifted x -> Base.to_bool x
    | _ -> None

  let lift1 f x = match x with
    | `Lifted x -> `Lifted (f x)
    | x -> x
  let lift2 f x y = match x,y with
    | `Lifted x, `Lifted y -> `Lifted (f x y)
    | `Bot, `Bot -> `Bot
    | _ -> `Top

  let neg  = lift1 Base.neg
  let add  = lift2 Base.add
  let sub  = lift2 Base.sub
  let mul  = lift2 Base.mul
  let div  = lift2 Base.div
  let rem  = lift2 Base.rem
  let lt = lift2 Base.lt
  let gt = lift2 Base.gt
  let le = lift2 Base.le
  let ge = lift2 Base.ge
  let eq = lift2 Base.eq
  let ne = lift2 Base.ne
  let lognot = lift1 Base.lognot
  let logand = lift2 Base.logand
  let logor  = lift2 Base.logor
  let logxor = lift2 Base.logxor
  let shift_left  = lift2 Base.shift_left
  let shift_right = lift2 Base.shift_right
  let c_lognot = lift1 Base.c_lognot
  let c_logand = lift2 Base.c_logand
  let c_logor  = lift2 Base.c_logor

  let invariant e = function
    | `Lifted x -> Base.invariant e x
    | `Top | `Bot -> Invariant.none
end

module Flattened = Flat (Integers (IntOps.Int64Ops))
module Lifted = Lift (Integers (IntOps.Int64Ops))

module Reverse (Base: IkindUnawareS) =
struct
  include Base
  include (Lattice.Reverse (Base) : Lattice.S with type t := Base.t)
end

module BISet = struct
  include SetDomain.Make (IntOps.BigIntOps)
  let is_singleton s = cardinal s = 1
end

(* The module [Exclusion] constains common functionality about handling of exclusion sets between [DefExc] and [Enums] *)
module Exclusion =
struct
  module R = Interval32
  (* We use these types for the functions in this module to make the intended meaning more explicit *)
  type t = Exc of BISet.t * Interval32.t
  type inc = Inc of BISet.t [@@unboxed]
  let max_of_range r = Size.max_from_bit_range (Option.get (R.maximal r))
  let min_of_range r = Size.min_from_bit_range (Option.get (R.minimal r))
  let cardinality_of_range r = Z.succ (Z.add (Z.neg (min_of_range r)) (max_of_range r))

  let cardinality_BISet s =
    Z.of_int (BISet.cardinal s)

  let leq_excl_incl (Exc (xs, r)) (Inc ys) =
    (* For a <= b to hold, the cardinalities must fit, i.e. |a| <= |b|, which implies |min_r, max_r| - |xs| <= |ys|. We check this first. *)
    let lower_bound_cardinality_a = Z.sub (cardinality_of_range r) (cardinality_BISet xs) in
    let card_b = cardinality_BISet ys in
    if Z.compare lower_bound_cardinality_a card_b > 0 then
      false
    else (* The cardinality did fit, so we check for all elements that are represented by range r, whether they are in (xs union ys) *)
      let min_a = min_of_range r in
      let max_a = max_of_range r in
      GobZ.for_all_range (fun el -> BISet.mem el xs || BISet.mem el ys) (min_a, max_a)

  let leq (Exc (xs, r)) (Exc (ys, s)) =
    let min_a, max_a = min_of_range r, max_of_range r in
    let excluded_check = BISet.for_all (fun y -> BISet.mem y xs || Z.compare y min_a < 0 || Z.compare y max_a > 0) ys in (* if true, then the values ys, that are not in b, also do not occur in a *)
    if not excluded_check
    then false
    else begin (* Check whether all elements that are in the range r, but not in s, are in xs, i.e. excluded. *)
      if R.leq r s then true
      else begin if Z.compare (cardinality_BISet xs) (Z.sub (cardinality_of_range r) (cardinality_of_range s)) >= 0 (* Check whether the number of excluded elements in a is as least as big as |min_r, max_r| - |min_s, max_s| *)
        then
          let min_b, max_b = min_of_range s, max_of_range s in
          let leq1 = (* check whether the elements in [r_l; s_l-1] are all in xs, i.e. excluded *)
            if Z.compare min_a min_b < 0 then
              GobZ.for_all_range (fun x -> BISet.mem x xs) (min_a, Z.pred min_b)
            else
              true
          in
          let leq2 () = (* check whether the elements in [s_u+1; r_u] are all in xs, i.e. excluded *)
            if Z.compare max_b max_a < 0 then
              GobZ.for_all_range (fun x -> BISet.mem x xs) (Z.succ max_b, max_a)
            else
              true
          in
          leq1 && (leq2 ())
        else
          false
      end
    end
end

module DefExc : S with type int_t = Z.t = (* definite or set of excluded values *)
struct
  module S = BISet
  module R = Interval32 (* range for exclusion *)

  (* Ikind used for intervals representing the domain *)
  let range_ikind = Cil.IInt
  let size t = R.of_interval range_ikind (let a,b = Size.bits_i64 t in Int64.neg a,b)


  type t = [
    | `Excluded of S.t * R.t
    | `Definite of Z.t
    | `Bot
  ] [@@deriving eq, ord, hash]
  type int_t = Z.t
  let name () = "def_exc"


  let top_range = R.of_interval range_ikind (-99L, 99L) (* Since there is no top ikind we use a range that includes both ILongLong [-63,63] and IULongLong [0,64]. Only needed for intermediate range computation on longs. Correct range is set by cast. *)
  let top () = `Excluded (S.empty (), top_range)
  let bot () = `Bot
  let top_of ik = `Excluded (S.empty (), size ik)
  let bot_of ik = bot ()

  let show x =
    let short_size x = "("^R.show x^")" in
    match x with
    | `Bot -> "Error int"
    | `Definite x -> Z.to_string x
    (* Print the empty exclusion as if it was a distinct top element: *)
    | `Excluded (s,l) when S.is_empty s -> "Unknown int" ^ short_size l
    (* Prepend the exclusion sets with something: *)
    | `Excluded (s,l) -> "Not " ^ S.show s ^ short_size l

  include Std (struct type nonrec t = t let name = name let top_of = top_of let bot_of = bot_of let show = show let equal = equal end)

  let maximal = function
    | `Definite x -> Some x
    | `Excluded (s,r) -> Some (Exclusion.max_of_range r)
    | `Bot -> None

  let minimal = function
    | `Definite x -> Some x
    | `Excluded (s,r) -> Some (Exclusion.min_of_range r)
    | `Bot -> None

  let in_range r i =
    if Z.compare i Z.zero < 0 then
      let lowerb = Exclusion.min_of_range r in
      Z.compare lowerb i <= 0
    else
      let upperb = Exclusion.max_of_range r in
      Z.compare i upperb <= 0

  let is_top x = x = top ()

  let equal_to i = function
    | `Bot -> failwith "unsupported: equal_to with bottom"
    | `Definite x -> if i = x then `Eq else `Neq
    | `Excluded (s,r) -> if S.mem i s then `Neq else `Top

  let cast_to ?(suppress_ovwarn=false) ?torg ?no_ov ik = function
    | `Excluded (s,r) ->
      let r' = size ik in
      if R.leq r r' then (* upcast -> no change *)
        `Excluded (s, r)
      else if ik = IBool then (* downcast to bool *)
        if S.mem Z.zero s then
          `Definite Z.one
        else
          `Excluded (S.empty(), r')
      else
        (* downcast: may overflow *)
        (* let s' = S.map (Size.cast ik) s in *)
        (* We want to filter out all i in s' where (t)x with x in r could be i. *)
        (* Since this is hard to compute, we just keep all i in s' which overflowed, since those are safe - all i which did not overflow may now be possible due to overflow of r. *)
        (* S.diff s' s, r' *)
        (* The above is needed for test 21/03, but not sound! See example https://github.com/goblint/analyzer/pull/95#discussion_r483023140 *)
        `Excluded (S.empty (), r')
    | `Definite x -> `Definite (Size.cast ik x)
    | `Bot -> `Bot

  (* Wraps definite values and excluded values according to the ikind.
   * For an `Excluded s,r , assumes that r is already an overapproximation of the range of possible values.
   * r might be larger than the possible range of this type; the range of the returned `Excluded set will be within the bounds of the ikind.
  *)
  let norm ik v =
    match v with
    | `Excluded (s, r) ->
      let possibly_overflowed = not (R.leq r (size ik)) || not (S.for_all (in_range (size ik)) s) in
      (* If no overflow occurred, just return x *)
      if not possibly_overflowed then (
        v
      )
      (* Else, if an overflow might have occurred but we should just ignore it *)
      else if should_ignore_overflow ik then (
        let r = size ik in
        (* filter out excluded elements that are not in the range *)
        let mapped_excl = S.filter (in_range r) s in
        `Excluded (mapped_excl, r)
      )
      (* Else, if an overflow occurred that we should not treat with wrap-around, go to top *)
      else if not (should_wrap ik) then (
        top_of ik
      ) else (
        (* Else an overflow occurred that we should treat with wrap-around *)
        let r = size ik in
        (* Perform a wrap-around for unsigned values and for signed values (if configured). *)
        let mapped_excl = S.map (fun excl -> Size.cast ik excl) s in
        match ik with
        | IBool ->
          begin match S.mem Z.zero mapped_excl, S.mem Z.one mapped_excl with
            | false, false -> `Excluded (mapped_excl, r) (* Not {} -> Not {} *)
            | true, false -> `Definite Z.one (* Not {0} -> 1 *)
            | false, true -> `Definite Z.zero (* Not {1} -> 0 *)
            | true, true -> `Bot (* Not {0, 1} -> bot *)
          end
        | ik ->
          `Excluded (mapped_excl, r)
      )
    | `Definite x ->
      let min, max = Size.range ik in
      (* Perform a wrap-around for unsigned values and for signed values (if configured). *)
      if should_wrap ik then (
        cast_to ik v
      )
      else if Z.compare min x <= 0 && Z.compare x max <= 0 then (
        v
      )
      else if should_ignore_overflow ik then (
        M.warn ~category:M.Category.Integer.overflow "DefExc: Value was outside of range, indicating overflow, but 'sem.int.signed_overflow' is 'assume_none' -> Returned Bot";
        `Bot
      )
      else (
        top_of ik
      )
    | `Bot -> `Bot

  let leq x y = match (x,y) with
    (* `Bot <= x is always true *)
    | `Bot, _ -> true
    (* Anything except bot <= bot is always false *)
    | _, `Bot -> false
    (* Two known values are leq whenever equal *)
    | `Definite (x: int_t), `Definite y -> x = y
    (* A definite value is leq all exclusion sets that don't contain it *)
    | `Definite x, `Excluded (s,r) -> in_range r x && not (S.mem x s)
    (* No finite exclusion set can be leq than a definite value *)
    | `Excluded (xs, xr), `Definite d ->
      Exclusion.(leq_excl_incl (Exc (xs, xr)) (Inc (S.singleton d)))
    | `Excluded (xs,xr), `Excluded (ys,yr) ->
      Exclusion.(leq (Exc (xs,xr)) (Exc (ys, yr)))

  let join' ?range ik x y =
    match (x,y) with
    (* The least upper bound with the bottom element: *)
    | `Bot, x -> x
    | x, `Bot -> x
    (* The case for two known values: *)
    | `Definite (x: int_t), `Definite y ->
      (* If they're equal, it's just THAT value *)
      if x = y then `Definite x
      (* Unless one of them is zero, we can exclude it: *)
      else
        let a,b = Size.min_range_sign_agnostic x, Size.min_range_sign_agnostic y in
        let r = R.join (R.of_interval range_ikind a) (R.of_interval range_ikind b) in
        `Excluded ((if Z.equal x Z.zero || Z.equal y Z.zero then S.empty () else S.singleton Z.zero), r)
    (* A known value and an exclusion set... the definite value should no
     * longer be excluded: *)
    | `Excluded (s,r), `Definite x
    | `Definite x, `Excluded (s,r) ->
      if not (in_range r x) then
        let a = R.of_interval range_ikind (Size.min_range_sign_agnostic x) in
        `Excluded (S.remove x s, R.join a r)
      else
        `Excluded (S.remove x s, r)
    (* For two exclusion sets, only their intersection can be excluded: *)
    | `Excluded (x,wx), `Excluded (y,wy) -> `Excluded (S.inter x y, range |? R.join wx wy)

  let join ik = join' ik


  let widen ik x y =
    if get_def_exc_widen_by_join () then
      join' ik x y
    else if equal x y then
      x
    else
      join' ~range:(size ik) ik x y


  let meet ik x y =
    match (x,y) with
    (* Greatest LOWER bound with the least element is trivial: *)
    | `Bot, _ -> `Bot
    | _, `Bot -> `Bot
    (* Definite elements are either equal or the glb is bottom *)
    | `Definite x, `Definite y -> if x = y then `Definite x else `Bot
    (* The glb of a definite element and an exclusion set is either bottom or
     * just the element itself, if it isn't in the exclusion set *)
    | `Excluded (s,r), `Definite x
    | `Definite x, `Excluded (s,r) -> if S.mem x s || not (in_range r x) then `Bot else `Definite x
    (* The greatest lower bound of two exclusion sets is their union, this is
     * just DeMorgans Law *)
    | `Excluded (x,r1), `Excluded (y,r2) ->
      let r' = R.meet r1 r2 in
      let s' = S.union x y |> S.filter (in_range r') in
      `Excluded (s', r')

  let narrow ik x y = x

  let of_int ik x = norm ik @@ `Definite x
  let to_int x = match x with
    | `Definite x -> Some x
    | _ -> None

  let from_excl ikind (s: S.t) = norm ikind @@ `Excluded (s, size ikind)

  let of_bool_cmp ik x = of_int ik (if x then Z.one else Z.zero)
  let of_bool = of_bool_cmp
  let to_bool x =
    match x with
    | `Definite x -> Some (IntOps.BigIntOps.to_bool x)
    | `Excluded (s,r) when S.mem Z.zero s -> Some true
    | _ -> None
  let top_bool = `Excluded (S.empty (), R.of_interval range_ikind (0L, 1L))

  let of_interval ?(suppress_ovwarn=false) ik (x,y) =
    if Z.compare x y = 0 then
      of_int ik x
    else
      let a, b = Size.min_range_sign_agnostic x, Size.min_range_sign_agnostic y in
      let r = R.join (R.of_interval ~suppress_ovwarn range_ikind a) (R.of_interval ~suppress_ovwarn range_ikind b) in
      let ex = if Z.gt x Z.zero || Z.lt y Z.zero then S.singleton Z.zero else  S.empty () in
      norm ik @@ (`Excluded (ex, r))

  let to_bitfield ik x = 
    let one_mask = Z.lognot Z.zero 
    in (one_mask, one_mask)

  let starting ?(suppress_ovwarn=false) ikind x =
    let _,u_ik = Size.range ikind in
    of_interval ~suppress_ovwarn ikind (x, u_ik)

  let ending ?(suppress_ovwarn=false) ikind x =
    let l_ik,_ = Size.range ikind in
    of_interval ~suppress_ovwarn ikind (l_ik, x)

  let of_excl_list t l =
    let r = size t in (* elements in l are excluded from the full range of t! *)
    `Excluded (List.fold_right S.add l (S.empty ()), r)
  let is_excl_list l = match l with `Excluded _ -> true | _ -> false
  let to_excl_list (x:t) = match x with
    | `Definite _ -> None
    | `Excluded (s,r) -> Some (S.elements s, (Option.get (R.minimal r), Option.get (R.maximal r)))
    | `Bot -> None

  let to_incl_list x = match x with
    | `Definite x -> Some [x]
    | `Excluded _ -> None
    | `Bot -> None

  let apply_range f r = (* apply f to the min/max of the old range r to get a new range *)
    (* If the Int64 might overflow on us during computation, we instead go to top_range *)
    match R.minimal r, R.maximal r with
    | _ ->
      let rf m = (size % Size.min_for % f) (m r) in
      let r1, r2 = rf Exclusion.min_of_range, rf Exclusion.max_of_range in
      R.join r1 r2

  (* Default behaviour for unary operators, simply maps the function to the
   * DefExc data structure. *)
  let lift1 f ik x = norm ik @@ match x with
    | `Excluded (s,r) ->
      let s' = S.map f s in
      `Excluded (s', apply_range f r)
    | `Definite x -> `Definite (f x)
    | `Bot -> `Bot

  let lift2 f ik x y = norm ik (match x,y with
      (* We don't bother with exclusion sets: *)
      | `Excluded _, `Definite _
      | `Definite _, `Excluded _
      | `Excluded _, `Excluded _ -> top ()
      (* The good case: *)
      | `Definite x, `Definite y ->
        (try `Definite (f x y) with | Division_by_zero -> top ())
      | `Bot, `Bot -> `Bot
      | _ ->
        (* If only one of them is bottom, we raise an exception that eval_rv will catch *)
        raise (ArithmeticOnIntegerBot (Printf.sprintf "%s op %s" (show x) (show y))))

  (* Default behaviour for binary operators that are injective in either
   * argument, so that Exclusion Sets can be used: *)
  let lift2_inj f ik x y =
    let def_exc f x s r = `Excluded (S.map (f x) s, apply_range (f x) r) in
    norm ik @@
    match x,y with
    (* If both are exclusion sets, there isn't anything we can do: *)
    | `Excluded _, `Excluded _ -> top ()
    (* A definite value should be applied to all members of the exclusion set *)
    | `Definite x, `Excluded (s,r) -> def_exc f x s r
    (* Same thing here, but we should flip the operator to map it properly *)
    | `Excluded (s,r), `Definite x -> def_exc (Batteries.flip f) x s r
    (* The good case: *)
    | `Definite x, `Definite y -> `Definite (f x y)
    | `Bot, `Bot -> `Bot
    | _ ->
      (* If only one of them is bottom, we raise an exception that eval_rv will catch *)
      raise (ArithmeticOnIntegerBot (Printf.sprintf "%s op %s" (show x) (show y)))

  (* The equality check: *)
  let eq ik x y = match x,y with
    (* Not much to do with two exclusion sets: *)
    | `Excluded _, `Excluded _ -> top ()
    (* Is x equal to an exclusion set, if it is a member then NO otherwise we
     * don't know: *)
    | `Definite x, `Excluded (s,r) -> if S.mem x s then of_bool IInt false else top ()
    | `Excluded (s,r), `Definite x -> if S.mem x s then of_bool IInt false else top ()
    (* The good case: *)
    | `Definite x, `Definite y -> of_bool IInt (x = y)
    | `Bot, `Bot -> `Bot
    | _ ->
      (* If only one of them is bottom, we raise an exception that eval_rv will catch *)
      raise (ArithmeticOnIntegerBot (Printf.sprintf "%s op %s" (show x) (show y)))

  (* The inequality check: *)
  let ne ik x y = match x,y with
    (* Not much to do with two exclusion sets: *)
    | `Excluded _, `Excluded _ -> top ()
    (* Is x unequal to an exclusion set, if it is a member then Yes otherwise we
     * don't know: *)
    | `Definite x, `Excluded (s,r) -> if S.mem x s then of_bool IInt true else top ()
    | `Excluded (s,r), `Definite x -> if S.mem x s then of_bool IInt true else top ()
    (* The good case: *)
    | `Definite x, `Definite y -> of_bool IInt (x <> y)
    | `Bot, `Bot -> `Bot
    | _ ->
      (* If only one of them is bottom, we raise an exception that eval_rv will catch *)
      raise (ArithmeticOnIntegerBot (Printf.sprintf "%s op %s" (show x) (show y)))

  let neg ?no_ov ik (x :t) = norm ik @@ lift1 Z.neg ik x
  let add ?no_ov ik x y = norm ik @@ lift2_inj Z.add ik x y

  let sub ?no_ov ik x y = norm ik @@ lift2_inj Z.sub ik x y
  let mul ?no_ov ik x y = norm ik @@ match x, y with
    | `Definite z, (`Excluded _ | `Definite _) when Z.equal z Z.zero -> x
    | (`Excluded _ | `Definite _), `Definite z when Z.equal z Z.zero -> y
    | `Definite a, `Excluded (s,r)
    (* Integer multiplication with even numbers is not injective. *)
    (* Thus we cannot exclude the values to which the exclusion set would be mapped to. *)
    | `Excluded (s,r),`Definite a when Z.equal (Z.rem a (Z.of_int 2)) Z.zero -> `Excluded (S.empty (), apply_range (Z.mul a) r)
    | _ -> lift2_inj Z.mul ik x y
  let div ?no_ov ik x y = lift2 Z.div ik x y
  let rem ik x y = lift2 Z.rem ik x y

  (* Comparison handling copied from Enums. *)
  let handle_bot x y f = match x, y with
    | `Bot, `Bot -> `Bot
    | `Bot, _
    | _, `Bot -> raise (ArithmeticOnIntegerBot (Printf.sprintf "%s op %s" (show x) (show y)))
    | _, _ -> f ()

  let lt ik x y =
    handle_bot x y (fun () ->
        match minimal x, maximal x, minimal y, maximal y with
        | _, Some x2, Some y1, _ when Z.compare x2 y1 < 0 -> of_bool ik true
        | Some x1, _, _, Some y2 when Z.compare x1 y2 >= 0 -> of_bool ik false
        | _, _, _, _ -> top_bool)

  let gt ik x y = lt ik y x

  let le ik x y =
    handle_bot x y (fun () ->
        match minimal x, maximal x, minimal y, maximal y with
        | _, Some x2, Some y1, _ when Z.compare x2 y1 <= 0 -> of_bool ik true
        | Some x1, _, _, Some y2 when Z.compare x1 y2 > 0 -> of_bool ik false
        | _, _, _, _ -> top_bool)

  let ge ik x y = le ik y x

  let lognot = lift1 Z.lognot

  let logand ik x y = norm ik (match x,y with
      (* We don't bother with exclusion sets: *)
      | `Excluded _, `Definite i ->
        (* Except in two special cases *)
        if Z.equal i Z.zero then
          `Definite Z.zero
        else if Z.equal i Z.one then
          of_interval IBool (Z.zero, Z.one)
        else
          top ()
      | `Definite _, `Excluded _
      | `Excluded _, `Excluded _ -> top ()
      (* The good case: *)
      | `Definite x, `Definite y ->
        (try `Definite (Z.logand x y) with | Division_by_zero -> top ())
      | `Bot, `Bot -> `Bot
      | _ ->
        (* If only one of them is bottom, we raise an exception that eval_rv will catch *)
        raise (ArithmeticOnIntegerBot (Printf.sprintf "%s op %s" (show x) (show y))))


  let logor  = lift2 Z.logor
  let logxor = lift2 Z.logxor

  let shift (shift_op: int_t -> int -> int_t) (ik: Cil.ikind) (x: t) (y: t) =
    (* BigInt only accepts int as second argument for shifts; perform conversion here *)
    let shift_op_big_int a (b: int_t) =
      let (b : int) = Z.to_int b in
      shift_op a b
    in
    (* If one of the parameters of the shift is negative, the result is undefined *)
    let is_negative = GobOption.for_all (fun x -> Z.lt x Z.zero) in
    if is_negative (minimal x) || is_negative (minimal y) then
      top_of ik
    else
      norm ik @@ lift2 shift_op_big_int ik x y

  let shift_left =
    shift Z.shift_left

  let shift_right =
    shift Z.shift_right
  (* TODO: lift does not treat Not {0} as true. *)
  let c_logand ik x y =
    match to_bool x, to_bool y with
    | Some false, _
    | _, Some false ->
      of_bool ik false
    | _, _ ->
      lift2 IntOps.BigIntOps.c_logand ik x y
  let c_logor ik x y =
    match to_bool x, to_bool y with
    | Some true, _
    | _, Some true ->
      of_bool ik true
    | _, _ ->
      lift2 IntOps.BigIntOps.c_logor ik x y
  let c_lognot ik = eq ik (of_int ik Z.zero)

  let invariant_ikind e ik (x:t) =
    match x with
    | `Definite x ->
      IntInvariant.of_int e ik x
    | `Excluded (s, r) ->
      (* Emit range invariant if tighter than ikind bounds.
         This can be more precise than interval, which has been widened. *)
      let (rmin, rmax) = (Exclusion.min_of_range r, Exclusion.max_of_range r) in
      let ri = IntInvariant.of_interval e ik (rmin, rmax) in
      let si = IntInvariant.of_excl_list e ik (S.elements s) in
      Invariant.(ri && si)
    | `Bot -> Invariant.none

  let arbitrary ik =
    let open QCheck.Iter in
    let excluded s = from_excl ik s in
    let definite x = of_int ik x in
    let shrink = function
      | `Excluded (s, _) -> GobQCheck.shrink (S.arbitrary ()) s >|= excluded (* S TODO: possibly shrink excluded to definite *)
      | `Definite x -> (return `Bot) <+> (GobQCheck.shrink (IntOps.BigIntOps.arbitrary ()) x >|= definite)
      | `Bot -> empty
    in
    QCheck.frequency ~shrink ~print:show [
      20, QCheck.map excluded (S.arbitrary ());
      10, QCheck.map definite (IntOps.BigIntOps.arbitrary ());
      1, QCheck.always `Bot
    ] (* S TODO: decide frequencies *)

  let refine_with_congruence ik a b = a
  let refine_with_interval ik a b = match a, b with
    | x, Some(i) -> meet ik x (of_interval ik i)
    | _ -> a
  let refine_with_bitfield ik x y = x
  let refine_with_excl_list ik a b = match a, b with
    | `Excluded (s, r), Some(ls, _) -> meet ik (`Excluded (s, r)) (of_excl_list ik ls) (* TODO: refine with excl range? *)
    | _ -> a
  let refine_with_incl_list ik a b = a

  let project ik p t = t
end

(* Inclusion/Exclusion sets. Go to top on arithmetic operations (except for some easy cases, e.g. multiplication with 0). Joins on widen, i.e. precise integers as long as not derived from arithmetic expressions. *)
module Enums : S with type int_t = Z.t = struct
  module R = Interval32 (* range for exclusion *)

  let range_ikind = Cil.IInt
  let size t = R.of_interval range_ikind (let a,b = Size.bits_i64 t in Int64.neg a,b)

  type t = Inc of BISet.t | Exc of BISet.t * R.t [@@deriving eq, ord, hash] (* inclusion/exclusion set *)

  type int_t = Z.t
  let name () = "enums"
  let bot () = failwith "bot () not implemented for Enums"
  let top () = failwith "top () not implemented for Enums"
  let bot_of ik = Inc (BISet.empty ())
  let top_bool = Inc (BISet.of_list [Z.zero; Z.one])
  let top_of ik =
    match ik with
    | IBool -> top_bool
    | _ -> Exc (BISet.empty (), size ik)

  let range ik = Size.range ik

  (*
  let max_of_range r = Size.max_from_bit_range (Option.get (R.maximal r))
  let min_of_range r = Size.min_from_bit_range (Option.get (R.minimal r))
  let cardinality_of_range r = Z.add (Z.neg (min_of_range r)) (max_of_range r) *)
  let value_in_range (min, max) v = Z.compare min v <= 0 && Z.compare v max <= 0

  let show = function
    | Inc xs when BISet.is_empty xs -> "bot"
    | Inc xs -> "{" ^ (String.concat ", " (List.map Z.to_string (BISet.elements  xs))) ^ "}"
    | Exc (xs,r) -> "not {" ^ (String.concat ", " (List.map Z.to_string (BISet.elements xs))) ^ "} " ^ "("^R.show r^")"

  include Std (struct type nonrec t = t let name = name let top_of = top_of let bot_of = bot_of let show = show let equal = equal end)

  (* Normalization function for enums, that handles overflows for Inc.
     As we do not compute on Excl, we do not have to perform any overflow handling for it. *)
  let norm ikind v =
    let min, max = range ikind in
    (* Whether the value v lies within the values of the specified ikind. *)
    let value_in_ikind v =
      Z.compare min v <= 0 && Z.compare v max <= 0
    in
    match v with
    | Inc xs when BISet.for_all value_in_ikind xs -> v
    | Inc xs ->
      if should_wrap ikind then
        Inc (BISet.map (Size.cast ikind) xs)
      else if should_ignore_overflow ikind then
        Inc (BISet.filter value_in_ikind xs)
      else
        top_of ikind
    | Exc (xs, r) ->
      (* The following assert should hold for Exc, therefore we do not have to overflow handling / normalization for it:
         let range_in_ikind r =
         R.leq r (size ikind)
         in
         let r_min, r_max = min_of_range r, max_of_range r in
         assert (range_in_ikind r && BISet.for_all (value_in_range (r_min, r_max)) xs); *)
      begin match ikind with
        | IBool ->
          begin match BISet.mem Z.zero xs, BISet.mem Z.one xs with
            | false, false -> top_bool  (* Not {} -> {0, 1} *)
            | true, false -> Inc (BISet.singleton Z.one) (* Not {0} -> {1} *)
            | false, true -> Inc (BISet.singleton Z.zero) (* Not {1} -> {0} *)
            | true, true -> bot_of ikind (* Not {0, 1} -> bot *)
          end
        | _ ->
          v
      end


  let equal_to i = function
    | Inc x ->
      if BISet.mem i x then
        if BISet.is_singleton x then `Eq
        else `Top
      else `Neq
    | Exc (x, r) ->
      if BISet.mem i x then `Neq
      else `Top

  let cast_to ?(suppress_ovwarn=false) ?torg ?no_ov ik v = norm ik @@ match v with
    | Exc (s,r) ->
      let r' = size ik in
      if R.leq r r' then (* upcast -> no change *)
        Exc (s, r)
      else if ik = IBool then (* downcast to bool *)
        if BISet.mem Z.zero s then
          Inc (BISet.singleton Z.one)
        else
          Exc (BISet.empty(), r')
      else (* downcast: may overflow *)
        Exc ((BISet.empty ()), r')
    | Inc xs ->
      let casted_xs = BISet.map (Size.cast ik) xs in
      if Cil.isSigned ik && not (BISet.equal xs casted_xs)
      then top_of ik (* When casting into a signed type and the result does not fit, the behavior is implementation-defined *)
      else Inc casted_xs

  let of_int ikind x = cast_to ikind (Inc (BISet.singleton x))

  let of_interval ?(suppress_ovwarn=false) ik (x, y) =
    if Z.compare x y = 0 then
      of_int ik x
    else
      let a, b = Size.min_range_sign_agnostic x, Size.min_range_sign_agnostic y in
      let r = R.join (R.of_interval ~suppress_ovwarn range_ikind a) (R.of_interval ~suppress_ovwarn range_ikind b) in
      let ex = if Z.gt x Z.zero || Z.lt y Z.zero then BISet.singleton Z.zero else BISet.empty () in
      norm ik @@ (Exc (ex, r))

  let join _ x y =
    match x, y with
    | Inc x, Inc y -> Inc (BISet.union x y)
    | Exc (x,r1), Exc (y,r2) -> Exc (BISet.inter x y, R.join r1 r2)
    | Exc (x,r), Inc y
    | Inc y, Exc (x,r) ->
      let r = if BISet.is_empty y
        then r
        else
          let (min_el_range, max_el_range) = Batteries.Tuple2.mapn (fun x -> R.of_interval range_ikind (Size.min_range_sign_agnostic x)) (BISet.min_elt y, BISet.max_elt y) in
          let range = R.join min_el_range max_el_range in
          R.join r range
      in
      Exc (BISet.diff x y, r)

  let meet _ x y =
    match x, y with
    | Inc x, Inc y -> Inc (BISet.inter x y)
    | Exc (x,r1), Exc (y,r2) ->
      let r = R.meet r1 r2 in
      let r_min, r_max = Exclusion.min_of_range r, Exclusion.max_of_range r in
      let filter_by_range = BISet.filter (value_in_range (r_min, r_max)) in
      (* We remove those elements from the exclusion set that do not fit in the range anyway *)
      let excl = BISet.union (filter_by_range x) (filter_by_range y) in
      Exc (excl, r)
    | Inc x, Exc (y,r)
    | Exc (y,r), Inc x -> Inc (BISet.diff x y)

  let widen = join
  let narrow = meet
  let leq a b =
    match a, b with
    | Inc xs, Exc (ys, r) ->
      if BISet.is_empty xs
      then true
      else
        let min_b, max_b = Exclusion.min_of_range r, Exclusion.max_of_range r in
        let min_a, max_a = BISet.min_elt xs, BISet.max_elt xs in
        (* Check that the xs fit into the range r  *)
        Z.compare min_b min_a <= 0 && Z.compare max_a max_b <= 0 &&
        (* && check that none of the values contained in xs is excluded, i.e. contained in ys. *)
        BISet.for_all (fun x -> not (BISet.mem x ys)) xs
    | Inc xs, Inc ys ->
      BISet.subset xs ys
    | Exc (xs, r), Exc (ys, s) ->
      Exclusion.(leq (Exc (xs, r)) (Exc (ys, s)))
    | Exc (xs, r), Inc ys ->
      Exclusion.(leq_excl_incl (Exc (xs, r)) (Inc ys))

  let handle_bot x y f = match is_bot x, is_bot y with
    | false, false -> f ()
    | true, false
    | false, true -> raise (ArithmeticOnIntegerBot (Printf.sprintf "%s op %s" (show x) (show y)))
    | true, true -> Inc (BISet.empty ())

  let lift1 f ikind v = norm ikind @@ match v with
    | Inc x when BISet.is_empty x -> v (* Return bottom when value is bottom *)
    | Inc x when BISet.is_singleton x -> Inc (BISet.singleton (f (BISet.choose x)))
    | _ -> top_of ikind

  let lift2 f (ikind: Cil.ikind) u v =
    handle_bot u v (fun () ->
        norm ikind @@ match u, v with
        | Inc x,Inc y when BISet.is_singleton x && BISet.is_singleton y -> Inc (BISet.singleton (f (BISet.choose x) (BISet.choose y)))
        | _,_ -> top_of ikind)

  let lift2 f ikind a b =
    try lift2 f ikind a b with Division_by_zero -> top_of ikind

  let neg ?no_ov = lift1 Z.neg
  let add ?no_ov ikind a b =
    match a, b with
    | Inc z,x when BISet.is_singleton z && BISet.choose z = Z.zero -> x
    | x,Inc z when BISet.is_singleton z && BISet.choose z = Z.zero -> x
    | x,y -> lift2 Z.add ikind x y
  let sub ?no_ov = lift2 Z.sub
  let mul ?no_ov ikind a b =
    match a, b with
    | Inc one,x when BISet.is_singleton one && BISet.choose one = Z.one -> x
    | x,Inc one when BISet.is_singleton one && BISet.choose one = Z.one -> x
    | Inc zero,_ when BISet.is_singleton zero && BISet.choose zero = Z.zero -> a
    | _,Inc zero when BISet.is_singleton zero && BISet.choose zero = Z.zero -> b
    | x,y -> lift2 Z.mul ikind x y

  let div ?no_ov ikind a b = match a, b with
    | x,Inc one when BISet.is_singleton one && BISet.choose one = Z.one -> x
    | _,Inc zero when BISet.is_singleton zero && BISet.choose zero = Z.zero -> top_of ikind
    | Inc zero,_ when BISet.is_singleton zero && BISet.choose zero = Z.zero -> a
    | x,y -> lift2 Z.div ikind x y

  let rem = lift2 Z.rem

  let lognot = lift1 Z.lognot
  let logand = lift2 Z.logand
  let logor  = lift2 Z.logor
  let logxor = lift2 Z.logxor

  let shift (shift_op: int_t -> int -> int_t) (ik: Cil.ikind) (x: t) (y: t) =
    handle_bot x y (fun () ->
        (* BigInt only accepts int as second argument for shifts; perform conversion here *)
        let shift_op_big_int a (b: int_t) =
          let (b : int) = Z.to_int b in
          shift_op a b
        in
        (* If one of the parameters of the shift is negative, the result is undefined *)
        let is_negative = GobOption.for_all (fun x -> Z.lt x Z.zero) in
        if is_negative (minimal x) || is_negative (minimal y) then
          top_of ik
        else
          lift2 shift_op_big_int ik x y)

  let shift_left =
    shift Z.shift_left

  let shift_right =
    shift Z.shift_right

  let of_bool ikind x = Inc (BISet.singleton (if x then Z.one else Z.zero))
  let to_bool  = function
    | Inc e when BISet.is_empty e -> None
    | Exc (e,_) when BISet.is_empty e -> None
    | Inc zero when BISet.is_singleton zero && BISet.choose zero = Z.zero -> Some false
    | Inc xs when BISet.for_all ((<>) Z.zero) xs -> Some true
    | Exc (xs,_) when BISet.exists ((=) Z.zero) xs -> Some true
    | _ -> None
  let to_int = function Inc x when BISet.is_singleton x -> Some (BISet.choose x) | _ -> None

  let to_excl_list = function Exc (x,r) when not (BISet.is_empty x) -> Some (BISet.elements x, (Option.get (R.minimal r), Option.get (R.maximal r))) | _ -> None
  let of_excl_list ik xs =
    let min_ik, max_ik = Size.range ik in
    let exc = BISet.of_list @@ List.filter (value_in_range (min_ik, max_ik)) xs in
    norm ik @@ Exc (exc, size ik)
  let is_excl_list = BatOption.is_some % to_excl_list
  let to_incl_list = function Inc s when not (BISet.is_empty s) -> Some (BISet.elements s) | _ -> None

  let to_bitfield ik x = 
    let one_mask = Z.lognot Z.zero 
    in (one_mask, one_mask)

  let starting ?(suppress_ovwarn=false) ikind x =
    let _,u_ik = Size.range ikind in
    of_interval ~suppress_ovwarn ikind (x, u_ik)

  let ending ?(suppress_ovwarn=false) ikind x =
    let l_ik,_ = Size.range ikind in
    of_interval ~suppress_ovwarn ikind (l_ik, x)

  let c_lognot ik x =
    if is_bot x
    then x
    else
      match to_bool x with
      | Some b -> of_bool ik (not b)
      | None -> top_bool

  let c_logand = lift2 IntOps.BigIntOps.c_logand
  let c_logor  = lift2 IntOps.BigIntOps.c_logor
  let maximal = function
    | Inc xs when not (BISet.is_empty xs) -> Some (BISet.max_elt xs)
    | Exc (excl,r) ->
      let rec decrement_while_contained v =
        if BISet.mem v excl
        then decrement_while_contained (Z.pred v)
        else v
      in
      let range_max = Exclusion.max_of_range r in
      Some (decrement_while_contained range_max)
    | _ (* bottom case *) -> None

  let minimal = function
    | Inc xs when not (BISet.is_empty xs) -> Some (BISet.min_elt xs)
    | Exc (excl,r) ->
      let rec increment_while_contained v =
        if BISet.mem v excl
        then increment_while_contained (Z.succ v)
        else v
      in
      let range_min = Exclusion.min_of_range r in
      Some (increment_while_contained range_min)
    | _ (* bottom case *) -> None

  let lt ik x y =
    handle_bot x y (fun () ->
        match minimal x, maximal x, minimal y, maximal y with
        | _, Some x2, Some y1, _ when Z.compare x2 y1 < 0 -> of_bool ik true
        | Some x1, _, _, Some y2 when Z.compare x1 y2 >= 0 -> of_bool ik false
        | _, _, _, _ -> top_bool)

  let gt ik x y = lt ik y x

  let le ik x y =
    handle_bot x y (fun () ->
        match minimal x, maximal x, minimal y, maximal y with
        | _, Some x2, Some y1, _ when Z.compare x2 y1 <= 0 -> of_bool ik true
        | Some x1, _, _, Some y2 when Z.compare x1 y2 > 0 -> of_bool ik false
        | _, _, _, _ -> top_bool)

  let ge ik x y = le ik y x

  let eq ik x y =
    handle_bot x y (fun () ->
        match x, y with
        | Inc xs, Inc ys when BISet.is_singleton xs && BISet.is_singleton ys -> of_bool ik (Z.equal (BISet.choose xs) (BISet.choose ys))
        | _, _ ->
          if is_bot (meet ik x y) then
            (* If the meet is empty, there is no chance that concrete values are equal *)
            of_bool ik false
          else
            top_bool)

  let ne ik x y = c_lognot ik (eq ik x y)

  let invariant_ikind e ik x =
    match x with
    | Inc ps ->
      IntInvariant.of_incl_list e ik (BISet.elements ps)
    | Exc (ns, r) ->
      (* Emit range invariant if tighter than ikind bounds.
         This can be more precise than interval, which has been widened. *)
      let (rmin, rmax) = (Exclusion.min_of_range r, Exclusion.max_of_range r) in
      let ri = IntInvariant.of_interval e ik (rmin, rmax) in
      let nsi = IntInvariant.of_excl_list e ik (BISet.elements ns) in
      Invariant.(ri && nsi)


  let arbitrary ik =
    let open QCheck.Iter in
    let neg s = of_excl_list ik (BISet.elements s) in
    let pos s = norm ik (Inc s) in
    let shrink = function
      | Exc (s, _) -> GobQCheck.shrink (BISet.arbitrary ()) s >|= neg (* S TODO: possibly shrink neg to pos *)
      | Inc s -> GobQCheck.shrink (BISet.arbitrary ()) s >|= pos
    in
    QCheck.frequency ~shrink ~print:show [
      20, QCheck.map neg (BISet.arbitrary ());
      10, QCheck.map pos (BISet.arbitrary ());
    ] (* S TODO: decide frequencies *)

  let refine_with_congruence ik a b =
    let contains c m x = if Z.equal m Z.zero then Z.equal c x else Z.equal (Z.rem (Z.sub x c) m) Z.zero in
    match a, b with
    | Inc e, None -> bot_of ik
    | Inc e, Some (c, m) -> Inc (BISet.filter (contains c m) e)
    | _ -> a

  let refine_with_interval ik a b = a (* TODO: refine inclusion (exclusion?) set *)

  let refine_with_bitfield ik x y = x

  let refine_with_excl_list ik a b =
    match b with
    | Some (ls, _) -> meet ik a (of_excl_list ik ls) (* TODO: refine with excl range? *)
    | _ -> a

  let refine_with_incl_list ik a b =
    match a, b with
    | Inc x, Some (ls) -> meet ik (Inc x) (Inc (BISet.of_list ls))
    | _ -> a

  let project ik p t = t
end

module Congruence : S with type int_t = Z.t and type t = (Z.t * Z.t) option =
struct
  let name () = "congruences"
  type int_t = Z.t

  (* represents congruence class of c mod m, None is bot *)
  type t = (Z.t * Z.t) option [@@deriving eq, ord, hash]

  let ( *: ) = Z.mul
  let (+:) = Z.add
  let (-:) = Z.sub
  let (%:) = Z.rem
  let (/:) = Z.div
  let (=:) = Z.equal
  let (<:) x y = Z.compare x y < 0
  let (>:) x y = Z.compare x y > 0
  let (<=:) x y = Z.compare x y <= 0
  let (>=:) x y = Z.compare x y >= 0
  (* a divides b *)
  let ( |: ) a b =
    if a =: Z.zero then false else (b %: a) =: Z.zero

  let normalize ik x =
    match x with
    | None -> None
    | Some (c, m) ->
      if m =: Z.zero then
        if should_wrap ik then
          Some (Size.cast ik c, m)
        else
          Some (c, m)
      else
        let m' = Z.abs m in
        let c' = c %: m' in
        if c' <: Z.zero then
          Some (c' +: m', m')
        else
          Some (c' %: m', m')

  let range ik = Size.range ik

  let top () = Some (Z.zero, Z.one)
  let top_of ik = Some (Z.zero, Z.one)
  let bot () = None
  let bot_of ik = bot ()

  let show = function ik -> match ik with
    | None -> "⟂"
    | Some (c, m) when (c, m) = (Z.zero, Z.zero) -> Z.to_string c
    | Some (c, m) ->
      let a = if c =: Z.zero then "" else Z.to_string c in
      let b = if m =: Z.zero then "" else if m = Z.one then "ℤ" else Z.to_string m^"ℤ" in
      let c = if a = "" || b = "" then "" else "+" in
      a^c^b

  include Std (struct type nonrec t = t let name = name let top_of = top_of let bot_of = bot_of let show = show let equal = equal end)

  let is_top x = x = top ()

  let equal_to i = function
    | None -> failwith "unsupported: equal_to with bottom"
    | Some (a, b) when b =: Z.zero -> if a =: i then `Eq else `Neq
    | Some (a, b) ->  if i %: b =: a then `Top else `Neq

  let leq (x:t) (y:t) =
    match x, y with
    | None, _ -> true
    | Some _, None -> false
    | Some (c1,m1), Some (c2,m2) when m2 =: Z.zero && m1 =: Z.zero -> c1 =: c2
    | Some (c1,m1), Some (c2,m2) when m2 =: Z.zero -> c1 =: c2 && m1 =: Z.zero
    | Some (c1,m1), Some (c2,m2) -> m2 |: Z.gcd (c1 -: c2) m1
  (* Typo in original equation of P. Granger (m2 instead of m1): gcd (c1 -: c2) m2
     Reference: https://doi.org/10.1080/00207168908803778 Page 171 corollary 3.3*)

  let leq x y =
    let res = leq x y in
    if M.tracing then M.trace "congruence" "leq %a %a -> %a " pretty x pretty y pretty (Some (Z.of_int (Bool.to_int res), Z.zero)) ;
    res

  let join ik (x:t) y =
    match x, y with
    | None, z | z, None -> z
    | Some (c1,m1), Some (c2,m2) ->
      let m3 = Z.gcd m1 (Z.gcd m2 (c1 -: c2)) in
      normalize ik (Some (c1, m3))

  let join ik (x:t) y =
    let res = join ik x y in
    if M.tracing then M.trace "congruence" "join %a %a -> %a" pretty x pretty y pretty res;
    res


  let meet ik x y =
    (* if it exists, c2/a2 is solution to a*x ≡ c (mod m) *)
    let congruence_series a c m =
      let rec next a1 c1 a2 c2 =
        if a2 |: a1 then (a2, c2)
        else next a2 c2 (a1 %: a2) (c1 -: (c2 *: (a1 /: a2)))
      in next m Z.zero a c
    in
    let simple_case i c m =
      if m |: (i -: c)
      then Some (i, Z.zero) else None
    in
    match x, y with
    | Some (c1, m1), Some (c2, m2) when m1 =: Z.zero && m2 =: Z.zero -> if c1 =: c2 then Some (c1, Z.zero) else None
    | Some (c1, m1), Some (c2, m2) when m1 =: Z.zero -> simple_case c1 c2 m2
    | Some (c1, m1), Some (c2, m2) when m2 =: Z.zero -> simple_case c2 c1 m1
    | Some (c1, m1), Some (c2, m2) when (Z.gcd m1 m2) |: (c1 -: c2) ->
      let (c, m) = congruence_series m1 (c2 -: c1 ) m2 in
      normalize ik (Some(c1 +: (m1 *: (m /: c)), m1 *: (m2 /: c)))
    | _  -> None

  let meet ik x y =
    let res = meet ik x y in
    if M.tracing then M.trace "congruence" "meet %a %a -> %a" pretty x pretty y pretty res;
    res

  let to_int = function Some (c, m) when m =: Z.zero -> Some c | _ -> None
  let of_int ik (x: int_t) = normalize ik @@ Some (x, Z.zero)
  let zero = Some (Z.zero, Z.zero)
  let one  = Some (Z.one, Z.zero)
  let top_bool = top()

  let of_bool _ik = function true -> one | false -> zero

  let to_bool (a: t) = match a with
    | None -> None
    | x when equal zero x -> Some false
    | x -> if leq zero x then None else Some true

  let starting ?(suppress_ovwarn=false) ik n = top()

  let ending = starting

  let of_congruence ik (c,m) = normalize ik @@ Some(c,m)

  let to_bitfield ik x = 
    let is_power_of_two x = (Z.logand x (x -: Z.one) = Z.zero) in
    match x with None -> (Z.zero, Z.zero) | Some (c,m) ->
    if m = Z.zero then (Z.lognot c, c)
    else if is_power_of_two m then 
      let mod_mask = m -: Z.one in 
      let z = Z.lognot c in 
      let o = Z.logor (Z.lognot mod_mask) c in 
      (z,o)
    else (Z.lognot Z.zero, Z.lognot Z.zero)

  let maximal t = match t with
    | Some (x, y) when y =: Z.zero -> Some x
    | _ -> None

  let minimal t = match t with
    | Some (x,y) when y =: Z.zero -> Some x
    | _ -> None

  (* cast from original type to ikind, set to top if the value doesn't fit into the new type *)
  let cast_to ?(suppress_ovwarn=false) ?torg ?(no_ov=false) t x =
    match x with
    | None -> None
    | Some (c, m) when m =: Z.zero ->
      let c' = Size.cast t c in
      (* When casting into a signed type and the result does not fit, the behavior is implementation-defined. (C90 6.2.1.2, C99 and C11 6.3.1.3) *)
      (* We go with GCC behavior here: *)
      (*  For conversion to a type of width N, the value is reduced modulo 2^N to be within range of the type; no signal is raised. *)
      (*   (https://gcc.gnu.org/onlinedocs/gcc/Integers-implementation.html)   *)
      (* Clang behaves the same but they never document that anywhere *)
      Some (c', m)
    | _ ->
      let (min_t, max_t) = range t in
      let p ikorg =
        let (min_ikorg, max_ikorg) = range ikorg in
        ikorg = t || (max_t >=: max_ikorg && min_t <=: min_ikorg)
      in
      match torg with
      | Some (Cil.TInt (ikorg, _)) when p ikorg ->
        if M.tracing then M.trace "cong-cast" "some case";
        x
      | _ -> top ()


  let cast_to ?(suppress_ovwarn=false) ?torg ?no_ov (t : Cil.ikind) x =
    let pretty_bool _ x = Pretty.text (string_of_bool x) in
    let res = cast_to ?torg ?no_ov t x in
    if M.tracing then M.trace "cong-cast" "Cast %a to %a (no_ov: %a) = %a" pretty x Cil.d_ikind t (Pretty.docOpt (pretty_bool ())) no_ov pretty res;
    res

  let widen = join

  let widen ik x y =
    let res = widen ik x y in
    if M.tracing then M.trace "congruence" "widen %a %a -> %a" pretty x pretty y pretty res;
    res

  let narrow = meet

  let log f ik i1 i2 =
    match is_bot i1, is_bot i2 with
    | true, true -> bot_of ik
    | true, _
    | _   , true -> raise (ArithmeticOnIntegerBot (Printf.sprintf "%s op %s" (show i1) (show i2)))
    | _ ->
      match to_bool i1, to_bool i2 with
      | Some x, Some y -> of_bool ik (f x y)
      | _              -> top_of ik

  let c_logor = log (||)
  let c_logand = log (&&)

  let log1 f ik i1 =
    if is_bot i1 then
      bot_of ik
    else
      match to_bool i1 with
      | Some x -> of_bool ik (f ik x)
      | _      -> top_of ik

  let c_lognot = log1 (fun _ik -> not)

  let shift_right _ _ _ = top()

  let shift_right ik x y =
    let res = shift_right ik x y in
    if M.tracing then  M.trace "congruence" "shift_right : %a %a becomes %a " pretty x pretty y pretty res;
    res

  let shift_left ik x y =
    (* Naive primality test *)
    (* let is_prime n =
         let n = Z.abs n in
         let rec is_prime' d =
           (d *: d >: n) || ((not ((n %: d) =: Z.zero)) && (is_prime' [@tailcall]) (d +: Z.one))
         in
         not (n =: Z.one) && is_prime' (Z.of_int 2)
       in *)
    match x, y with
    | None, None -> None
    | None, _
    | _, None -> raise (ArithmeticOnIntegerBot (Printf.sprintf "%s op %s" (show x) (show y)))
    | Some (c, m), Some (c', m') when Cil.isSigned ik || c <: Z.zero || c' <: Z.zero -> top_of ik
    | Some (c, m), Some (c', m') ->
      let (_, max_ik) = range ik in
      if m =: Z.zero && m' =: Z.zero then
        normalize ik @@ Some (Z.logand max_ik (Z.shift_left c (Z.to_int c')), Z.zero)
      else
        let x = Z.logand max_ik (Z.shift_left Z.one (Z.to_int c')) in (* 2^c' *)
        (* TODO: commented out because fails test with _Bool *)
        (* if is_prime (m' +: Z.one) then
             normalize ik @@ Some (x *: c, Z.gcd (x *: m) ((c *: x) *: (m' +: Z.one)))
           else *)
        normalize ik @@ Some (x *: c, Z.gcd (x *: m) (c *: x))

  let shift_left ik x y =
    let res = shift_left ik x y in
    if M.tracing then  M.trace "congruence" "shift_left : %a %a becomes %a " pretty x pretty y pretty res;
    res

  (* Handle unsigned overflows.
     From n === k mod (2^a * b), we conclude n === k mod 2^a, for a <= bitwidth.
     The congruence modulo b may not persist on an overflow. *)
  let handle_overflow ik (c, m) =
    if m =: Z.zero then
      normalize ik (Some (c, m))
    else
      (* Find largest m'=2^k (for some k) such that m is divisible by m' *)
      let tz = Z.trailing_zeros m in
      let m' = Z.shift_left Z.one tz in

      let max = (snd (Size.range ik)) +: Z.one in
      if m' >=: max then
        (* if m' >= 2 ^ {bitlength}, there is only one value in range *)
        let c' = c %: max in
        Some (c', Z.zero)
      else
        normalize ik (Some (c, m'))

  let mul ?(no_ov=false) ik x y =
    let no_ov_case (c1, m1) (c2, m2) =
      c1 *: c2, Z.gcd (c1 *: m2) (Z.gcd (m1 *: c2) (m1 *: m2))
    in
    match x, y with
    | None, None -> bot ()
    | None, _ | _, None ->
      raise (ArithmeticOnIntegerBot (Printf.sprintf "%s op %s" (show x) (show y)))
    | Some (c1, m1), Some (c2, m2) when no_ov ->
      Some (no_ov_case (c1, m1) (c2, m2))
    | Some (c1, m1), Some (c2, m2) when m1 =: Z.zero && m2 =: Z.zero && not (Cil.isSigned ik) ->
      let (_, max_ik) = range ik in
      Some ((c1 *: c2) %: (max_ik +: Z.one), Z.zero)
    | Some a, Some b when not (Cil.isSigned ik) ->
      handle_overflow ik (no_ov_case a b )
    | _ -> top ()

  let mul ?no_ov ik x y =
    let res = mul ?no_ov ik x y in
    if M.tracing then  M.trace "congruence" "mul : %a %a -> %a " pretty x pretty y pretty res;
    res

  let neg ?(no_ov=false) ik x =
    match x with
    | None -> bot()
    | Some _ -> mul ~no_ov ik (of_int ik (Z.of_int (-1))) x

  let add ?(no_ov=false) ik x y =
    let no_ov_case (c1, m1) (c2, m2) =
      c1 +: c2, Z.gcd m1 m2
    in
    match (x, y) with
    | None, None -> bot ()
    | None, _ | _, None ->
      raise (ArithmeticOnIntegerBot (Printf.sprintf "%s op %s" (show x) (show y)))
    | Some a, Some b when no_ov ->
      normalize ik (Some (no_ov_case a b))
    | Some (c1, m1), Some (c2, m2) when m1 =: Z.zero && m2 =: Z.zero && not (Cil.isSigned ik) ->
      let (_, max_ik) = range ik in
      Some((c1 +: c2) %: (max_ik +: Z.one), Z.zero)
    | Some a, Some b when not (Cil.isSigned ik) ->
      handle_overflow ik (no_ov_case a b)
    | _ -> top ()


  let add ?no_ov ik x y =
    let res = add ?no_ov ik x y in
    if M.tracing then
      M.trace "congruence" "add : %a %a -> %a" pretty x pretty y
        pretty res ;
    res

  let sub ?(no_ov=false) ik x y = add ~no_ov ik x (neg ~no_ov ik y)


  let sub ?no_ov ik x y =
    let res = sub ?no_ov ik x y in
    if M.tracing then
      M.trace "congruence" "sub : %a %a -> %a" pretty x pretty y
        pretty res ;
    res

  let lognot ik x = match x with
    | None -> None
    | Some (c, m) ->
      if (Cil.isSigned ik) then
        sub ik (neg ik x) one
      else
        let (_, max_ik) = range ik in
        Some (Z.sub max_ik c, m)

  (** The implementation of the bit operations could be improved based on the master’s thesis
      'Abstract Interpretation and Abstract Domains' written by Stefan Bygde.
      see: http://www.es.mdh.se/pdf_publications/948.pdf *)
  let bit2 f ik x y = match x, y with
    | None, None -> None
    | None, _ | _, None -> raise (ArithmeticOnIntegerBot (Printf.sprintf "%s op %s" (show x) (show y)))
    | Some (c, m), Some (c', m') ->
      if m =: Z.zero && m' =: Z.zero then Some (f c c', Z.zero)
      else top ()

  let logor ik x y = bit2 Z.logor ik x y

  let logand ik x y =  match x, y with
    | None, None -> None
    | None, _ | _, None -> raise (ArithmeticOnIntegerBot (Printf.sprintf "%s op %s" (show x) (show y)))
    | Some (c, m), Some (c', m') ->
      if m =: Z.zero && m' =: Z.zero then
        (* both arguments constant *)
        Some (Z.logand c c', Z.zero)
      else if m' =: Z.zero && c' =: Z.one && Z.rem m (Z.of_int 2) =: Z.zero then
        (* x & 1  and  x == c (mod 2*z) *)
        (* Value is equal to LSB of c *)
        Some (Z.logand c c', Z.zero)
      else
        top ()

  let logxor ik x y = bit2 Z.logxor ik x y

  let rem ik x y =
    match x, y with
    | None, None -> bot()
    | None, _ | _, None -> raise (ArithmeticOnIntegerBot (Printf.sprintf "%s op %s" (show x) (show y)))
    | Some (c1, m1), Some(c2, m2) ->
      if m2 =: Z.zero then
        if (c2 |: m1) && (c1 %: c2 =: Z.zero || m1 =: Z.zero || not (Cil.isSigned ik)) then
          Some (c1 %: c2, Z.zero)
        else
          normalize ik (Some (c1, (Z.gcd m1 c2)))
      else
        normalize ik (Some (c1, Z.gcd m1 (Z.gcd c2 m2)))

  let rem ik x y = let res = rem ik x y in
    if M.tracing then  M.trace "congruence" "rem : %a %a -> %a " pretty x pretty y pretty res;
    res

  let div ?(no_ov=false) ik x y =
    match x,y with
    | None, None -> bot ()
    | None, _ | _, None -> raise (ArithmeticOnIntegerBot (Printf.sprintf "%s op %s" (show x) (show y)))
    | _, x when leq zero x -> top ()
    | Some(c1, m1), Some(c2, m2) when not no_ov && m2 =: Z.zero && c2 =: Z.neg Z.one -> top ()
    | Some(c1, m1), Some(c2, m2) when m1 =: Z.zero && m2 =: Z.zero -> Some (c1 /: c2, Z.zero)
    | Some(c1, m1), Some(c2, m2) when m2 =: Z.zero && c2 |: m1 && c2 |: c1 -> Some (c1 /: c2, m1 /: c2)
    | _, _ -> top ()


  let div ?no_ov ik x y =
    let res = div ?no_ov ik x y in
    if M.tracing then
      M.trace "congruence" "div : %a %a -> %a" pretty x pretty y pretty
        res ;
    res

  let ne ik (x: t) (y: t) = match x, y with
    | Some (c1, m1), Some (c2, m2) when (m1 =: Z.zero) && (m2 =: Z.zero) -> of_bool ik (not (c1 =: c2 ))
    | x, y -> if meet ik x y = None then of_bool ik true else top_bool

  let eq ik (x: t) (y: t) = match x, y with
    | Some (c1, m1), Some (c2, m2) when (m1 =: Z.zero) && (m2 =: Z.zero) -> of_bool ik (c1 =: c2)
    | x, y -> if meet ik x y <> None then top_bool else of_bool ik false

  let comparison ik op x y = match x, y with
    | None, None -> bot_of ik
    | None, _ | _, None -> raise (ArithmeticOnIntegerBot (Printf.sprintf "%s op %s" (show x) (show y)))
    | Some (c1, m1), Some (c2, m2) ->
      if m1 =: Z.zero && m2 =: Z.zero then
        if op c1 c2 then of_bool ik true else of_bool ik false
      else
        top_bool

  let ge ik x y = comparison ik (>=:) x y

  let ge ik x y =
    let res = ge ik x y in
    if M.tracing then  M.trace "congruence" "greater or equal : %a %a -> %a " pretty x pretty y pretty res;
    res

  let le ik x y = comparison ik (<=:) x y

  let le ik x y =
    let res = le ik x y in
    if M.tracing then  M.trace "congruence" "less or equal : %a %a -> %a " pretty x pretty y pretty res;
    res

  let gt ik x y = comparison ik (>:) x y


  let gt ik x y =
    let res = gt ik x y in
    if M.tracing then  M.trace "congruence" "greater than : %a %a -> %a " pretty x pretty y pretty res;
    res

  let lt ik x y = comparison ik (<:) x y

  let lt ik x y =
    let res = lt ik x y in
    if M.tracing then  M.trace "congruence" "less than : %a %a -> %a " pretty x pretty y pretty res;
    res

  let invariant_ikind e ik x =
    match x with
    | x when is_top x -> Invariant.top ()
    | Some (c, m) when m =: Z.zero ->
      IntInvariant.of_int e ik c
    | Some (c, m) ->
      let open Cil in
      let (c, m) = BatTuple.Tuple2.mapn (fun a -> kintegerCilint ik a) (c, m) in
      Invariant.of_exp (BinOp (Eq, (BinOp (Mod, e, m, TInt(ik,[]))), c, intType))
    | None -> Invariant.none

  let arbitrary ik =
    let open QCheck in
    let int_arb = map ~rev:Z.to_int64 Z.of_int64 GobQCheck.Arbitrary.int64 in
    let cong_arb = pair int_arb int_arb in
    let of_pair ik p = normalize ik (Some p) in
    let to_pair = Option.get in
    set_print show (map ~rev:to_pair (of_pair ik) cong_arb)

  let refine_with_interval ik (cong : t) (intv : (int_t * int_t ) option) : t =
    match intv, cong with
    | Some (x, y), Some (c, m) ->
      if m =: Z.zero then
        if c <: x || c >: y then None else Some (c, Z.zero)
      else
        let rcx = x +: ((c -: x) %: Z.abs m) in
        let lcy = y -: ((y -: c) %: Z.abs m) in
        if rcx >: lcy then None
        else if rcx =: lcy then Some (rcx, Z.zero)
        else cong
    | _ -> None

  let refine_with_interval ik (cong : t) (intv : (int_t * int_t) option) : t =
    let pretty_intv _ i =
      match i with
      | Some (l, u) -> Pretty.dprintf "[%a,%a]" GobZ.pretty l GobZ.pretty u
      | _ -> Pretty.text ("Display Error") in
    let refn = refine_with_interval ik cong intv in
    if M.tracing then M.trace "refine" "cong_refine_with_interval %a %a -> %a" pretty cong pretty_intv intv pretty refn;
    refn

  let refine_with_bitfield ik a b = a

  let refine_with_congruence ik a b = meet ik a b
  let refine_with_excl_list ik a b = a
  let refine_with_incl_list ik a b = a

  let project ik p t = t
end

module SOverflowLifter (D : S) : SOverflow with type int_t = D.int_t and type t = D.t = struct

  include D

  let lift v = (v, {overflow=false; underflow=false})

  let add ?no_ov ik x y = lift @@ D.add ?no_ov ik x y

  let sub ?no_ov ik x y = lift @@ D.sub ?no_ov ik x y

  let mul ?no_ov ik x y = lift @@ D.mul ?no_ov ik x y

  let div ?no_ov ik x y = lift @@ D.div ?no_ov ik x y

  let neg ?no_ov ik x = lift @@ D.neg ?no_ov ik x

  let cast_to ?suppress_ovwarn ?torg ?no_ov ik x = lift @@ D.cast_to ?suppress_ovwarn ?torg ?no_ov ik x

  let of_int ik x = lift @@ D.of_int ik x

  let of_interval ?suppress_ovwarn ik x = lift @@ D.of_interval ?suppress_ovwarn ik x

  let starting ?suppress_ovwarn ik x = lift @@ D.starting ?suppress_ovwarn ik x

  let ending ?suppress_ovwarn ik x = lift @@ D.ending ?suppress_ovwarn ik x

  let shift_left ik x y = lift @@ D.shift_left ik x y

  let shift_right ik x y = lift @@ D.shift_right ik x y

end






(* The old IntDomList had too much boilerplate since we had to edit every function in S when adding a new domain. With the following, we only have to edit the places where fn are applied, i.e., create, mapp, map, map2. You can search for I3 below to see where you need to extend. *)
(* discussion: https://github.com/goblint/analyzer/pull/188#issuecomment-818928540 *)
module IntDomTupleImpl = struct
  include Printable.Std (* for default invariant, tag, ... *)

  open Batteries
  type int_t = Z.t
  module I1 = SOverflowLifter (DefExc)
  module I2 = Interval
  module I3 = SOverflowLifter (Enums)
  module I4 = SOverflowLifter (Congruence)
  module I5 = IntervalSetFunctor (IntOps.BigIntOps)
  module I6 = BitfieldFunctor (IntOps.BigIntOps)

  type t = I1.t option * I2.t option * I3.t option * I4.t option * I5.t option * I6.t option
  [@@deriving eq, ord, hash]

  let name () = "intdomtuple"

  (* The Interval domain can lead to too many contexts for recursive functions (top is [min,max]), but we don't want to drop all ints as with `ana.base.context.int`. TODO better solution? *)
  let no_interval = GobTuple.Tuple6.map2 (const None)
  let no_intervalSet = GobTuple.Tuple6.map5 (const None)

  type 'a m = (module SOverflow with type t = 'a)
  type 'a m2 = (module SOverflow with type t = 'a and type int_t = int_t )

  (* only first-order polymorphism on functions -> use records to get around monomorphism restriction on arguments *)
  type 'b poly_in  = { fi  : 'a. 'a m -> 'b -> 'a } [@@unboxed] (* inject *)
  type 'b poly2_in  = { fi2  : 'a. 'a m2 -> 'b -> 'a } [@@unboxed] (* inject for functions that depend on int_t *)
  type 'b poly2_in_ovc  = { fi2_ovc  : 'a. 'a m2 -> 'b -> 'a * overflow_info} [@@unboxed] (* inject for functions that depend on int_t *)

  type 'b poly_pr  = { fp  : 'a. 'a m -> 'a -> 'b } [@@unboxed] (* project *)
  type 'b poly_pr2  = { fp2  : 'a. 'a m2 -> 'a -> 'b } [@@unboxed] (* project for functions that depend on int_t *)
  type 'b poly2_pr = {f2p: 'a. 'a m -> ?no_ov:bool -> 'a -> 'a -> 'b} [@@unboxed]
  type poly1 = {f1: 'a. 'a m -> ?no_ov:bool -> 'a -> 'a} [@@unboxed] (* needed b/c above 'b must be different from 'a *)
  type poly1_ovc = {f1_ovc: 'a. 'a m -> ?no_ov:bool -> 'a -> 'a * overflow_info } [@@unboxed] (* needed b/c above 'b must be different from 'a *)
  type poly2 = {f2: 'a. 'a m -> ?no_ov:bool -> 'a -> 'a -> 'a} [@@unboxed]
  type poly2_ovc = {f2_ovc: 'a. 'a m -> ?no_ov:bool -> 'a -> 'a -> 'a * overflow_info } [@@unboxed]
  type 'b poly3 = { f3: 'a. 'a m -> 'a option } [@@unboxed] (* used for projection to given precision *)
  let create r x ((p1, p2, p3, p4, p5, p6): int_precision) =
    let f b g = if b then Some (g x) else None in
    f p1 @@ r.fi (module I1), f p2 @@ r.fi (module I2), f p3 @@ r.fi (module I3), f p4 @@ r.fi (module I4), f p5 @@ r.fi (module I5), f p6 @@ r.fi (module I6)
  let create r x = (* use where values are introduced *)
    create r x (int_precision_from_node_or_config ())
  let create2 r x ((p1, p2, p3, p4, p5, p6): int_precision) =
    let f b g = if b then Some (g x) else None in
    f p1 @@ r.fi2 (module I1), f p2 @@ r.fi2 (module I2), f p3 @@ r.fi2 (module I3), f p4 @@ r.fi2 (module I4), f p5 @@ r.fi2 (module I5) , f p6 @@ r.fi2 (module I6)
  let create2 r x = (* use where values are introduced *)
    create2 r x (int_precision_from_node_or_config ())

  let no_overflow ik = function
    | Some(_, {underflow; overflow}) -> not (underflow || overflow)
    | _ -> false

  let check_ov ?(suppress_ovwarn = false) ~cast ik intv intv_set =
    let no_ov = (no_overflow ik intv) || (no_overflow ik intv_set) in
    if not no_ov && not suppress_ovwarn && ( BatOption.is_some intv || BatOption.is_some intv_set) then (
      let (_,{underflow=underflow_intv; overflow=overflow_intv}) = match intv with None -> (I2.bot (), {underflow= true; overflow = true}) | Some x -> x in
      let (_,{underflow=underflow_intv_set; overflow=overflow_intv_set}) = match intv_set with None -> (I5.bot (), {underflow= true; overflow = true}) | Some x -> x in
      let underflow = underflow_intv && underflow_intv_set in
      let overflow = overflow_intv && overflow_intv_set in
      set_overflow_flag ~cast ~underflow ~overflow ik;
    );
    no_ov

  let create2_ovc ik r x ((p1, p2, p3, p4, p5,p6): int_precision) =
    let f b g = if b then Some (g x) else None in
    let map x = Option.map fst x in
    let intv =  f p2 @@ r.fi2_ovc (module I2) in
    let intv_set = f p5 @@ r.fi2_ovc (module I5) in
    ignore (check_ov ~cast:false ik intv intv_set);
    map @@ f p1 @@ r.fi2_ovc (module I1), map @@ f p2 @@ r.fi2_ovc (module I2), map @@ f p3 @@ r.fi2_ovc (module I3), map @@ f p4 @@ r.fi2_ovc (module I4), map @@ f p5 @@ r.fi2_ovc (module I5) , map @@ f p6 @@ r.fi2_ovc (module I6)

  let create2_ovc ik r x = (* use where values are introduced *)
    create2_ovc ik r x (int_precision_from_node_or_config ())


  let opt_map2 f ?no_ov =
    curry @@ function Some x, Some y -> Some (f ?no_ov x y) | _ -> None

  let to_list x = GobTuple.Tuple6.enum x |> List.of_enum |> List.filter_map identity (* contains only the values of activated domains *)
  let to_list_some x = List.filter_map identity @@ to_list x (* contains only the Some-values of activated domains *)

  let exists = function
    | (Some true, _, _, _, _,_)
    | (_, Some true, _, _, _,_)
    | (_, _, Some true, _, _,_)
    | (_, _, _, Some true, _,_)
    | (_, _, _, _, Some true,_) 
    | (_, _, _, _, _, Some true) 
      -> true 
    | _ ->
      false

  let for_all = function
    | (Some false, _, _, _, _,_)
    | (_, Some false, _, _, _,_)
    | (_, _, Some false, _, _,_)
    | (_, _, _, Some false, _,_)
    | (_, _, _, _, Some false,_) 
    | (_, _, _, _, _, Some false)
      ->
      false
    | _ ->
      true

  (* f0: constructors *)
  let top () = create { fi = fun (type a) (module I:SOverflow with type t = a) -> I.top } ()
  let bot () = create { fi = fun (type a) (module I:SOverflow with type t = a) -> I.bot } ()
  let top_of = create { fi = fun (type a) (module I:SOverflow with type t = a) -> I.top_of }
  let bot_of = create { fi = fun (type a) (module I:SOverflow with type t = a) -> I.bot_of }
  let of_bool ik = create { fi = fun (type a) (module I:SOverflow with type t = a) -> I.of_bool ik }
  let of_excl_list ik = create2 { fi2 = fun (type a) (module I:SOverflow with type t = a and type int_t = int_t) -> I.of_excl_list ik}
  let of_int ik = create2_ovc ik { fi2_ovc = fun (type a) (module I:SOverflow with type t = a and type int_t = int_t) -> I.of_int ik }
  let starting ?(suppress_ovwarn=false) ik = create2_ovc ik { fi2_ovc = fun (type a) (module I:SOverflow with type t = a and type int_t = int_t) -> I.starting ~suppress_ovwarn ik }
  let ending ?(suppress_ovwarn=false) ik = create2_ovc ik { fi2_ovc = fun (type a) (module I:SOverflow with type t = a and type int_t = int_t) -> I.ending ~suppress_ovwarn ik }
  let of_interval ?(suppress_ovwarn=false) ik = create2_ovc ik { fi2_ovc = fun (type a) (module I:SOverflow with type t = a and type int_t = int_t) -> I.of_interval ~suppress_ovwarn ik }
  let of_congruence ik = create2 { fi2 = fun (type a) (module I:SOverflow with type t = a and type int_t = int_t) -> I.of_congruence ik }
  let of_bitfield ik = create2 { fi2 = fun (type a) (module I:SOverflow with type t = a and type int_t = int_t) -> I.of_bitfield ik }

  let refine_with_congruence ik ((a, b, c, d, e, f) : t) (cong : (int_t * int_t) option) : t=
    let opt f a =
      curry @@ function Some x, y -> Some (f a x y) | _ -> None
    in
    ( opt I1.refine_with_congruence ik a cong
    , opt I2.refine_with_congruence ik b cong
    , opt I3.refine_with_congruence ik c cong
    , opt I4.refine_with_congruence ik d cong
    , opt I5.refine_with_congruence ik e cong
    , opt I6.refine_with_congruence ik f cong 
    )

  let refine_with_interval ik (a, b, c, d, e,f) intv =
    let opt f a =
      curry @@ function Some x, y -> Some (f a x y) | _ -> None
    in
    ( opt I1.refine_with_interval ik a intv
    , opt I2.refine_with_interval ik b intv
    , opt I3.refine_with_interval ik c intv
    , opt I4.refine_with_interval ik d intv
    , opt I5.refine_with_interval ik e intv 
    , opt I6.refine_with_interval ik f intv )

  let refine_with_bitfield ik (a, b, c, d, e,f) bf =
    let opt f a =
      curry @@ function Some x, y -> Some (f a x y) | _ -> None
    in
    ( opt I1.refine_with_bitfield ik a bf
    , opt I2.refine_with_bitfield ik b bf
    , opt I3.refine_with_bitfield ik c bf
    , opt I4.refine_with_bitfield ik d bf
    , opt I5.refine_with_bitfield ik e bf 
    , opt I6.refine_with_bitfield ik f bf )

  let refine_with_excl_list ik (a, b, c, d, e,f) excl =
    let opt f a =
      curry @@ function Some x, y -> Some (f a x y) | _ -> None
    in
    ( opt I1.refine_with_excl_list ik a excl
    , opt I2.refine_with_excl_list ik b excl
    , opt I3.refine_with_excl_list ik c excl
    , opt I4.refine_with_excl_list ik d excl
    , opt I5.refine_with_excl_list ik e excl
    , opt I6.refine_with_excl_list ik f excl )

  let refine_with_incl_list ik (a, b, c, d, e,f) incl =
    let opt f a =
      curry @@ function Some x, y -> Some (f a x y) | _ -> None
    in
    ( opt I1.refine_with_incl_list ik a incl
    , opt I2.refine_with_incl_list ik b incl
    , opt I3.refine_with_incl_list ik c incl
    , opt I4.refine_with_incl_list ik d incl
    , opt I5.refine_with_incl_list ik e incl
    , opt I6.refine_with_incl_list ik f incl )


  let mapp r (a, b, c, d, e, f) =
    let map = BatOption.map in
    ( map (r.fp (module I1)) a
    , map (r.fp (module I2)) b
    , map (r.fp (module I3)) c
    , map (r.fp (module I4)) d
    , map (r.fp (module I5)) e
    , map (r.fp (module I6)) f)


  let mapp2 r (a, b, c, d, e, f) =
    BatOption.
      ( map (r.fp2 (module I1)) a
      , map (r.fp2 (module I2)) b
      , map (r.fp2 (module I3)) c
      , map (r.fp2 (module I4)) d
      , map (r.fp2 (module I5)) e
      , map (r.fp2 (module I6)) f)


  (* exists/for_all *)
  let is_bot = exists % mapp { fp = fun (type a) (module I:SOverflow with type t = a) -> I.is_bot }
  let is_top = for_all % mapp { fp = fun (type a) (module I:SOverflow with type t = a) -> I.is_top }
  let is_top_of ik = for_all % mapp { fp = fun (type a) (module I:SOverflow with type t = a) -> I.is_top_of ik }
  let is_excl_list = exists % mapp { fp = fun (type a) (module I:SOverflow with type t = a) -> I.is_excl_list }

  let map2p r (xa, xb, xc, xd, xe, xf) (ya, yb, yc, yd, ye, yf) =
    ( opt_map2 (r.f2p (module I1)) xa ya
    , opt_map2 (r.f2p (module I2)) xb yb
    , opt_map2 (r.f2p (module I3)) xc yc
    , opt_map2 (r.f2p (module I4)) xd yd
    , opt_map2 (r.f2p (module I5)) xe ye
    , opt_map2 (r.f2p (module I6)) xf yf)

  (* f2p: binary projections *)
  let (%%) f g x = f % (g x) (* composition for binary function g *)

  let leq =
    for_all
    %% map2p {f2p= (fun (type a) (module I : SOverflow with type t = a) ?no_ov -> I.leq)}

  let flat f x = match to_list_some x with [] -> None | xs -> Some (f xs)

  let to_excl_list x =
    let merge ps =
      let (vs, rs) = List.split ps in
      let (mins, maxs) = List.split rs in
      (List.concat vs |> List.sort_uniq Z.compare, (List.min mins, List.max maxs))
    in
    mapp2 { fp2 = fun (type a) (module I:SOverflow with type t = a and type int_t = int_t) -> I.to_excl_list } x |> flat merge

  let to_incl_list x =
    let hd l = match l with h::t -> h | _ -> [] in
    let tl l = match l with h::t -> t | _ -> [] in
    let a y = BatSet.of_list (hd y) in
    let b y = BatList.map BatSet.of_list (tl y) in
    let merge y = BatSet.elements @@ BatList.fold BatSet.intersect (a y) (b y)
    in
    mapp2 { fp2 = fun (type a) (module I:SOverflow with type t = a and type int_t = int_t) -> I.to_incl_list } x |> flat merge

  let to_bitfield ik x = 
    let bf_meet (z1,o1) (z2,o2) = (Z.logand z1 z2, Z.logand o1 o2) in 
    let bf_top = (Z.lognot Z.zero, Z.lognot Z.zero) in 
    let res_tup = mapp2 { fp2 = fun (type a) (module I:SOverflow with type t = a and type int_t = int_t) -> I.to_bitfield ik } x
    in List.fold bf_meet bf_top (to_list res_tup)

  let same show x = let xs = to_list_some x in let us = List.unique xs in let n = List.length us in
    if n = 1 then Some (List.hd xs)
    else (
      if n>1 then Messages.info ~category:Unsound "Inconsistent state! %a" (Pretty.docList ~sep:(Pretty.text ",") (Pretty.text % show)) us; (* do not want to abort *)
      None
    )
  let to_int = same Z.to_string % mapp2 { fp2 = fun (type a) (module I:SOverflow with type t = a and type int_t = int_t) -> I.to_int }

  let pretty () x =
    match to_int x with
    | Some v when not (GobConfig.get_bool "dbg.full-output") -> Pretty.text (Z.to_string v)
    | _ ->
      mapp { fp = fun (type a) (module I:SOverflow with type t = a) -> (* assert sf==I.short; *) I.pretty () } x
      |> to_list
      |> (fun xs ->
          text "(" ++ (
            try
              List.reduce (fun a b -> a ++ text "," ++ b) xs
            with Invalid_argument _ ->
              nil)
          ++ text ")") (* NOTE: the version above does something else. also, we ignore the sf-argument here. *)

  let refine_functions ik : (t -> t) list =
    let maybe reffun ik domtup dom =
      match dom with Some y -> reffun ik domtup y | _ -> domtup
    in
    [(fun (a, b, c, d, e, f) -> refine_with_excl_list ik (a, b, c, d, e,f) (to_excl_list (a, b, c, d, e,f)));
     (fun (a, b, c, d, e, f) -> refine_with_incl_list ik (a, b, c, d, e,f) (to_incl_list (a, b, c, d, e,f)));
     (fun (a, b, c, d, e, f) -> maybe refine_with_interval ik (a, b, c, d, e, f) b); (* TODO: get interval across all domains with minimal and maximal *)
     (fun (a, b, c, d, e, f) -> maybe refine_with_congruence ik (a, b, c, d, e, f) d);
     (fun (a, b, c, d, e, f) -> maybe refine_with_bitfield ik (a, b, c, d, e, f) f)]

  let refine ik ((a, b, c, d, e,f) : t ) : t =
    let dt = ref (a, b, c, d, e,f) in
    (match get_refinement () with
     | "never" -> ()
     | "once" ->
       List.iter (fun f -> dt := f !dt) (refine_functions ik);
     | "fixpoint" ->
       let quit_loop = ref false in
       while not !quit_loop do
         let old_dt = !dt in
         List.iter (fun f -> dt := f !dt) (refine_functions ik);
         quit_loop := equal old_dt !dt;
         if is_bot !dt then dt := bot_of ik; quit_loop := true;
         if M.tracing then M.trace "cong-refine-loop" "old: %a, new: %a" pretty old_dt pretty !dt;
       done;
     | _ -> ()
    ); !dt


  (* map with overflow check *)
  let mapovc ?(suppress_ovwarn=false) ?(cast=false) ik r (a, b, c, d, e, f) =
    let map f ?no_ov = function Some x -> Some (f ?no_ov x) | _ -> None  in
    let intv = map (r.f1_ovc (module I2)) b in
    let intv_set = map (r.f1_ovc (module I5)) e in
    let no_ov = check_ov ~suppress_ovwarn ~cast ik intv intv_set in
    let no_ov = no_ov || should_ignore_overflow ik in
    refine ik
      ( map (fun ?no_ov x -> r.f1_ovc ?no_ov (module I1) x |> fst) a
      , BatOption.map fst intv
      , map (fun ?no_ov x -> r.f1_ovc ?no_ov (module I3) x |> fst) c
      , map (fun ?no_ov x -> r.f1_ovc ?no_ov (module I4) x |> fst) ~no_ov d
      , BatOption.map fst intv_set 
      , map (fun ?no_ov x -> r.f1_ovc ?no_ov (module I6) x |> fst) f)

  (* map2 with overflow check *)
  let map2ovc ?(cast=false) ik r (xa, xb, xc, xd, xe, xf) (ya, yb, yc, yd, ye, yf) =
    let intv = opt_map2 (r.f2_ovc (module I2)) xb yb in
    let intv_set = opt_map2 (r.f2_ovc (module I5)) xe ye in
    let no_ov = check_ov ~cast ik intv intv_set in
    let no_ov = no_ov || should_ignore_overflow ik in
    refine ik
      ( opt_map2 (fun ?no_ov x y -> r.f2_ovc ?no_ov (module I1) x y |> fst) xa ya
      , BatOption.map fst intv
      , opt_map2 (fun ?no_ov x y -> r.f2_ovc ?no_ov (module I3) x y |> fst) xc yc
      , opt_map2 (fun ?no_ov x y -> r.f2_ovc ?no_ov (module I4) x y |> fst) ~no_ov:no_ov xd yd
      , BatOption.map fst intv_set 
      , opt_map2 (fun ?no_ov x y -> r.f2_ovc ?no_ov (module I6) x y |> fst) xf yf)

  let map ik r (a, b, c, d, e, f) =
    refine ik
      BatOption.
        ( map (r.f1 (module I1)) a
        , map (r.f1 (module I2)) b
        , map (r.f1 (module I3)) c
        , map (r.f1 (module I4)) d
        , map (r.f1 (module I5)) e
        , map (r.f1 (module I6)) f)

  let map2 ?(norefine=false) ik r (xa, xb, xc, xd, xe, xf) (ya, yb, yc, yd, ye, yf) =
    let r =
      ( opt_map2 (r.f2 (module I1)) xa ya
      , opt_map2 (r.f2 (module I2)) xb yb
      , opt_map2 (r.f2 (module I3)) xc yc
      , opt_map2 (r.f2 (module I4)) xd yd
      , opt_map2 (r.f2 (module I5)) xe ye
      , opt_map2 (r.f2 (module I6)) xf yf)
    in
    if norefine then r else refine ik r


  (* f1: unary ops *)
  let neg ?no_ov ik =
    mapovc ik {f1_ovc = (fun (type a) (module I : SOverflow with type t = a) ?no_ov -> I.neg ?no_ov ik)}

  let lognot ik =
    map ik {f1 = (fun (type a) (module I : SOverflow with type t = a) ?no_ov -> I.lognot ik)}

  let c_lognot ik =
    map ik {f1 = (fun (type a) (module I : SOverflow with type t = a) ?no_ov -> I.c_lognot ik)}

  let cast_to ?(suppress_ovwarn=false) ?torg ?no_ov t =
    mapovc ~suppress_ovwarn ~cast:true t {f1_ovc = (fun (type a) (module I : SOverflow with type t = a) ?no_ov -> I.cast_to ?torg ?no_ov t)}

  (* fp: projections *)
  let equal_to i x =
    let xs = mapp2 { fp2 = fun (type a) (module I:SOverflow with type t = a and type int_t = int_t) -> I.equal_to i } x |> GobTuple.Tuple6.enum |> List.of_enum |> List.filter_map identity in
    if List.mem `Eq xs then `Eq else
    if List.mem `Neq xs then `Neq else
      `Top 

  let to_bool = same string_of_bool % mapp { fp = fun (type a) (module I:SOverflow with type t = a) -> I.to_bool }
  let minimal = flat (List.max ~cmp:Z.compare) % mapp2 { fp2 = fun (type a) (module I:SOverflow with type t = a and type int_t = int_t) -> I.minimal }
  let maximal = flat (List.min ~cmp:Z.compare) % mapp2 { fp2 = fun (type a) (module I:SOverflow with type t = a and type int_t = int_t) -> I.maximal }
  (* others *)
  let show x =
    match to_int x with
    | Some v  when not (GobConfig.get_bool "dbg.full-output") -> Z.to_string v
    | _ -> mapp { fp = fun (type a) (module I:SOverflow with type t = a) x -> I.name () ^ ":" ^ (I.show x) } x
           |> to_list
           |> String.concat "; "
  let to_yojson = [%to_yojson: Yojson.Safe.t list] % to_list % mapp { fp = fun (type a) (module I:SOverflow with type t = a) x -> I.to_yojson x }

  (* `map/opt_map` are used by `project` *)
  let opt_map b f =
    curry @@ function None, true -> f | x, y when y || b -> x | _ -> None
  let map ~keep r (i1, i2, i3, i4, i5, i6) (b1, b2, b3, b4, b5, b6) =
    ( opt_map keep (r.f3 (module I1)) i1 b1
    , opt_map keep (r.f3 (module I2)) i2 b2
    , opt_map keep (r.f3 (module I3)) i3 b3
    , opt_map keep (r.f3 (module I4)) i4 b4
    , opt_map keep (r.f3 (module I5)) i5 b5
    , opt_map keep (r.f3 (module I6)) i6 b6)

  (** Project tuple t to precision p
   * We have to deactivate IntDomains after the refinement, since we might
   * lose information if we do it before. E.g. only "Interval" is active
   * and shall be projected to only "Def_Exc". By seting "Interval" to None
   * before refinement we have no information for "Def_Exc".
   *
   * Thus we have 3 Steps:
   * 1. Add padding to t by setting `None` to `I.top_of ik` if p is true for this element
   * 2. Refine the padded t
   * 3. Set elements of t to `None` if p is false for this element
   *
   * Side Note:
   * ~keep is used to reuse `map/opt_map` for Step 1 and 3.
   * ~keep:true will keep elements that are `Some x` but should be set to `None` by p.
   *  This way we won't loose any information for the refinement.
   * ~keep:false will set the elements to `None` as defined by p *)
  let project ik (p: int_precision) t =
    let t_padded = map ~keep:true { f3 = fun (type a) (module I:SOverflow with type t = a) -> Some (I.top_of ik) } t p in
    let t_refined = refine ik t_padded in
    map ~keep:false { f3 = fun (type a) (module I:SOverflow with type t = a) -> None } t_refined p


  (* f2: binary ops *)
  let join ik =
    map2 ~norefine:true ik {f2= (fun (type a) (module I : SOverflow with type t = a) ?no_ov -> I.join ik)}

  let meet ik =
    map2 ik {f2= (fun (type a) (module I : SOverflow with type t = a) ?no_ov -> I.meet ik)}

  let widen ik =
    map2 ~norefine:true ik {f2= (fun (type a) (module I : SOverflow with type t = a) ?no_ov -> I.widen ik)}

  let narrow ik =
    map2 ik {f2= (fun (type a) (module I : SOverflow with type t = a) ?no_ov -> I.narrow ik)}

  let add ?no_ov ik =
    map2ovc ik
      {f2_ovc = (fun (type a) (module I : SOverflow with type t = a) ?no_ov -> I.add ?no_ov ik)}

  let sub ?no_ov ik =
    map2ovc ik
      {f2_ovc = (fun (type a) (module I : SOverflow with type t = a) ?no_ov -> I.sub ?no_ov ik)}

  let mul ?no_ov ik =
    map2ovc ik
      {f2_ovc = (fun (type a) (module I : SOverflow with type t = a) ?no_ov -> I.mul ?no_ov ik)}

  let div ?no_ov ik =
    map2ovc ik
      {f2_ovc = (fun (type a) (module I : SOverflow with type t = a) ?no_ov -> I.div ?no_ov ik)}

  let rem ik =
    map2 ik {f2= (fun (type a) (module I : SOverflow with type t = a) ?no_ov -> I.rem ik)}

  let lt ik =
    map2 ik {f2= (fun (type a) (module I : SOverflow with type t = a) ?no_ov -> I.lt ik)}

  let gt ik =
    map2 ik {f2= (fun (type a) (module I : SOverflow with type t = a) ?no_ov -> I.gt ik)}

  let le ik =
    map2 ik {f2= (fun (type a) (module I : SOverflow with type t = a) ?no_ov -> I.le ik)}

  let ge ik =
    map2 ik {f2= (fun (type a) (module I : SOverflow with type t = a) ?no_ov -> I.ge ik)}

  let eq ik =
    map2 ik {f2= (fun (type a) (module I : SOverflow with type t = a) ?no_ov -> I.eq ik)}

  let ne ik =
    map2 ik {f2= (fun (type a) (module I : SOverflow with type t = a) ?no_ov -> I.ne ik)}

  let logand ik =
    map2 ik {f2= (fun (type a) (module I : SOverflow with type t = a) ?no_ov -> I.logand ik)}

  let logor ik =
    map2 ik {f2= (fun (type a) (module I : SOverflow with type t = a) ?no_ov -> I.logor ik)}

  let logxor ik =
    map2 ik {f2= (fun (type a) (module I : SOverflow with type t = a) ?no_ov -> I.logxor ik)}

  let shift_left ik =
    map2ovc ik {f2_ovc= (fun (type a) (module I : SOverflow with type t = a) ?no_ov -> I.shift_left ik)}

  let shift_right ik =
    map2ovc ik {f2_ovc= (fun (type a) (module I : SOverflow with type t = a) ?no_ov -> I.shift_right ik)}

  let c_logand ik =
    map2 ik {f2= (fun (type a) (module I : SOverflow with type t = a) ?no_ov -> I.c_logand ik)}

  let c_logor ik =
    map2 ik {f2= (fun (type a) (module I : SOverflow with type t = a) ?no_ov -> I.c_logor ik)}


  (* printing boilerplate *)
  let pretty_diff () (x,y) = dprintf "%a instead of %a" pretty x pretty y
  let printXml f x =
    match to_int x with
    | Some v when not (GobConfig.get_bool "dbg.full-output") -> BatPrintf.fprintf f "<value>\n<data>\n%s\n</data>\n</value>\n" (Z.to_string v)
    | _ -> BatPrintf.fprintf f "<value>\n<data>\n%s\n</data>\n</value>\n" (show x)

  let invariant_ikind e ik ((_, _, _, x_cong, x_intset, _) as x) =
    (* TODO: do refinement before to ensure incl_list being more precise than intervals, etc (https://github.com/goblint/analyzer/pull/1517#discussion_r1693998515), requires refine functions to actually refine that *)
    let simplify_int fallback =
      match to_int x with
      | Some v ->
        (* If definite, output single equality instead of every subdomain repeating same equality (or something less precise). *)
        IntInvariant.of_int e ik v
      | None ->
        fallback ()
    in
    let simplify_all () =
      match to_incl_list x with
      | Some ps ->
        (* If inclusion set, output disjunction of equalities because it subsumes interval(s), exclusion set and congruence. *)
        IntInvariant.of_incl_list e ik ps
      | None ->
        (* Get interval bounds from all domains (intervals and exclusion set ranges). *)
        let min = minimal x in
        let max = maximal x in
        let ns = Option.map fst (to_excl_list x) |? [] in (* Ignore exclusion set bit range, known via interval bounds already. *)
        (* "Refine" out-of-bounds exclusions for simpler output. *)
        let ns = Option.map_default (fun min -> List.filter (Z.leq min) ns) ns min in
        let ns = Option.map_default (fun max -> List.filter (Z.geq max) ns) ns max in
        Invariant.(
          IntInvariant.of_interval_opt e ik (min, max) && (* Output best interval bounds once instead of multiple subdomains repeating them (or less precise ones). *)
          IntInvariant.of_excl_list e ik ns &&
          Option.map_default (I4.invariant_ikind e ik) Invariant.none x_cong && (* Output congruence as is. *)
          Option.map_default (I5.invariant_ikind e ik) Invariant.none x_intset (* Output interval sets as is. *)
        )
    in
    let simplify_none () =
      let is = to_list (mapp { fp = fun (type a) (module I:SOverflow with type t = a) -> I.invariant_ikind e ik } x) in
      List.fold_left (fun a i ->
          Invariant.(a && i)
        ) (Invariant.top ()) is
    in
    match GobConfig.get_string "ana.base.invariant.int.simplify" with
    | "none" -> simplify_none ()
    | "int" -> simplify_int simplify_none
    | "all" -> simplify_int simplify_all
    | _ -> assert false

  let arbitrary ik = QCheck.(set_print show @@ tup6 (option (I1.arbitrary ik)) (option (I2.arbitrary ik)) (option (I3.arbitrary ik)) (option (I4.arbitrary ik)) (option (I5.arbitrary ik)) (option (I6.arbitrary ik)))

  let relift (a, b, c, d, e, f) =
    (Option.map I1.relift a, Option.map I2.relift b, Option.map I3.relift c, Option.map I4.relift d, Option.map I5.relift e, Option.map I6.relift f)
end

module IntDomTuple =
struct
  module I = IntDomLifter (IntDomTupleImpl)
  include I

  let top () = failwith "top in IntDomTuple not supported. Use top_of instead."
  let no_interval (x: I.t) = {x with v = IntDomTupleImpl.no_interval x.v}

  let no_intervalSet (x: I.t) = {x with v = IntDomTupleImpl.no_intervalSet x.v}
end

let of_const (i, ik, str) = IntDomTuple.of_int ik i<|MERGE_RESOLUTION|>--- conflicted
+++ resolved
@@ -1302,33 +1302,15 @@
     in
     "0b" ^ to_pretty_bits' known_bits invalid_bits o num_bits_to_print ""
 
-<<<<<<< HEAD
-    let show t = 
-      if t = bot () then "bot" else
-      if t = top () then "top" else
-        let (z,o) = t in
-          Format.sprintf "{zs:%d, os:%d} %s" (Ints_t.to_int z) (Ints_t.to_int o) (to_pretty_bits t) 
-=======
   let show t = 
     if t = bot () then "bot" else
     if t = top () then "top" else
       let (z,o) = t in
         Format.sprintf "{zs:%d, os:%d} %s" (Ints_t.to_int z) (Ints_t.to_int o) (to_pretty_bits t) 
->>>>>>> 8d7faf9f
 
   include Std (struct type nonrec t = t let name = name let top_of = top_of let bot_of = bot_of let show = show let equal = equal end)
 
   let range ik bf = (BArith.min ik bf, BArith.max ik bf)
-<<<<<<< HEAD
-  
-  let maximal (z,o) = let isPositive = z < Ints_t.zero in
-  if o < Ints_t.zero && isPositive then (match Ints_t.upper_bound with Some maxVal -> Some (maxVal &: o) | None -> None )
-  else Some o 
-
-  let minimal (z,o) = let isNegative = o < Ints_t.zero in
-  if z < Ints_t.zero && isNegative then (match Ints_t.lower_bound with Some minVal -> Some (minVal |: (!:z)) | None -> None )
-  else Some (!:z)
-=======
 
   let maximal (z,o) = let isPositive = z < Ints_t.zero in
     if o < Ints_t.zero && isPositive then (match Ints_t.upper_bound with Some maxVal -> Some (maxVal &: o) | None -> None )
@@ -1337,9 +1319,8 @@
   let minimal (z,o) = let isNegative = o < Ints_t.zero in
     if z < Ints_t.zero && isNegative then (match Ints_t.lower_bound with Some minVal -> Some (minVal |: (!:z)) | None -> None )
     else Some (!:z)
->>>>>>> 8d7faf9f
-
-  let norm ?(debug=false) ?(suppress_ovwarn=false) ik (z,o) = 
+
+  let norm ?(suppress_ovwarn=false) ik (z,o) = 
     if BArith.is_invalid ik (z,o) then 
       (bot (), {underflow=false; overflow=false})
     else      
@@ -1362,6 +1343,7 @@
       if suppress_ovwarn then (new_bitfield, {underflow=false; overflow=false})
       else (new_bitfield, {underflow=underflow; overflow=overflow})
 
+  let cast_to ?(suppress_ovwarn=false) ?torg ?no_ov t = norm ~suppress_ovwarn t
 
   let join ik b1 b2 = (norm ik @@ (BArith.join b1 b2) ) |> fst
 
@@ -1383,6 +1365,8 @@
     if BArith.of_int i = bf then `Eq
     else if leq (BArith.of_int i) bf then `Top
     else `Neq
+
+  (* Conversions *)
 
   let of_interval ?(suppress_ovwarn=false) ik (x,y) =
     let (min_ik, max_ik) = Size.range ik in
@@ -1417,11 +1401,18 @@
 
         in 
         analyze_bits (pos - 1) new_acc
-<<<<<<< HEAD
     in      
     let result = analyze_bits (Size.bit ik - 1) (bot()) in
-    let casted = (Ints_t.of_bigint (Size.cast ik ((Ints_t.to_bigint (fst result)))), Ints_t.of_bigint (Size.cast ik ((Ints_t.to_bigint (snd result))))) 
-    in norm ~debug:true ~suppress_ovwarn ik casted
+    let casted = (Ints_t.of_bigint (Size.cast ik ((Ints_t.to_bigint (fst result)))), Ints_t.of_bigint (Size.cast ik ((Ints_t.to_bigint (snd result))))) in
+    norm ~suppress_ovwarn ik casted
+
+
+  let of_bool _ik = function true -> BArith.one | false -> BArith.zero
+
+  let to_bool d =
+    if not (leq BArith.zero d) then Some true
+    else if d = BArith.zero then Some false
+    else None
 
   let of_bitfield ik x = norm ik x |> fst
 
@@ -1437,24 +1428,6 @@
       let o = !:mod_mask |: c in 
       norm ik (z,o) |> fst
     else top_of ik
-=======
-    in
-    
-    let result = analyze_bits (Size.bit ik - 1) (bot()) in
-    let casted = (Ints_t.of_bigint (Size.cast ik ((Ints_t.to_bigint (fst result)))), Ints_t.of_bigint (Size.cast ik ((Ints_t.to_bigint (snd result))))) in
-    norm ~suppress_ovwarn ik casted
- 
->>>>>>> 8d7faf9f
-
-  let of_bool _ik = function true -> BArith.one | false -> BArith.zero
-
-  let to_bool d =
-    if not (leq BArith.zero d) then Some true
-    else if d = BArith.zero then Some false
-    else None
-
-  let cast_to ?(suppress_ovwarn=false) ?torg ?no_ov t = norm ~suppress_ovwarn t
-
 
   (* Logic *)
 
@@ -1585,15 +1558,7 @@
     let res = if BArith.is_const (z1, o1) && BArith.is_const (z2, o2) then (let tmp = z1 /: z2 in (!:tmp, tmp)) else top_of ik in
     norm ik res
 
-  let is_power_of_two x = (x &: (x -: Ints_t.one) = Ints_t.zero) 
-
   let rem ik x y = 
-<<<<<<< HEAD
-    M.trace "bitfield" "rem";
-    match to_int x, to_int y with
-    Some a, Some b -> fst (of_int ik (Ints_t.rem a b)) |
-    _, _ -> top_of ik
-=======
     if BArith.is_const x && BArith.is_const y then (
       let def_x = Option.get (to_int x) in
       let def_y = Option.get (to_int y) in
@@ -1606,7 +1571,6 @@
       norm ik (newz, newo) |> fst
     )
     else top_of ik
->>>>>>> 8d7faf9f
 
   let eq ik x y =
     if (BArith.max ik x) <= (BArith.min ik y) && (BArith.min ik x) >= (BArith.max ik y) then of_bool ik true 
@@ -1631,6 +1595,8 @@
 
   let gt ik x y = lt ik y x
 
+  (* Invariant *)
+
   let invariant_ikind e ik (z,o) = 
     let range = range ik (z,o) in
     IntInvariant.of_interval e ik range
@@ -1643,14 +1609,12 @@
     let (min_ik, max_ik) = Size.range ik in
     of_interval ~suppress_ovwarn ik (Ints_t.of_bigint min_ik, n)
 
+  (* Refinements *)
+
   let refine_with_congruence ik bf ((cong) : (int_t * int_t ) option) : t =
     match bf, cong with
-<<<<<<< HEAD
-    | (z,o), Some (c,m) when m = Ints_t.zero -> norm ik (!: c, c) |> fst
-    | (z,o), Some (c,m) when is_power_of_two m && m <> Ints_t.one ->
-=======
+    | (z,o), Some (c, m) when m = Ints_t.zero -> norm ik (!: c, c) |> fst
     | (z,o), Some (c, m) when is_power_of_two m && m <> Ints_t.one ->
->>>>>>> 8d7faf9f
       let congruenceMask = !:m in
       let newz = (!:congruenceMask &: z) |: (congruenceMask &: !:c) in
       let newo = (!:congruenceMask &: o) |: (congruenceMask &: c) in
@@ -1660,13 +1624,9 @@
   let refine_with_interval ik t itv = 
     match itv with
     | None -> norm ik t |> fst
-<<<<<<< HEAD
     | Some (l, u) -> meet ik t (of_interval ik (l, u) |> fst)  
 
   let refine_with_bitfield ik x y = meet ik x y
-=======
-    | Some (l, u) -> meet ik t (of_interval ik (l, u) |> fst)
->>>>>>> 8d7faf9f
 
   let refine_with_excl_list ik t (excl : (int_t list * (int64 * int64)) option) : t = norm ik t |> fst
 
@@ -1677,6 +1637,9 @@
         List.fold_left (fun acc i -> BArith.join acc (BArith.of_int i)) (bot_of ik) ls
     in
     meet ik t joined
+
+
+  (* Unit Tests *)
 
   let arbitrary ik = 
     let open QCheck.Iter in
