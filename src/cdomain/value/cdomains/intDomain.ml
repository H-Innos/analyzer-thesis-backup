--- conflicted
+++ resolved
@@ -1266,24 +1266,13 @@
               then string_of_int (Ints_t.to_int bit_value) else "⊤" in
         to_pretty_bits' (known_mask >>: 1) (impossible_mask >>: 1) (o_mask >>: 1) (max_bits - 1) (next_bit_string ^ acc)
     in
-<<<<<<< HEAD
-    "0b"^to_pretty_bits' known impossible o max_bits ""
-=======
-    to_pretty_bits' known_bits invalid_bits o num_bits_to_print ""
->>>>>>> 5301322b
+    "0b" ^ to_pretty_bits' known_bits invalid_bits o num_bits_to_print ""
 
   let show t = 
     if t = bot () then "bot" else
     if t = top () then "top" else
       let (z,o) = t in
-<<<<<<< HEAD
         Format.sprintf "{zs:%d, os:%d} %s" (Ints_t.to_int z) (Ints_t.to_int o) (to_pretty_bits t) 
-=======
-      if BArith.is_const t then 
-        Format.sprintf "{%08X, %08X} (unique: %d)" (Ints_t.to_int z) (Ints_t.to_int o) (Ints_t.to_int o)
-      else 
-        Format.sprintf "{%08X, %08X}" (Ints_t.to_int z) (Ints_t.to_int o)
->>>>>>> 5301322b
 
   include Std (struct type nonrec t = t let name = name let top_of = top_of let bot_of = bot_of let show = show let equal = equal end)
 
@@ -1338,7 +1327,6 @@
 
   let of_interval ?(suppress_ovwarn=false) ik (x,y) =
     let (min_ik, max_ik) = Size.range ik in
-<<<<<<< HEAD
     let startv = Ints_t.max x (Ints_t.of_bigint min_ik) in
     let endv= Ints_t.min y (Ints_t.of_bigint max_ik) in
     
@@ -1376,15 +1364,6 @@
     let casted = (Ints_t.of_bigint (Size.cast ik ((Ints_t.to_bigint (fst result)))), Ints_t.of_bigint (Size.cast ik ((Ints_t.to_bigint (snd result))))) in
     norm ~suppress_ovwarn ik casted
  
-=======
-    let current = ref (Z.max (Ints_t.to_bigint x) min_ik) in
-    let bf  = ref (bot ()) in
-    while Z.leq !current (Z.min (Ints_t.to_bigint y) max_ik) do
-      bf := BArith.join !bf (BArith.of_int @@ Ints_t.of_bigint !current);
-      current := Z.add !current Z.one
-    done;
-    norm ~suppress_ovwarn ik !bf
->>>>>>> 5301322b
 
   let of_bool _ik = function true -> BArith.one | false -> BArith.zero
 
@@ -1569,7 +1548,6 @@
     IntInvariant.of_interval e ik range
 
   let starting ?(suppress_ovwarn=false) ik n = 
-<<<<<<< HEAD
     let (min_ik, max_ik) = Size.range ik in
     of_interval ~suppress_ovwarn ik (n, Ints_t.of_bigint max_ik)
 
@@ -1578,40 +1556,12 @@
     of_interval ~suppress_ovwarn ik (Ints_t.of_bigint min_ik, n)
 
   let refine_with_congruence ik bf ((cong) : (int_t * int_t ) option) : t =
+    let is_power_of_two x = (x &: (x -: Ints_t.one) = Ints_t.zero) in
     match bf, cong with
     | (z,o), Some (c, m) when is_power_of_two m && m <> Ints_t.one ->
-      let congruenceMask = Ints_t.lognot m in
-      let newz = Ints_t.logor (Ints_t.logand (Ints_t.lognot congruenceMask) z) (Ints_t.logand congruenceMask (Ints_t.lognot c)) in
-      let newo = Ints_t.logor (Ints_t.logand (Ints_t.lognot congruenceMask) o) (Ints_t.logand congruenceMask c) in
-=======
-    if Ints_t.compare n Ints_t.zero >= 0 then
-      (* sign bit can only be 0, as all numbers will be positive *)
-      let signBitMask = BArith.make_bitone_msk (Size.bit ik - 1) in
-      let zs = BArith.one_mask in
-      let os = !:signBitMask &: BArith.one_mask in
-      (norm ~suppress_ovwarn ik @@ (zs,os))
-    else 
-      (norm ~suppress_ovwarn ik @@ (top ()))
-
-  let ending ?(suppress_ovwarn=false) ik n =
-    if isSigned ik && Ints_t.compare n Ints_t.zero <= 0 then
-      (* sign bit can only be 1, as all numbers will be negative *)
-      let signBitMask = BArith.make_bitone_msk (Size.bit ik - 1) in
-      let zs = !:signBitMask &: BArith.one_mask in
-      let os = BArith.one_mask in
-      (norm ~suppress_ovwarn ik @@ (zs,os))
-    else 
-      (norm ~suppress_ovwarn ik @@ (top ()))
-
-
-  let refine_with_congruence ik bf ((cong) : (int_t * int_t ) option) : t =
-    let is_power_of_two x = (x &: (x -: Ints_t.one) = Ints_t.zero) in
-    match bf, cong with
-    | (z,o), Some (c, m) when is_power_of_two m ->
       let congruenceMask = !:m in
       let newz = (!:congruenceMask &: z) |: (congruenceMask &: !:c) in
       let newo = (!:congruenceMask &: o) |: (congruenceMask &: c) in
->>>>>>> 5301322b
       norm ik (newz, newo) |> fst
     | _ -> norm ik bf |> fst
 
