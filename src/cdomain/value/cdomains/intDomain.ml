--- conflicted
+++ resolved
@@ -1612,33 +1612,12 @@
     IntInvariant.of_interval e ik range
 
   let starting ?(suppress_ovwarn=false) ik n = 
-<<<<<<< HEAD
-    if Ints_t.compare n Ints_t.zero >= 0 then
-      (* sign bit can only be 0, as all numbers will be positive *)
-      let signBitMask = Ints_t.one <<: (Size.bit ik - 1) in
-      let zs = BArith.one_mask in
-      let os = !:signBitMask &: BArith.one_mask in
-      (norm ~suppress_ovwarn ik @@ (zs,os))
-    else 
-      (norm ~suppress_ovwarn ik @@ (top ()))
-
-  let ending ?(suppress_ovwarn=false) ik n =
-    if isSigned ik && Ints_t.compare n Ints_t.zero <= 0 then
-      (* sign bit can only be 1, as all numbers will be negative *)
-      let signBitMask = Ints_t.one <<: (Size.bit ik - 1) in
-      let zs = !:signBitMask &: BArith.one_mask in
-      let os = BArith.one_mask in
-      (norm ~suppress_ovwarn ik @@ (zs,os))
-    else 
-      (norm ~suppress_ovwarn ik @@ (top ()))
-=======
     let (min_ik, max_ik) = Size.range ik in
     of_interval ~suppress_ovwarn ik (n, Ints_t.of_bigint max_ik)
 
   let ending ?(suppress_ovwarn=false) ik n =
     let (min_ik, max_ik) = Size.range ik in
     of_interval ~suppress_ovwarn ik (Ints_t.of_bigint min_ik, n)
->>>>>>> 686633ad
 
   (* Refinements *)
 
