open GoblintCil
open GobConfig
open Pretty
open PrecisionUtil

module M = Messages

let (%) = Batteries.(%)
let (|?) = Batteries.(|?)

exception IncompatibleIKinds of string
exception Unknown
exception Error
exception ArithmeticOnIntegerBot of string

(** Define records that hold mutable variables representing different Configuration values.
  * These values are used to keep track of whether or not the corresponding Config values are en-/disabled  *)
type ana_int_config_values = {
  mutable interval_threshold_widening : bool option;
  mutable interval_narrow_by_meet : bool option;
  mutable def_exc_widen_by_join : bool option;
  mutable interval_threshold_widening_constants : string option;
  mutable refinement : string option;
}

let ana_int_config: ana_int_config_values = {
  interval_threshold_widening = None;
  interval_narrow_by_meet = None;
  def_exc_widen_by_join = None;
  interval_threshold_widening_constants = None;
  refinement = None;
}

let get_interval_threshold_widening () =
  if ana_int_config.interval_threshold_widening = None then
    ana_int_config.interval_threshold_widening <- Some (get_bool "ana.int.interval_threshold_widening");
  Option.get ana_int_config.interval_threshold_widening

let get_interval_narrow_by_meet () =
  if ana_int_config.interval_narrow_by_meet = None then
    ana_int_config.interval_narrow_by_meet <- Some (get_bool "ana.int.interval_narrow_by_meet");
  Option.get ana_int_config.interval_narrow_by_meet

let get_def_exc_widen_by_join () =
  if ana_int_config.def_exc_widen_by_join = None then
    ana_int_config.def_exc_widen_by_join <- Some (get_bool "ana.int.def_exc_widen_by_join");
  Option.get ana_int_config.def_exc_widen_by_join

let get_interval_threshold_widening_constants () =
  if ana_int_config.interval_threshold_widening_constants = None then
    ana_int_config.interval_threshold_widening_constants <- Some (get_string "ana.int.interval_threshold_widening_constants");
  Option.get ana_int_config.interval_threshold_widening_constants

let get_refinement () =
  if ana_int_config.refinement = None then
    ana_int_config.refinement <- Some (get_string "ana.int.refinement");
  Option.get ana_int_config.refinement



(** Whether for a given ikind, we should compute with wrap-around arithmetic.
  *  Always for unsigned types, for signed types if 'sem.int.signed_overflow' is 'assume_wraparound'  *)
let should_wrap ik = not (Cil.isSigned ik) || get_string "sem.int.signed_overflow" = "assume_wraparound"

(** Whether for a given ikind, we should assume there are no overflows.
  * Always false for unsigned types, true for signed types if 'sem.int.signed_overflow' is 'assume_none'  *)
let should_ignore_overflow ik = Cil.isSigned ik && get_string "sem.int.signed_overflow" = "assume_none"

let widening_thresholds = ResettableLazy.from_fun WideningThresholds.thresholds
let widening_thresholds_desc = ResettableLazy.from_fun (List.rev % WideningThresholds.thresholds)

type overflow_info = { overflow: bool; underflow: bool;}

let set_overflow_flag ~cast ~underflow ~overflow ik =
  if !AnalysisState.executing_speculative_computations then
    (* Do not produce warnings when the operations are not actually happening in code *)
    ()
  else
    let signed = Cil.isSigned ik in
    if !AnalysisState.postsolving && signed && not cast then
      AnalysisState.svcomp_may_overflow := true;
    let sign = if signed then "Signed" else "Unsigned" in
    match underflow, overflow with
    | true, true ->
      M.warn ~category:M.Category.Integer.overflow ~tags:[CWE 190; CWE 191] "%s integer overflow and underflow" sign
    | true, false ->
      M.warn ~category:M.Category.Integer.overflow ~tags:[CWE 191] "%s integer underflow" sign
    | false, true ->
      M.warn ~category:M.Category.Integer.overflow ~tags:[CWE 190] "%s integer overflow" sign
    | false, false -> assert false

let reset_lazy () =
  ResettableLazy.reset widening_thresholds;
  ResettableLazy.reset widening_thresholds_desc;
  ana_int_config.interval_threshold_widening <- None;
  ana_int_config.interval_narrow_by_meet <- None;
  ana_int_config.def_exc_widen_by_join <- None;
  ana_int_config.interval_threshold_widening_constants <- None;
  ana_int_config.refinement <- None

module type Arith =
sig
  type t
  val neg: t -> t
  val add: t -> t -> t
  val sub: t -> t -> t
  val mul: t -> t -> t
  val div: t -> t -> t
  val rem: t -> t -> t

  val lt: t -> t -> t
  val gt: t -> t -> t
  val le: t -> t -> t
  val ge: t -> t -> t
  val eq: t -> t -> t
  val ne: t -> t -> t

  val lognot: t -> t
  val logand: t -> t -> t
  val logor : t -> t -> t
  val logxor: t -> t -> t

  val shift_left : t -> t -> t
  val shift_right: t -> t -> t

  val c_lognot: t -> t
  val c_logand: t -> t -> t
  val c_logor : t -> t -> t

end

module type ArithIkind =
sig
  type t
  val neg: Cil.ikind -> t -> t
  val add: Cil.ikind -> t -> t -> t
  val sub: Cil.ikind -> t -> t -> t
  val mul: Cil.ikind -> t -> t -> t
  val div: Cil.ikind -> t -> t -> t
  val rem: Cil.ikind -> t -> t -> t

  val lt: Cil.ikind -> t -> t -> t
  val gt: Cil.ikind -> t -> t -> t
  val le: Cil.ikind -> t -> t -> t
  val ge: Cil.ikind -> t -> t -> t
  val eq: Cil.ikind -> t -> t -> t
  val ne: Cil.ikind -> t -> t -> t

  val lognot: Cil.ikind -> t -> t
  val logand: Cil.ikind -> t -> t -> t
  val logor : Cil.ikind -> t -> t -> t
  val logxor: Cil.ikind -> t -> t -> t

  val shift_left : Cil.ikind -> t -> t -> t
  val shift_right: Cil.ikind -> t -> t -> t

  val c_lognot: Cil.ikind -> t -> t
  val c_logand: Cil.ikind -> t -> t -> t
  val c_logor : Cil.ikind -> t -> t -> t

end

(* Shared functions between S and Z *)
module type B =
sig
  include Lattice.S
  type int_t
  val bot_of: Cil.ikind -> t
  val top_of: Cil.ikind -> t
  val to_int: t -> int_t option
  val equal_to: int_t -> t -> [`Eq | `Neq | `Top]

  val to_bool: t -> bool option
  val to_excl_list: t -> (int_t list * (int64 * int64)) option
  val of_excl_list: Cil.ikind -> int_t list -> t
  val is_excl_list: t -> bool

  val to_incl_list: t -> int_t list option

  val maximal    : t -> int_t option
  val minimal    : t -> int_t option

  val cast_to: ?suppress_ovwarn:bool -> ?torg:Cil.typ -> Cil.ikind -> t -> t
end

(** Interface of IntDomain implementations that do not take ikinds for arithmetic operations yet. TODO: Should be ported to S in the future. *)
module type IkindUnawareS =
sig
  include B
  include Arith with type t := t
  val starting   : ?suppress_ovwarn:bool -> Cil.ikind -> int_t -> t
  val ending     : ?suppress_ovwarn:bool -> Cil.ikind -> int_t -> t
  val of_int: int_t -> t
  val of_bool: bool -> t
  val of_interval: ?suppress_ovwarn:bool -> Cil.ikind -> int_t * int_t -> t
  val of_congruence: Cil.ikind -> int_t * int_t -> t
  val of_bitfield: Cil.ikind -> int_t * int_t -> t
  val arbitrary: unit -> t QCheck.arbitrary
  val invariant: Cil.exp -> t -> Invariant.t
end

(** Interface of IntDomain implementations taking an ikind for arithmetic operations *)
module type S =
sig
  include B
  include ArithIkind with type t:= t

  val add : ?no_ov:bool -> Cil.ikind ->  t -> t -> t
  val sub : ?no_ov:bool -> Cil.ikind ->  t -> t -> t
  val mul : ?no_ov:bool -> Cil.ikind ->  t -> t -> t
  val div : ?no_ov:bool -> Cil.ikind ->  t -> t -> t
  val neg : ?no_ov:bool -> Cil.ikind ->  t -> t
  val cast_to : ?suppress_ovwarn:bool -> ?torg:Cil.typ -> ?no_ov:bool -> Cil.ikind -> t -> t

  val join: Cil.ikind -> t -> t -> t
  val meet: Cil.ikind -> t -> t -> t
  val narrow: Cil.ikind -> t -> t -> t
  val widen: Cil.ikind -> t -> t -> t
  val starting : ?suppress_ovwarn:bool -> Cil.ikind -> int_t -> t
  val ending : ?suppress_ovwarn:bool -> Cil.ikind -> int_t -> t
  val of_int: Cil.ikind -> int_t -> t
  val of_bool: Cil.ikind -> bool -> t
  val of_interval: ?suppress_ovwarn:bool -> Cil.ikind -> int_t * int_t -> t
  val of_congruence: Cil.ikind -> int_t * int_t -> t
  val of_bitfield: Cil.ikind -> int_t * int_t -> t
  val to_bitfield: Cil.ikind -> t -> int_t * int_t
  val is_top_of: Cil.ikind -> t -> bool
  val invariant_ikind : Cil.exp -> Cil.ikind -> t -> Invariant.t

  val refine_with_congruence: Cil.ikind -> t -> (int_t * int_t) option -> t
  val refine_with_interval: Cil.ikind -> t -> (int_t * int_t) option -> t
  val refine_with_bitfield: Cil.ikind -> t -> (int_t * int_t) -> t
  val refine_with_excl_list: Cil.ikind -> t -> (int_t list * (int64 * int64)) option -> t
  val refine_with_incl_list: Cil.ikind -> t -> int_t list option -> t

  val project: Cil.ikind -> int_precision -> t -> t
  val arbitrary: Cil.ikind -> t QCheck.arbitrary
end

module type SOverflow =
sig

  include S

  val add : ?no_ov:bool -> Cil.ikind ->  t -> t -> t * overflow_info

  val sub : ?no_ov:bool -> Cil.ikind ->  t -> t -> t * overflow_info

  val mul : ?no_ov:bool -> Cil.ikind ->  t -> t -> t * overflow_info

  val div : ?no_ov:bool -> Cil.ikind ->  t -> t -> t * overflow_info

  val neg : ?no_ov:bool -> Cil.ikind ->  t -> t * overflow_info

  val cast_to : ?suppress_ovwarn:bool -> ?torg:Cil.typ -> ?no_ov:bool -> Cil.ikind -> t -> t * overflow_info

  val of_int : Cil.ikind -> int_t -> t * overflow_info

  val of_interval: ?suppress_ovwarn:bool -> Cil.ikind -> int_t * int_t -> t * overflow_info

  val starting : ?suppress_ovwarn:bool -> Cil.ikind -> int_t -> t * overflow_info
  val ending : ?suppress_ovwarn:bool -> Cil.ikind -> int_t -> t * overflow_info

  val shift_left : Cil.ikind -> t -> t -> t * overflow_info

  val shift_right : Cil.ikind -> t -> t -> t * overflow_info
end

module type Y =
sig
  (* include B *)
  include B
  include Arith with type t:= t
  val of_int: Cil.ikind -> int_t -> t
  val of_bool: Cil.ikind -> bool -> t
  val of_interval: ?suppress_ovwarn:bool -> Cil.ikind -> int_t * int_t -> t
  val of_congruence: Cil.ikind -> int_t * int_t -> t
  val of_bitfield: Cil.ikind -> int_t * int_t -> t
  val to_bitfield: Cil.ikind -> t -> int_t * int_t

  val starting   : ?suppress_ovwarn:bool -> Cil.ikind -> int_t -> t
  val ending     : ?suppress_ovwarn:bool -> Cil.ikind -> int_t -> t
  val is_top_of: Cil.ikind -> t -> bool

  val project: int_precision -> t -> t
  val invariant: Cil.exp -> t -> Invariant.t
end

module type Z = Y with type int_t = Z.t


module IntDomLifter (I : S) =
struct
  open Cil
  type int_t = I.int_t
  type t = { v : I.t; ikind : CilType.Ikind.t } [@@deriving eq, ord, hash]

  let ikind {ikind; _} = ikind

  (* Helper functions *)
  let check_ikinds x y = if x.ikind <> y.ikind then raise (IncompatibleIKinds (GobPretty.sprintf "ikinds %a and %a are incompatible. Values: %a and %a" CilType.Ikind.pretty x.ikind CilType.Ikind.pretty y.ikind I.pretty x.v I.pretty y.v))
  let lift op x = {x with v = op x.ikind x.v }
  (* For logical operations the result is of type int *)
  let lift_logical op x = {v = op x.ikind x.v; ikind = Cil.IInt}
  let lift2 op x y = check_ikinds x y; {x with v = op x.ikind x.v y.v }
  let lift2_cmp op x y = check_ikinds x y; {v = op x.ikind x.v y.v; ikind = Cil.IInt}

  let bot_of ikind = { v = I.bot_of ikind; ikind}
  let bot () = failwith "bot () is not implemented for IntDomLifter."
  let is_bot x = I.is_bot x.v
  let top_of ikind = { v = I.top_of ikind; ikind}
  let top () = failwith "top () is not implemented for IntDomLifter."
  let is_top x = I.is_top x.v

  (* Leq does not check for ikind, because it is used in invariant with arguments of different type.
     TODO: check ikinds here and fix invariant to work with right ikinds *)
  let leq x y = I.leq x.v y.v
  let join = lift2 I.join
  let meet = lift2 I.meet
  let widen = lift2 I.widen
  let narrow = lift2 I.narrow

  let show x =
    if not (GobConfig.get_bool "dbg.full-output") && I.is_top_of x.ikind x.v then
      "⊤"
    else
      I.show x.v  (* TODO add ikind to output *)
  let pretty () x =
    if not (GobConfig.get_bool "dbg.full-output") && I.is_top_of x.ikind x.v then
      Pretty.text "⊤"
    else
      I.pretty () x.v (* TODO add ikind to output *)
  let pretty_diff () (x, y) = I.pretty_diff () (x.v, y.v) (* TODO check ikinds, add them to output *)
  let printXml o x =
    if not (GobConfig.get_bool "dbg.full-output") && I.is_top_of x.ikind x.v then
      BatPrintf.fprintf o "<value>\n<data>\n⊤\n</data>\n</value>\n"
    else
      I.printXml o x.v (* TODO add ikind to output *)
  (* This is for debugging *)
  let name () = "IntDomLifter(" ^ (I.name ()) ^ ")"
  let to_yojson x = I.to_yojson x.v
  let invariant e x =
    let e' = Cilfacade.mkCast ~e ~newt:(TInt (x.ikind, [])) in
    I.invariant_ikind e' x.ikind x.v
  let tag x = I.tag x.v
  let arbitrary ik = failwith @@ "Arbitrary not implement for " ^ (name ()) ^ "."
  let to_int x = I.to_int x.v
  let of_int ikind x = { v = I.of_int ikind x; ikind}
  let equal_to i x = I.equal_to i x.v
  let to_bool x = I.to_bool x.v
  let of_bool ikind b = { v = I.of_bool ikind b; ikind}
  let to_excl_list x = I.to_excl_list x.v
  let of_excl_list ikind is = {v = I.of_excl_list ikind is; ikind}
  let is_excl_list x = I.is_excl_list x.v
  let to_incl_list x = I.to_incl_list x.v
  let of_interval ?(suppress_ovwarn=false) ikind (lb,ub) = {v = I.of_interval ~suppress_ovwarn ikind (lb,ub); ikind}
  let of_congruence ikind (c,m) = {v = I.of_congruence ikind (c,m); ikind}
  let of_bitfield ikind (z,o) = {v = I.of_bitfield ikind (z,o); ikind}
  let to_bitfield ikind x = I.to_bitfield ikind x.v
  
  let starting ?(suppress_ovwarn=false) ikind i = {v = I.starting ~suppress_ovwarn  ikind i; ikind}
  let ending ?(suppress_ovwarn=false) ikind i = {v = I.ending ~suppress_ovwarn ikind i; ikind}
  let maximal x = I.maximal x.v
  let minimal x = I.minimal x.v

  let neg = lift I.neg
  let add = lift2 I.add
  let sub = lift2 I.sub
  let mul = lift2 I.mul
  let div = lift2 I.div
  let rem = lift2 I.rem
  let lt = lift2_cmp I.lt
  let gt = lift2_cmp I.gt
  let le = lift2_cmp I.le
  let ge = lift2_cmp I.ge
  let eq = lift2_cmp I.eq
  let ne = lift2_cmp I.ne
  let lognot = lift I.lognot
  let logand = lift2 I.logand
  let logor = lift2 I.logor
  let logxor = lift2 I.logxor
  let shift_left x y = {x with v = I.shift_left x.ikind x.v y.v } (* TODO check ikinds*)
  let shift_right x y = {x with v = I.shift_right x.ikind x.v y.v } (* TODO check ikinds*)
  let c_lognot = lift_logical I.c_lognot
  let c_logand = lift2 I.c_logand
  let c_logor = lift2 I.c_logor

  let cast_to ?(suppress_ovwarn=false) ?torg ikind x = {v = I.cast_to  ~suppress_ovwarn ~torg:(TInt(x.ikind,[])) ikind x.v; ikind}

  let is_top_of ik x = ik = x.ikind && I.is_top_of ik x.v

  let relift x = { v = I.relift x.v; ikind = x.ikind }

  let project p v =  { v = I.project v.ikind p v.v; ikind = v.ikind }
end

module type Ikind =
sig
  val ikind: unit -> Cil.ikind
end

module PtrDiffIkind : Ikind =
struct
  let ikind = Cilfacade.ptrdiff_ikind
end

module IntDomWithDefaultIkind (I: Y) (Ik: Ikind) : Y with type t = I.t and type int_t = I.int_t =
struct
  include I
  let top () = I.top_of (Ik.ikind ())
  let bot () = I.bot_of (Ik.ikind ())
end

module Size = struct (* size in bits as int, range as int64 *)
  open Cil
  let sign x = if Z.compare x Z.zero < 0 then `Signed else `Unsigned

  let top_typ = TInt (ILongLong, [])
  let min_for x = intKindForValue x (sign x = `Unsigned)
  let bit = function (* bits needed for representation *)
    | IBool -> 1
    | ik -> bytesSizeOfInt ik * 8
  let is_int64_big_int x = Z.fits_int64 x
  let card ik = (* cardinality *)
    let b = bit ik in
    Z.shift_left Z.one b
  let bits ik = (* highest bits for neg/pos values *)
    let s = bit ik in
    if isSigned ik then s-1, s-1 else 0, s
  let bits_i64 ik = BatTuple.Tuple2.mapn Int64.of_int (bits ik)
  let range ik =
    let a,b = bits ik in
    let x = if isSigned ik then Z.neg (Z.shift_left Z.one a) (* -2^a *) else Z.zero in
    let y = Z.pred (Z.shift_left Z.one b) in (* 2^b - 1 *)
    x,y

  let is_cast_injective ~from_type ~to_type =
    let (from_min, from_max) = range (Cilfacade.get_ikind from_type) in
    let (to_min, to_max) = range (Cilfacade.get_ikind to_type) in
    if M.tracing then M.trace "int" "is_cast_injective %a (%a, %a) -> %a (%a, %a)" CilType.Typ.pretty from_type GobZ.pretty from_min GobZ.pretty from_max CilType.Typ.pretty to_type GobZ.pretty to_min GobZ.pretty to_max;
    Z.compare to_min from_min <= 0 && Z.compare from_max to_max <= 0

  let cast t x = (* TODO: overflow is implementation-dependent! *)
    if t = IBool then
      (* C11 6.3.1.2 Boolean type *)
      if Z.equal x Z.zero then Z.zero else Z.one
    else
      let a,b = range t in
      let c = card t in
      let y = Z.erem x c in
      let y = if Z.gt y b then Z.sub y c
        else if Z.lt y a then Z.add y c
        else y
      in
      if M.tracing then M.tracel "cast" "Cast %a to range [%a, %a] (%a) = %a (%s in int64)" GobZ.pretty x GobZ.pretty a GobZ.pretty b GobZ.pretty c GobZ.pretty y (if is_int64_big_int y then "fits" else "does not fit");
      y

  let min_range_sign_agnostic x =
    let size ik =
      let a,b = bits_i64 ik in
      Int64.neg a,b
    in
    if sign x = `Signed then
      size (min_for x)
    else
      let a, b = size (min_for x) in
      if b <= 64L then
        let upper_bound_less = Int64.sub b 1L in
        let max_one_less = Z.(pred @@ shift_left Z.one (Int64.to_int upper_bound_less)) in
        if x <= max_one_less then
          a, upper_bound_less
        else
          a,b
      else
        a, b

  (* From the number of bits used to represent a positive value, determines the maximal representable value *)
  let max_from_bit_range pos_bits = Z.(pred @@ shift_left Z.one (to_int (Z.of_int64 pos_bits)))

  (* From the number of bits used to represent a non-positive value, determines the minimal representable value *)
  let min_from_bit_range neg_bits = Z.(if neg_bits = 0L then Z.zero else neg @@ shift_left Z.one (to_int (neg (Z.of_int64 neg_bits))))

end


module StdTop (B: sig type t val top_of: Cil.ikind -> t end) = struct
  open B
  (* these should be overwritten for better precision if possible: *)
  let to_excl_list    x = None
  let of_excl_list ik x = top_of ik
  let is_excl_list    x = false
  let to_incl_list    x = None
  let of_interval ?(suppress_ovwarn=false) ik x = top_of ik
  let of_congruence ik x = top_of ik
  let of_bitfield ik x = top_of ik
  let starting ?(suppress_ovwarn=false) ik x = top_of ik
  let ending ?(suppress_ovwarn=false)   ik x = top_of ik
  let maximal         x = None
  let minimal         x = None
end

module Std (B: sig
    type t
    val name: unit -> string
    val top_of: Cil.ikind -> t
    val bot_of: Cil.ikind -> t
    val show: t -> string
    val equal: t -> t -> bool
  end) = struct
  include Printable.StdLeaf
  let name = B.name (* overwrite the one from Printable.Std *)
  open B
  let is_top x = failwith "is_top not implemented for IntDomain.Std"
  let is_bot x = B.equal x (bot_of Cil.IInt) (* Here we assume that the representation of bottom is independent of the ikind
                                                This may be true for intdomain implementations, but not e.g. for IntDomLifter. *)
  let is_top_of ik x = B.equal x (top_of ik)

  (* all output is based on B.show *)
  include Printable.SimpleShow (
    struct
      type nonrec t = t
      let show = show
    end
    )
  let pretty_diff () (x,y) = dprintf "%s: %a instead of %a" (name ()) pretty x pretty y

  include StdTop (B)
end

(* Textbook interval arithmetic, without any overflow handling etc. *)
module IntervalArith (Ints_t : IntOps.IntOps) = struct
  let min4 a b c d = Ints_t.min (Ints_t.min a b) (Ints_t.min c d)
  let max4 a b c d = Ints_t.max (Ints_t.max a b) (Ints_t.max c d)

  let mul (x1, x2) (y1, y2) =
    let x1y1 = (Ints_t.mul x1 y1) in
    let x1y2 = (Ints_t.mul x1 y2) in
    let x2y1 = (Ints_t.mul x2 y1) in
    let x2y2 = (Ints_t.mul x2 y2) in
    (min4 x1y1 x1y2 x2y1 x2y2, max4 x1y1 x1y2 x2y1 x2y2)

  let shift_left (x1,x2) (y1,y2) =
    let y1p = Ints_t.shift_left Ints_t.one y1 in
    let y2p = Ints_t.shift_left Ints_t.one y2 in
    mul (x1, x2) (y1p, y2p)

  let div (x1, x2) (y1, y2) =
    let x1y1n = (Ints_t.div x1 y1) in
    let x1y2n = (Ints_t.div x1 y2) in
    let x2y1n = (Ints_t.div x2 y1) in
    let x2y2n = (Ints_t.div x2 y2) in
    let x1y1p = (Ints_t.div x1 y1) in
    let x1y2p = (Ints_t.div x1 y2) in
    let x2y1p = (Ints_t.div x2 y1) in
    let x2y2p = (Ints_t.div x2 y2) in
    (min4 x1y1n x1y2n x2y1n x2y2n, max4 x1y1p x1y2p x2y1p x2y2p)

  let add (x1, x2) (y1, y2) = (Ints_t.add x1 y1, Ints_t.add x2 y2)
  let sub (x1, x2) (y1, y2) = (Ints_t.sub x1 y2, Ints_t.sub x2 y1)

  let neg (x1, x2) = (Ints_t.neg x2, Ints_t.neg x1)

  let one = (Ints_t.one, Ints_t.one)
  let zero = (Ints_t.zero, Ints_t.zero)
  let top_bool = (Ints_t.zero, Ints_t.one)

  let to_int (x1, x2) =
    if Ints_t.equal x1 x2 then Some x1 else None

  let upper_threshold u max_ik =
    let ts = if get_interval_threshold_widening_constants () = "comparisons" then WideningThresholds.upper_thresholds () else ResettableLazy.force widening_thresholds in
    let u = Ints_t.to_bigint u in
    let max_ik' = Ints_t.to_bigint max_ik in
    let t = List.find_opt (fun x -> Z.compare u x <= 0 && Z.compare x max_ik' <= 0) ts in
    BatOption.map_default Ints_t.of_bigint max_ik t
  let lower_threshold l min_ik =
    let ts = if get_interval_threshold_widening_constants () = "comparisons" then WideningThresholds.lower_thresholds () else ResettableLazy.force widening_thresholds_desc in
    let l = Ints_t.to_bigint l in
    let min_ik' = Ints_t.to_bigint min_ik in
    let t = List.find_opt (fun x -> Z.compare l x >= 0 && Z.compare x min_ik' >= 0) ts in
    BatOption.map_default Ints_t.of_bigint min_ik t
  let is_upper_threshold u =
    let ts = if get_interval_threshold_widening_constants () = "comparisons" then WideningThresholds.upper_thresholds () else ResettableLazy.force widening_thresholds in
    let u = Ints_t.to_bigint u in
    List.exists (Z.equal u) ts
  let is_lower_threshold l =
    let ts = if get_interval_threshold_widening_constants () = "comparisons" then WideningThresholds.lower_thresholds () else ResettableLazy.force widening_thresholds_desc in
    let l = Ints_t.to_bigint l in
    List.exists (Z.equal l) ts
end

module IntInvariant =
struct
  let of_int e ik x =
    if get_bool "witness.invariant.exact" then
      Invariant.of_exp Cil.(BinOp (Eq, e, kintegerCilint ik x, intType))
    else
      Invariant.none

  let of_incl_list e ik ps =
    match ps with
    | [_; _] when ik = IBool && not (get_bool "witness.invariant.inexact-type-bounds") ->
      assert (List.mem Z.zero ps);
      assert (List.mem Z.one ps);
      Invariant.none
    | [_] when get_bool "witness.invariant.exact" ->
      Invariant.none
    | _ :: _ :: _
    | [_] | [] ->
      List.fold_left (fun a x ->
          let i = Invariant.of_exp Cil.(BinOp (Eq, e, kintegerCilint ik x, intType)) in
          Invariant.(a || i) [@coverage off] (* bisect_ppx cannot handle redefined (||) *)
        ) (Invariant.bot ()) ps

  let of_interval_opt e ik = function
    | (Some x1, Some x2) when Z.equal x1 x2 ->
      of_int e ik x1
    | x1_opt, x2_opt ->
      let (min_ik, max_ik) = Size.range ik in
      let inexact_type_bounds = get_bool "witness.invariant.inexact-type-bounds" in
      let i1 =
        match x1_opt, inexact_type_bounds with
        | Some x1, false when Z.equal min_ik x1 -> Invariant.none
        | Some x1, _ -> Invariant.of_exp Cil.(BinOp (Le, kintegerCilint ik x1, e, intType))
        | None, _ -> Invariant.none
      in
      let i2 =
        match x2_opt, inexact_type_bounds with
        | Some x2, false when Z.equal x2 max_ik -> Invariant.none
        | Some x2, _ -> Invariant.of_exp Cil.(BinOp (Le, e, kintegerCilint ik x2, intType))
        | None, _ -> Invariant.none
      in
      Invariant.(i1 && i2)

  let of_interval e ik (x1, x2) =
    of_interval_opt e ik (Some x1, Some x2)

  let of_excl_list e ik ns =
    List.fold_left (fun a x ->
        let i = Invariant.of_exp Cil.(BinOp (Ne, e, kintegerCilint ik x, intType)) in
        Invariant.(a && i)
      ) (Invariant.top ()) ns
end

module IntervalFunctor (Ints_t : IntOps.IntOps): SOverflow with type int_t = Ints_t.t and type t = (Ints_t.t * Ints_t.t) option =
struct
  let name () = "intervals"
  type int_t = Ints_t.t
  type t = (Ints_t.t * Ints_t.t) option [@@deriving eq, ord, hash]
  module IArith = IntervalArith (Ints_t)

  let range ik = BatTuple.Tuple2.mapn Ints_t.of_bigint (Size.range ik)

  let top () = failwith @@ "top () not implemented for " ^ (name ())
  let top_of ik = Some (range ik)
  let bot () = None
  let bot_of ik = bot () (* TODO: improve *)

  let show = function None -> "bottom" | Some (x,y) -> "["^Ints_t.to_string x^","^Ints_t.to_string y^"]"

  include Std (struct type nonrec t = t let name = name let top_of = top_of let bot_of = bot_of let show = show let equal = equal end)

  let equal_to i = function
    | None -> failwith "unsupported: equal_to with bottom"
    | Some (a, b) ->
      if a = b && b = i then `Eq else if Ints_t.compare a i <= 0 && Ints_t.compare i b <=0 then `Top else `Neq

  let norm ?(suppress_ovwarn=false) ?(cast=false) ik : (t -> t * overflow_info) = function None -> (None, {underflow=false; overflow=false}) | Some (x,y) ->
    if Ints_t.compare x y > 0 then
      (None,{underflow=false; overflow=false})
    else (
      let (min_ik, max_ik) = range ik in
      let underflow = Ints_t.compare min_ik x > 0 in
      let overflow = Ints_t.compare max_ik y < 0 in
      let ov_info = { underflow = underflow && not suppress_ovwarn; overflow = overflow && not suppress_ovwarn } in
      let v =
        if underflow || overflow then
          if should_wrap ik then (* could add [|| cast], but that's GCC implementation-defined behavior: https://gcc.gnu.org/onlinedocs/gcc/Integers-implementation.html#Integers-implementation *)
            (* We can only soundly wrap if at most one overflow occurred, otherwise the minimal and maximal values of the interval *)
            (* on Z will not safely contain the minimal and maximal elements after the cast *)
            let diff = Ints_t.abs (Ints_t.sub max_ik min_ik) in
            let resdiff = Ints_t.abs (Ints_t.sub y x) in
            if Ints_t.compare resdiff diff > 0 then
              top_of ik
            else
              let l = Ints_t.of_bigint @@ Size.cast ik (Ints_t.to_bigint x) in
              let u = Ints_t.of_bigint @@ Size.cast ik (Ints_t.to_bigint y) in
              if Ints_t.compare l u <= 0 then
                Some (l, u)
              else
                (* Interval that wraps around (begins to the right of its end). We can not represent such intervals *)
                top_of ik
          else if not cast && should_ignore_overflow ik then
            let tl, tu = BatOption.get @@ top_of ik in
            Some (Ints_t.max tl x, Ints_t.min tu y)
          else
            top_of ik
        else
          Some (x,y)
      in
      (v, ov_info)
    )

  let leq (x:t) (y:t) =
    match x, y with
    | None, _ -> true
    | Some _, None -> false
    | Some (x1,x2), Some (y1,y2) -> Ints_t.compare x1 y1 >= 0 && Ints_t.compare x2 y2 <= 0

  let join ik (x:t) y =
    match x, y with
    | None, z | z, None -> z
    | Some (x1,x2), Some (y1,y2) -> norm ik @@ Some (Ints_t.min x1 y1, Ints_t.max x2 y2) |> fst

  let meet ik (x:t) y =
    match x, y with
    | None, z | z, None -> None
    | Some (x1,x2), Some (y1,y2) -> norm ik @@ Some (Ints_t.max x1 y1, Ints_t.min x2 y2) |> fst

  (* TODO: change to_int signature so it returns a big_int *)
  let to_int x = Option.bind x (IArith.to_int)
  let to_excl_list x = None
  let of_excl_list ik x = top_of ik
  let is_excl_list x = false
  let to_incl_list x = None
  let of_interval ?(suppress_ovwarn=false) ik (x,y) = norm ~suppress_ovwarn ik @@ Some (x,y)
  let of_bitfield ik x = 
    let min ik (z,o) = 
      let signBit = Ints_t.shift_left Ints_t.one ((Size.bit ik) - 1) in 
      let signMask = Ints_t.lognot (Ints_t.of_bigint (snd (Size.range ik))) in
      let isNegative = Ints_t.logand signBit o <> Ints_t.zero in
      if isSigned ik && isNegative then Ints_t.logor signMask (Ints_t.lognot z)
      else Ints_t.lognot z
    in let max ik (z,o) =
      let signBit = Ints_t.shift_left Ints_t.one ((Size.bit ik) - 1) in 
      let signMask = Ints_t.of_bigint (snd (Size.range ik)) in
      let isPositive = Ints_t.logand signBit z <> Ints_t.zero in
      if isSigned ik && isPositive then Ints_t.logand signMask o
      else o 
    in fst (norm ik (Some (min ik x, max ik x)))
  let of_int ik (x: int_t) = of_interval ik (x,x)
  let zero = Some IArith.zero
  let one  = Some IArith.one
  let top_bool = Some IArith.top_bool

  let to_bitfield ik z = 
    match z with None -> (Ints_t.lognot Ints_t.zero, Ints_t.lognot Ints_t.zero) | Some (x,y) ->
    let (min_ik, max_ik) = Size.range ik in
    let startv = Ints_t.max x (Ints_t.of_bigint min_ik) in
    let endv= Ints_t.min y (Ints_t.of_bigint max_ik) in
    
    let rec analyze_bits pos (acc_z, acc_o) =
      if pos < 0 then (acc_z, acc_o)
      else
        let position = Ints_t.shift_left Ints_t.one pos in
        let mask = Ints_t.sub position Ints_t.one in
        let remainder = Ints_t.logand startv mask in

        let without_remainder = Ints_t.sub startv remainder in
        let bigger_number = Ints_t.add without_remainder position in
        
        let bit_status =
          if Ints_t.compare bigger_number endv <= 0 then
            `top
          else 
            if Ints_t.equal (Ints_t.logand (Ints_t.shift_right startv pos) Ints_t.one) Ints_t.one then
              `one
            else
              `zero
        in

        let new_acc = 
          match bit_status with
          | `top -> (Ints_t.logor position acc_z, Ints_t.logor position acc_o)
          | `one -> (Ints_t.logand (Ints_t.lognot position) acc_z, Ints_t.logor position acc_o)
          | `zero -> (Ints_t.logor position acc_z, Ints_t.logand (Ints_t.lognot position) acc_o)

        in 
        analyze_bits (pos - 1) new_acc
    in      
    let result = analyze_bits (Size.bit ik - 1) (Ints_t.zero, Ints_t.zero) in
    let casted = (Ints_t.of_bigint (Size.cast ik ((Ints_t.to_bigint (fst result)))), Ints_t.of_bigint (Size.cast ik ((Ints_t.to_bigint (snd result))))) 
    in casted

  let of_bool _ik = function true -> one | false -> zero
  let to_bool (a: t) = match a with
    | None -> None
    | Some (l, u) when Ints_t.compare l Ints_t.zero = 0 && Ints_t.compare u Ints_t.zero = 0 -> Some false
    | x -> if leq zero x then None else Some true

  let starting ?(suppress_ovwarn=false) ik n =
    norm ~suppress_ovwarn ik @@ Some (n, snd (range ik))

  let ending ?(suppress_ovwarn=false) ik n =
    norm ~suppress_ovwarn ik @@ Some (fst (range ik), n)

  (* TODO: change signature of maximal, minimal to return big_int*)
  let maximal = function None -> None | Some (x,y) -> Some y
  let minimal = function None -> None | Some (x,y) -> Some x

  let cast_to ?(suppress_ovwarn=false) ?torg ?no_ov t = norm ~cast:true t (* norm does all overflow handling *)

  let widen ik x y =
    match x, y with
    | None, z | z, None -> z
    | Some (l0,u0), Some (l1,u1) ->
      let (min_ik, max_ik) = range ik in
      let threshold = get_interval_threshold_widening () in
      let l2 =
        if Ints_t.compare l0 l1 = 0 then l0
        else if threshold then IArith.lower_threshold l1 min_ik
        else min_ik
      in
      let u2 =
        if Ints_t.compare u0 u1 = 0 then u0
        else if threshold then IArith.upper_threshold u1 max_ik
        else max_ik
      in
      norm ik @@ Some (l2,u2) |> fst
  let widen ik x y =
    let r = widen ik x y in
    if M.tracing && not (equal x y) then M.tracel "int" "interval widen %a %a -> %a" pretty x pretty y pretty r;
    assert (leq x y); (* TODO: remove for performance reasons? *)
    r

  let narrow ik x y =
    match x, y with
    | _,None | None, _ -> None
    | Some (x1,x2), Some (y1,y2) ->
      let threshold = get_interval_threshold_widening () in
      let (min_ik, max_ik) = range ik in
      let lr = if Ints_t.compare min_ik x1 = 0 || threshold && Ints_t.compare y1 x1 > 0 && IArith.is_lower_threshold x1 then y1 else x1 in
      let ur = if Ints_t.compare max_ik x2 = 0 || threshold && Ints_t.compare y2 x2 < 0 && IArith.is_upper_threshold x2 then y2 else x2 in
      norm ik @@ Some (lr,ur) |> fst


  let narrow ik x y =
    if get_interval_narrow_by_meet () then
      meet ik x y
    else
      narrow ik x y

  let log f ~annihilator ik i1 i2 =
    match is_bot i1, is_bot i2 with
    | true, true -> bot_of ik
    | true, _
    | _   , true -> raise (ArithmeticOnIntegerBot (Printf.sprintf "%s op %s" (show i1) (show i2)))
    | _ ->
      match to_bool i1, to_bool i2 with
      | Some x, _ when x = annihilator -> of_bool ik annihilator
      | _, Some y when y = annihilator -> of_bool ik annihilator
      | Some x, Some y -> of_bool ik (f x y)
      | _              -> top_of ik

  let c_logor = log (||) ~annihilator:true
  let c_logand = log (&&) ~annihilator:false

  let log1 f ik i1 =
    if is_bot i1 then
      bot_of ik
    else
      match to_bool i1 with
      | Some x -> of_bool ik (f ik x)
      | _      -> top_of ik

  let c_lognot = log1 (fun _ik -> not)

  let bit f ik i1 i2 =
    match is_bot i1, is_bot i2 with
    | true, true -> bot_of ik
    | true, _
    | _   , true -> raise (ArithmeticOnIntegerBot (Printf.sprintf "%s op %s" (show i1) (show i2)))
    | _ ->
      match to_int i1, to_int i2 with
      | Some x, Some y -> (try of_int ik (f ik x y) |> fst with Division_by_zero -> top_of ik)
      | _              -> top_of ik

  let bitcomp f ik i1 i2 =
    match is_bot i1, is_bot i2 with
    | true, true -> (bot_of ik,{underflow=false; overflow=false})
    | true, _
    | _   , true -> raise (ArithmeticOnIntegerBot (Printf.sprintf "%s op %s" (show i1) (show i2)))
    | _ ->
      match to_int i1, to_int i2 with
      | Some x, Some y -> (try of_int ik (f ik x y) with Division_by_zero | Invalid_argument _ -> (top_of ik,{underflow=false; overflow=false}))
      | _              -> (top_of ik,{underflow=true; overflow=true})

  let logxor = bit (fun _ik -> Ints_t.logxor)

  let logand ik i1 i2 =
    match is_bot i1, is_bot i2 with
    | true, true -> bot_of ik
    | true, _
    | _   , true -> raise (ArithmeticOnIntegerBot (Printf.sprintf "%s op %s" (show i1) (show i2)))
    | _ ->
      match to_int i1, to_int i2 with
      | Some x, Some y -> (try of_int ik (Ints_t.logand x y) |> fst with Division_by_zero -> top_of ik)
      | _, Some y when Ints_t.equal y Ints_t.zero -> of_int ik Ints_t.zero |> fst
      | _, Some y when Ints_t.equal y Ints_t.one -> of_interval ik (Ints_t.zero, Ints_t.one) |> fst
      | _ -> top_of ik

  let logor  = bit (fun _ik -> Ints_t.logor)

  let bit1 f ik i1 =
    if is_bot i1 then
      bot_of ik
    else
      match to_int i1 with
      | Some x -> of_int ik (f ik x) |> fst
      | _      -> top_of ik

  let lognot = bit1 (fun _ik -> Ints_t.lognot)
  let shift_right = bitcomp (fun _ik x y -> Ints_t.shift_right x (Ints_t.to_int y))

  let neg ?no_ov ik = function None -> (None,{underflow=false; overflow=false}) | Some x -> norm ik @@ Some (IArith.neg x)

  let binary_op_with_norm ?no_ov op ik x y = match x, y with
    | None, None -> (None, {overflow=false; underflow= false})
    | None, _ | _, None -> raise (ArithmeticOnIntegerBot (Printf.sprintf "%s op %s" (show x) (show y)))
    | Some x, Some y -> norm ik @@ Some (op x y)

  let add ?no_ov = binary_op_with_norm IArith.add
  let mul ?no_ov = binary_op_with_norm IArith.mul
  let sub ?no_ov = binary_op_with_norm IArith.sub

  let shift_left ik a b =
    match is_bot a, is_bot b with
    | true, true -> (bot_of ik,{underflow=false; overflow=false})
    | true, _
    | _   , true -> raise (ArithmeticOnIntegerBot (Printf.sprintf "%s op %s" (show a) (show b)))
    | _ ->
      match a, minimal b, maximal b with
      | Some a, Some bl, Some bu when (Ints_t.compare bl Ints_t.zero >= 0) ->
        (try
           let r = IArith.shift_left a (Ints_t.to_int bl, Ints_t.to_int bu) in
           norm ik @@ Some r
         with Z.Overflow -> (top_of ik,{underflow=false; overflow=true}))
      | _              -> (top_of ik,{underflow=true; overflow=true})

  let rem ik x y = match x, y with
    | None, None -> None
    | None, _ | _, None -> raise (ArithmeticOnIntegerBot (Printf.sprintf "%s op %s" (show x) (show y)))
    | Some (xl, xu), Some (yl, yu) ->
      if is_top_of ik x && is_top_of ik y then
        (* This is needed to preserve soundness also on things bigger than int32 e.g.  *)
        (* x:     3803957176L -> T in Interval32 *)
        (* y:     4209861404L -> T in Interval32 *)
        (* x % y: 3803957176L -> T in Interval32 *)
        (* T in Interval32 is [-2147483648,2147483647] *)
        (* the code below computes [-2147483647,2147483647] for this though which is unsound *)
        top_of ik
      else
        (* If we have definite values, Ints_t.rem will give a definite result.
         * Otherwise we meet with a [range] the result can be in.
         * This range is [0, min xu b] if x is positive, and [max xl -b, min xu b] if x can be negative.
         * The precise bound b is one smaller than the maximum bound. Negative y give the same result as positive. *)
        let pos x = if Ints_t.compare x Ints_t.zero < 0 then Ints_t.neg x else x in
        let b = Ints_t.sub (Ints_t.max (pos yl) (pos yu)) Ints_t.one in
        let range = if Ints_t.compare xl Ints_t.zero>= 0 then Some (Ints_t.zero, Ints_t.min xu b) else Some (Ints_t.max xl (Ints_t.neg b), Ints_t.min (Ints_t.max (pos xl) (pos xu)) b) in
        meet ik (bit (fun _ik -> Ints_t.rem) ik x y) range

  let rec div ?no_ov ik x y =
    match x, y with
    | None, None -> (bot (),{underflow=false; overflow=false})
    | None, _ | _, None -> raise (ArithmeticOnIntegerBot (Printf.sprintf "%s op %s" (show x) (show y)))
    | (Some (x1,x2) as x), (Some (y1,y2) as y) ->
      begin
        let is_zero v = Ints_t.compare v Ints_t.zero = 0 in
        match y1, y2 with
        | l, u when is_zero l && is_zero u -> (top_of ik,{underflow=false; overflow=false}) (* TODO warn about undefined behavior *)
        | l, _ when is_zero l              -> div ik (Some (x1,x2)) (Some (Ints_t.one,y2))
        | _, u when is_zero u              -> div ik (Some (x1,x2)) (Some (y1, Ints_t.(neg one)))
        | _ when leq (of_int ik (Ints_t.zero) |> fst) (Some (y1,y2)) -> (top_of ik,{underflow=false; overflow=false})
        | _ -> binary_op_with_norm IArith.div ik x y
      end

  let ne ik x y =
    match x, y with
    | None, None -> bot_of ik
    | None, _ | _, None -> raise (ArithmeticOnIntegerBot (Printf.sprintf "%s op %s" (show x) (show y)))
    | Some (x1,x2), Some (y1,y2) ->
      if Ints_t.compare y2 x1 < 0 || Ints_t.compare x2 y1 < 0 then
        of_bool ik true
      else if Ints_t.compare x2 y1 <= 0 && Ints_t.compare y2 x1 <= 0 then
        of_bool ik false
      else top_bool

  let eq ik x y =
    match x, y with
    | None, None -> bot_of ik
    | None, _ | _, None -> raise (ArithmeticOnIntegerBot (Printf.sprintf "%s op %s" (show x) (show y)))
    | Some (x1,x2), Some (y1,y2) ->
      if Ints_t.compare y2 x1 <= 0 && Ints_t.compare x2 y1 <= 0 then
        of_bool ik true
      else if Ints_t.compare y2 x1 < 0 || Ints_t.compare x2 y1 < 0 then
        of_bool ik false
      else top_bool

  let ge ik x y =
    match x, y with
    | None, None -> bot_of ik
    | None, _ | _, None -> raise (ArithmeticOnIntegerBot (Printf.sprintf "%s op %s" (show x) (show y)))
    | Some (x1,x2), Some (y1,y2) ->
      if Ints_t.compare y2 x1 <= 0 then of_bool ik true
      else if Ints_t.compare x2 y1 < 0 then of_bool ik false
      else top_bool

  let le ik x y =
    match x, y with
    | None, None -> bot_of ik
    | None, _ | _, None -> raise (ArithmeticOnIntegerBot (Printf.sprintf "%s op %s" (show x) (show y)))
    | Some (x1,x2), Some (y1,y2) ->
      if Ints_t.compare x2 y1 <= 0 then of_bool ik true
      else if Ints_t.compare  y2 x1 < 0 then of_bool ik false
      else top_bool

  let gt ik x y =
    match x, y with
    | None, None -> bot_of ik
    | None, _ | _, None -> raise (ArithmeticOnIntegerBot (Printf.sprintf "%s op %s" (show x) (show y)))
    | Some (x1,x2), Some (y1,y2) ->
      if Ints_t.compare y2 x1 < 0 then of_bool ik true
      else if Ints_t.compare x2 y1 <= 0 then of_bool ik false
      else top_bool

  let lt ik x y =
    match x, y with
    | None, None -> bot_of ik
    | None, _ | _, None -> raise (ArithmeticOnIntegerBot (Printf.sprintf "%s op %s" (show x) (show y)))
    | Some (x1,x2), Some (y1,y2) ->
      if Ints_t.compare x2 y1 < 0 then of_bool ik true
      else if Ints_t.compare y2 x1 <= 0 then of_bool ik false
      else top_bool

  let invariant_ikind e ik = function
    | Some (x1, x2) ->
      let (x1', x2') = BatTuple.Tuple2.mapn Ints_t.to_bigint (x1, x2) in
      IntInvariant.of_interval e ik (x1', x2')
    | None -> Invariant.none

  let arbitrary ik =
    let open QCheck.Iter in
    (* let int_arb = QCheck.map ~rev:Ints_t.to_bigint Ints_t.of_bigint GobQCheck.Arbitrary.big_int in *)
    (* TODO: apparently bigints are really slow compared to int64 for domaintest *)
    let int_arb = QCheck.map ~rev:Ints_t.to_int64 Ints_t.of_int64 GobQCheck.Arbitrary.int64 in
    let pair_arb = QCheck.pair int_arb int_arb in
    let shrink = function
      | Some (l, u) -> (return None) <+> (GobQCheck.shrink pair_arb (l, u) >|= of_interval ik >|= fst)
      | None -> empty
    in
    QCheck.(set_shrink shrink @@ set_print show @@ map (*~rev:BatOption.get*) (fun x -> of_interval ik x |> fst ) pair_arb)

  let modulo n k =
    let result = Ints_t.rem n k in
    if Ints_t.compare result Ints_t.zero >= 0 then result
    else Ints_t.add result  k

  let refine_with_congruence ik (intv : t) (cong : (int_t * int_t ) option) : t =
    match intv, cong with
    | Some (x, y), Some (c, m) ->
      if Ints_t.equal m Ints_t.zero && (Ints_t.compare c x < 0 || Ints_t.compare c y > 0) then None
      else if Ints_t.equal m Ints_t.zero then
        Some (c, c)
      else
        let (min_ik, max_ik) = range ik in
        let rcx =
          if Ints_t.equal x min_ik then x else
            Ints_t.add x (modulo (Ints_t.sub c x) (Ints_t.abs m)) in
        let lcy =
          if Ints_t.equal y max_ik then y else
            Ints_t.sub y (modulo (Ints_t.sub y c) (Ints_t.abs m)) in
        if Ints_t.compare rcx lcy > 0 then None
        else if Ints_t.equal rcx lcy then norm ik @@ Some (rcx, rcx) |> fst
        else norm ik @@ Some (rcx, lcy) |> fst
    | _ -> None

  let refine_with_congruence ik x y =
    let refn = refine_with_congruence ik x y in
    if M.tracing then M.trace "refine" "int_refine_with_congruence %a %a -> %a" pretty x pretty y pretty refn;
    refn

  let refine_with_interval ik a b = meet ik a b

  let refine_with_bitfield ik a b = 
    let interv = of_bitfield ik b in 
    meet ik a interv

  let refine_with_excl_list ik (intv : t) (excl : (int_t list * (int64 * int64)) option) : t =
    match intv, excl with
    | None, _ | _, None -> intv
    | Some(l, u), Some(ls, (rl, rh)) ->
      let rec shrink op b =
        let new_b = (op b (Ints_t.of_int(Bool.to_int(BatList.mem_cmp Ints_t.compare b ls)))) in
        if not (Ints_t.equal b new_b) then shrink op new_b else new_b
      in
      let (min_ik, max_ik) = range ik in
      let l' = if Ints_t.equal l min_ik then l else shrink Ints_t.add l in
      let u' = if Ints_t.equal u max_ik then u else shrink Ints_t.sub u in
      let intv' = norm ik @@ Some (l', u') |> fst in
      let range = norm ~suppress_ovwarn:true ik (Some (Ints_t.of_bigint (Size.min_from_bit_range rl), Ints_t.of_bigint (Size.max_from_bit_range rh))) |> fst in
      meet ik intv' range

  let refine_with_incl_list ik (intv: t) (incl : (int_t list) option) : t =
    match intv, incl with
    | None, _ | _, None -> intv
    | Some(l, u), Some(ls) ->
      let rec min m1 ms = match ms with | [] -> m1 | x::xs -> match m1 with
        | None -> min (Some x) xs | Some m -> if Ints_t.compare m x < 0 then min (Some m) xs else min (Some x) xs in
      let rec max m1 ms = match ms with | [] -> m1 | x::xs -> match m1 with
        | None -> max (Some x) xs | Some m -> if Ints_t.compare m x > 0 then max (Some m) xs else max (Some x) xs in
      match min None ls, max None ls with
      | Some m1, Some m2 -> refine_with_interval ik (Some(l, u)) (Some (m1, m2))
      | _, _-> intv

  let project ik p t = t
end

module BitfieldInfixOps (Ints_t : IntOps.IntOps) = struct
  let (&:) = Ints_t.logand
  let (|:) = Ints_t.logor
  let (^:) = Ints_t.logxor
  let (!:) = Ints_t.lognot
  let (<<:) = Ints_t.shift_left
  let (>>:) = Ints_t.shift_right
  let (<:) = fun a b -> Ints_t.compare a b < 0
  let (=:) = fun a b -> Ints_t.compare a b = 0
  let (>:) = fun a b -> Ints_t.compare a b > 0

  let (+:) = Ints_t.add
  let (-:) = Ints_t.sub
  let ( *: ) = Ints_t.mul
  let (/:) = Ints_t.div
  let (%:) = Ints_t.rem

  let (>>.) = fun a b -> a >>: b |: !:((Ints_t.one <<: b) -: Ints_t.one)
end

(* Bitfield arithmetic, without any overflow handling etc. *)
module BitfieldArith (Ints_t : IntOps.IntOps) = struct

  include BitfieldInfixOps (Ints_t)

  let zero_mask = Ints_t.zero
  let one_mask = !:zero_mask

  let of_int x = (!:x, x) 

  let join (z1,o1) (z2,o2) = (z1 |: z2, o1 |: o2)
  let meet (z1,o1) (z2,o2) = (z1 &: z2, o1 &: o2)

  let one = of_int Ints_t.one
  let zero = of_int Ints_t.zero
  let top_bool = join one zero

  let bits_known (z,o) = z ^: o
  let bits_unknown (z,o) = z &: o
  let bits_set bf = (snd bf) &: (bits_known bf)
  let bits_invalid (z,o) = !:(z |: o)

  let is_const (z,o) = (z ^: o) =: one_mask
  let is_invalid ik (z,o) = 
    let mask = !:(Ints_t.of_bigint (snd (Size.range ik))) in
    not ((!:(z |: o |: mask)) = Ints_t.zero)

  let nabla x y= if x =: (x |: y) then x else one_mask

  let widen (z1,o1) (z2,o2) = (nabla z1 z2, nabla o1 o2)            

  let lognot (z,o) = (o,z)

  let logxor (z1,o1)  (z2,o2) = ((z1 &: z2) |: (o1 &: o2), 
                                 (z1 &: o2) |: (o1 &: z2))

  let logand (z1,o1) (z2,o2) = (z1 |: z2, o1 &: o2)

  let logor (z1,o1)  (z2,o2) = (z1 &: z2, o1 |: o2)

  let make_bitone_msk pos = Ints_t.one <<: pos
  let make_lsb_bitmask pos =
    let bitmsk = make_bitone_msk pos in
    if bitmsk =: Ints_t.zero then Ints_t.zero
    else Ints_t.sub bitmsk Ints_t.one
  let make_msb_bitmask pos = !:(make_lsb_bitmask pos)

  let get_bit bf pos = Ints_t.one &: (bf >>: pos)

  let min ik (z,o) = 
    let signBit = Ints_t.one <<: ((Size.bit ik) - 1) in 
    let signMask = !: (Ints_t.of_bigint (snd (Size.range ik))) in
    let isNegative = signBit &: o <> Ints_t.zero in
    if isSigned ik && isNegative then Ints_t.to_bigint(signMask |: (!: z))
    else Ints_t.to_bigint(!: z)

  let max ik (z,o) =
    let signBit = Ints_t.one <<: ((Size.bit ik) - 1) in 
    let signMask = Ints_t.of_bigint (snd (Size.range ik)) in
    let isPositive = signBit &: z <> Ints_t.zero in
    if isSigned ik && isPositive then Ints_t.to_bigint(signMask &: o)
    else Ints_t.to_bigint o 

  (* Worst Case asymptotic runtime: O(2^n). *)
  let rec concretize (z,o) =
    if is_const (z,o) then [o]
    else
      let is_bit_unknown = not ((bits_unknown (z,o) &: Ints_t.one) =: Ints_t.zero) in
      let bit = o &: Ints_t.one in
      let shifted_z, shifted_o = (z >>. 1, o >>: 1) in
      if is_bit_unknown
        then concretize (shifted_z, shifted_o) |> List.concat_map (fun c -> [c <<: 1; (c <<: 1) |: Ints_t.one])
        else concretize (shifted_z, shifted_o) |> List.map (fun c -> c <<: 1 |: bit)

  let concretize bf = List.map Ints_t.to_int (concretize bf)

  let get_o (_,o) = Ints_t.to_int o

  let shift_right_action ik (z,o) c =
    let sign_msk = make_msb_bitmask (Size.bit ik - c) in
    if (isSigned ik) && (o <: Ints_t.zero) then
      (z >>: c, (o >>: c) |: sign_msk)
    else
      ((z >>: c) |: sign_msk, o >>: c)

  let shift_right ik (z1, o1) (z2, o2) = 
    if is_const (z2, o2) 
      then 
        shift_right_action ik (z1, o1) (Ints_t.to_int o2)
    else
      let max_bit = Z.log2up (Z.of_int (Size.bit ik)) in
      let mask_usefull_bits = !:(one_mask<<:max_bit) in
      let concrete_values = concretize ((z2 &: mask_usefull_bits), (o2 &: mask_usefull_bits)) in
      if (((o2 &: mask_usefull_bits) == Ints_t.of_int 0) && (z2 != one_mask)) || (List.length concrete_values) == 0 
        then 
          (one_mask, zero_mask)
      else 
        let (v1, v2) = (ref zero_mask, ref zero_mask) in
        List.iter (fun x -> let (a, b) = (shift_right_action ik (z1, o1) x) in
          v1 := !v1 |: a;
          v2 := !v2 |: b
        ) concrete_values;
        (!v1, !v2)

  let shift_left_action _ (z,o) c =
    let z_msk = make_lsb_bitmask c in
    ((z <<: c) |: z_msk, o <<: c)

  let shift_left ik (z1, o1) (z2, o2) = 
    (* (one_mask, Ints_t.of_int (Size.bit ik)) *)
    if is_const (z2, o2) 
      then 
        shift_left_action ik (z1, o1) (Ints_t.to_int o2)
    else
      let max_bit = Z.log2up (Z.of_int (Size.bit ik)) in
      let mask_usefull_bits = !:(one_mask <<: max_bit) in
      let concrete_values = concretize ((z2 &: mask_usefull_bits), (o2 &: mask_usefull_bits)) in
      if (((o2 &: mask_usefull_bits) == Ints_t.of_int 0) && (z2 != one_mask)) || (List.length concrete_values) == 0 
      then 
        (one_mask, zero_mask)
      else 
        let (v1, v2) = (ref zero_mask, ref zero_mask) in
        List.iter (fun x -> let (a, b) = (shift_left_action ik (z1, o1) x) in
          v1 := !v1 |: a;
          v2 := !v2 |: b
        ) concrete_values;
        (!v1, !v2)

end

module BitfieldFunctor (Ints_t : IntOps.IntOps): SOverflow with type int_t = Ints_t.t and type t = (Ints_t.t * Ints_t.t) = struct

  include BitfieldInfixOps (Ints_t)

  let name () = "bitfield"
  type int_t = Ints_t.t
  type t = (Ints_t.t * Ints_t.t) [@@deriving eq, ord, hash]

  module BArith = BitfieldArith (Ints_t)

  let top () = (BArith.one_mask, BArith.one_mask)
  let bot () = (BArith.zero_mask, BArith.zero_mask)
  let top_of ik = top ()
  let bot_of ik = bot ()

  let to_pretty_bits (z,o) = 
<<<<<<< HEAD
    let known_bitmask = ref (BArith.bits_known (z,o)) in
    let invalid_bitmask = ref (BArith.bits_invalid (z,o)) in
    let o_mask = ref o in
    let z_mask = ref z in

    let rec to_pretty_bits' acc =
        let current_bit_known = (!known_bitmask &: Ints_t.one) = Ints_t.one in
        let current_bit_impossible = (!invalid_bitmask &: Ints_t.one) = Ints_t.one in

        let bit_value = !o_mask &: Ints_t.one in
        let bit =
          if current_bit_impossible then "⊥"
          else if not current_bit_known then "⊤"
          else Ints_t.to_string bit_value 
        in

        if (!o_mask = Ints_t.of_int (-1) || !o_mask = Ints_t.zero ) && (!z_mask = Ints_t.of_int (-1) || !z_mask = Ints_t.zero) then
          let prefix = bit ^ "..." ^ bit in
          prefix ^ acc
        else
          (known_bitmask := !known_bitmask >>: 1;
          invalid_bitmask := !invalid_bitmask >>: 1;
          o_mask := !o_mask >>: 1;
          z_mask := !z_mask >>: 1;
          to_pretty_bits' (bit ^ acc))
    in
    "0b" ^ to_pretty_bits' ""
=======
    let known_bits = BArith.bits_known (z,o) in
    let invalid_bits = BArith.bits_invalid (z,o) in
    let num_bits_to_print = Sys.word_size in
    let rec to_pretty_bits' known_mask impossible_mask o_mask max_bits acc =
      if max_bits < 0 then
        if o_mask = Ints_t.zero && String.empty = acc
          then "0" else acc
      else if o_mask = Ints_t.zero then acc
      else
        let current_bit_known = known_mask &: Ints_t.one in
        let current_bit_impossible = impossible_mask &: Ints_t.one in
        let bit_value = o_mask &: Ints_t.one in
        let next_bit_string =
          if current_bit_impossible = Ints_t.one
            then "⊥"
            else if current_bit_known = Ints_t.one
              then string_of_int (Ints_t.to_int bit_value) else "⊤" in
        to_pretty_bits' (known_mask >>: 1) (impossible_mask >>: 1) (o_mask >>: 1) (max_bits - 1) (next_bit_string ^ acc)
    in
    "0b" ^ to_pretty_bits' known_bits invalid_bits o num_bits_to_print ""
>>>>>>> 86fdeb5f

  let show t = 
    if t = bot () then "bot" else
    if t = top () then "top" else
      let (z,o) = t in
<<<<<<< HEAD
        Format.sprintf "{%s, (zs:%s, os:%s)}" (to_pretty_bits t) (Ints_t.to_string z) (Ints_t.to_string o) 
=======
        Format.sprintf "{zs:%d, os:%d} %s" (Ints_t.to_int z) (Ints_t.to_int o) (to_pretty_bits t) 
>>>>>>> 86fdeb5f

  include Std (struct type nonrec t = t let name = name let top_of = top_of let bot_of = bot_of let show = show let equal = equal end)

  let range ik bf = (BArith.min ik bf, BArith.max ik bf)

  let maximal (z,o) = let isPositive = z < Ints_t.zero in
    if o < Ints_t.zero && isPositive then (match Ints_t.upper_bound with Some maxVal -> Some (maxVal &: o) | None -> None )
    else Some o 

  let minimal (z,o) = let isNegative = o < Ints_t.zero in
    if z < Ints_t.zero && isNegative then (match Ints_t.lower_bound with Some minVal -> Some (minVal |: (!:z)) | None -> None )
    else Some (!:z)

  let norm ?(suppress_ovwarn=false) ik (z,o) = 
    if BArith.is_invalid ik (z,o) then 
      (bot (), {underflow=false; overflow=false})
    else      
      let (min_ik, max_ik) = Size.range ik in
      let wrap ik (z,o) = 
        if isSigned ik then
          let newz = (z &: (Ints_t.of_bigint max_ik)) |: ((Ints_t.of_bigint min_ik) *: (BArith.get_bit z (Size.bit ik - 1))) in
          let newo = (o &: (Ints_t.of_bigint max_ik)) |: ((Ints_t.of_bigint min_ik) *: (BArith.get_bit o (Size.bit ik - 1))) in
          (newz,newo)
        else
          let newz = z |: !:(Ints_t.of_bigint max_ik) in
          let newo = o &: (Ints_t.of_bigint max_ik) in
          (newz,newo)
      in
      let (min,max) = range ik (z,o) in
      let underflow = Z.compare min min_ik < 0 in
      let overflow = Z.compare max max_ik > 0 in
      let new_bitfield = wrap ik (z,o)
      in
      if suppress_ovwarn then (new_bitfield, {underflow=false; overflow=false})
      else (new_bitfield, {underflow=underflow; overflow=overflow})

  let cast_to ?(suppress_ovwarn=false) ?torg ?no_ov t = norm ~suppress_ovwarn t

  let join ik b1 b2 = (norm ik @@ (BArith.join b1 b2) ) |> fst

  let meet ik x y = (norm ik @@ (BArith.meet x y)) |> fst

  let leq (x:t) (y:t) = (BArith.join x y) = y

  let widen ik x y = (norm ik @@ BArith.widen x y) |> fst

  let narrow ik x y = meet ik x y

  let of_int ik (x: int_t) = (norm ik @@ BArith.of_int x) 

  let to_int (z,o) = if is_bot (z,o) then None else
    if BArith.is_const (z,o) then Some o
    else None

  let equal_to i bf = 
    if BArith.of_int i = bf then `Eq
    else if leq (BArith.of_int i) bf then `Top
    else `Neq

  (* Conversions *)

  let of_interval ?(suppress_ovwarn=false) ik (x,y) =
    let (min_ik, max_ik) = Size.range ik in
    let startv = Ints_t.max x (Ints_t.of_bigint min_ik) in
    let endv= Ints_t.min y (Ints_t.of_bigint max_ik) in
    
    let rec analyze_bits pos (acc_z, acc_o) =
      if pos < 0 then (acc_z, acc_o)
      else
        let position = Ints_t.shift_left Ints_t.one pos in
        let mask = Ints_t.sub position Ints_t.one in
        let remainder = Ints_t.logand startv mask in

        let without_remainder = Ints_t.sub startv remainder in
        let bigger_number = Ints_t.add without_remainder position in
        
        let bit_status =
          if Ints_t.compare bigger_number endv <= 0 then
            `top
          else 
            if Ints_t.equal (Ints_t.logand (Ints_t.shift_right startv pos) Ints_t.one) Ints_t.one then
              `one
            else
              `zero
        in

        let new_acc = 
          match bit_status with
          | `top -> (Ints_t.logor position acc_z, Ints_t.logor position acc_o)
          | `one -> (Ints_t.logand (Ints_t.lognot position) acc_z, Ints_t.logor position acc_o)
          | `zero -> (Ints_t.logor position acc_z, Ints_t.logand (Ints_t.lognot position) acc_o)

        in 
        analyze_bits (pos - 1) new_acc
    in      
    let result = analyze_bits (Size.bit ik - 1) (bot()) in
    let casted = (Ints_t.of_bigint (Size.cast ik ((Ints_t.to_bigint (fst result)))), Ints_t.of_bigint (Size.cast ik ((Ints_t.to_bigint (snd result))))) in
    norm ~suppress_ovwarn ik casted


  let of_bool _ik = function true -> BArith.one | false -> BArith.zero

  let to_bool d =
    if not (leq BArith.zero d) then Some true
    else if d = BArith.zero then Some false
    else None

  let of_bitfield ik x = norm ik x |> fst

  let to_bitfield ik x = norm ik x |> fst

  let is_power_of_two x = (x &: (x -: Ints_t.one) = Ints_t.zero) 

  let of_congruence ik (c,m) = 
    if m = Ints_t.zero then of_int ik c |> fst
    else if is_power_of_two m then 
      let mod_mask = m -: Ints_t.one in 
      let z = !: c in 
      let o = !:mod_mask |: c in 
      norm ik (z,o) |> fst
    else top_of ik

  (* Logic *)

  let log1 f ik i1 = match to_bool i1 with
    | None -> top_of ik
    | Some x -> of_bool ik (f x)

  let log2 f ~annihilator ik i1 i2 = match to_bool i1, to_bool i2 with
    | Some x, _ when x = annihilator -> of_bool ik annihilator
    | _, Some y when y = annihilator -> of_bool ik annihilator
    | Some x, Some y -> of_bool ik (f x y)
    | _              -> top_of ik

  let c_logor = log2 (||) ~annihilator:true

  let c_logand = log2 (&&) ~annihilator:false

  let c_lognot ik i1 = log1 not ik i1


  (* Bitwise *)

  let logxor ik i1 i2 = BArith.logxor i1 i2 |> norm ik |> fst

  let logand ik i1 i2 = BArith.logand i1 i2 |> norm ik |> fst

  let logor  ik i1 i2 = BArith.logor i1 i2 |> norm ik |> fst

  let lognot ik i1 = BArith.lognot i1 |> norm ik |> fst

  let shift_right ik a b = 
    M.trace "bitfield" "shift_right";
    if BArith.is_invalid ik b || BArith.is_invalid ik a || (isSigned ik && BArith.min ik b < Z.zero) then (bot (), {underflow=false; overflow=false})
    else norm ik (BArith.shift_right ik a b)

  let shift_left ik a b =
    M.trace "bitfield" "shift_left";
    if BArith.is_invalid ik b || BArith.is_invalid ik a || (isSigned ik && BArith.min ik b < Z.zero) then (bot (), {underflow=false; overflow=false})
    else norm ik (BArith.shift_left ik a b)

  (* Arith *)

  (*
  add, sub and mul based on the paper 
  "Sound, Precise, and Fast Abstract Interpretation with Tristate Numbers"
  of Vishwanathan et al.
  https://doi.org/10.1109/CGO53902.2022.9741267 
  *)

  let add_paper pv pm qv qm = 
    let sv = pv +: qv in
    let sm = pm +: qm in
    let sigma = sv +: sm in
    let chi = sigma ^: sv in
    let mu = pm |: qm |: chi in
    let rv = sv &: !:mu in
    let rm = mu in 
    (rv, rm)

  let add ?no_ov ik (z1, o1) (z2, o2) =
    let pv = o1 &: !:z1 in
    let pm = o1 &: z1 in
    let qv = o2 &: !:z2 in
    let qm = o2 &: z2 in
    let (rv, rm) = add_paper pv pm qv qm in 
    let o3 = rv |: rm in 
    let z3 = !:rv |: rm in
    (* let _ = print_endline (show (z3, o3)) in 
    let _ = (match maximal (z3,o3) with Some k -> print_endline (Ints_t.to_string k) | None -> print_endline "None") in
    let _ = (match minimal (z3,o3) with Some k -> print_endline (Ints_t.to_string k) | None -> print_endline "None") in
    let _ = (match Size.range ik with (a,b) -> print_endline ("(" ^ Z.to_string a ^ "; " ^ Z.to_string b ^ ")")) in  *)
    norm ik (z3,o3)

  let sub ?no_ov ik (z1, o1) (z2, o2) =
    let pv = o1 &: !:z1 in
    let pm = o1 &: z1 in
    let qv = o2 &: !:z2 in
    let qm = o2 &: z2 in
    let dv = pv -: qv in
    let alpha = dv +: pm in
    let beta = dv -: qm in
    let chi = alpha ^: beta in
    let mu = pm |: qm |: chi in
    let rv = dv &: !:mu in
    let rm = mu in 
    let o3 = rv |: rm in 
    let z3 = !:rv |: rm in
    norm ik (z3, o3)

  let neg ?no_ov ik x =
    M.trace "bitfield" "neg";
    sub ?no_ov ik BArith.zero x

  let mul ?no_ov ik (z1, o1) (z2, o2) =
    let pm = ref (z1 &: o1) in
    let pv = ref (o1 &: !:z1) in 
    let qm = ref (z2 &: o2) in
    let qv = ref (o2 &: !:z2) in 
    let accv = ref BArith.zero_mask in 
    let accm = ref BArith.zero_mask in 
    let size = if isSigned ik then Size.bit ik - 1 else Size.bit ik in
    let bitmask = Ints_t.of_bigint (fst (Size.range ik)) in
    let signBitUndef1 = z1 &: o1 &: bitmask in
    let signBitUndef2 = z2 &: o2 &: bitmask in
    let signBitUndef = signBitUndef1 |: signBitUndef2 in
    let signBitDefO = (o1 ^: o2) &: bitmask in
    let signBitDefZ = !:(o1 ^: o2) &: bitmask in
    for _ = size downto 0 do 
      (if !pm &: Ints_t.one == Ints_t.one then 
        accm := snd(add_paper Ints_t.zero !accm Ints_t.zero (!qv |: !qm))
      else if !pv &: Ints_t.one == Ints_t.one then
        accv := fst(add_paper !accv Ints_t.zero !qv Ints_t.zero);
        accm := snd(add_paper Ints_t.zero !accm Ints_t.zero !qm));

      pv := !pv >>: 1;
      pm := !pm >>: 1;
      qv := !qv <<: 1;
      qm := !qm <<: 1;
    done; 
    let (rv, rm) = add_paper !accv Ints_t.zero Ints_t.zero !accm in 
    let o3 = ref(rv |: rm) in 
    let z3 = ref(!:rv |: rm) in
    if isSigned ik then z3 := signBitUndef |: signBitDefZ |: !z3;
    if isSigned ik then o3 := signBitUndef |: signBitDefO |: !o3;
    norm ik (!z3, !o3)

  let div ?no_ov ik (z1, o1) (z2, o2) =
    let res = if BArith.is_const (z1, o1) && BArith.is_const (z2, o2) then (let tmp = z1 /: z2 in (!:tmp, tmp)) else top_of ik in
    norm ik res

  let rem ik x y = 
    if BArith.is_const x && BArith.is_const y then (
      let def_x = Option.get (to_int x) in
      let def_y = Option.get (to_int y) in
      fst (of_int ik (Ints_t.rem def_x def_y))
    )
    else if BArith.is_const y && is_power_of_two (snd y) then (
      let mask = Ints_t.sub (snd y) Ints_t.one in
      let newz = Ints_t.logor (fst x) (Ints_t.lognot mask) in
      let newo = Ints_t.logand (snd x) mask in
      norm ik (newz, newo) |> fst
    )
    else top_of ik

  let eq ik x y =
    if (BArith.max ik x) <= (BArith.min ik y) && (BArith.min ik x) >= (BArith.max ik y) then of_bool ik true 
    else if (BArith.min ik x) > (BArith.max ik y) || (BArith.max ik x) < (BArith.min ik y) then of_bool ik false 
    else BArith.top_bool

  let ne ik x y = match eq ik x y with
    | t when t = of_bool ik true -> of_bool ik false
    | t when t = of_bool ik false -> of_bool ik true
    | _ -> BArith.top_bool

  let le ik x y = 
    if (BArith.max ik x) <= (BArith.min ik y) then of_bool ik true 
    else if (BArith.min ik x) > (BArith.max ik y) then of_bool ik false 
    else BArith.top_bool

  let ge ik x y = le ik y x

  let lt ik x y = if (BArith.max ik x) < (BArith.min ik y) then of_bool ik true 
    else if (BArith.min ik x) >= (BArith.max ik y) then of_bool ik false 
    else BArith.top_bool

  let gt ik x y = lt ik y x

  (* Invariant *)

  let invariant_ikind e ik (z,o) = 
    let range = range ik (z,o) in
    IntInvariant.of_interval e ik range

  let starting ?(suppress_ovwarn=false) ik n = 
    let (min_ik, max_ik) = Size.range ik in
    of_interval ~suppress_ovwarn ik (n, Ints_t.of_bigint max_ik)

  let ending ?(suppress_ovwarn=false) ik n =
    let (min_ik, max_ik) = Size.range ik in
    of_interval ~suppress_ovwarn ik (Ints_t.of_bigint min_ik, n)

  (* Refinements *)

  let refine_with_congruence ik bf ((cong) : (int_t * int_t ) option) : t =
    match bf, cong with
    | (z,o), Some (c, m) when m = Ints_t.zero -> norm ik (!: c, c) |> fst
    | (z,o), Some (c, m) when is_power_of_two m && m <> Ints_t.one ->
      let congruenceMask = !:m in
      let newz = (!:congruenceMask &: z) |: (congruenceMask &: !:c) in
      let newo = (!:congruenceMask &: o) |: (congruenceMask &: c) in
      norm ik (newz, newo) |> fst
    | _ -> norm ik bf |> fst

  let refine_with_interval ik t itv = 
    match itv with
    | None -> norm ik t |> fst
    | Some (l, u) -> meet ik t (of_interval ik (l, u) |> fst)  

  let refine_with_bitfield ik x y = meet ik x y

  let refine_with_excl_list ik t (excl : (int_t list * (int64 * int64)) option) : t = norm ik t |> fst

  let refine_with_incl_list ik t (incl : (int_t list) option) : t =
    let joined =match incl with
      | None -> top_of ik
      | Some ls -> 
        List.fold_left (fun acc i -> BArith.join acc (BArith.of_int i)) (bot_of ik) ls
    in
    meet ik t joined


  (* Unit Tests *)

  let arbitrary ik = 
    let open QCheck.Iter in
    let int_arb = QCheck.map ~rev:Ints_t.to_int64 Ints_t.of_int64 GobQCheck.Arbitrary.int64 in
    let pair_arb = QCheck.pair int_arb int_arb in
    let shrink (z, o) =
      (GobQCheck.shrink pair_arb (z, o) 
       >|= (fun (new_z, new_o) -> 
           (* Randomly flip bits to be opposite *)
           let random_mask = Ints_t.of_int64 (Random.int64 (Int64.of_int (Size.bits ik |> snd))) in
           let unsure_bitmask= new_z &: new_o in
           let canceled_bits= unsure_bitmask &: random_mask in
           let flipped_z = new_z |: canceled_bits in
           let flipped_o = new_o &: !:canceled_bits in
           norm ik (flipped_z, flipped_o) |> fst
         ))
    in
    QCheck.(set_shrink shrink @@ set_print show @@ map (fun (i1,i2) -> norm ik (i1,i2) |> fst ) pair_arb)

  let project ik p t = t
  
end


(** IntervalSetFunctor that is not just disjunctive completion of intervals, but attempts to be precise for wraparound arithmetic for unsigned types *)
module IntervalSetFunctor (Ints_t : IntOps.IntOps): SOverflow with type int_t = Ints_t.t and type t = (Ints_t.t * Ints_t.t) list =
struct

  module Interval = IntervalFunctor (Ints_t)
  module IArith = IntervalArith (Ints_t)


  let name () = "interval_sets"

  type int_t = Ints_t.t

  let (>.) a b = Ints_t.compare a b > 0
  let (=.) a b = Ints_t.compare a b = 0
  let (<.) a b = Ints_t.compare a b < 0
  let (>=.) a b = Ints_t.compare a b >= 0
  let (<=.) a b = Ints_t.compare a b <= 0
  let (+.) a b = Ints_t.add a b
  let (-.) a b = Ints_t.sub a b

  (*
    Each domain's element is guaranteed to be in canonical form. That is, each interval contained
    inside the set does not overlap with each other and they are not adjacent.
  *)
  type t = (Ints_t.t * Ints_t.t) list [@@deriving eq, hash, ord]

  let range ik = BatTuple.Tuple2.mapn Ints_t.of_bigint (Size.range ik)

  let top () = failwith @@ "top () not implemented for " ^ (name ())

  let top_of ik = [range ik]

  let bot () = []

  let bot_of ik = bot ()

  let show (x: t) =
    let show_interval i = Printf.sprintf "[%s, %s]" (Ints_t.to_string (fst i)) (Ints_t.to_string (snd i)) in
    List.fold_left (fun acc i -> (show_interval i) :: acc) [] x |> List.rev |> String.concat ", " |> Printf.sprintf "[%s]"

  (* New type definition for the sweeping line algorithm used for implementing join/meet functions. *)
  type event = Enter of Ints_t.t | Exit of Ints_t.t

  let unbox_event = function Enter x -> x | Exit x -> x

  let cmp_events x y =
    (* Deliberately comparing ints first => Cannot be derived *)
    let res = Ints_t.compare (unbox_event x) (unbox_event y) in
    if res <> 0 then res
    else
      begin
        match (x, y) with
        | (Enter _, Exit _) -> -1
        | (Exit _, Enter _) -> 1
        | (_, _) -> 0
      end

  let interval_set_to_events (xs: t) =
    List.concat_map (fun (a, b) -> [Enter a; Exit b]) xs

  let two_interval_sets_to_events (xs: t) (ys: t) =
    let xs = interval_set_to_events xs in
    let ys = interval_set_to_events ys in
    List.merge cmp_events xs ys

  (* Using the sweeping line algorithm, combined_event_list returns a new event list representing the intervals in which at least n intervals in xs overlap
     This function is used for both join and meet operations with different parameter n: 1 for join, 2 for meet *)
  let combined_event_list lattice_op (xs:event list)  =
    let l = match lattice_op with `Join -> 1 | `Meet -> 2 in
    let aux (interval_count, acc) = function
      | Enter x -> (interval_count + 1, if (interval_count + 1) >= l && interval_count < l then (Enter x)::acc else acc)
      | Exit x -> (interval_count - 1, if interval_count >= l && (interval_count - 1) < l then (Exit x)::acc else acc)
    in
    List.fold_left aux (0, []) xs |> snd |> List.rev

  let rec events_to_intervals = function
    | [] -> []
    | (Enter x)::(Exit y)::xs  -> (x, y)::(events_to_intervals xs)
    | _ -> failwith "Invalid events list"

  let remove_empty_gaps (xs: t) =
    let aux acc (l, r) = match acc with
      | ((a, b)::acc') when (b +. Ints_t.one) >=. l -> (a, r)::acc'
      | _ -> (l, r)::acc
    in
    List.fold_left aux [] xs |> List.rev

  let canonize (xs: t) =
    interval_set_to_events xs |>
    List.sort cmp_events |>
    combined_event_list `Join |>
    events_to_intervals |>
    remove_empty_gaps

  let unop (x: t) op = match x with
    | [] -> []
    | _ -> canonize @@ List.concat_map op x

  let binop (x: t) (y: t) op : t = match x, y with
    | [], _ -> []
    | _, [] -> []
    | _, _ -> canonize @@ List.concat_map op (BatList.cartesian_product x y)


  include Std (struct type nonrec t = t let name = name let top_of = top_of let bot_of = bot_of let show = show let equal = equal end)

  let minimal = function
    | [] -> None
    | (x, _)::_ -> Some x

  let maximal = function
    | [] -> None
    | xs -> Some (BatList.last xs |> snd)

  let equal_to_interval i (a, b) =
    if a =. b && b =. i then
      `Eq
    else if a <=. i && i <=. b then
      `Top
    else
      `Neq

  let equal_to i xs = match List.map (equal_to_interval i) xs with
    | [] -> failwith "unsupported: equal_to with bottom"
    | [`Eq] ->  `Eq
    | ys when List.for_all ((=) `Neq) ys -> `Neq
    | _ -> `Top

  let norm_interval ?(suppress_ovwarn=false) ?(cast=false) ik (x,y) : t*overflow_info =
    if x >. y then
      ([],{underflow=false; overflow=false})
    else
      let (min_ik, max_ik) = range ik in
      let underflow = min_ik >. x in
      let overflow = max_ik <. y in
      let v = if underflow || overflow then
          begin
            if should_wrap ik then (* could add [|| cast], but that's GCC implementation-defined behavior: https://gcc.gnu.org/onlinedocs/gcc/Integers-implementation.html#Integers-implementation *)
              (* We can only soundly wrap if at most one overflow occurred, otherwise the minimal and maximal values of the interval *)
              (* on Z will not safely contain the minimal and maximal elements after the cast *)
              let diff = Ints_t.abs (max_ik -. min_ik) in
              let resdiff = Ints_t.abs (y -. x) in
              if resdiff >. diff then
                [range ik]
              else
                let l = Ints_t.of_bigint @@ Size.cast ik (Ints_t.to_bigint x) in
                let u = Ints_t.of_bigint @@ Size.cast ik (Ints_t.to_bigint y) in
                if l <=. u then
                  [(l, u)]
                else
                  (* Interval that wraps around (begins to the right of its end). We CAN represent such intervals *)
                  [(min_ik, u); (l, max_ik)]
            else if not cast && should_ignore_overflow ik then
              [Ints_t.max min_ik x, Ints_t.min max_ik y]
            else
              [range ik]
          end
        else
          [(x,y)]
      in
      if suppress_ovwarn then (v, {underflow=false; overflow=false}) else (v, {underflow; overflow})

  let norm_intvs ?(suppress_ovwarn=false) ?(cast=false) (ik:ikind) (xs: t) : t*overflow_info =
    let res = List.map (norm_interval ~suppress_ovwarn ~cast ik) xs in
    let intvs = List.concat_map fst res in
    let underflow = List.exists (fun (_,{underflow; _}) -> underflow) res in
    let overflow = List.exists (fun (_,{overflow; _}) -> underflow) res in
    (canonize intvs,{underflow; overflow})

  let binary_op_with_norm op (ik:ikind) (x: t) (y: t) : t*overflow_info = match x, y with
    | [], _ -> ([],{overflow=false; underflow=false})
    | _, [] -> ([],{overflow=false; underflow=false})
    | _, _ -> norm_intvs ik @@ List.concat_map (fun (x,y) -> [op x y]) (BatList.cartesian_product x y)

  let binary_op_with_ovc (x: t) (y: t) op : t*overflow_info = match x, y with
    | [], _ -> ([],{overflow=false; underflow=false})
    | _, [] -> ([],{overflow=false; underflow=false})
    | _, _ ->
      let res = List.map op (BatList.cartesian_product x y) in
      let intvs = List.concat_map fst res in
      let underflow = List.exists (fun (_,{underflow; _}) -> underflow) res in
      let overflow = List.exists (fun (_,{overflow; _}) -> underflow) res in
      (canonize intvs,{underflow; overflow})

  let unary_op_with_norm op (ik:ikind) (x: t) = match x with
    | [] -> ([],{overflow=false; underflow=false})
    | _ -> norm_intvs ik @@ List.concat_map (fun x -> [op x]) x

  let rec leq (xs: t) (ys: t) =
    let leq_interval (al, au) (bl, bu) = al >=. bl && au <=. bu in
    match xs, ys with
    | [], _ -> true
    | _, [] -> false
    | (xl,xr)::xs', (yl,yr)::ys' ->
      if leq_interval (xl,xr) (yl,yr) then
        leq xs' ys
      else if xr <. yl then
        false
      else
        leq xs ys'

  let join ik (x: t) (y: t): t =
    two_interval_sets_to_events x y |>
    combined_event_list `Join |>
    events_to_intervals |>
    remove_empty_gaps

  let meet ik (x: t) (y: t): t =
    two_interval_sets_to_events x y |>
    combined_event_list  `Meet |>
    events_to_intervals

  let to_int = function
    | [x] -> IArith.to_int x
    | _ -> None

  let zero = [IArith.zero]
  let one = [IArith.one]
  let top_bool = [IArith.top_bool]

  let not_bool (x:t) =
    let is_false x = equal x zero in
    let is_true x = equal x one in
    if is_true x then zero else if is_false x then one else top_bool

  let to_bool = function
    | [(l,u)] when l =. Ints_t.zero && u =. Ints_t.zero -> Some false
    | x -> if leq zero x then None else Some true

  let of_bool _ = function true -> one | false -> zero

  let of_interval ?(suppress_ovwarn=false) ik (x,y) =  norm_interval  ~suppress_ovwarn ~cast:false ik (x,y)

  let of_bitfield ik x = 
    let min ik (z,o) = 
      let signBit = Ints_t.shift_left Ints_t.one ((Size.bit ik) - 1) in 
      let signMask = Ints_t.lognot (Ints_t.of_bigint (snd (Size.range ik))) in
      let isNegative = Ints_t.logand signBit o <> Ints_t.zero in
      if isSigned ik && isNegative then Ints_t.logor signMask (Ints_t.lognot z)
      else Ints_t.lognot z
    in let max ik (z,o) =
      let signBit = Ints_t.shift_left Ints_t.one ((Size.bit ik) - 1) in 
      let signMask = Ints_t.of_bigint (snd (Size.range ik)) in
      let isPositive = Ints_t.logand signBit z <> Ints_t.zero in
      if isSigned ik && isPositive then Ints_t.logand signMask o
      else o 
    in fst (norm_interval ik (min ik x, max ik x))

  let to_bitfield ik x = 
    let joinbf (z1,o1) (z2,o2) = (Ints_t.logor z1 z2, Ints_t.logor o1 o2) in 
    let rec from_list is acc = match is with
      [] -> acc |
      j::js -> from_list js (joinbf acc (Interval.to_bitfield ik (Some j)))
    in from_list x (Ints_t.zero, Ints_t.zero)

  let of_int ik (x: int_t) = of_interval ik (x, x)

  let lt ik x y =
    match x, y with
    | [], [] -> bot_of ik
    | [], _ | _, [] -> raise (ArithmeticOnIntegerBot (Printf.sprintf "%s op %s" (show x) (show y)))
    | _, _ ->
      let (max_x, min_y) = (maximal x |> Option.get, minimal y |> Option.get) in
      let (min_x, max_y) = (minimal x |> Option.get, maximal y |> Option.get) in
      if max_x <. min_y then
        of_bool ik true
      else if min_x >=. max_y then
        of_bool ik false
      else
        top_bool

  let le ik x y =
    match x, y with
    | [], [] -> bot_of ik
    | [], _ | _, [] -> raise (ArithmeticOnIntegerBot (Printf.sprintf "%s op %s" (show x) (show y)))
    | _, _ ->
      let (max_x, min_y) = (maximal x |> Option.get, minimal y |> Option.get) in
      let (min_x, max_y) = (minimal x |> Option.get, maximal y |> Option.get) in
      if max_x <=. min_y then
        of_bool ik true
      else if min_x >. max_y then
        of_bool ik false
      else
        top_bool

  let gt ik x y = not_bool @@ le ik x y

  let ge ik x y = not_bool @@ lt ik x y

  let eq ik x y = match x, y with
    | (a, b)::[], (c, d)::[] when a =. b && c =. d && a =. c ->
      one
    | _ ->
      if is_bot (meet ik x y) then
        zero
      else
        top_bool

  let ne ik x y = not_bool @@ eq ik x y
  let interval_to_int i = Interval.to_int (Some i)
  let interval_to_bool i = Interval.to_bool (Some i)

  let log f ik (i1, i2) =
    match (interval_to_bool i1, interval_to_bool i2) with
    | Some x, Some y -> of_bool ik (f x y)
    | _ -> top_of ik


  let bit f ik (i1, i2) =
    match (interval_to_int i1), (interval_to_int i2) with
    | Some x, Some y -> (try of_int ik (f x y) |> fst with Division_by_zero -> top_of ik)
    | _ -> top_of ik


  let bitcomp f ik (i1, i2) =
    match (interval_to_int i1, interval_to_int i2) with
    | Some x, Some y -> (try of_int ik (f x y) with Division_by_zero | Invalid_argument _ -> (top_of ik,{overflow=false; underflow=false}))
    | _, _ -> (top_of ik,{overflow=false; underflow=false})

  let logand ik x y =
    let interval_logand = bit Ints_t.logand ik in
    binop x y interval_logand

  let logor ik x y =
    let interval_logor = bit Ints_t.logor ik in
    binop x y interval_logor

  let logxor ik x y =
    let interval_logxor = bit Ints_t.logxor ik in
    binop x y interval_logxor

  let lognot ik x =
    let interval_lognot i =
      match interval_to_int i with
      | Some x -> of_int ik (Ints_t.lognot x) |> fst
      | _ -> top_of ik
    in
    unop x interval_lognot

  let shift_left ik x y =
    let interval_shiftleft = bitcomp (fun x y -> Ints_t.shift_left x (Ints_t.to_int y)) ik in
    binary_op_with_ovc x y interval_shiftleft

  let shift_right ik x y =
    let interval_shiftright = bitcomp (fun x y -> Ints_t.shift_right x (Ints_t.to_int y)) ik in
    binary_op_with_ovc x y interval_shiftright

  let c_lognot ik x =
    let log1 f ik i1 =
      match interval_to_bool i1 with
      | Some x -> of_bool ik (f x)
      | _ -> top_of ik
    in
    let interval_lognot = log1 not ik in
    unop x interval_lognot

  let c_logand ik x y =
    let interval_logand = log (&&) ik in
    binop x y interval_logand

  let c_logor ik x y =
    let interval_logor = log (||) ik in
    binop x y interval_logor

  let add ?no_ov = binary_op_with_norm IArith.add
  let sub ?no_ov = binary_op_with_norm IArith.sub
  let mul ?no_ov = binary_op_with_norm IArith.mul
  let neg ?no_ov = unary_op_with_norm IArith.neg

  let div ?no_ov ik x y =
    let rec interval_div x (y1, y2) = begin
      let top_of ik = top_of ik |> List.hd in
      let is_zero v = v =. Ints_t.zero in
      match y1, y2 with
      | l, u when is_zero l && is_zero u -> top_of ik (* TODO warn about undefined behavior *)
      | l, _ when is_zero l              -> interval_div x (Ints_t.one,y2)
      | _, u when is_zero u              -> interval_div x (y1, Ints_t.(neg one))
      | _ when leq (of_int ik (Ints_t.zero) |> fst) ([(y1,y2)]) -> top_of ik
      | _ -> IArith.div x (y1, y2)
    end
    in binary_op_with_norm interval_div ik x y

  let rem ik x y =
    let interval_rem (x, y) =
      if Interval.is_top_of ik (Some x) && Interval.is_top_of ik (Some y) then
        top_of ik
      else
        let (xl, xu) = x in let (yl, yu) = y in
        let pos x = if x <. Ints_t.zero then Ints_t.neg x else x in
        let b = (Ints_t.max (pos yl) (pos yu)) -. Ints_t.one in
        let range = if xl >=. Ints_t.zero then (Ints_t.zero, Ints_t.min xu b) else (Ints_t.max xl (Ints_t.neg b), Ints_t.min (Ints_t.max (pos xl) (pos xu)) b) in
        meet ik (bit Ints_t.rem ik (x, y)) [range]
    in
    binop x y interval_rem

  let cast_to ?(suppress_ovwarn=false) ?torg ?no_ov ik x = norm_intvs ~cast:true ik x

  (*
      narrows down the extremeties of xs if they are equal to boundary values of the ikind with (possibly) narrower values from ys
  *)
  let narrow ik xs ys = match xs ,ys with
    | [], _ -> [] | _ ,[] -> xs
    | _, _ ->
      let min_xs = minimal xs |> Option.get in
      let max_xs = maximal xs |> Option.get in
      let min_ys = minimal ys |> Option.get in
      let max_ys = maximal ys |> Option.get in
      let min_range,max_range = range ik in
      let threshold = get_interval_threshold_widening () in
      let min = if min_xs =. min_range || threshold && min_ys >. min_xs && IArith.is_lower_threshold min_xs then min_ys else min_xs in
      let max = if max_xs =. max_range || threshold && max_ys <. max_xs && IArith.is_upper_threshold max_xs then max_ys else max_xs in
      xs
      |> (function (_, y)::z -> (min, y)::z | _ -> [])
      |> List.rev
      |> (function (x, _)::z -> (x, max)::z | _ -> [])
      |> List.rev

  (*
    1. partitions the intervals of xs by assigning each of them to the an interval in ys that includes it.
     and joins all intervals in xs assigned to the same interval in ys as one interval.
    2. checks for every pair of adjacent pairs whether the pairs did approach (if you compare the intervals from xs and ys) and merges them if it is the case.
    3. checks whether partitions at the extremeties are approaching infinity (and expands them to infinity. in that case)

    The expansion (between a pair of adjacent partitions or at extremeties ) stops at a threshold.
  *)
  let widen ik xs ys =
    let (min_ik,max_ik) = range ik in
    let threshold = get_bool "ana.int.interval_threshold_widening" in
    let upper_threshold (_,u) = IArith.upper_threshold u max_ik in
    let lower_threshold (l,_) = IArith.lower_threshold l min_ik in
    (*obtain partitioning of xs intervals according to the ys interval that includes them*)
    let rec interval_sets_to_partitions (ik: ikind) (acc : (int_t * int_t) option) (xs: t) (ys: t)=
      match xs,ys with
      | _, [] -> []
      | [], (y::ys) -> (acc,y):: interval_sets_to_partitions ik None [] ys
      | (x::xs), (y::ys) when Interval.leq (Some x) (Some y) -> interval_sets_to_partitions ik (Interval.join ik acc (Some x)) xs (y::ys)
      | (x::xs), (y::ys) -> (acc,y) :: interval_sets_to_partitions ik None  (x::xs) ys
    in
    let interval_sets_to_partitions ik xs ys = interval_sets_to_partitions ik None xs ys in
    (*merge a pair of adjacent partitions*)
    let merge_pair ik (a,b) (c,d) =
      let new_a = function
        | None -> Some (upper_threshold b, upper_threshold b)
        | Some (ax,ay) -> Some (ax, upper_threshold b)
      in
      let new_c = function
        | None -> Some (lower_threshold d, lower_threshold d)
        | Some (cx,cy) -> Some (lower_threshold d, cy)
      in
      if threshold && (lower_threshold d +. Ints_t.one) >. (upper_threshold b) then
        [(new_a a,(fst b, upper_threshold b)); (new_c c, (lower_threshold d, snd d))]
      else
        [(Interval.join ik a c, (Interval.join ik (Some b) (Some d) |> Option.get))]
    in
    let partitions_are_approaching part_left part_right = match part_left, part_right with
      | (Some (_, left_x), (_, left_y)), (Some (right_x, _), (right_y, _)) -> (right_x -. left_x) >. (right_y -. left_y)
      | _,_ -> false
    in
    (*merge all approaching pairs of adjacent partitions*)
    let rec merge_list ik = function
      | [] -> []
      | x::y::xs  when partitions_are_approaching x y -> merge_list ik ((merge_pair ik x y) @ xs)
      | x::xs -> x :: merge_list ik xs
    in
    (*expands left extremity*)
    let widen_left = function
      | [] -> []
      | (None,(lb,rb))::ts -> let lt = if threshold then lower_threshold (lb,lb) else min_ik in (None, (lt,rb))::ts
      | (Some (la,ra), (lb,rb))::ts  when lb <. la ->  let lt = if threshold then lower_threshold (lb,lb) else min_ik in (Some (la,ra),(lt,rb))::ts
      | x  -> x
    in
    (*expands right extremity*)
    let widen_right x =
      let map_rightmost = function
        | [] -> []
        | (None,(lb,rb))::ts -> let ut = if threshold then upper_threshold (rb,rb) else max_ik in (None, (lb,ut))::ts
        | (Some (la,ra), (lb,rb))::ts  when ra <. rb -> let ut = if threshold then upper_threshold (rb,rb) else max_ik in (Some (la,ra),(lb,ut))::ts
        | x  -> x
      in
      List.rev x |> map_rightmost |> List.rev
    in
    interval_sets_to_partitions ik xs ys |> merge_list ik |> widen_left |> widen_right |> List.map snd

  let starting ?(suppress_ovwarn=false) ik n = norm_interval ik ~suppress_ovwarn (n, snd (range ik))

  let ending ?(suppress_ovwarn=false) ik n = norm_interval ik ~suppress_ovwarn (fst (range ik), n)

  let invariant_ikind e ik xs =
    List.map (fun x -> Interval.invariant_ikind e ik (Some x)) xs |>
    let open Invariant in List.fold_left (||) (bot ())

  let modulo n k =
    let result = Ints_t.rem n k in
    if result >=. Ints_t.zero then result
    else result +. k

  let refine_with_congruence ik (intvs: t) (cong: (int_t * int_t ) option): t =
    let refine_with_congruence_interval ik (cong : (int_t * int_t ) option) (intv : (int_t * int_t ) option): t =
      match intv, cong with
      | Some (x, y), Some (c, m) ->
        if m =. Ints_t.zero && (c <. x || c >. y) then []
        else if m =. Ints_t.zero then
          [(c, c)]
        else
          let (min_ik, max_ik) = range ik in
          let rcx =
            if x =. min_ik then x else
              x +. (modulo (c -. x) (Ints_t.abs m)) in
          let lcy =
            if y =. max_ik then y else
              y -. (modulo (y -. c) (Ints_t.abs m)) in
          if rcx >. lcy then []
          else if rcx =. lcy then norm_interval ik (rcx, rcx) |> fst
          else norm_interval ik (rcx, lcy) |> fst
      | _ -> []
    in
    List.concat_map (fun x -> refine_with_congruence_interval ik cong (Some x)) intvs

  let refine_with_interval ik xs = function None -> [] | Some (a,b) -> meet ik xs [(a,b)]

  let refine_with_bitfield ik x y = 
    let interv = of_bitfield ik y in 
    meet ik x interv

  let refine_with_incl_list ik intvs  = function
    | None -> intvs
    | Some xs -> meet ik intvs (List.map (fun x -> (x,x)) xs)

  let excl_range_to_intervalset (ik: ikind) ((min, max): int_t * int_t) (excl: int_t): t =
    let intv1 = (min, excl -. Ints_t.one) in
    let intv2 = (excl +. Ints_t.one, max) in
    norm_intvs ik ~suppress_ovwarn:true [intv1 ; intv2] |> fst

  let of_excl_list ik (excls: int_t list) =
    let excl_list = List.map (excl_range_to_intervalset ik (range ik)) excls in
    let res = List.fold_left (meet ik) (top_of ik) excl_list in
    res

  let refine_with_excl_list ik (intv : t) = function
    | None -> intv
    | Some (xs, range) ->
      let excl_to_intervalset (ik: ikind) ((rl, rh): (int64 * int64)) (excl: int_t): t =
        excl_range_to_intervalset ik (Ints_t.of_bigint (Size.min_from_bit_range rl),Ints_t.of_bigint (Size.max_from_bit_range rh)) excl
      in
      let excl_list = List.map (excl_to_intervalset ik range) xs in
      List.fold_left (meet ik) intv excl_list

  let project ik p t = t

  let arbitrary ik =
    let open QCheck.Iter in
    (* let int_arb = QCheck.map ~rev:Ints_t.to_bigint Ints_t.of_bigint GobQCheck.Arbitrary.big_int in *)
    (* TODO: apparently bigints are really slow compared to int64 for domaintest *)
    let int_arb = QCheck.map ~rev:Ints_t.to_int64 Ints_t.of_int64 GobQCheck.Arbitrary.int64 in
    let pair_arb = QCheck.pair int_arb int_arb in
    let list_pair_arb = QCheck.small_list pair_arb in
    let canonize_randomly_generated_list = (fun x -> norm_intvs ik  x |> fst) in
    let shrink xs = GobQCheck.shrink list_pair_arb xs >|= canonize_randomly_generated_list
    in QCheck.(set_shrink shrink @@ set_print show @@ map (*~rev:BatOption.get*) canonize_randomly_generated_list list_pair_arb)
end

module SOverflowUnlifter (D : SOverflow) : S with type int_t = D.int_t and type t = D.t = struct
  include D

  let add ?no_ov ik x y = fst @@ D.add ?no_ov ik x y

  let sub ?no_ov ik x y = fst @@ D.sub ?no_ov ik x y

  let mul ?no_ov ik x y = fst @@ D.mul ?no_ov ik x y

  let div ?no_ov ik x y = fst @@ D.div ?no_ov ik x y

  let neg ?no_ov ik x = fst @@ D.neg ?no_ov ik x

  let cast_to ?suppress_ovwarn ?torg ?no_ov ik x = fst @@ D.cast_to ?suppress_ovwarn ?torg ?no_ov ik x

  let of_int ik x = fst @@ D.of_int ik x

  let of_interval ?suppress_ovwarn ik x = fst @@ D.of_interval ?suppress_ovwarn ik x

  let starting ?suppress_ovwarn ik x = fst @@ D.starting ?suppress_ovwarn ik x

  let ending ?suppress_ovwarn ik x = fst @@ D.ending ?suppress_ovwarn ik x

  let shift_left ik x y = fst @@ D.shift_left ik x y

  let shift_right ik x y = fst @@ D.shift_right ik x y
end

module IntIkind = struct let ikind () = Cil.IInt end
module Interval = IntervalFunctor (IntOps.BigIntOps)
module Bitfield = BitfieldFunctor (IntOps.BigIntOps)
module Interval32 = IntDomWithDefaultIkind (IntDomLifter (SOverflowUnlifter (IntervalFunctor (IntOps.Int64Ops)))) (IntIkind)
module IntervalSet = IntervalSetFunctor (IntOps.BigIntOps)
module Integers (Ints_t : IntOps.IntOps): IkindUnawareS with type t = Ints_t.t and type int_t = Ints_t.t = (* no top/bot, order is <= *)
struct
  include Printable.Std
  let name () = "integers"
  type t = Ints_t.t [@@deriving eq, ord, hash]
  type int_t = Ints_t.t
  let top () = raise Unknown
  let bot () = raise Error
  let top_of ik = top ()
  let bot_of ik = bot ()
  let show (x: Ints_t.t) = Ints_t.to_string x

  include Std (struct type nonrec t = t let name = name let top_of = top_of let bot_of = bot_of let show = show let equal = equal end)
  (* is_top and is_bot are never called, but if they were, the Std impl would raise their exception, so we overwrite them: *)
  let is_top _ = false
  let is_bot _ = false

  let equal_to i x = if i > x then `Neq else `Top
  let leq x y = x <= y
  let join x y = if Ints_t.compare x y > 0 then x else y
  let widen = join
  let meet x y = if Ints_t.compare x y > 0 then y else x
  let narrow = meet

  let of_bool x = if x then Ints_t.one else Ints_t.zero
  let to_bool' x = x <> Ints_t.zero
  let to_bool x = Some (to_bool' x)
  let of_int  x = x
  let to_int  x = Some x

  let neg  = Ints_t.neg
  let add  = Ints_t.add (* TODO: signed overflow is undefined behavior! *)
  let sub  = Ints_t.sub
  let mul  = Ints_t.mul
  let div  = Ints_t.div
  let rem  = Ints_t.rem
  let lt n1 n2 = of_bool (n1 <  n2)
  let gt n1 n2 = of_bool (n1 >  n2)
  let le n1 n2 = of_bool (n1 <= n2)
  let ge n1 n2 = of_bool (n1 >= n2)
  let eq n1 n2 = of_bool (n1 =  n2)
  let ne n1 n2 = of_bool (n1 <> n2)
  let lognot = Ints_t.lognot
  let logand = Ints_t.logand
  let logor  = Ints_t.logor
  let logxor = Ints_t.logxor
  let shift_left  n1 n2 = Ints_t.shift_left n1 (Ints_t.to_int n2)
  let shift_right n1 n2 = Ints_t.shift_right n1 (Ints_t.to_int n2)
  let c_lognot n1    = of_bool (not (to_bool' n1))
  let c_logand n1 n2 = of_bool ((to_bool' n1) && (to_bool' n2))
  let c_logor  n1 n2 = of_bool ((to_bool' n1) || (to_bool' n2))
  let cast_to ?(suppress_ovwarn=false) ?torg t x =  failwith @@ "Cast_to not implemented for " ^ (name ()) ^ "."
  let arbitrary ik = QCheck.map ~rev:Ints_t.to_int64 Ints_t.of_int64 GobQCheck.Arbitrary.int64 (* TODO: use ikind *)
  let invariant _ _ = Invariant.none (* TODO *)
end

module FlatPureIntegers: IkindUnawareS with type t = int64 and type int_t = int64 = (* Integers, but raises Unknown/Error on join/meet *)
struct
  include Integers(IntOps.Int64Ops)
  let top () = raise Unknown
  let bot () = raise Error
  let leq = equal
  let pretty_diff () (x,y) = Pretty.dprintf "Integer %a instead of %a" pretty x pretty y
  let join x y = if equal x y then x else top ()
  let meet x y = if equal x y then x else bot ()
end

module Flat (Base: IkindUnawareS) = (* identical to Lift, but goes to `Top/`Bot if Base raises Unknown/Error *)
struct
  type int_t = Base.int_t
  include Lattice.FlatConf (struct
      include Printable.DefaultConf
      let top_name = "Unknown int"
      let bot_name = "Error int"
    end) (Base)

  let top_of ik = top ()
  let bot_of ik = bot ()


  let name () = "flat integers"
  let cast_to ?(suppress_ovwarn=false) ?torg t = function
    | `Lifted x -> `Lifted (Base.cast_to t x)
    | x -> x

  let equal_to i = function
    | `Bot -> failwith "unsupported: equal_to with bottom"
    | `Top -> `Top
    | `Lifted x -> Base.equal_to i x

  let of_int  x = `Lifted (Base.of_int x)
  let to_int  x = match x with
    | `Lifted x -> Base.to_int x
    | _ -> None

  let of_bool x = `Lifted (Base.of_bool x)
  let to_bool x = match x with
    | `Lifted x -> Base.to_bool x
    | _ -> None

  let to_excl_list x = None
  let of_excl_list ik x = top_of ik
  let is_excl_list x = false
  let to_incl_list x = None
  let of_interval ?(suppress_ovwarn=false) ik x = top_of ik
  let of_congruence ik x = top_of ik
  let of_bitfield ik x = top_of ik
  let starting ?(suppress_ovwarn=false) ikind x = top_of ikind
  let ending ?(suppress_ovwarn=false)   ikind x = top_of ikind
  let maximal      x = None
  let minimal      x = None

  let lift1 f x = match x with
    | `Lifted x ->
      (try `Lifted (f x) with Unknown -> `Top | Error -> `Bot)
    | x -> x
  let lift2 f x y = match x,y with
    | `Lifted x, `Lifted y ->
      (try `Lifted (f x y) with Unknown -> `Top | Error -> `Bot)
    | `Bot, `Bot -> `Bot
    | _ -> `Top

  let neg  = lift1 Base.neg
  let add  = lift2 Base.add
  let sub  = lift2 Base.sub
  let mul  = lift2 Base.mul
  let div  = lift2 Base.div
  let rem  = lift2 Base.rem
  let lt = lift2 Base.lt
  let gt = lift2 Base.gt
  let le = lift2 Base.le
  let ge = lift2 Base.ge
  let eq = lift2 Base.eq
  let ne = lift2 Base.ne
  let lognot = lift1 Base.lognot
  let logand = lift2 Base.logand
  let logor  = lift2 Base.logor
  let logxor = lift2 Base.logxor
  let shift_left  = lift2 Base.shift_left
  let shift_right = lift2 Base.shift_right
  let c_lognot = lift1 Base.c_lognot
  let c_logand = lift2 Base.c_logand
  let c_logor  = lift2 Base.c_logor

  let invariant e = function
    | `Lifted x -> Base.invariant e x
    | `Top | `Bot -> Invariant.none
end

module Lift (Base: IkindUnawareS) = (* identical to Flat, but does not go to `Top/Bot` if Base raises Unknown/Error *)
struct
  include Lattice.LiftPO (struct
      include Printable.DefaultConf
      let top_name = "MaxInt"
      let bot_name = "MinInt"
    end) (Base)
  type int_t = Base.int_t
  let top_of ik = top ()
  let bot_of ik = bot ()
  include StdTop (struct type nonrec t = t let top_of = top_of end)

  let name () = "lifted integers"
  let cast_to ?(suppress_ovwarn=false) ?torg t = function
    | `Lifted x -> `Lifted (Base.cast_to t x)
    | x -> x

  let equal_to i = function
    | `Bot -> failwith "unsupported: equal_to with bottom"
    | `Top -> `Top
    | `Lifted x -> Base.equal_to i x

  let of_int  x = `Lifted (Base.of_int x)
  let to_int  x = match x with
    | `Lifted x -> Base.to_int x
    | _ -> None

  let of_bool x = `Lifted (Base.of_bool x)
  let to_bool x = match x with
    | `Lifted x -> Base.to_bool x
    | _ -> None

  let lift1 f x = match x with
    | `Lifted x -> `Lifted (f x)
    | x -> x
  let lift2 f x y = match x,y with
    | `Lifted x, `Lifted y -> `Lifted (f x y)
    | `Bot, `Bot -> `Bot
    | _ -> `Top

  let neg  = lift1 Base.neg
  let add  = lift2 Base.add
  let sub  = lift2 Base.sub
  let mul  = lift2 Base.mul
  let div  = lift2 Base.div
  let rem  = lift2 Base.rem
  let lt = lift2 Base.lt
  let gt = lift2 Base.gt
  let le = lift2 Base.le
  let ge = lift2 Base.ge
  let eq = lift2 Base.eq
  let ne = lift2 Base.ne
  let lognot = lift1 Base.lognot
  let logand = lift2 Base.logand
  let logor  = lift2 Base.logor
  let logxor = lift2 Base.logxor
  let shift_left  = lift2 Base.shift_left
  let shift_right = lift2 Base.shift_right
  let c_lognot = lift1 Base.c_lognot
  let c_logand = lift2 Base.c_logand
  let c_logor  = lift2 Base.c_logor

  let invariant e = function
    | `Lifted x -> Base.invariant e x
    | `Top | `Bot -> Invariant.none
end

module Flattened = Flat (Integers (IntOps.Int64Ops))
module Lifted = Lift (Integers (IntOps.Int64Ops))

module Reverse (Base: IkindUnawareS) =
struct
  include Base
  include (Lattice.Reverse (Base) : Lattice.S with type t := Base.t)
end

module BISet = struct
  include SetDomain.Make (IntOps.BigIntOps)
  let is_singleton s = cardinal s = 1
end

(* The module [Exclusion] constains common functionality about handling of exclusion sets between [DefExc] and [Enums] *)
module Exclusion =
struct
  module R = Interval32
  (* We use these types for the functions in this module to make the intended meaning more explicit *)
  type t = Exc of BISet.t * Interval32.t
  type inc = Inc of BISet.t [@@unboxed]
  let max_of_range r = Size.max_from_bit_range (Option.get (R.maximal r))
  let min_of_range r = Size.min_from_bit_range (Option.get (R.minimal r))
  let cardinality_of_range r = Z.succ (Z.add (Z.neg (min_of_range r)) (max_of_range r))

  let cardinality_BISet s =
    Z.of_int (BISet.cardinal s)

  let leq_excl_incl (Exc (xs, r)) (Inc ys) =
    (* For a <= b to hold, the cardinalities must fit, i.e. |a| <= |b|, which implies |min_r, max_r| - |xs| <= |ys|. We check this first. *)
    let lower_bound_cardinality_a = Z.sub (cardinality_of_range r) (cardinality_BISet xs) in
    let card_b = cardinality_BISet ys in
    if Z.compare lower_bound_cardinality_a card_b > 0 then
      false
    else (* The cardinality did fit, so we check for all elements that are represented by range r, whether they are in (xs union ys) *)
      let min_a = min_of_range r in
      let max_a = max_of_range r in
      GobZ.for_all_range (fun el -> BISet.mem el xs || BISet.mem el ys) (min_a, max_a)

  let leq (Exc (xs, r)) (Exc (ys, s)) =
    let min_a, max_a = min_of_range r, max_of_range r in
    let excluded_check = BISet.for_all (fun y -> BISet.mem y xs || Z.compare y min_a < 0 || Z.compare y max_a > 0) ys in (* if true, then the values ys, that are not in b, also do not occur in a *)
    if not excluded_check
    then false
    else begin (* Check whether all elements that are in the range r, but not in s, are in xs, i.e. excluded. *)
      if R.leq r s then true
      else begin if Z.compare (cardinality_BISet xs) (Z.sub (cardinality_of_range r) (cardinality_of_range s)) >= 0 (* Check whether the number of excluded elements in a is as least as big as |min_r, max_r| - |min_s, max_s| *)
        then
          let min_b, max_b = min_of_range s, max_of_range s in
          let leq1 = (* check whether the elements in [r_l; s_l-1] are all in xs, i.e. excluded *)
            if Z.compare min_a min_b < 0 then
              GobZ.for_all_range (fun x -> BISet.mem x xs) (min_a, Z.pred min_b)
            else
              true
          in
          let leq2 () = (* check whether the elements in [s_u+1; r_u] are all in xs, i.e. excluded *)
            if Z.compare max_b max_a < 0 then
              GobZ.for_all_range (fun x -> BISet.mem x xs) (Z.succ max_b, max_a)
            else
              true
          in
          leq1 && (leq2 ())
        else
          false
      end
    end
end

module DefExc : S with type int_t = Z.t = (* definite or set of excluded values *)
struct
  module S = BISet
  module R = Interval32 (* range for exclusion *)

  (* Ikind used for intervals representing the domain *)
  let range_ikind = Cil.IInt
  let size t = R.of_interval range_ikind (let a,b = Size.bits_i64 t in Int64.neg a,b)


  type t = [
    | `Excluded of S.t * R.t
    | `Definite of Z.t
    | `Bot
  ] [@@deriving eq, ord, hash]
  type int_t = Z.t
  let name () = "def_exc"


  let top_range = R.of_interval range_ikind (-99L, 99L) (* Since there is no top ikind we use a range that includes both ILongLong [-63,63] and IULongLong [0,64]. Only needed for intermediate range computation on longs. Correct range is set by cast. *)
  let top () = `Excluded (S.empty (), top_range)
  let bot () = `Bot
  let top_of ik = `Excluded (S.empty (), size ik)
  let bot_of ik = bot ()

  let show x =
    let short_size x = "("^R.show x^")" in
    match x with
    | `Bot -> "Error int"
    | `Definite x -> Z.to_string x
    (* Print the empty exclusion as if it was a distinct top element: *)
    | `Excluded (s,l) when S.is_empty s -> "Unknown int" ^ short_size l
    (* Prepend the exclusion sets with something: *)
    | `Excluded (s,l) -> "Not " ^ S.show s ^ short_size l

  include Std (struct type nonrec t = t let name = name let top_of = top_of let bot_of = bot_of let show = show let equal = equal end)

  let maximal = function
    | `Definite x -> Some x
    | `Excluded (s,r) -> Some (Exclusion.max_of_range r)
    | `Bot -> None

  let minimal = function
    | `Definite x -> Some x
    | `Excluded (s,r) -> Some (Exclusion.min_of_range r)
    | `Bot -> None

  let in_range r i =
    if Z.compare i Z.zero < 0 then
      let lowerb = Exclusion.min_of_range r in
      Z.compare lowerb i <= 0
    else
      let upperb = Exclusion.max_of_range r in
      Z.compare i upperb <= 0

  let is_top x = x = top ()

  let equal_to i = function
    | `Bot -> failwith "unsupported: equal_to with bottom"
    | `Definite x -> if i = x then `Eq else `Neq
    | `Excluded (s,r) -> if S.mem i s then `Neq else `Top

  let cast_to ?(suppress_ovwarn=false) ?torg ?no_ov ik = function
    | `Excluded (s,r) ->
      let r' = size ik in
      if R.leq r r' then (* upcast -> no change *)
        `Excluded (s, r)
      else if ik = IBool then (* downcast to bool *)
        if S.mem Z.zero s then
          `Definite Z.one
        else
          `Excluded (S.empty(), r')
      else
        (* downcast: may overflow *)
        (* let s' = S.map (Size.cast ik) s in *)
        (* We want to filter out all i in s' where (t)x with x in r could be i. *)
        (* Since this is hard to compute, we just keep all i in s' which overflowed, since those are safe - all i which did not overflow may now be possible due to overflow of r. *)
        (* S.diff s' s, r' *)
        (* The above is needed for test 21/03, but not sound! See example https://github.com/goblint/analyzer/pull/95#discussion_r483023140 *)
        `Excluded (S.empty (), r')
    | `Definite x -> `Definite (Size.cast ik x)
    | `Bot -> `Bot

  (* Wraps definite values and excluded values according to the ikind.
   * For an `Excluded s,r , assumes that r is already an overapproximation of the range of possible values.
   * r might be larger than the possible range of this type; the range of the returned `Excluded set will be within the bounds of the ikind.
  *)
  let norm ik v =
    match v with
    | `Excluded (s, r) ->
      let possibly_overflowed = not (R.leq r (size ik)) || not (S.for_all (in_range (size ik)) s) in
      (* If no overflow occurred, just return x *)
      if not possibly_overflowed then (
        v
      )
      (* Else, if an overflow might have occurred but we should just ignore it *)
      else if should_ignore_overflow ik then (
        let r = size ik in
        (* filter out excluded elements that are not in the range *)
        let mapped_excl = S.filter (in_range r) s in
        `Excluded (mapped_excl, r)
      )
      (* Else, if an overflow occurred that we should not treat with wrap-around, go to top *)
      else if not (should_wrap ik) then (
        top_of ik
      ) else (
        (* Else an overflow occurred that we should treat with wrap-around *)
        let r = size ik in
        (* Perform a wrap-around for unsigned values and for signed values (if configured). *)
        let mapped_excl = S.map (fun excl -> Size.cast ik excl) s in
        match ik with
        | IBool ->
          begin match S.mem Z.zero mapped_excl, S.mem Z.one mapped_excl with
            | false, false -> `Excluded (mapped_excl, r) (* Not {} -> Not {} *)
            | true, false -> `Definite Z.one (* Not {0} -> 1 *)
            | false, true -> `Definite Z.zero (* Not {1} -> 0 *)
            | true, true -> `Bot (* Not {0, 1} -> bot *)
          end
        | ik ->
          `Excluded (mapped_excl, r)
      )
    | `Definite x ->
      let min, max = Size.range ik in
      (* Perform a wrap-around for unsigned values and for signed values (if configured). *)
      if should_wrap ik then (
        cast_to ik v
      )
      else if Z.compare min x <= 0 && Z.compare x max <= 0 then (
        v
      )
      else if should_ignore_overflow ik then (
        M.warn ~category:M.Category.Integer.overflow "DefExc: Value was outside of range, indicating overflow, but 'sem.int.signed_overflow' is 'assume_none' -> Returned Bot";
        `Bot
      )
      else (
        top_of ik
      )
    | `Bot -> `Bot

  let leq x y = match (x,y) with
    (* `Bot <= x is always true *)
    | `Bot, _ -> true
    (* Anything except bot <= bot is always false *)
    | _, `Bot -> false
    (* Two known values are leq whenever equal *)
    | `Definite (x: int_t), `Definite y -> x = y
    (* A definite value is leq all exclusion sets that don't contain it *)
    | `Definite x, `Excluded (s,r) -> in_range r x && not (S.mem x s)
    (* No finite exclusion set can be leq than a definite value *)
    | `Excluded (xs, xr), `Definite d ->
      Exclusion.(leq_excl_incl (Exc (xs, xr)) (Inc (S.singleton d)))
    | `Excluded (xs,xr), `Excluded (ys,yr) ->
      Exclusion.(leq (Exc (xs,xr)) (Exc (ys, yr)))

  let join' ?range ik x y =
    match (x,y) with
    (* The least upper bound with the bottom element: *)
    | `Bot, x -> x
    | x, `Bot -> x
    (* The case for two known values: *)
    | `Definite (x: int_t), `Definite y ->
      (* If they're equal, it's just THAT value *)
      if x = y then `Definite x
      (* Unless one of them is zero, we can exclude it: *)
      else
        let a,b = Size.min_range_sign_agnostic x, Size.min_range_sign_agnostic y in
        let r = R.join (R.of_interval range_ikind a) (R.of_interval range_ikind b) in
        `Excluded ((if Z.equal x Z.zero || Z.equal y Z.zero then S.empty () else S.singleton Z.zero), r)
    (* A known value and an exclusion set... the definite value should no
     * longer be excluded: *)
    | `Excluded (s,r), `Definite x
    | `Definite x, `Excluded (s,r) ->
      if not (in_range r x) then
        let a = R.of_interval range_ikind (Size.min_range_sign_agnostic x) in
        `Excluded (S.remove x s, R.join a r)
      else
        `Excluded (S.remove x s, r)
    (* For two exclusion sets, only their intersection can be excluded: *)
    | `Excluded (x,wx), `Excluded (y,wy) -> `Excluded (S.inter x y, range |? R.join wx wy)

  let join ik = join' ik


  let widen ik x y =
    if get_def_exc_widen_by_join () then
      join' ik x y
    else if equal x y then
      x
    else
      join' ~range:(size ik) ik x y


  let meet ik x y =
    match (x,y) with
    (* Greatest LOWER bound with the least element is trivial: *)
    | `Bot, _ -> `Bot
    | _, `Bot -> `Bot
    (* Definite elements are either equal or the glb is bottom *)
    | `Definite x, `Definite y -> if x = y then `Definite x else `Bot
    (* The glb of a definite element and an exclusion set is either bottom or
     * just the element itself, if it isn't in the exclusion set *)
    | `Excluded (s,r), `Definite x
    | `Definite x, `Excluded (s,r) -> if S.mem x s || not (in_range r x) then `Bot else `Definite x
    (* The greatest lower bound of two exclusion sets is their union, this is
     * just DeMorgans Law *)
    | `Excluded (x,r1), `Excluded (y,r2) ->
      let r' = R.meet r1 r2 in
      let s' = S.union x y |> S.filter (in_range r') in
      `Excluded (s', r')

  let narrow ik x y = x

  let of_int ik x = norm ik @@ `Definite x
  let to_int x = match x with
    | `Definite x -> Some x
    | _ -> None

  let from_excl ikind (s: S.t) = norm ikind @@ `Excluded (s, size ikind)

  let of_bool_cmp ik x = of_int ik (if x then Z.one else Z.zero)
  let of_bool = of_bool_cmp
  let to_bool x =
    match x with
    | `Definite x -> Some (IntOps.BigIntOps.to_bool x)
    | `Excluded (s,r) when S.mem Z.zero s -> Some true
    | _ -> None
  let top_bool = `Excluded (S.empty (), R.of_interval range_ikind (0L, 1L))

  let of_interval ?(suppress_ovwarn=false) ik (x,y) =
    if Z.compare x y = 0 then
      of_int ik x
    else
      let a, b = Size.min_range_sign_agnostic x, Size.min_range_sign_agnostic y in
      let r = R.join (R.of_interval ~suppress_ovwarn range_ikind a) (R.of_interval ~suppress_ovwarn range_ikind b) in
      let ex = if Z.gt x Z.zero || Z.lt y Z.zero then S.singleton Z.zero else  S.empty () in
      norm ik @@ (`Excluded (ex, r))

  let to_bitfield ik x = 
    let one_mask = Z.lognot Z.zero 
    in (one_mask, one_mask)

  let starting ?(suppress_ovwarn=false) ikind x =
    let _,u_ik = Size.range ikind in
    of_interval ~suppress_ovwarn ikind (x, u_ik)

  let ending ?(suppress_ovwarn=false) ikind x =
    let l_ik,_ = Size.range ikind in
    of_interval ~suppress_ovwarn ikind (l_ik, x)

  let of_excl_list t l =
    let r = size t in (* elements in l are excluded from the full range of t! *)
    `Excluded (List.fold_right S.add l (S.empty ()), r)
  let is_excl_list l = match l with `Excluded _ -> true | _ -> false
  let to_excl_list (x:t) = match x with
    | `Definite _ -> None
    | `Excluded (s,r) -> Some (S.elements s, (Option.get (R.minimal r), Option.get (R.maximal r)))
    | `Bot -> None

  let to_incl_list x = match x with
    | `Definite x -> Some [x]
    | `Excluded _ -> None
    | `Bot -> None

  let apply_range f r = (* apply f to the min/max of the old range r to get a new range *)
    (* If the Int64 might overflow on us during computation, we instead go to top_range *)
    match R.minimal r, R.maximal r with
    | _ ->
      let rf m = (size % Size.min_for % f) (m r) in
      let r1, r2 = rf Exclusion.min_of_range, rf Exclusion.max_of_range in
      R.join r1 r2

  (* Default behaviour for unary operators, simply maps the function to the
   * DefExc data structure. *)
  let lift1 f ik x = norm ik @@ match x with
    | `Excluded (s,r) ->
      let s' = S.map f s in
      `Excluded (s', apply_range f r)
    | `Definite x -> `Definite (f x)
    | `Bot -> `Bot

  let lift2 f ik x y = norm ik (match x,y with
      (* We don't bother with exclusion sets: *)
      | `Excluded _, `Definite _
      | `Definite _, `Excluded _
      | `Excluded _, `Excluded _ -> top ()
      (* The good case: *)
      | `Definite x, `Definite y ->
        (try `Definite (f x y) with | Division_by_zero -> top ())
      | `Bot, `Bot -> `Bot
      | _ ->
        (* If only one of them is bottom, we raise an exception that eval_rv will catch *)
        raise (ArithmeticOnIntegerBot (Printf.sprintf "%s op %s" (show x) (show y))))

  (* Default behaviour for binary operators that are injective in either
   * argument, so that Exclusion Sets can be used: *)
  let lift2_inj f ik x y =
    let def_exc f x s r = `Excluded (S.map (f x) s, apply_range (f x) r) in
    norm ik @@
    match x,y with
    (* If both are exclusion sets, there isn't anything we can do: *)
    | `Excluded _, `Excluded _ -> top ()
    (* A definite value should be applied to all members of the exclusion set *)
    | `Definite x, `Excluded (s,r) -> def_exc f x s r
    (* Same thing here, but we should flip the operator to map it properly *)
    | `Excluded (s,r), `Definite x -> def_exc (Batteries.flip f) x s r
    (* The good case: *)
    | `Definite x, `Definite y -> `Definite (f x y)
    | `Bot, `Bot -> `Bot
    | _ ->
      (* If only one of them is bottom, we raise an exception that eval_rv will catch *)
      raise (ArithmeticOnIntegerBot (Printf.sprintf "%s op %s" (show x) (show y)))

  (* The equality check: *)
  let eq ik x y = match x,y with
    (* Not much to do with two exclusion sets: *)
    | `Excluded _, `Excluded _ -> top ()
    (* Is x equal to an exclusion set, if it is a member then NO otherwise we
     * don't know: *)
    | `Definite x, `Excluded (s,r) -> if S.mem x s then of_bool IInt false else top ()
    | `Excluded (s,r), `Definite x -> if S.mem x s then of_bool IInt false else top ()
    (* The good case: *)
    | `Definite x, `Definite y -> of_bool IInt (x = y)
    | `Bot, `Bot -> `Bot
    | _ ->
      (* If only one of them is bottom, we raise an exception that eval_rv will catch *)
      raise (ArithmeticOnIntegerBot (Printf.sprintf "%s op %s" (show x) (show y)))

  (* The inequality check: *)
  let ne ik x y = match x,y with
    (* Not much to do with two exclusion sets: *)
    | `Excluded _, `Excluded _ -> top ()
    (* Is x unequal to an exclusion set, if it is a member then Yes otherwise we
     * don't know: *)
    | `Definite x, `Excluded (s,r) -> if S.mem x s then of_bool IInt true else top ()
    | `Excluded (s,r), `Definite x -> if S.mem x s then of_bool IInt true else top ()
    (* The good case: *)
    | `Definite x, `Definite y -> of_bool IInt (x <> y)
    | `Bot, `Bot -> `Bot
    | _ ->
      (* If only one of them is bottom, we raise an exception that eval_rv will catch *)
      raise (ArithmeticOnIntegerBot (Printf.sprintf "%s op %s" (show x) (show y)))

  let neg ?no_ov ik (x :t) = norm ik @@ lift1 Z.neg ik x
  let add ?no_ov ik x y = norm ik @@ lift2_inj Z.add ik x y

  let sub ?no_ov ik x y = norm ik @@ lift2_inj Z.sub ik x y
  let mul ?no_ov ik x y = norm ik @@ match x, y with
    | `Definite z, (`Excluded _ | `Definite _) when Z.equal z Z.zero -> x
    | (`Excluded _ | `Definite _), `Definite z when Z.equal z Z.zero -> y
    | `Definite a, `Excluded (s,r)
    (* Integer multiplication with even numbers is not injective. *)
    (* Thus we cannot exclude the values to which the exclusion set would be mapped to. *)
    | `Excluded (s,r),`Definite a when Z.equal (Z.rem a (Z.of_int 2)) Z.zero -> `Excluded (S.empty (), apply_range (Z.mul a) r)
    | _ -> lift2_inj Z.mul ik x y
  let div ?no_ov ik x y = lift2 Z.div ik x y
  let rem ik x y = lift2 Z.rem ik x y

  (* Comparison handling copied from Enums. *)
  let handle_bot x y f = match x, y with
    | `Bot, `Bot -> `Bot
    | `Bot, _
    | _, `Bot -> raise (ArithmeticOnIntegerBot (Printf.sprintf "%s op %s" (show x) (show y)))
    | _, _ -> f ()

  let lt ik x y =
    handle_bot x y (fun () ->
        match minimal x, maximal x, minimal y, maximal y with
        | _, Some x2, Some y1, _ when Z.compare x2 y1 < 0 -> of_bool ik true
        | Some x1, _, _, Some y2 when Z.compare x1 y2 >= 0 -> of_bool ik false
        | _, _, _, _ -> top_bool)

  let gt ik x y = lt ik y x

  let le ik x y =
    handle_bot x y (fun () ->
        match minimal x, maximal x, minimal y, maximal y with
        | _, Some x2, Some y1, _ when Z.compare x2 y1 <= 0 -> of_bool ik true
        | Some x1, _, _, Some y2 when Z.compare x1 y2 > 0 -> of_bool ik false
        | _, _, _, _ -> top_bool)

  let ge ik x y = le ik y x

  let lognot = lift1 Z.lognot

  let logand ik x y = norm ik (match x,y with
      (* We don't bother with exclusion sets: *)
      | `Excluded _, `Definite i ->
        (* Except in two special cases *)
        if Z.equal i Z.zero then
          `Definite Z.zero
        else if Z.equal i Z.one then
          of_interval IBool (Z.zero, Z.one)
        else
          top ()
      | `Definite _, `Excluded _
      | `Excluded _, `Excluded _ -> top ()
      (* The good case: *)
      | `Definite x, `Definite y ->
        (try `Definite (Z.logand x y) with | Division_by_zero -> top ())
      | `Bot, `Bot -> `Bot
      | _ ->
        (* If only one of them is bottom, we raise an exception that eval_rv will catch *)
        raise (ArithmeticOnIntegerBot (Printf.sprintf "%s op %s" (show x) (show y))))


  let logor  = lift2 Z.logor
  let logxor = lift2 Z.logxor

  let shift (shift_op: int_t -> int -> int_t) (ik: Cil.ikind) (x: t) (y: t) =
    (* BigInt only accepts int as second argument for shifts; perform conversion here *)
    let shift_op_big_int a (b: int_t) =
      let (b : int) = Z.to_int b in
      shift_op a b
    in
    (* If one of the parameters of the shift is negative, the result is undefined *)
    let is_negative = GobOption.for_all (fun x -> Z.lt x Z.zero) in
    if is_negative (minimal x) || is_negative (minimal y) then
      top_of ik
    else
      norm ik @@ lift2 shift_op_big_int ik x y

  let shift_left =
    shift Z.shift_left

  let shift_right =
    shift Z.shift_right
  (* TODO: lift does not treat Not {0} as true. *)
  let c_logand ik x y =
    match to_bool x, to_bool y with
    | Some false, _
    | _, Some false ->
      of_bool ik false
    | _, _ ->
      lift2 IntOps.BigIntOps.c_logand ik x y
  let c_logor ik x y =
    match to_bool x, to_bool y with
    | Some true, _
    | _, Some true ->
      of_bool ik true
    | _, _ ->
      lift2 IntOps.BigIntOps.c_logor ik x y
  let c_lognot ik = eq ik (of_int ik Z.zero)

  let invariant_ikind e ik (x:t) =
    match x with
    | `Definite x ->
      IntInvariant.of_int e ik x
    | `Excluded (s, r) ->
      (* Emit range invariant if tighter than ikind bounds.
         This can be more precise than interval, which has been widened. *)
      let (rmin, rmax) = (Exclusion.min_of_range r, Exclusion.max_of_range r) in
      let ri = IntInvariant.of_interval e ik (rmin, rmax) in
      let si = IntInvariant.of_excl_list e ik (S.elements s) in
      Invariant.(ri && si)
    | `Bot -> Invariant.none

  let arbitrary ik =
    let open QCheck.Iter in
    let excluded s = from_excl ik s in
    let definite x = of_int ik x in
    let shrink = function
      | `Excluded (s, _) -> GobQCheck.shrink (S.arbitrary ()) s >|= excluded (* S TODO: possibly shrink excluded to definite *)
      | `Definite x -> (return `Bot) <+> (GobQCheck.shrink (IntOps.BigIntOps.arbitrary ()) x >|= definite)
      | `Bot -> empty
    in
    QCheck.frequency ~shrink ~print:show [
      20, QCheck.map excluded (S.arbitrary ());
      10, QCheck.map definite (IntOps.BigIntOps.arbitrary ());
      1, QCheck.always `Bot
    ] (* S TODO: decide frequencies *)

  let refine_with_congruence ik a b = a
  let refine_with_interval ik a b = match a, b with
    | x, Some(i) -> meet ik x (of_interval ik i)
    | _ -> a
  let refine_with_bitfield ik x y = x
  let refine_with_excl_list ik a b = match a, b with
    | `Excluded (s, r), Some(ls, _) -> meet ik (`Excluded (s, r)) (of_excl_list ik ls) (* TODO: refine with excl range? *)
    | _ -> a
  let refine_with_incl_list ik a b = a

  let project ik p t = t
end

(* Inclusion/Exclusion sets. Go to top on arithmetic operations (except for some easy cases, e.g. multiplication with 0). Joins on widen, i.e. precise integers as long as not derived from arithmetic expressions. *)
module Enums : S with type int_t = Z.t = struct
  module R = Interval32 (* range for exclusion *)

  let range_ikind = Cil.IInt
  let size t = R.of_interval range_ikind (let a,b = Size.bits_i64 t in Int64.neg a,b)

  type t = Inc of BISet.t | Exc of BISet.t * R.t [@@deriving eq, ord, hash] (* inclusion/exclusion set *)

  type int_t = Z.t
  let name () = "enums"
  let bot () = failwith "bot () not implemented for Enums"
  let top () = failwith "top () not implemented for Enums"
  let bot_of ik = Inc (BISet.empty ())
  let top_bool = Inc (BISet.of_list [Z.zero; Z.one])
  let top_of ik =
    match ik with
    | IBool -> top_bool
    | _ -> Exc (BISet.empty (), size ik)

  let range ik = Size.range ik

  (*
  let max_of_range r = Size.max_from_bit_range (Option.get (R.maximal r))
  let min_of_range r = Size.min_from_bit_range (Option.get (R.minimal r))
  let cardinality_of_range r = Z.add (Z.neg (min_of_range r)) (max_of_range r) *)
  let value_in_range (min, max) v = Z.compare min v <= 0 && Z.compare v max <= 0

  let show = function
    | Inc xs when BISet.is_empty xs -> "bot"
    | Inc xs -> "{" ^ (String.concat ", " (List.map Z.to_string (BISet.elements  xs))) ^ "}"
    | Exc (xs,r) -> "not {" ^ (String.concat ", " (List.map Z.to_string (BISet.elements xs))) ^ "} " ^ "("^R.show r^")"

  include Std (struct type nonrec t = t let name = name let top_of = top_of let bot_of = bot_of let show = show let equal = equal end)

  (* Normalization function for enums, that handles overflows for Inc.
     As we do not compute on Excl, we do not have to perform any overflow handling for it. *)
  let norm ikind v =
    let min, max = range ikind in
    (* Whether the value v lies within the values of the specified ikind. *)
    let value_in_ikind v =
      Z.compare min v <= 0 && Z.compare v max <= 0
    in
    match v with
    | Inc xs when BISet.for_all value_in_ikind xs -> v
    | Inc xs ->
      if should_wrap ikind then
        Inc (BISet.map (Size.cast ikind) xs)
      else if should_ignore_overflow ikind then
        Inc (BISet.filter value_in_ikind xs)
      else
        top_of ikind
    | Exc (xs, r) ->
      (* The following assert should hold for Exc, therefore we do not have to overflow handling / normalization for it:
         let range_in_ikind r =
         R.leq r (size ikind)
         in
         let r_min, r_max = min_of_range r, max_of_range r in
         assert (range_in_ikind r && BISet.for_all (value_in_range (r_min, r_max)) xs); *)
      begin match ikind with
        | IBool ->
          begin match BISet.mem Z.zero xs, BISet.mem Z.one xs with
            | false, false -> top_bool  (* Not {} -> {0, 1} *)
            | true, false -> Inc (BISet.singleton Z.one) (* Not {0} -> {1} *)
            | false, true -> Inc (BISet.singleton Z.zero) (* Not {1} -> {0} *)
            | true, true -> bot_of ikind (* Not {0, 1} -> bot *)
          end
        | _ ->
          v
      end


  let equal_to i = function
    | Inc x ->
      if BISet.mem i x then
        if BISet.is_singleton x then `Eq
        else `Top
      else `Neq
    | Exc (x, r) ->
      if BISet.mem i x then `Neq
      else `Top

  let cast_to ?(suppress_ovwarn=false) ?torg ?no_ov ik v = norm ik @@ match v with
    | Exc (s,r) ->
      let r' = size ik in
      if R.leq r r' then (* upcast -> no change *)
        Exc (s, r)
      else if ik = IBool then (* downcast to bool *)
        if BISet.mem Z.zero s then
          Inc (BISet.singleton Z.one)
        else
          Exc (BISet.empty(), r')
      else (* downcast: may overflow *)
        Exc ((BISet.empty ()), r')
    | Inc xs ->
      let casted_xs = BISet.map (Size.cast ik) xs in
      if Cil.isSigned ik && not (BISet.equal xs casted_xs)
      then top_of ik (* When casting into a signed type and the result does not fit, the behavior is implementation-defined *)
      else Inc casted_xs

  let of_int ikind x = cast_to ikind (Inc (BISet.singleton x))

  let of_interval ?(suppress_ovwarn=false) ik (x, y) =
    if Z.compare x y = 0 then
      of_int ik x
    else
      let a, b = Size.min_range_sign_agnostic x, Size.min_range_sign_agnostic y in
      let r = R.join (R.of_interval ~suppress_ovwarn range_ikind a) (R.of_interval ~suppress_ovwarn range_ikind b) in
      let ex = if Z.gt x Z.zero || Z.lt y Z.zero then BISet.singleton Z.zero else BISet.empty () in
      norm ik @@ (Exc (ex, r))

  let join _ x y =
    match x, y with
    | Inc x, Inc y -> Inc (BISet.union x y)
    | Exc (x,r1), Exc (y,r2) -> Exc (BISet.inter x y, R.join r1 r2)
    | Exc (x,r), Inc y
    | Inc y, Exc (x,r) ->
      let r = if BISet.is_empty y
        then r
        else
          let (min_el_range, max_el_range) = Batteries.Tuple2.mapn (fun x -> R.of_interval range_ikind (Size.min_range_sign_agnostic x)) (BISet.min_elt y, BISet.max_elt y) in
          let range = R.join min_el_range max_el_range in
          R.join r range
      in
      Exc (BISet.diff x y, r)

  let meet _ x y =
    match x, y with
    | Inc x, Inc y -> Inc (BISet.inter x y)
    | Exc (x,r1), Exc (y,r2) ->
      let r = R.meet r1 r2 in
      let r_min, r_max = Exclusion.min_of_range r, Exclusion.max_of_range r in
      let filter_by_range = BISet.filter (value_in_range (r_min, r_max)) in
      (* We remove those elements from the exclusion set that do not fit in the range anyway *)
      let excl = BISet.union (filter_by_range x) (filter_by_range y) in
      Exc (excl, r)
    | Inc x, Exc (y,r)
    | Exc (y,r), Inc x -> Inc (BISet.diff x y)

  let widen = join
  let narrow = meet
  let leq a b =
    match a, b with
    | Inc xs, Exc (ys, r) ->
      if BISet.is_empty xs
      then true
      else
        let min_b, max_b = Exclusion.min_of_range r, Exclusion.max_of_range r in
        let min_a, max_a = BISet.min_elt xs, BISet.max_elt xs in
        (* Check that the xs fit into the range r  *)
        Z.compare min_b min_a <= 0 && Z.compare max_a max_b <= 0 &&
        (* && check that none of the values contained in xs is excluded, i.e. contained in ys. *)
        BISet.for_all (fun x -> not (BISet.mem x ys)) xs
    | Inc xs, Inc ys ->
      BISet.subset xs ys
    | Exc (xs, r), Exc (ys, s) ->
      Exclusion.(leq (Exc (xs, r)) (Exc (ys, s)))
    | Exc (xs, r), Inc ys ->
      Exclusion.(leq_excl_incl (Exc (xs, r)) (Inc ys))

  let handle_bot x y f = match is_bot x, is_bot y with
    | false, false -> f ()
    | true, false
    | false, true -> raise (ArithmeticOnIntegerBot (Printf.sprintf "%s op %s" (show x) (show y)))
    | true, true -> Inc (BISet.empty ())

  let lift1 f ikind v = norm ikind @@ match v with
    | Inc x when BISet.is_empty x -> v (* Return bottom when value is bottom *)
    | Inc x when BISet.is_singleton x -> Inc (BISet.singleton (f (BISet.choose x)))
    | _ -> top_of ikind

  let lift2 f (ikind: Cil.ikind) u v =
    handle_bot u v (fun () ->
        norm ikind @@ match u, v with
        | Inc x,Inc y when BISet.is_singleton x && BISet.is_singleton y -> Inc (BISet.singleton (f (BISet.choose x) (BISet.choose y)))
        | _,_ -> top_of ikind)

  let lift2 f ikind a b =
    try lift2 f ikind a b with Division_by_zero -> top_of ikind

  let neg ?no_ov = lift1 Z.neg
  let add ?no_ov ikind a b =
    match a, b with
    | Inc z,x when BISet.is_singleton z && BISet.choose z = Z.zero -> x
    | x,Inc z when BISet.is_singleton z && BISet.choose z = Z.zero -> x
    | x,y -> lift2 Z.add ikind x y
  let sub ?no_ov = lift2 Z.sub
  let mul ?no_ov ikind a b =
    match a, b with
    | Inc one,x when BISet.is_singleton one && BISet.choose one = Z.one -> x
    | x,Inc one when BISet.is_singleton one && BISet.choose one = Z.one -> x
    | Inc zero,_ when BISet.is_singleton zero && BISet.choose zero = Z.zero -> a
    | _,Inc zero when BISet.is_singleton zero && BISet.choose zero = Z.zero -> b
    | x,y -> lift2 Z.mul ikind x y

  let div ?no_ov ikind a b = match a, b with
    | x,Inc one when BISet.is_singleton one && BISet.choose one = Z.one -> x
    | _,Inc zero when BISet.is_singleton zero && BISet.choose zero = Z.zero -> top_of ikind
    | Inc zero,_ when BISet.is_singleton zero && BISet.choose zero = Z.zero -> a
    | x,y -> lift2 Z.div ikind x y

  let rem = lift2 Z.rem

  let lognot = lift1 Z.lognot
  let logand = lift2 Z.logand
  let logor  = lift2 Z.logor
  let logxor = lift2 Z.logxor

  let shift (shift_op: int_t -> int -> int_t) (ik: Cil.ikind) (x: t) (y: t) =
    handle_bot x y (fun () ->
        (* BigInt only accepts int as second argument for shifts; perform conversion here *)
        let shift_op_big_int a (b: int_t) =
          let (b : int) = Z.to_int b in
          shift_op a b
        in
        (* If one of the parameters of the shift is negative, the result is undefined *)
        let is_negative = GobOption.for_all (fun x -> Z.lt x Z.zero) in
        if is_negative (minimal x) || is_negative (minimal y) then
          top_of ik
        else
          lift2 shift_op_big_int ik x y)

  let shift_left =
    shift Z.shift_left

  let shift_right =
    shift Z.shift_right

  let of_bool ikind x = Inc (BISet.singleton (if x then Z.one else Z.zero))
  let to_bool  = function
    | Inc e when BISet.is_empty e -> None
    | Exc (e,_) when BISet.is_empty e -> None
    | Inc zero when BISet.is_singleton zero && BISet.choose zero = Z.zero -> Some false
    | Inc xs when BISet.for_all ((<>) Z.zero) xs -> Some true
    | Exc (xs,_) when BISet.exists ((=) Z.zero) xs -> Some true
    | _ -> None
  let to_int = function Inc x when BISet.is_singleton x -> Some (BISet.choose x) | _ -> None

  let to_excl_list = function Exc (x,r) when not (BISet.is_empty x) -> Some (BISet.elements x, (Option.get (R.minimal r), Option.get (R.maximal r))) | _ -> None
  let of_excl_list ik xs =
    let min_ik, max_ik = Size.range ik in
    let exc = BISet.of_list @@ List.filter (value_in_range (min_ik, max_ik)) xs in
    norm ik @@ Exc (exc, size ik)
  let is_excl_list = BatOption.is_some % to_excl_list
  let to_incl_list = function Inc s when not (BISet.is_empty s) -> Some (BISet.elements s) | _ -> None

  let to_bitfield ik x = 
    let one_mask = Z.lognot Z.zero 
    in (one_mask, one_mask)

  let starting ?(suppress_ovwarn=false) ikind x =
    let _,u_ik = Size.range ikind in
    of_interval ~suppress_ovwarn ikind (x, u_ik)

  let ending ?(suppress_ovwarn=false) ikind x =
    let l_ik,_ = Size.range ikind in
    of_interval ~suppress_ovwarn ikind (l_ik, x)

  let c_lognot ik x =
    if is_bot x
    then x
    else
      match to_bool x with
      | Some b -> of_bool ik (not b)
      | None -> top_bool

  let c_logand = lift2 IntOps.BigIntOps.c_logand
  let c_logor  = lift2 IntOps.BigIntOps.c_logor
  let maximal = function
    | Inc xs when not (BISet.is_empty xs) -> Some (BISet.max_elt xs)
    | Exc (excl,r) ->
      let rec decrement_while_contained v =
        if BISet.mem v excl
        then decrement_while_contained (Z.pred v)
        else v
      in
      let range_max = Exclusion.max_of_range r in
      Some (decrement_while_contained range_max)
    | _ (* bottom case *) -> None

  let minimal = function
    | Inc xs when not (BISet.is_empty xs) -> Some (BISet.min_elt xs)
    | Exc (excl,r) ->
      let rec increment_while_contained v =
        if BISet.mem v excl
        then increment_while_contained (Z.succ v)
        else v
      in
      let range_min = Exclusion.min_of_range r in
      Some (increment_while_contained range_min)
    | _ (* bottom case *) -> None

  let lt ik x y =
    handle_bot x y (fun () ->
        match minimal x, maximal x, minimal y, maximal y with
        | _, Some x2, Some y1, _ when Z.compare x2 y1 < 0 -> of_bool ik true
        | Some x1, _, _, Some y2 when Z.compare x1 y2 >= 0 -> of_bool ik false
        | _, _, _, _ -> top_bool)

  let gt ik x y = lt ik y x

  let le ik x y =
    handle_bot x y (fun () ->
        match minimal x, maximal x, minimal y, maximal y with
        | _, Some x2, Some y1, _ when Z.compare x2 y1 <= 0 -> of_bool ik true
        | Some x1, _, _, Some y2 when Z.compare x1 y2 > 0 -> of_bool ik false
        | _, _, _, _ -> top_bool)

  let ge ik x y = le ik y x

  let eq ik x y =
    handle_bot x y (fun () ->
        match x, y with
        | Inc xs, Inc ys when BISet.is_singleton xs && BISet.is_singleton ys -> of_bool ik (Z.equal (BISet.choose xs) (BISet.choose ys))
        | _, _ ->
          if is_bot (meet ik x y) then
            (* If the meet is empty, there is no chance that concrete values are equal *)
            of_bool ik false
          else
            top_bool)

  let ne ik x y = c_lognot ik (eq ik x y)

  let invariant_ikind e ik x =
    match x with
    | Inc ps ->
      IntInvariant.of_incl_list e ik (BISet.elements ps)
    | Exc (ns, r) ->
      (* Emit range invariant if tighter than ikind bounds.
         This can be more precise than interval, which has been widened. *)
      let (rmin, rmax) = (Exclusion.min_of_range r, Exclusion.max_of_range r) in
      let ri = IntInvariant.of_interval e ik (rmin, rmax) in
      let nsi = IntInvariant.of_excl_list e ik (BISet.elements ns) in
      Invariant.(ri && nsi)


  let arbitrary ik =
    let open QCheck.Iter in
    let neg s = of_excl_list ik (BISet.elements s) in
    let pos s = norm ik (Inc s) in
    let shrink = function
      | Exc (s, _) -> GobQCheck.shrink (BISet.arbitrary ()) s >|= neg (* S TODO: possibly shrink neg to pos *)
      | Inc s -> GobQCheck.shrink (BISet.arbitrary ()) s >|= pos
    in
    QCheck.frequency ~shrink ~print:show [
      20, QCheck.map neg (BISet.arbitrary ());
      10, QCheck.map pos (BISet.arbitrary ());
    ] (* S TODO: decide frequencies *)

  let refine_with_congruence ik a b =
    let contains c m x = if Z.equal m Z.zero then Z.equal c x else Z.equal (Z.rem (Z.sub x c) m) Z.zero in
    match a, b with
    | Inc e, None -> bot_of ik
    | Inc e, Some (c, m) -> Inc (BISet.filter (contains c m) e)
    | _ -> a

  let refine_with_interval ik a b = a (* TODO: refine inclusion (exclusion?) set *)

  let refine_with_bitfield ik x y = x

  let refine_with_excl_list ik a b =
    match b with
    | Some (ls, _) -> meet ik a (of_excl_list ik ls) (* TODO: refine with excl range? *)
    | _ -> a

  let refine_with_incl_list ik a b =
    match a, b with
    | Inc x, Some (ls) -> meet ik (Inc x) (Inc (BISet.of_list ls))
    | _ -> a

  let project ik p t = t
end

module Congruence : S with type int_t = Z.t and type t = (Z.t * Z.t) option =
struct
  let name () = "congruences"
  type int_t = Z.t

  (* represents congruence class of c mod m, None is bot *)
  type t = (Z.t * Z.t) option [@@deriving eq, ord, hash]

  let ( *: ) = Z.mul
  let (+:) = Z.add
  let (-:) = Z.sub
  let (%:) = Z.rem
  let (/:) = Z.div
  let (=:) = Z.equal
  let (<:) x y = Z.compare x y < 0
  let (>:) x y = Z.compare x y > 0
  let (<=:) x y = Z.compare x y <= 0
  let (>=:) x y = Z.compare x y >= 0
  (* a divides b *)
  let ( |: ) a b =
    if a =: Z.zero then false else (b %: a) =: Z.zero

  let normalize ik x =
    match x with
    | None -> None
    | Some (c, m) ->
      if m =: Z.zero then
        if should_wrap ik then
          Some (Size.cast ik c, m)
        else
          Some (c, m)
      else
        let m' = Z.abs m in
        let c' = c %: m' in
        if c' <: Z.zero then
          Some (c' +: m', m')
        else
          Some (c' %: m', m')

  let range ik = Size.range ik

  let top () = Some (Z.zero, Z.one)
  let top_of ik = Some (Z.zero, Z.one)
  let bot () = None
  let bot_of ik = bot ()

  let show = function ik -> match ik with
    | None -> "⟂"
    | Some (c, m) when (c, m) = (Z.zero, Z.zero) -> Z.to_string c
    | Some (c, m) ->
      let a = if c =: Z.zero then "" else Z.to_string c in
      let b = if m =: Z.zero then "" else if m = Z.one then "ℤ" else Z.to_string m^"ℤ" in
      let c = if a = "" || b = "" then "" else "+" in
      a^c^b

  include Std (struct type nonrec t = t let name = name let top_of = top_of let bot_of = bot_of let show = show let equal = equal end)

  let is_top x = x = top ()

  let equal_to i = function
    | None -> failwith "unsupported: equal_to with bottom"
    | Some (a, b) when b =: Z.zero -> if a =: i then `Eq else `Neq
    | Some (a, b) ->  if i %: b =: a then `Top else `Neq

  let leq (x:t) (y:t) =
    match x, y with
    | None, _ -> true
    | Some _, None -> false
    | Some (c1,m1), Some (c2,m2) when m2 =: Z.zero && m1 =: Z.zero -> c1 =: c2
    | Some (c1,m1), Some (c2,m2) when m2 =: Z.zero -> c1 =: c2 && m1 =: Z.zero
    | Some (c1,m1), Some (c2,m2) -> m2 |: Z.gcd (c1 -: c2) m1
  (* Typo in original equation of P. Granger (m2 instead of m1): gcd (c1 -: c2) m2
     Reference: https://doi.org/10.1080/00207168908803778 Page 171 corollary 3.3*)

  let leq x y =
    let res = leq x y in
    if M.tracing then M.trace "congruence" "leq %a %a -> %a " pretty x pretty y pretty (Some (Z.of_int (Bool.to_int res), Z.zero)) ;
    res

  let join ik (x:t) y =
    match x, y with
    | None, z | z, None -> z
    | Some (c1,m1), Some (c2,m2) ->
      let m3 = Z.gcd m1 (Z.gcd m2 (c1 -: c2)) in
      normalize ik (Some (c1, m3))

  let join ik (x:t) y =
    let res = join ik x y in
    if M.tracing then M.trace "congruence" "join %a %a -> %a" pretty x pretty y pretty res;
    res


  let meet ik x y =
    (* if it exists, c2/a2 is solution to a*x ≡ c (mod m) *)
    let congruence_series a c m =
      let rec next a1 c1 a2 c2 =
        if a2 |: a1 then (a2, c2)
        else next a2 c2 (a1 %: a2) (c1 -: (c2 *: (a1 /: a2)))
      in next m Z.zero a c
    in
    let simple_case i c m =
      if m |: (i -: c)
      then Some (i, Z.zero) else None
    in
    match x, y with
    | Some (c1, m1), Some (c2, m2) when m1 =: Z.zero && m2 =: Z.zero -> if c1 =: c2 then Some (c1, Z.zero) else None
    | Some (c1, m1), Some (c2, m2) when m1 =: Z.zero -> simple_case c1 c2 m2
    | Some (c1, m1), Some (c2, m2) when m2 =: Z.zero -> simple_case c2 c1 m1
    | Some (c1, m1), Some (c2, m2) when (Z.gcd m1 m2) |: (c1 -: c2) ->
      let (c, m) = congruence_series m1 (c2 -: c1 ) m2 in
      normalize ik (Some(c1 +: (m1 *: (m /: c)), m1 *: (m2 /: c)))
    | _  -> None

  let meet ik x y =
    let res = meet ik x y in
    if M.tracing then M.trace "congruence" "meet %a %a -> %a" pretty x pretty y pretty res;
    res

  let to_int = function Some (c, m) when m =: Z.zero -> Some c | _ -> None
  let of_int ik (x: int_t) = normalize ik @@ Some (x, Z.zero)
  let zero = Some (Z.zero, Z.zero)
  let one  = Some (Z.one, Z.zero)
  let top_bool = top()

  let of_bool _ik = function true -> one | false -> zero

  let to_bool (a: t) = match a with
    | None -> None
    | x when equal zero x -> Some false
    | x -> if leq zero x then None else Some true

  let starting ?(suppress_ovwarn=false) ik n = top()

  let ending = starting

  let of_congruence ik (c,m) = normalize ik @@ Some(c,m)

  let to_bitfield ik x = 
    let is_power_of_two x = (Z.logand x (x -: Z.one) = Z.zero) in
    match x with None -> (Z.zero, Z.zero) | Some (c,m) ->
    if m = Z.zero then (Z.lognot c, c)
    else if is_power_of_two m then 
      let mod_mask = m -: Z.one in 
      let z = Z.lognot c in 
      let o = Z.logor (Z.lognot mod_mask) c in 
      (z,o)
    else (Z.lognot Z.zero, Z.lognot Z.zero)

  let maximal t = match t with
    | Some (x, y) when y =: Z.zero -> Some x
    | _ -> None

  let minimal t = match t with
    | Some (x,y) when y =: Z.zero -> Some x
    | _ -> None

  (* cast from original type to ikind, set to top if the value doesn't fit into the new type *)
  let cast_to ?(suppress_ovwarn=false) ?torg ?(no_ov=false) t x =
    match x with
    | None -> None
    | Some (c, m) when m =: Z.zero ->
      let c' = Size.cast t c in
      (* When casting into a signed type and the result does not fit, the behavior is implementation-defined. (C90 6.2.1.2, C99 and C11 6.3.1.3) *)
      (* We go with GCC behavior here: *)
      (*  For conversion to a type of width N, the value is reduced modulo 2^N to be within range of the type; no signal is raised. *)
      (*   (https://gcc.gnu.org/onlinedocs/gcc/Integers-implementation.html)   *)
      (* Clang behaves the same but they never document that anywhere *)
      Some (c', m)
    | _ ->
      let (min_t, max_t) = range t in
      let p ikorg =
        let (min_ikorg, max_ikorg) = range ikorg in
        ikorg = t || (max_t >=: max_ikorg && min_t <=: min_ikorg)
      in
      match torg with
      | Some (Cil.TInt (ikorg, _)) when p ikorg ->
        if M.tracing then M.trace "cong-cast" "some case";
        x
      | _ -> top ()


  let cast_to ?(suppress_ovwarn=false) ?torg ?no_ov (t : Cil.ikind) x =
    let pretty_bool _ x = Pretty.text (string_of_bool x) in
    let res = cast_to ?torg ?no_ov t x in
    if M.tracing then M.trace "cong-cast" "Cast %a to %a (no_ov: %a) = %a" pretty x Cil.d_ikind t (Pretty.docOpt (pretty_bool ())) no_ov pretty res;
    res

  let widen = join

  let widen ik x y =
    let res = widen ik x y in
    if M.tracing then M.trace "congruence" "widen %a %a -> %a" pretty x pretty y pretty res;
    res

  let narrow = meet

  let log f ik i1 i2 =
    match is_bot i1, is_bot i2 with
    | true, true -> bot_of ik
    | true, _
    | _   , true -> raise (ArithmeticOnIntegerBot (Printf.sprintf "%s op %s" (show i1) (show i2)))
    | _ ->
      match to_bool i1, to_bool i2 with
      | Some x, Some y -> of_bool ik (f x y)
      | _              -> top_of ik

  let c_logor = log (||)
  let c_logand = log (&&)

  let log1 f ik i1 =
    if is_bot i1 then
      bot_of ik
    else
      match to_bool i1 with
      | Some x -> of_bool ik (f ik x)
      | _      -> top_of ik

  let c_lognot = log1 (fun _ik -> not)

  let shift_right _ _ _ = top()

  let shift_right ik x y =
    let res = shift_right ik x y in
    if M.tracing then  M.trace "congruence" "shift_right : %a %a becomes %a " pretty x pretty y pretty res;
    res

  let shift_left ik x y =
    (* Naive primality test *)
    (* let is_prime n =
         let n = Z.abs n in
         let rec is_prime' d =
           (d *: d >: n) || ((not ((n %: d) =: Z.zero)) && (is_prime' [@tailcall]) (d +: Z.one))
         in
         not (n =: Z.one) && is_prime' (Z.of_int 2)
       in *)
    match x, y with
    | None, None -> None
    | None, _
    | _, None -> raise (ArithmeticOnIntegerBot (Printf.sprintf "%s op %s" (show x) (show y)))
    | Some (c, m), Some (c', m') when Cil.isSigned ik || c <: Z.zero || c' <: Z.zero -> top_of ik
    | Some (c, m), Some (c', m') ->
      let (_, max_ik) = range ik in
      if m =: Z.zero && m' =: Z.zero then
        normalize ik @@ Some (Z.logand max_ik (Z.shift_left c (Z.to_int c')), Z.zero)
      else
        let x = Z.logand max_ik (Z.shift_left Z.one (Z.to_int c')) in (* 2^c' *)
        (* TODO: commented out because fails test with _Bool *)
        (* if is_prime (m' +: Z.one) then
             normalize ik @@ Some (x *: c, Z.gcd (x *: m) ((c *: x) *: (m' +: Z.one)))
           else *)
        normalize ik @@ Some (x *: c, Z.gcd (x *: m) (c *: x))

  let shift_left ik x y =
    let res = shift_left ik x y in
    if M.tracing then  M.trace "congruence" "shift_left : %a %a becomes %a " pretty x pretty y pretty res;
    res

  (* Handle unsigned overflows.
     From n === k mod (2^a * b), we conclude n === k mod 2^a, for a <= bitwidth.
     The congruence modulo b may not persist on an overflow. *)
  let handle_overflow ik (c, m) =
    if m =: Z.zero then
      normalize ik (Some (c, m))
    else
      (* Find largest m'=2^k (for some k) such that m is divisible by m' *)
      let tz = Z.trailing_zeros m in
      let m' = Z.shift_left Z.one tz in

      let max = (snd (Size.range ik)) +: Z.one in
      if m' >=: max then
        (* if m' >= 2 ^ {bitlength}, there is only one value in range *)
        let c' = c %: max in
        Some (c', Z.zero)
      else
        normalize ik (Some (c, m'))

  let mul ?(no_ov=false) ik x y =
    let no_ov_case (c1, m1) (c2, m2) =
      c1 *: c2, Z.gcd (c1 *: m2) (Z.gcd (m1 *: c2) (m1 *: m2))
    in
    match x, y with
    | None, None -> bot ()
    | None, _ | _, None ->
      raise (ArithmeticOnIntegerBot (Printf.sprintf "%s op %s" (show x) (show y)))
    | Some (c1, m1), Some (c2, m2) when no_ov ->
      Some (no_ov_case (c1, m1) (c2, m2))
    | Some (c1, m1), Some (c2, m2) when m1 =: Z.zero && m2 =: Z.zero && not (Cil.isSigned ik) ->
      let (_, max_ik) = range ik in
      Some ((c1 *: c2) %: (max_ik +: Z.one), Z.zero)
    | Some a, Some b when not (Cil.isSigned ik) ->
      handle_overflow ik (no_ov_case a b )
    | _ -> top ()

  let mul ?no_ov ik x y =
    let res = mul ?no_ov ik x y in
    if M.tracing then  M.trace "congruence" "mul : %a %a -> %a " pretty x pretty y pretty res;
    res

  let neg ?(no_ov=false) ik x =
    match x with
    | None -> bot()
    | Some _ -> mul ~no_ov ik (of_int ik (Z.of_int (-1))) x

  let add ?(no_ov=false) ik x y =
    let no_ov_case (c1, m1) (c2, m2) =
      c1 +: c2, Z.gcd m1 m2
    in
    match (x, y) with
    | None, None -> bot ()
    | None, _ | _, None ->
      raise (ArithmeticOnIntegerBot (Printf.sprintf "%s op %s" (show x) (show y)))
    | Some a, Some b when no_ov ->
      normalize ik (Some (no_ov_case a b))
    | Some (c1, m1), Some (c2, m2) when m1 =: Z.zero && m2 =: Z.zero && not (Cil.isSigned ik) ->
      let (_, max_ik) = range ik in
      Some((c1 +: c2) %: (max_ik +: Z.one), Z.zero)
    | Some a, Some b when not (Cil.isSigned ik) ->
      handle_overflow ik (no_ov_case a b)
    | _ -> top ()


  let add ?no_ov ik x y =
    let res = add ?no_ov ik x y in
    if M.tracing then
      M.trace "congruence" "add : %a %a -> %a" pretty x pretty y
        pretty res ;
    res

  let sub ?(no_ov=false) ik x y = add ~no_ov ik x (neg ~no_ov ik y)


  let sub ?no_ov ik x y =
    let res = sub ?no_ov ik x y in
    if M.tracing then
      M.trace "congruence" "sub : %a %a -> %a" pretty x pretty y
        pretty res ;
    res

  let lognot ik x = match x with
    | None -> None
    | Some (c, m) ->
      if (Cil.isSigned ik) then
        sub ik (neg ik x) one
      else
        let (_, max_ik) = range ik in
        Some (Z.sub max_ik c, m)

  (** The implementation of the bit operations could be improved based on the master’s thesis
      'Abstract Interpretation and Abstract Domains' written by Stefan Bygde.
      see: http://www.es.mdh.se/pdf_publications/948.pdf *)
  let bit2 f ik x y = match x, y with
    | None, None -> None
    | None, _ | _, None -> raise (ArithmeticOnIntegerBot (Printf.sprintf "%s op %s" (show x) (show y)))
    | Some (c, m), Some (c', m') ->
      if m =: Z.zero && m' =: Z.zero then Some (f c c', Z.zero)
      else top ()

  let logor ik x y = bit2 Z.logor ik x y

  let logand ik x y =  match x, y with
    | None, None -> None
    | None, _ | _, None -> raise (ArithmeticOnIntegerBot (Printf.sprintf "%s op %s" (show x) (show y)))
    | Some (c, m), Some (c', m') ->
      if m =: Z.zero && m' =: Z.zero then
        (* both arguments constant *)
        Some (Z.logand c c', Z.zero)
      else if m' =: Z.zero && c' =: Z.one && Z.rem m (Z.of_int 2) =: Z.zero then
        (* x & 1  and  x == c (mod 2*z) *)
        (* Value is equal to LSB of c *)
        Some (Z.logand c c', Z.zero)
      else
        top ()

  let logxor ik x y = bit2 Z.logxor ik x y

  let rem ik x y =
    match x, y with
    | None, None -> bot()
    | None, _ | _, None -> raise (ArithmeticOnIntegerBot (Printf.sprintf "%s op %s" (show x) (show y)))
    | Some (c1, m1), Some(c2, m2) ->
      if m2 =: Z.zero then
        if (c2 |: m1) && (c1 %: c2 =: Z.zero || m1 =: Z.zero || not (Cil.isSigned ik)) then
          Some (c1 %: c2, Z.zero)
        else
          normalize ik (Some (c1, (Z.gcd m1 c2)))
      else
        normalize ik (Some (c1, Z.gcd m1 (Z.gcd c2 m2)))

  let rem ik x y = let res = rem ik x y in
    if M.tracing then  M.trace "congruence" "rem : %a %a -> %a " pretty x pretty y pretty res;
    res

  let div ?(no_ov=false) ik x y =
    match x,y with
    | None, None -> bot ()
    | None, _ | _, None -> raise (ArithmeticOnIntegerBot (Printf.sprintf "%s op %s" (show x) (show y)))
    | _, x when leq zero x -> top ()
    | Some(c1, m1), Some(c2, m2) when not no_ov && m2 =: Z.zero && c2 =: Z.neg Z.one -> top ()
    | Some(c1, m1), Some(c2, m2) when m1 =: Z.zero && m2 =: Z.zero -> Some (c1 /: c2, Z.zero)
    | Some(c1, m1), Some(c2, m2) when m2 =: Z.zero && c2 |: m1 && c2 |: c1 -> Some (c1 /: c2, m1 /: c2)
    | _, _ -> top ()


  let div ?no_ov ik x y =
    let res = div ?no_ov ik x y in
    if M.tracing then
      M.trace "congruence" "div : %a %a -> %a" pretty x pretty y pretty
        res ;
    res

  let ne ik (x: t) (y: t) = match x, y with
    | Some (c1, m1), Some (c2, m2) when (m1 =: Z.zero) && (m2 =: Z.zero) -> of_bool ik (not (c1 =: c2 ))
    | x, y -> if meet ik x y = None then of_bool ik true else top_bool

  let eq ik (x: t) (y: t) = match x, y with
    | Some (c1, m1), Some (c2, m2) when (m1 =: Z.zero) && (m2 =: Z.zero) -> of_bool ik (c1 =: c2)
    | x, y -> if meet ik x y <> None then top_bool else of_bool ik false

  let comparison ik op x y = match x, y with
    | None, None -> bot_of ik
    | None, _ | _, None -> raise (ArithmeticOnIntegerBot (Printf.sprintf "%s op %s" (show x) (show y)))
    | Some (c1, m1), Some (c2, m2) ->
      if m1 =: Z.zero && m2 =: Z.zero then
        if op c1 c2 then of_bool ik true else of_bool ik false
      else
        top_bool

  let ge ik x y = comparison ik (>=:) x y

  let ge ik x y =
    let res = ge ik x y in
    if M.tracing then  M.trace "congruence" "greater or equal : %a %a -> %a " pretty x pretty y pretty res;
    res

  let le ik x y = comparison ik (<=:) x y

  let le ik x y =
    let res = le ik x y in
    if M.tracing then  M.trace "congruence" "less or equal : %a %a -> %a " pretty x pretty y pretty res;
    res

  let gt ik x y = comparison ik (>:) x y


  let gt ik x y =
    let res = gt ik x y in
    if M.tracing then  M.trace "congruence" "greater than : %a %a -> %a " pretty x pretty y pretty res;
    res

  let lt ik x y = comparison ik (<:) x y

  let lt ik x y =
    let res = lt ik x y in
    if M.tracing then  M.trace "congruence" "less than : %a %a -> %a " pretty x pretty y pretty res;
    res

  let invariant_ikind e ik x =
    match x with
    | x when is_top x -> Invariant.top ()
    | Some (c, m) when m =: Z.zero ->
      IntInvariant.of_int e ik c
    | Some (c, m) ->
      let open Cil in
      let (c, m) = BatTuple.Tuple2.mapn (fun a -> kintegerCilint ik a) (c, m) in
      Invariant.of_exp (BinOp (Eq, (BinOp (Mod, e, m, TInt(ik,[]))), c, intType))
    | None -> Invariant.none

  let arbitrary ik =
    let open QCheck in
    let int_arb = map ~rev:Z.to_int64 Z.of_int64 GobQCheck.Arbitrary.int64 in
    let cong_arb = pair int_arb int_arb in
    let of_pair ik p = normalize ik (Some p) in
    let to_pair = Option.get in
    set_print show (map ~rev:to_pair (of_pair ik) cong_arb)

  let refine_with_interval ik (cong : t) (intv : (int_t * int_t ) option) : t =
    match intv, cong with
    | Some (x, y), Some (c, m) ->
      if m =: Z.zero then
        if c <: x || c >: y then None else Some (c, Z.zero)
      else
        let rcx = x +: ((c -: x) %: Z.abs m) in
        let lcy = y -: ((y -: c) %: Z.abs m) in
        if rcx >: lcy then None
        else if rcx =: lcy then Some (rcx, Z.zero)
        else cong
    | _ -> None

  let refine_with_interval ik (cong : t) (intv : (int_t * int_t) option) : t =
    let pretty_intv _ i =
      match i with
      | Some (l, u) -> Pretty.dprintf "[%a,%a]" GobZ.pretty l GobZ.pretty u
      | _ -> Pretty.text ("Display Error") in
    let refn = refine_with_interval ik cong intv in
    if M.tracing then M.trace "refine" "cong_refine_with_interval %a %a -> %a" pretty cong pretty_intv intv pretty refn;
    refn

  let refine_with_bitfield ik a b = a

  let refine_with_congruence ik a b = meet ik a b
  let refine_with_excl_list ik a b = a
  let refine_with_incl_list ik a b = a

  let project ik p t = t
end

module SOverflowLifter (D : S) : SOverflow with type int_t = D.int_t and type t = D.t = struct

  include D

  let lift v = (v, {overflow=false; underflow=false})

  let add ?no_ov ik x y = lift @@ D.add ?no_ov ik x y

  let sub ?no_ov ik x y = lift @@ D.sub ?no_ov ik x y

  let mul ?no_ov ik x y = lift @@ D.mul ?no_ov ik x y

  let div ?no_ov ik x y = lift @@ D.div ?no_ov ik x y

  let neg ?no_ov ik x = lift @@ D.neg ?no_ov ik x

  let cast_to ?suppress_ovwarn ?torg ?no_ov ik x = lift @@ D.cast_to ?suppress_ovwarn ?torg ?no_ov ik x

  let of_int ik x = lift @@ D.of_int ik x

  let of_interval ?suppress_ovwarn ik x = lift @@ D.of_interval ?suppress_ovwarn ik x

  let starting ?suppress_ovwarn ik x = lift @@ D.starting ?suppress_ovwarn ik x

  let ending ?suppress_ovwarn ik x = lift @@ D.ending ?suppress_ovwarn ik x

  let shift_left ik x y = lift @@ D.shift_left ik x y

  let shift_right ik x y = lift @@ D.shift_right ik x y

end






(* The old IntDomList had too much boilerplate since we had to edit every function in S when adding a new domain. With the following, we only have to edit the places where fn are applied, i.e., create, mapp, map, map2. You can search for I3 below to see where you need to extend. *)
(* discussion: https://github.com/goblint/analyzer/pull/188#issuecomment-818928540 *)
module IntDomTupleImpl = struct
  include Printable.Std (* for default invariant, tag, ... *)

  open Batteries
  type int_t = Z.t
  module I1 = SOverflowLifter (DefExc)
  module I2 = Interval
  module I3 = SOverflowLifter (Enums)
  module I4 = SOverflowLifter (Congruence)
  module I5 = IntervalSetFunctor (IntOps.BigIntOps)
  module I6 = BitfieldFunctor (IntOps.BigIntOps)

  type t = I1.t option * I2.t option * I3.t option * I4.t option * I5.t option * I6.t option
  [@@deriving eq, ord, hash]

  let name () = "intdomtuple"

  (* The Interval domain can lead to too many contexts for recursive functions (top is [min,max]), but we don't want to drop all ints as with `ana.base.context.int`. TODO better solution? *)
  let no_interval = GobTuple.Tuple6.map2 (const None)
  let no_intervalSet = GobTuple.Tuple6.map5 (const None)

  type 'a m = (module SOverflow with type t = 'a)
  type 'a m2 = (module SOverflow with type t = 'a and type int_t = int_t )

  (* only first-order polymorphism on functions -> use records to get around monomorphism restriction on arguments *)
  type 'b poly_in  = { fi  : 'a. 'a m -> 'b -> 'a } [@@unboxed] (* inject *)
  type 'b poly2_in  = { fi2  : 'a. 'a m2 -> 'b -> 'a } [@@unboxed] (* inject for functions that depend on int_t *)
  type 'b poly2_in_ovc  = { fi2_ovc  : 'a. 'a m2 -> 'b -> 'a * overflow_info} [@@unboxed] (* inject for functions that depend on int_t *)

  type 'b poly_pr  = { fp  : 'a. 'a m -> 'a -> 'b } [@@unboxed] (* project *)
  type 'b poly_pr2  = { fp2  : 'a. 'a m2 -> 'a -> 'b } [@@unboxed] (* project for functions that depend on int_t *)
  type 'b poly2_pr = {f2p: 'a. 'a m -> ?no_ov:bool -> 'a -> 'a -> 'b} [@@unboxed]
  type poly1 = {f1: 'a. 'a m -> ?no_ov:bool -> 'a -> 'a} [@@unboxed] (* needed b/c above 'b must be different from 'a *)
  type poly1_ovc = {f1_ovc: 'a. 'a m -> ?no_ov:bool -> 'a -> 'a * overflow_info } [@@unboxed] (* needed b/c above 'b must be different from 'a *)
  type poly2 = {f2: 'a. 'a m -> ?no_ov:bool -> 'a -> 'a -> 'a} [@@unboxed]
  type poly2_ovc = {f2_ovc: 'a. 'a m -> ?no_ov:bool -> 'a -> 'a -> 'a * overflow_info } [@@unboxed]
  type 'b poly3 = { f3: 'a. 'a m -> 'a option } [@@unboxed] (* used for projection to given precision *)
  let create r x ((p1, p2, p3, p4, p5, p6): int_precision) =
    let f b g = if b then Some (g x) else None in
    f p1 @@ r.fi (module I1), f p2 @@ r.fi (module I2), f p3 @@ r.fi (module I3), f p4 @@ r.fi (module I4), f p5 @@ r.fi (module I5), f p6 @@ r.fi (module I6)
  let create r x = (* use where values are introduced *)
    create r x (int_precision_from_node_or_config ())
  let create2 r x ((p1, p2, p3, p4, p5, p6): int_precision) =
    let f b g = if b then Some (g x) else None in
    f p1 @@ r.fi2 (module I1), f p2 @@ r.fi2 (module I2), f p3 @@ r.fi2 (module I3), f p4 @@ r.fi2 (module I4), f p5 @@ r.fi2 (module I5) , f p6 @@ r.fi2 (module I6)
  let create2 r x = (* use where values are introduced *)
    create2 r x (int_precision_from_node_or_config ())

  let no_overflow ik = function
    | Some(_, {underflow; overflow}) -> not (underflow || overflow)
    | _ -> false

  let check_ov ?(suppress_ovwarn = false) ~cast ik intv intv_set =
    let no_ov = (no_overflow ik intv) || (no_overflow ik intv_set) in
    if not no_ov && not suppress_ovwarn && ( BatOption.is_some intv || BatOption.is_some intv_set) then (
      let (_,{underflow=underflow_intv; overflow=overflow_intv}) = match intv with None -> (I2.bot (), {underflow= true; overflow = true}) | Some x -> x in
      let (_,{underflow=underflow_intv_set; overflow=overflow_intv_set}) = match intv_set with None -> (I5.bot (), {underflow= true; overflow = true}) | Some x -> x in
      let underflow = underflow_intv && underflow_intv_set in
      let overflow = overflow_intv && overflow_intv_set in
      set_overflow_flag ~cast ~underflow ~overflow ik;
    );
    no_ov

  let create2_ovc ik r x ((p1, p2, p3, p4, p5,p6): int_precision) =
    let f b g = if b then Some (g x) else None in
    let map x = Option.map fst x in
    let intv =  f p2 @@ r.fi2_ovc (module I2) in
    let intv_set = f p5 @@ r.fi2_ovc (module I5) in
    ignore (check_ov ~cast:false ik intv intv_set);
    map @@ f p1 @@ r.fi2_ovc (module I1), map @@ f p2 @@ r.fi2_ovc (module I2), map @@ f p3 @@ r.fi2_ovc (module I3), map @@ f p4 @@ r.fi2_ovc (module I4), map @@ f p5 @@ r.fi2_ovc (module I5) , map @@ f p6 @@ r.fi2_ovc (module I6)

  let create2_ovc ik r x = (* use where values are introduced *)
    create2_ovc ik r x (int_precision_from_node_or_config ())


  let opt_map2 f ?no_ov =
    curry @@ function Some x, Some y -> Some (f ?no_ov x y) | _ -> None

  let to_list x = GobTuple.Tuple6.enum x |> List.of_enum |> List.filter_map identity (* contains only the values of activated domains *)
  let to_list_some x = List.filter_map identity @@ to_list x (* contains only the Some-values of activated domains *)

  let exists = function
    | (Some true, _, _, _, _,_)
    | (_, Some true, _, _, _,_)
    | (_, _, Some true, _, _,_)
    | (_, _, _, Some true, _,_)
    | (_, _, _, _, Some true,_) 
    | (_, _, _, _, _, Some true) 
      -> true 
    | _ ->
      false

  let for_all = function
    | (Some false, _, _, _, _,_)
    | (_, Some false, _, _, _,_)
    | (_, _, Some false, _, _,_)
    | (_, _, _, Some false, _,_)
    | (_, _, _, _, Some false,_) 
    | (_, _, _, _, _, Some false)
      ->
      false
    | _ ->
      true

  (* f0: constructors *)
  let top () = create { fi = fun (type a) (module I:SOverflow with type t = a) -> I.top } ()
  let bot () = create { fi = fun (type a) (module I:SOverflow with type t = a) -> I.bot } ()
  let top_of = create { fi = fun (type a) (module I:SOverflow with type t = a) -> I.top_of }
  let bot_of = create { fi = fun (type a) (module I:SOverflow with type t = a) -> I.bot_of }
  let of_bool ik = create { fi = fun (type a) (module I:SOverflow with type t = a) -> I.of_bool ik }
  let of_excl_list ik = create2 { fi2 = fun (type a) (module I:SOverflow with type t = a and type int_t = int_t) -> I.of_excl_list ik}
  let of_int ik = create2_ovc ik { fi2_ovc = fun (type a) (module I:SOverflow with type t = a and type int_t = int_t) -> I.of_int ik }
  let starting ?(suppress_ovwarn=false) ik = create2_ovc ik { fi2_ovc = fun (type a) (module I:SOverflow with type t = a and type int_t = int_t) -> I.starting ~suppress_ovwarn ik }
  let ending ?(suppress_ovwarn=false) ik = create2_ovc ik { fi2_ovc = fun (type a) (module I:SOverflow with type t = a and type int_t = int_t) -> I.ending ~suppress_ovwarn ik }
  let of_interval ?(suppress_ovwarn=false) ik = create2_ovc ik { fi2_ovc = fun (type a) (module I:SOverflow with type t = a and type int_t = int_t) -> I.of_interval ~suppress_ovwarn ik }
  let of_congruence ik = create2 { fi2 = fun (type a) (module I:SOverflow with type t = a and type int_t = int_t) -> I.of_congruence ik }
  let of_bitfield ik = create2 { fi2 = fun (type a) (module I:SOverflow with type t = a and type int_t = int_t) -> I.of_bitfield ik }

  let refine_with_congruence ik ((a, b, c, d, e, f) : t) (cong : (int_t * int_t) option) : t=
    let opt f a =
      curry @@ function Some x, y -> Some (f a x y) | _ -> None
    in
    ( opt I1.refine_with_congruence ik a cong
    , opt I2.refine_with_congruence ik b cong
    , opt I3.refine_with_congruence ik c cong
    , opt I4.refine_with_congruence ik d cong
    , opt I5.refine_with_congruence ik e cong
    , opt I6.refine_with_congruence ik f cong 
    )

  let refine_with_interval ik (a, b, c, d, e,f) intv =
    let opt f a =
      curry @@ function Some x, y -> Some (f a x y) | _ -> None
    in
    ( opt I1.refine_with_interval ik a intv
    , opt I2.refine_with_interval ik b intv
    , opt I3.refine_with_interval ik c intv
    , opt I4.refine_with_interval ik d intv
    , opt I5.refine_with_interval ik e intv 
    , opt I6.refine_with_interval ik f intv )

  let refine_with_bitfield ik (a, b, c, d, e,f) bf =
    let opt f a =
      curry @@ function Some x, y -> Some (f a x y) | _ -> None
    in
    ( opt I1.refine_with_bitfield ik a bf
    , opt I2.refine_with_bitfield ik b bf
    , opt I3.refine_with_bitfield ik c bf
    , opt I4.refine_with_bitfield ik d bf
    , opt I5.refine_with_bitfield ik e bf 
    , opt I6.refine_with_bitfield ik f bf )

  let refine_with_excl_list ik (a, b, c, d, e,f) excl =
    let opt f a =
      curry @@ function Some x, y -> Some (f a x y) | _ -> None
    in
    ( opt I1.refine_with_excl_list ik a excl
    , opt I2.refine_with_excl_list ik b excl
    , opt I3.refine_with_excl_list ik c excl
    , opt I4.refine_with_excl_list ik d excl
    , opt I5.refine_with_excl_list ik e excl
    , opt I6.refine_with_excl_list ik f excl )

  let refine_with_incl_list ik (a, b, c, d, e,f) incl =
    let opt f a =
      curry @@ function Some x, y -> Some (f a x y) | _ -> None
    in
    ( opt I1.refine_with_incl_list ik a incl
    , opt I2.refine_with_incl_list ik b incl
    , opt I3.refine_with_incl_list ik c incl
    , opt I4.refine_with_incl_list ik d incl
    , opt I5.refine_with_incl_list ik e incl
    , opt I6.refine_with_incl_list ik f incl )


  let mapp r (a, b, c, d, e, f) =
    let map = BatOption.map in
    ( map (r.fp (module I1)) a
    , map (r.fp (module I2)) b
    , map (r.fp (module I3)) c
    , map (r.fp (module I4)) d
    , map (r.fp (module I5)) e
    , map (r.fp (module I6)) f)


  let mapp2 r (a, b, c, d, e, f) =
    BatOption.
      ( map (r.fp2 (module I1)) a
      , map (r.fp2 (module I2)) b
      , map (r.fp2 (module I3)) c
      , map (r.fp2 (module I4)) d
      , map (r.fp2 (module I5)) e
      , map (r.fp2 (module I6)) f)


  (* exists/for_all *)
  let is_bot = exists % mapp { fp = fun (type a) (module I:SOverflow with type t = a) -> I.is_bot }
  let is_top = for_all % mapp { fp = fun (type a) (module I:SOverflow with type t = a) -> I.is_top }
  let is_top_of ik = for_all % mapp { fp = fun (type a) (module I:SOverflow with type t = a) -> I.is_top_of ik }
  let is_excl_list = exists % mapp { fp = fun (type a) (module I:SOverflow with type t = a) -> I.is_excl_list }

  let map2p r (xa, xb, xc, xd, xe, xf) (ya, yb, yc, yd, ye, yf) =
    ( opt_map2 (r.f2p (module I1)) xa ya
    , opt_map2 (r.f2p (module I2)) xb yb
    , opt_map2 (r.f2p (module I3)) xc yc
    , opt_map2 (r.f2p (module I4)) xd yd
    , opt_map2 (r.f2p (module I5)) xe ye
    , opt_map2 (r.f2p (module I6)) xf yf)

  (* f2p: binary projections *)
  let (%%) f g x = f % (g x) (* composition for binary function g *)

  let leq =
    for_all
    %% map2p {f2p= (fun (type a) (module I : SOverflow with type t = a) ?no_ov -> I.leq)}

  let flat f x = match to_list_some x with [] -> None | xs -> Some (f xs)

  let to_excl_list x =
    let merge ps =
      let (vs, rs) = List.split ps in
      let (mins, maxs) = List.split rs in
      (List.concat vs |> List.sort_uniq Z.compare, (List.min mins, List.max maxs))
    in
    mapp2 { fp2 = fun (type a) (module I:SOverflow with type t = a and type int_t = int_t) -> I.to_excl_list } x |> flat merge

  let to_incl_list x =
    let hd l = match l with h::t -> h | _ -> [] in
    let tl l = match l with h::t -> t | _ -> [] in
    let a y = BatSet.of_list (hd y) in
    let b y = BatList.map BatSet.of_list (tl y) in
    let merge y = BatSet.elements @@ BatList.fold BatSet.intersect (a y) (b y)
    in
    mapp2 { fp2 = fun (type a) (module I:SOverflow with type t = a and type int_t = int_t) -> I.to_incl_list } x |> flat merge

  let to_bitfield ik x = 
    let bf_meet (z1,o1) (z2,o2) = (Z.logand z1 z2, Z.logand o1 o2) in 
    let bf_top = (Z.lognot Z.zero, Z.lognot Z.zero) in 
    let res_tup = mapp2 { fp2 = fun (type a) (module I:SOverflow with type t = a and type int_t = int_t) -> I.to_bitfield ik } x
    in List.fold bf_meet bf_top (to_list res_tup)

  let same show x = let xs = to_list_some x in let us = List.unique xs in let n = List.length us in
    if n = 1 then Some (List.hd xs)
    else (
      if n>1 then Messages.info ~category:Unsound "Inconsistent state! %a" (Pretty.docList ~sep:(Pretty.text ",") (Pretty.text % show)) us; (* do not want to abort *)
      None
    )
  let to_int = same Z.to_string % mapp2 { fp2 = fun (type a) (module I:SOverflow with type t = a and type int_t = int_t) -> I.to_int }

  let pretty () x =
    match to_int x with
    | Some v when not (GobConfig.get_bool "dbg.full-output") -> Pretty.text (Z.to_string v)
    | _ ->
      mapp { fp = fun (type a) (module I:SOverflow with type t = a) -> (* assert sf==I.short; *) I.pretty () } x
      |> to_list
      |> (fun xs ->
          text "(" ++ (
            try
              List.reduce (fun a b -> a ++ text "," ++ b) xs
            with Invalid_argument _ ->
              nil)
          ++ text ")") (* NOTE: the version above does something else. also, we ignore the sf-argument here. *)

  let refine_functions ik : (t -> t) list =
    let maybe reffun ik domtup dom =
      match dom with Some y -> reffun ik domtup y | _ -> domtup
    in
    [(fun (a, b, c, d, e, f) -> refine_with_excl_list ik (a, b, c, d, e,f) (to_excl_list (a, b, c, d, e,f)));
     (fun (a, b, c, d, e, f) -> refine_with_incl_list ik (a, b, c, d, e,f) (to_incl_list (a, b, c, d, e,f)));
     (fun (a, b, c, d, e, f) -> maybe refine_with_interval ik (a, b, c, d, e, f) b); (* TODO: get interval across all domains with minimal and maximal *)
     (fun (a, b, c, d, e, f) -> maybe refine_with_congruence ik (a, b, c, d, e, f) d);
     (fun (a, b, c, d, e, f) -> maybe refine_with_bitfield ik (a, b, c, d, e, f) f)]

  let refine ik ((a, b, c, d, e,f) : t ) : t =
    let dt = ref (a, b, c, d, e,f) in
    (match get_refinement () with
     | "never" -> ()
     | "once" ->
       List.iter (fun f -> dt := f !dt) (refine_functions ik);
     | "fixpoint" ->
       let quit_loop = ref false in
       while not !quit_loop do
         let old_dt = !dt in
         List.iter (fun f -> dt := f !dt) (refine_functions ik);
         quit_loop := equal old_dt !dt;
         if is_bot !dt then dt := bot_of ik; quit_loop := true;
         if M.tracing then M.trace "cong-refine-loop" "old: %a, new: %a" pretty old_dt pretty !dt;
       done;
     | _ -> ()
    ); !dt


  (* map with overflow check *)
  let mapovc ?(suppress_ovwarn=false) ?(cast=false) ik r (a, b, c, d, e, f) =
    let map f ?no_ov = function Some x -> Some (f ?no_ov x) | _ -> None  in
    let intv = map (r.f1_ovc (module I2)) b in
    let intv_set = map (r.f1_ovc (module I5)) e in
    let no_ov = check_ov ~suppress_ovwarn ~cast ik intv intv_set in
    let no_ov = no_ov || should_ignore_overflow ik in
    refine ik
      ( map (fun ?no_ov x -> r.f1_ovc ?no_ov (module I1) x |> fst) a
      , BatOption.map fst intv
      , map (fun ?no_ov x -> r.f1_ovc ?no_ov (module I3) x |> fst) c
      , map (fun ?no_ov x -> r.f1_ovc ?no_ov (module I4) x |> fst) ~no_ov d
      , BatOption.map fst intv_set 
      , map (fun ?no_ov x -> r.f1_ovc ?no_ov (module I6) x |> fst) f)

  (* map2 with overflow check *)
  let map2ovc ?(cast=false) ik r (xa, xb, xc, xd, xe, xf) (ya, yb, yc, yd, ye, yf) =
    let intv = opt_map2 (r.f2_ovc (module I2)) xb yb in
    let intv_set = opt_map2 (r.f2_ovc (module I5)) xe ye in
    let no_ov = check_ov ~cast ik intv intv_set in
    let no_ov = no_ov || should_ignore_overflow ik in
    refine ik
      ( opt_map2 (fun ?no_ov x y -> r.f2_ovc ?no_ov (module I1) x y |> fst) xa ya
      , BatOption.map fst intv
      , opt_map2 (fun ?no_ov x y -> r.f2_ovc ?no_ov (module I3) x y |> fst) xc yc
      , opt_map2 (fun ?no_ov x y -> r.f2_ovc ?no_ov (module I4) x y |> fst) ~no_ov:no_ov xd yd
      , BatOption.map fst intv_set 
      , opt_map2 (fun ?no_ov x y -> r.f2_ovc ?no_ov (module I6) x y |> fst) xf yf)

  let map ik r (a, b, c, d, e, f) =
    refine ik
      BatOption.
        ( map (r.f1 (module I1)) a
        , map (r.f1 (module I2)) b
        , map (r.f1 (module I3)) c
        , map (r.f1 (module I4)) d
        , map (r.f1 (module I5)) e
        , map (r.f1 (module I6)) f)

  let map2 ?(norefine=false) ik r (xa, xb, xc, xd, xe, xf) (ya, yb, yc, yd, ye, yf) =
    let r =
      ( opt_map2 (r.f2 (module I1)) xa ya
      , opt_map2 (r.f2 (module I2)) xb yb
      , opt_map2 (r.f2 (module I3)) xc yc
      , opt_map2 (r.f2 (module I4)) xd yd
      , opt_map2 (r.f2 (module I5)) xe ye
      , opt_map2 (r.f2 (module I6)) xf yf)
    in
    if norefine then r else refine ik r


  (* f1: unary ops *)
  let neg ?no_ov ik =
    mapovc ik {f1_ovc = (fun (type a) (module I : SOverflow with type t = a) ?no_ov -> I.neg ?no_ov ik)}

  let lognot ik =
    map ik {f1 = (fun (type a) (module I : SOverflow with type t = a) ?no_ov -> I.lognot ik)}

  let c_lognot ik =
    map ik {f1 = (fun (type a) (module I : SOverflow with type t = a) ?no_ov -> I.c_lognot ik)}

  let cast_to ?(suppress_ovwarn=false) ?torg ?no_ov t =
    mapovc ~suppress_ovwarn ~cast:true t {f1_ovc = (fun (type a) (module I : SOverflow with type t = a) ?no_ov -> I.cast_to ?torg ?no_ov t)}

  (* fp: projections *)
  let equal_to i x =
    let xs = mapp2 { fp2 = fun (type a) (module I:SOverflow with type t = a and type int_t = int_t) -> I.equal_to i } x |> GobTuple.Tuple6.enum |> List.of_enum |> List.filter_map identity in
    if List.mem `Eq xs then `Eq else
    if List.mem `Neq xs then `Neq else
      `Top 

  let to_bool = same string_of_bool % mapp { fp = fun (type a) (module I:SOverflow with type t = a) -> I.to_bool }
  let minimal = flat (List.max ~cmp:Z.compare) % mapp2 { fp2 = fun (type a) (module I:SOverflow with type t = a and type int_t = int_t) -> I.minimal }
  let maximal = flat (List.min ~cmp:Z.compare) % mapp2 { fp2 = fun (type a) (module I:SOverflow with type t = a and type int_t = int_t) -> I.maximal }
  (* others *)
  let show x =
    match to_int x with
    | Some v  when not (GobConfig.get_bool "dbg.full-output") -> Z.to_string v
    | _ -> mapp { fp = fun (type a) (module I:SOverflow with type t = a) x -> I.name () ^ ":" ^ (I.show x) } x
           |> to_list
           |> String.concat "; "
  let to_yojson = [%to_yojson: Yojson.Safe.t list] % to_list % mapp { fp = fun (type a) (module I:SOverflow with type t = a) x -> I.to_yojson x }

  (* `map/opt_map` are used by `project` *)
  let opt_map b f =
    curry @@ function None, true -> f | x, y when y || b -> x | _ -> None
  let map ~keep r (i1, i2, i3, i4, i5, i6) (b1, b2, b3, b4, b5, b6) =
    ( opt_map keep (r.f3 (module I1)) i1 b1
    , opt_map keep (r.f3 (module I2)) i2 b2
    , opt_map keep (r.f3 (module I3)) i3 b3
    , opt_map keep (r.f3 (module I4)) i4 b4
    , opt_map keep (r.f3 (module I5)) i5 b5
    , opt_map keep (r.f3 (module I6)) i6 b6)

  (** Project tuple t to precision p
   * We have to deactivate IntDomains after the refinement, since we might
   * lose information if we do it before. E.g. only "Interval" is active
   * and shall be projected to only "Def_Exc". By seting "Interval" to None
   * before refinement we have no information for "Def_Exc".
   *
   * Thus we have 3 Steps:
   * 1. Add padding to t by setting `None` to `I.top_of ik` if p is true for this element
   * 2. Refine the padded t
   * 3. Set elements of t to `None` if p is false for this element
   *
   * Side Note:
   * ~keep is used to reuse `map/opt_map` for Step 1 and 3.
   * ~keep:true will keep elements that are `Some x` but should be set to `None` by p.
   *  This way we won't loose any information for the refinement.
   * ~keep:false will set the elements to `None` as defined by p *)
  let project ik (p: int_precision) t =
    let t_padded = map ~keep:true { f3 = fun (type a) (module I:SOverflow with type t = a) -> Some (I.top_of ik) } t p in
    let t_refined = refine ik t_padded in
    map ~keep:false { f3 = fun (type a) (module I:SOverflow with type t = a) -> None } t_refined p


  (* f2: binary ops *)
  let join ik =
    map2 ~norefine:true ik {f2= (fun (type a) (module I : SOverflow with type t = a) ?no_ov -> I.join ik)}

  let meet ik =
    map2 ik {f2= (fun (type a) (module I : SOverflow with type t = a) ?no_ov -> I.meet ik)}

  let widen ik =
    map2 ~norefine:true ik {f2= (fun (type a) (module I : SOverflow with type t = a) ?no_ov -> I.widen ik)}

  let narrow ik =
    map2 ik {f2= (fun (type a) (module I : SOverflow with type t = a) ?no_ov -> I.narrow ik)}

  let add ?no_ov ik =
    map2ovc ik
      {f2_ovc = (fun (type a) (module I : SOverflow with type t = a) ?no_ov -> I.add ?no_ov ik)}

  let sub ?no_ov ik =
    map2ovc ik
      {f2_ovc = (fun (type a) (module I : SOverflow with type t = a) ?no_ov -> I.sub ?no_ov ik)}

  let mul ?no_ov ik =
    map2ovc ik
      {f2_ovc = (fun (type a) (module I : SOverflow with type t = a) ?no_ov -> I.mul ?no_ov ik)}

  let div ?no_ov ik =
    map2ovc ik
      {f2_ovc = (fun (type a) (module I : SOverflow with type t = a) ?no_ov -> I.div ?no_ov ik)}

  let rem ik =
    map2 ik {f2= (fun (type a) (module I : SOverflow with type t = a) ?no_ov -> I.rem ik)}

  let lt ik =
    map2 ik {f2= (fun (type a) (module I : SOverflow with type t = a) ?no_ov -> I.lt ik)}

  let gt ik =
    map2 ik {f2= (fun (type a) (module I : SOverflow with type t = a) ?no_ov -> I.gt ik)}

  let le ik =
    map2 ik {f2= (fun (type a) (module I : SOverflow with type t = a) ?no_ov -> I.le ik)}

  let ge ik =
    map2 ik {f2= (fun (type a) (module I : SOverflow with type t = a) ?no_ov -> I.ge ik)}

  let eq ik =
    map2 ik {f2= (fun (type a) (module I : SOverflow with type t = a) ?no_ov -> I.eq ik)}

  let ne ik =
    map2 ik {f2= (fun (type a) (module I : SOverflow with type t = a) ?no_ov -> I.ne ik)}

  let logand ik =
    map2 ik {f2= (fun (type a) (module I : SOverflow with type t = a) ?no_ov -> I.logand ik)}

  let logor ik =
    map2 ik {f2= (fun (type a) (module I : SOverflow with type t = a) ?no_ov -> I.logor ik)}

  let logxor ik =
    map2 ik {f2= (fun (type a) (module I : SOverflow with type t = a) ?no_ov -> I.logxor ik)}

  let shift_left ik =
    map2ovc ik {f2_ovc= (fun (type a) (module I : SOverflow with type t = a) ?no_ov -> I.shift_left ik)}

  let shift_right ik =
    map2ovc ik {f2_ovc= (fun (type a) (module I : SOverflow with type t = a) ?no_ov -> I.shift_right ik)}

  let c_logand ik =
    map2 ik {f2= (fun (type a) (module I : SOverflow with type t = a) ?no_ov -> I.c_logand ik)}

  let c_logor ik =
    map2 ik {f2= (fun (type a) (module I : SOverflow with type t = a) ?no_ov -> I.c_logor ik)}


  (* printing boilerplate *)
  let pretty_diff () (x,y) = dprintf "%a instead of %a" pretty x pretty y
  let printXml f x =
    match to_int x with
    | Some v when not (GobConfig.get_bool "dbg.full-output") -> BatPrintf.fprintf f "<value>\n<data>\n%s\n</data>\n</value>\n" (Z.to_string v)
    | _ -> BatPrintf.fprintf f "<value>\n<data>\n%s\n</data>\n</value>\n" (show x)

  let invariant_ikind e ik ((_, _, _, x_cong, x_intset, _) as x) =
    (* TODO: do refinement before to ensure incl_list being more precise than intervals, etc (https://github.com/goblint/analyzer/pull/1517#discussion_r1693998515), requires refine functions to actually refine that *)
    let simplify_int fallback =
      match to_int x with
      | Some v ->
        (* If definite, output single equality instead of every subdomain repeating same equality (or something less precise). *)
        IntInvariant.of_int e ik v
      | None ->
        fallback ()
    in
    let simplify_all () =
      match to_incl_list x with
      | Some ps ->
        (* If inclusion set, output disjunction of equalities because it subsumes interval(s), exclusion set and congruence. *)
        IntInvariant.of_incl_list e ik ps
      | None ->
        (* Get interval bounds from all domains (intervals and exclusion set ranges). *)
        let min = minimal x in
        let max = maximal x in
        let ns = Option.map fst (to_excl_list x) |? [] in (* Ignore exclusion set bit range, known via interval bounds already. *)
        (* "Refine" out-of-bounds exclusions for simpler output. *)
        let ns = Option.map_default (fun min -> List.filter (Z.leq min) ns) ns min in
        let ns = Option.map_default (fun max -> List.filter (Z.geq max) ns) ns max in
        Invariant.(
          IntInvariant.of_interval_opt e ik (min, max) && (* Output best interval bounds once instead of multiple subdomains repeating them (or less precise ones). *)
          IntInvariant.of_excl_list e ik ns &&
          Option.map_default (I4.invariant_ikind e ik) Invariant.none x_cong && (* Output congruence as is. *)
          Option.map_default (I5.invariant_ikind e ik) Invariant.none x_intset (* Output interval sets as is. *)
        )
    in
    let simplify_none () =
      let is = to_list (mapp { fp = fun (type a) (module I:SOverflow with type t = a) -> I.invariant_ikind e ik } x) in
      List.fold_left (fun a i ->
          Invariant.(a && i)
        ) (Invariant.top ()) is
    in
    match GobConfig.get_string "ana.base.invariant.int.simplify" with
    | "none" -> simplify_none ()
    | "int" -> simplify_int simplify_none
    | "all" -> simplify_int simplify_all
    | _ -> assert false

  let arbitrary ik = QCheck.(set_print show @@ tup6 (option (I1.arbitrary ik)) (option (I2.arbitrary ik)) (option (I3.arbitrary ik)) (option (I4.arbitrary ik)) (option (I5.arbitrary ik)) (option (I6.arbitrary ik)))

  let relift (a, b, c, d, e, f) =
    (Option.map I1.relift a, Option.map I2.relift b, Option.map I3.relift c, Option.map I4.relift d, Option.map I5.relift e, Option.map I6.relift f)
end

module IntDomTuple =
struct
  module I = IntDomLifter (IntDomTupleImpl)
  include I

  let top () = failwith "top in IntDomTuple not supported. Use top_of instead."
  let no_interval (x: I.t) = {x with v = IntDomTupleImpl.no_interval x.v}

  let no_intervalSet (x: I.t) = {x with v = IntDomTupleImpl.no_intervalSet x.v}
end

let of_const (i, ik, str) = IntDomTuple.of_int ik i<|MERGE_RESOLUTION|>--- conflicted
+++ resolved
@@ -1281,7 +1281,6 @@
   let bot_of ik = bot ()
 
   let to_pretty_bits (z,o) = 
-<<<<<<< HEAD
     let known_bitmask = ref (BArith.bits_known (z,o)) in
     let invalid_bitmask = ref (BArith.bits_invalid (z,o)) in
     let o_mask = ref o in
@@ -1309,38 +1308,12 @@
           to_pretty_bits' (bit ^ acc))
     in
     "0b" ^ to_pretty_bits' ""
-=======
-    let known_bits = BArith.bits_known (z,o) in
-    let invalid_bits = BArith.bits_invalid (z,o) in
-    let num_bits_to_print = Sys.word_size in
-    let rec to_pretty_bits' known_mask impossible_mask o_mask max_bits acc =
-      if max_bits < 0 then
-        if o_mask = Ints_t.zero && String.empty = acc
-          then "0" else acc
-      else if o_mask = Ints_t.zero then acc
-      else
-        let current_bit_known = known_mask &: Ints_t.one in
-        let current_bit_impossible = impossible_mask &: Ints_t.one in
-        let bit_value = o_mask &: Ints_t.one in
-        let next_bit_string =
-          if current_bit_impossible = Ints_t.one
-            then "⊥"
-            else if current_bit_known = Ints_t.one
-              then string_of_int (Ints_t.to_int bit_value) else "⊤" in
-        to_pretty_bits' (known_mask >>: 1) (impossible_mask >>: 1) (o_mask >>: 1) (max_bits - 1) (next_bit_string ^ acc)
-    in
-    "0b" ^ to_pretty_bits' known_bits invalid_bits o num_bits_to_print ""
->>>>>>> 86fdeb5f
 
   let show t = 
     if t = bot () then "bot" else
     if t = top () then "top" else
       let (z,o) = t in
-<<<<<<< HEAD
         Format.sprintf "{%s, (zs:%s, os:%s)}" (to_pretty_bits t) (Ints_t.to_string z) (Ints_t.to_string o) 
-=======
-        Format.sprintf "{zs:%d, os:%d} %s" (Ints_t.to_int z) (Ints_t.to_int o) (to_pretty_bits t) 
->>>>>>> 86fdeb5f
 
   include Std (struct type nonrec t = t let name = name let top_of = top_of let bot_of = bot_of let show = show let equal = equal end)
 
