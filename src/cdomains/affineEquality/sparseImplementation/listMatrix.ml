open AbstractMatrix
open AbstractVector
open RatOps
open ConvenienceOps

open BatList
module List = BatList

(** Sparse matrix implementation.
    It provides a normalization function to reduce a matrix into reduced row echelon form.
    Operations exploit that the input matrix/matrices are in reduced row echelon form already. *)
module ListMatrix: AbstractMatrix =
  functor (A: RatOps) (V: AbstractVector) ->
  struct
    include ConvenienceOps(A)
    module V = V(A)

    type t = V.t list (*List of rows*)
    [@@deriving eq, ord, hash]

    let show x =
      List.fold_left (^) "" (List.map (fun x -> (V.show x)) x)

    let empty () = []

    let num_rows = List.length

    let is_empty m =
      num_rows m = 0
    (*This should be different if the implimentation is sound*)
    (*m.column_count = 0*)

    let num_cols m = if m = [] then 0 else V.length (hd m)

    let copy m = m
    (* Lists are immutable, so this should suffice? A.t is mutuable currently, but is treated like its not in ArrayMatrix*)

    let copy m =
      Timing.wrap "copy" (copy) m

    (* This only works if Array.modifyi has been removed from dim_add *)
    let add_empty_columns (m : t) (cols : int array) : t =    
      let cols = Array.to_list cols in 
      let sorted_cols = List.sort Stdlib.compare cols in
      let rec count_sorted_occ acc cols last count =
        match cols with
        | [] -> if count > 0 then (last, count) :: acc else acc
        | x :: xs when x = last -> count_sorted_occ acc xs x (count + 1)
        | x :: xs -> let acc = if count > 0 then (last, count) :: acc else acc in
          count_sorted_occ acc xs x 1      
      in
      let occ_cols = List.rev @@ count_sorted_occ [] sorted_cols 0 0 in
      List.map (fun row -> V.insert_zero_at_indices row occ_cols (List.length cols)) m

    let add_empty_columns m cols =
      Timing.wrap "add_empty_cols" (add_empty_columns m) cols

    let append_row m row  =
      m @ [row]

    let get_row m n =
      List.nth m n

    let remove_row m n =
      List.remove_at n m

    let get_col m n =
      (*let () = Printf.printf "get_col %i of m:\n%s\n%s\n" n (show m) (V.show (V.of_list @@ List.map (fun row -> V.nth row n) m)) in*)
      V.of_list @@ List.map (fun row -> V.nth row n) m (* builds full col including zeros, maybe use sparselist instead? *)

    let get_col m n =
      Timing.wrap "get_col" (get_col m) n

    let set_col m new_col n = 
      (* List.mapi (fun row_idx row -> V.set_nth row n (V.nth new_col row_idx)) m *)
      List.map2 (fun row value -> V.set_nth row n value) m (V.to_list new_col)

    let append_matrices m1 m2  = (* keeps dimensions of first matrix, what if dimensions differ?*)
      m1 @ m2

    let equal m1 m2 = Timing.wrap "equal" (equal m1) m2

    let div_row (row : V.t) (pivot : A.t) : V.t =
      V.map_f_preserves_zero (fun a -> a /: pivot) row

    let swap_rows m j k =
      List.mapi (fun i row -> if i = j then List.nth m k else if i = k then List.nth m j else row) m

    let sub_scaled_row row1 row2 s =
      V.map2_f_preserves_zero (fun x y -> x -: s *: y) row1 row2

    let reduce_col m j = 
      if is_empty m then m 
      else
        let rec find_pivot idx entries = (* Finds non-zero element in column j and returns pair of row idx and the pivot value *)
          match entries with
          | [] -> None
          | row :: rest -> let value = V.nth row j in 
            if value =: A.zero then find_pivot (idx - 1) rest else Some (idx, value)
        in
        match (find_pivot (num_rows m - 1) (List.rev m)) with
        | None -> m (* column is already filled with zeroes *)
        | Some (row_idx, pivot) -> 
<<<<<<< HEAD
=======
          let () = Printf.printf "After reduce_col %i of m:\n%s\n" j (show (let pivot_row = List.nth m row_idx in
                                                                            List.mapi (fun idx row ->
                                                                                if idx = row_idx then 
                                                                                  V.zero_vec (num_cols m)
                                                                                else
                                                                                  let row_value = V.nth row j in 
                                                                                  if row_value =: A.zero then row
                                                                                  else (let s = row_value /: pivot in
                                                                                        sub_scaled_row row pivot_row s)            
                                                                              ) m)) in
>>>>>>> eba9d498
          let pivot_row = List.nth m row_idx in
          List.mapi (fun idx row ->
              if idx = row_idx then 
                V.zero_vec (num_cols m)
              else
                let row_value = V.nth row j in 
                if row_value = A.zero then row
                else (let s = row_value /: pivot in
                      sub_scaled_row row pivot_row s)            
            ) m

    let reduce_col_with_vec m j v = 
      let pivot_element = V.nth v j in
      if pivot_element = A.zero then m
      else List.mapi (fun idx row ->
          let row_value = V.nth row j in 
          if row_value =: A.zero then row
          else (let s = row_value /: pivot_element in
                V.map2_f_preserves_zero (fun x y -> x -: s *: y) row v)            
        ) m

    let del_col m j =
      if num_cols m = 1 then empty () 
      else 
        List.map (fun row -> V.remove_nth row j) m

    let del_cols m cols =
      let cols = Array.to_list cols in (* TODO: Is it possible to use list for Apron dimchange? *)
      let sorted_cols = List.sort_uniq Stdlib.compare cols in (* Apron Docs:  Repetitions are meaningless (and are not correct specification) *)
      if (List.length sorted_cols) = num_cols m then empty() 
      else
        List.map (fun row -> V.remove_at_indices row sorted_cols) m

    let del_cols m cols = Timing.wrap "del_cols" (del_cols m) cols

    let map2i f m v =
      let rec map2i_min i acc m v =
        match m, v with
        | [], _  -> List.rev acc
        | row :: rs, [] -> List.rev_append (row :: acc) rs
        | row :: rs, value :: vs -> map2i_min (i + 1) (f i row value :: acc) rs vs
      in  
      map2i_min 0 [] m (V.to_list v)

    let remove_zero_rows m =
      List.filter (fun row -> not (V.is_zero_vec row)) m

    let init_with_vec v =
      [v]

<<<<<<< HEAD
    let get_pivot_positions m = 
      List.mapi (fun i row -> V.findi (fun z -> z =: A.one) row) m

    let sub_rows (minu : V.t) (subt : V.t) : V.t =
      V.map2_f_preserves_zero (-:) minu subt

    let div_row (row : V.t) (pivot : A.t) : V.t =
      V.map_f_preserves_zero (fun a -> a /: pivot) row

    let swap_rows m j k =
      List.mapi (fun i row -> if i = j then List.nth m k else if i = k then List.nth m j else row) m

    let swap_rows m j k = Timing.wrap "swap rows" (swap_rows m j) k

=======
>>>>>>> eba9d498
    let normalize m =
      let col_count = num_cols m in
      let dec_mat_2D (m : t) (row_idx : int) (col_idx : int) : t = 
        List.filteri_map (fun i row -> if i < row_idx then None else Some (V.starting_from_nth col_idx row)) m
      in
      let dec_mat_2D m row_idx col_idx = Timing.wrap "dec_mat_2D" (dec_mat_2D m row_idx) col_idx in
      (* Function for finding first pivot in an extracted part of the matrix (row_idx and col_idx indicate which part of the original matrix) *)
      (* The last column represents the constant in the affeq *)
      let find_first_pivot m' row_idx col_idx =
        if col_idx >= col_count then None else 
          let max_piv_col_idx = num_cols m' - 2 in (* col at num_cols - 1 is the constant of the affeq *)
          (* Finding pivot by extracting the minimum column index of the first non zero value of each row*)
          let (piv_row, piv_col, piv_val) = List.fold_lefti (fun (cur_row, cur_col, cur_val) i row  -> 
              let row_first_non_zero = V.find_first_non_zero row in
              match row_first_non_zero with
              | None -> (cur_row, cur_col, cur_val)
              | Some (idx, value) -> (* let () = Printf.printf "We found first non-zero at index %i in row %i\n" idx i in *)
                if idx < cur_col then (i, idx, value) else (cur_row, cur_col, cur_val)
            ) (num_rows m', max_piv_col_idx + 1, A.zero) m' (* Initializing with max, so num_cols m indicates that pivot is not found *)
          in
          if piv_col = (max_piv_col_idx + 1) then None else Some (row_idx + piv_row, col_idx + piv_col, piv_val)
      in
      let find_first_pivot m' row_idx col_idx = Timing.wrap "find_first_pivot" (find_first_pivot m' row_idx) col_idx in
      let affeq_rows_are_valid m = (* Check if the semantics of an rref-affeq matrix are correct *)
        let col_count = num_cols m in
        let row_is_valid row = (* TODO: Vector findi_opt *)
          match V.find_first_non_zero row with
          | Some (idx, _) -> if idx < col_count - 1 then true else false (* If all cofactors of the affeq are zero, but the constant is non-zero, the row is invalid *)
          | None -> true (* Full zero row is valid *)
        in
        List.for_all row_is_valid m in
      let rec main_loop m m' row_idx col_idx = 
        if col_idx >= (col_count - 1) then m  (* In this case the whole bottom of the matrix starting from row_index is Zero, so it is normalized *)
        else
          match find_first_pivot m' row_idx col_idx with
          | None -> m (* No pivot found means already normalized*)
          | Some (piv_row_idx, piv_col_idx, piv_val) -> (
              (* let () = Printf.printf "The current matrix is: \n%s and the pivot is (%i, %i, %s)\n" (show m) piv_row_idx piv_col_idx (A.to_string piv_val) in *)
              let m = if piv_row_idx <> row_idx then swap_rows m row_idx piv_row_idx else m in
              let normalized_m = List.mapi (fun idx row -> if idx = row_idx then div_row row piv_val else row) m in
              let piv_row = (List.nth normalized_m row_idx) in
              let subtracted_m = List.mapi (fun idx row -> if idx <> row_idx then 
                                               let scale = V.nth row piv_col_idx in
                                               sub_scaled_row row piv_row scale else row) normalized_m in
              let m' = dec_mat_2D subtracted_m (row_idx + 1) (piv_col_idx + 1) in
              main_loop subtracted_m m' (row_idx + 1) (piv_col_idx + 1)) (* We start at piv_col_idx + 1 because every other col before that is zero at the bottom*)
      in 
      let m' = main_loop m m 0 0 in
      if affeq_rows_are_valid m' then Some m' else None (* TODO: We can check this for each row, using the helper function row_is_invalid *)

<<<<<<< HEAD
=======
    (* This function return a tuple of row index and pivot position (column) in m *)
    (* TODO: maybe we could use a Hashmap instead of a list? *)
>>>>>>> eba9d498
    let get_pivot_positions (m : t) : (int * int) list =
      List.rev @@ List.fold_lefti (
        fun acc i row -> match V.find_first_non_zero row with
          | None -> acc
          | Some (pivot_col, _) -> (i, pivot_col) :: acc
      ) [] m

    (* Inserts the vector v with pivot at piv_idx at the correct position in m. m has to be in rref form. *)
    let insert_v_according_to_piv m v piv_idx pivot_positions = 
      match List.find_opt (fun (row_idx, piv_col) -> piv_col > piv_idx) pivot_positions with
      | None -> append_row m v
      | Some (row_idx, _) -> let (before, after) = List.split_at row_idx m in 
        before @ (v :: after)

    let rref_vec (m : t) (v : V.t) : t option =
<<<<<<< HEAD
      if is_empty m then (* In this case, v is normalized and returned *)
        match V.find_first_non_zero v with 
        | None -> None
        | Some (_, value) -> 
          let normalized_v = V.map_f_preserves_zero (fun x -> x /: value) v in
          Some (init_with_vec normalized_v)
      else (* We try to normalize v and check if a contradiction arises. If not, we insert v at the appropriate place in m (depending on the pivot) *)
        let pivot_positions = get_pivot_positions m in
=======
      let () = Printf.printf "Before rref_vec we have m:\n%sv: %s\n" (show m) (V.show v) in
      if is_empty m then (* In this case, v is normalized and returned *)
        match V.find_first_non_zero v with 
        | None -> let () = Printf.printf "After rref_vec there is no normalization\n " in None
        | Some (_, value) -> 
          let normalized_v = V.map_f_preserves_zero (fun x -> x /: value) v in
          let res = init_with_vec normalized_v in
          let () = Printf.printf "After rref_vec we have m:\n%s\n" (show res) in
          Some res
      else (* We try to normalize v and check if a contradiction arises. If not, we insert v at the appropriate place in m (depending on the pivot) *)
        let pivot_positions = get_pivot_positions m in
        let () = Printf.printf "pivot positions are: %s\n\n" (List.fold_right (fun (row, piv) s -> "(" ^ (Int.to_string row) ^ "," ^ (Int.to_string piv) ^ ")" ^ s) pivot_positions "") in
>>>>>>> eba9d498
        let v_after_elim = List.fold_left (
            fun acc (row_idx, pivot_position) ->
              let v_at_piv = V.nth acc pivot_position in 
              if v_at_piv =: A.zero then 
                acc
              else
                let piv_row = List.nth m row_idx in
                sub_scaled_row acc piv_row v_at_piv
          ) v pivot_positions
        in 
        match V.find_first_non_zero v_after_elim with (* now we check for contradictions and finally insert v *)
<<<<<<< HEAD
        | None -> Some m (* v is zero vector and was therefore already covered by zero *)
        | Some (idx, value) -> 
          if idx = (num_cols m - 1) then 
            None
          else
            let normalized_v = V.map_f_preserves_zero (fun x -> x /: value) v_after_elim in
            Some (insert_v_according_to_piv m normalized_v idx pivot_positions)

    (*let rref_vec m v =  
      match normalize @@ append_matrices m (init_with_vec v) with
      | None -> None
      | Some m -> Some (remove_zero_rows m) *)

    let rref_vec m v = Timing.wrap "rref_vec" (rref_vec m) v
=======
        | None -> let () = Printf.printf "After rref_vec we have m:\n%s\n" (show m) in
          Some m (* v is zero vector and was therefore already covered by zero *)
        | Some (idx, value) -> 
          if idx = (num_cols m - 1) then 
            let () = Printf.printf "After rref_vec there is no normalization\n " in None
          else
            let normalized_v = V.map_f_preserves_zero (fun x -> x /: value) v_after_elim in
            let res = insert_v_according_to_piv m normalized_v idx pivot_positions in
            let () = Printf.printf "After rref_vec we have m:\n%s\n" (show res) in
            Some res

    (*This function yields the same result as appending vector v to m and normalizing it afterwards would. However, it is usually faster than performing those ops manually.*)
    (*m must be in rref form and contain the same num of cols as v*)
    (*If m is empty then v is simply normalized and returned*)
    (* TODO: OPTIMIZE! *)
    (*let rref_vec m v =
      let () = Printf.printf "Before rref_vec we have m:\n%sv: %s\n" (show m) (V.show v) in
      match normalize @@ append_matrices m (init_with_vec v) with
      | Some res -> let () = Printf.printf "After rref_vec, before removing zero rows, we have m:\n%s\n" (show res) in 
        Some (remove_zero_rows res) 
      | None -> let () = Printf.printf "After rref_vec there is no normalization\n " in None*)
>>>>>>> eba9d498

    (*Similar to rref_vec_with but takes two matrices instead.*)
    (*ToDo Could become inefficient for large matrices since pivot_elements are always recalculated + many row additions*)
    (*TODO: OPTIMIZE!*)
    (*
    let rref_matrix m1 m2 =
      match normalize @@ append_matrices m1 m2 with
<<<<<<< HEAD
      | Some m -> Some (remove_zero_rows m)
      | None -> None

    let delete_row_with_pivots row pivots m2 = 
      failwith "TODO"
=======
      | Some m -> let () = Printf.printf "After rref_matrix m, before removing zero rows:\n %s\n" (show m) in Some (remove_zero_rows m)
      | None -> let () = Printf.printf "No normalization for rref_matrix found" in None
    *)
    let rref_matrix (m1 : t) (m2 : t) =
      let big_m, small_m = if num_rows m1 > num_rows m2 then m1, m2 else m2, m1 in
      fst @@ List.fold_while (fun acc _ -> Option.is_some acc) 
        (fun acc_big_m small -> rref_vec (Option.get acc_big_m) small ) (Some big_m) small_m
>>>>>>> eba9d498

    let is_covered_by m1 m2 =
      let rec is_linearly_independent_rref v m = 
        let pivot_opt = V.findi_val_opt ((<>:) A.zero) v in
        match pivot_opt with
        | None -> false (* When we found no pivot, the vector is already A.zero. *)
        | Some (pivot_id, pivot) ->
          let m' = List.drop_while (fun v2 -> 
              match V.findi_val_opt ((<>:) A.zero) v2 with
              | None -> true  (* In this case, m2 only has zero rows after that *)
              | Some (idx', _) -> idx' < pivot_id
            ) m in 
          match m' with
          | [] -> not @@ V.is_zero_vec v
          | x::xs ->
            let new_v = V.map2_f_preserves_zero (fun v1 v2 -> v1 -: (pivot *: v2)) v x in
            is_linearly_independent_rref new_v m'
      in
      if num_rows m1 > num_rows m2 then false else
        let rec is_covered_by_helper m1 m2 = 
          match m1 with 
          | [] -> true
          | v1::vs1 -> 
            let first_non_zero = V.findi_val_opt ((<>:) A.zero) v1 in
            match first_non_zero with
            | None -> true  (* vs1 must also be zero-vectors because of rref *)
            | Some (idx, _) -> 
              let linearly_indep = is_linearly_independent_rref v1 m2 in
              if linearly_indep then false else is_covered_by_helper vs1 m2
        in is_covered_by_helper m1 m2

    let is_covered_by m1 m2 = Timing.wrap "is_covered_by" (is_covered_by m1) m2

    let find_opt f m =
      List.find_opt f m

    let map2 f m v =
      let vector_length = V.length v in
      List.mapi (fun index row -> if index < vector_length then f row (V.nth v index) else row ) m


    (* ------------------------- Deprecated ------------------------*)

    let rref_vec_with m v =
      (*This function yields the same result as appending vector v to m and normalizing it afterwards would. However, it is usually faster than performing those ops manually.*)
      (*m must be in rref form and contain the same num of cols as v*)
      (*If m is empty then v is simply normalized and returned*)
      failwith "deprecated"

    let rref_with m =
      failwith "deprecated"

    let reduce_col_with m j =
      failwith "deprecated"

    let normalize_with m = 
      failwith "deprecated"

    let set_col_with m new_col n =
      failwith "deprecated"

    let map2_with f m v =
      failwith "deprecated"

    let map2i_with f m v =
      failwith "deprecated"

    let rref_matrix_with m1 m2 =
      (*Similar to rref_vec_with but takes two matrices instead.*)
      (*ToDo Could become inefficient for large matrices since pivot_elements are always recalculated + many row additions*)
      failwith "deprecated"
  end<|MERGE_RESOLUTION|>--- conflicted
+++ resolved
@@ -101,19 +101,6 @@
         match (find_pivot (num_rows m - 1) (List.rev m)) with
         | None -> m (* column is already filled with zeroes *)
         | Some (row_idx, pivot) -> 
-<<<<<<< HEAD
-=======
-          let () = Printf.printf "After reduce_col %i of m:\n%s\n" j (show (let pivot_row = List.nth m row_idx in
-                                                                            List.mapi (fun idx row ->
-                                                                                if idx = row_idx then 
-                                                                                  V.zero_vec (num_cols m)
-                                                                                else
-                                                                                  let row_value = V.nth row j in 
-                                                                                  if row_value =: A.zero then row
-                                                                                  else (let s = row_value /: pivot in
-                                                                                        sub_scaled_row row pivot_row s)            
-                                                                              ) m)) in
->>>>>>> eba9d498
           let pivot_row = List.nth m row_idx in
           List.mapi (fun idx row ->
               if idx = row_idx then 
@@ -164,23 +151,6 @@
     let init_with_vec v =
       [v]
 
-<<<<<<< HEAD
-    let get_pivot_positions m = 
-      List.mapi (fun i row -> V.findi (fun z -> z =: A.one) row) m
-
-    let sub_rows (minu : V.t) (subt : V.t) : V.t =
-      V.map2_f_preserves_zero (-:) minu subt
-
-    let div_row (row : V.t) (pivot : A.t) : V.t =
-      V.map_f_preserves_zero (fun a -> a /: pivot) row
-
-    let swap_rows m j k =
-      List.mapi (fun i row -> if i = j then List.nth m k else if i = k then List.nth m j else row) m
-
-    let swap_rows m j k = Timing.wrap "swap rows" (swap_rows m j) k
-
-=======
->>>>>>> eba9d498
     let normalize m =
       let col_count = num_cols m in
       let dec_mat_2D (m : t) (row_idx : int) (col_idx : int) : t = 
@@ -231,11 +201,8 @@
       let m' = main_loop m m 0 0 in
       if affeq_rows_are_valid m' then Some m' else None (* TODO: We can check this for each row, using the helper function row_is_invalid *)
 
-<<<<<<< HEAD
-=======
     (* This function return a tuple of row index and pivot position (column) in m *)
     (* TODO: maybe we could use a Hashmap instead of a list? *)
->>>>>>> eba9d498
     let get_pivot_positions (m : t) : (int * int) list =
       List.rev @@ List.fold_lefti (
         fun acc i row -> match V.find_first_non_zero row with
@@ -251,7 +218,6 @@
         before @ (v :: after)
 
     let rref_vec (m : t) (v : V.t) : t option =
-<<<<<<< HEAD
       if is_empty m then (* In this case, v is normalized and returned *)
         match V.find_first_non_zero v with 
         | None -> None
@@ -260,20 +226,6 @@
           Some (init_with_vec normalized_v)
       else (* We try to normalize v and check if a contradiction arises. If not, we insert v at the appropriate place in m (depending on the pivot) *)
         let pivot_positions = get_pivot_positions m in
-=======
-      let () = Printf.printf "Before rref_vec we have m:\n%sv: %s\n" (show m) (V.show v) in
-      if is_empty m then (* In this case, v is normalized and returned *)
-        match V.find_first_non_zero v with 
-        | None -> let () = Printf.printf "After rref_vec there is no normalization\n " in None
-        | Some (_, value) -> 
-          let normalized_v = V.map_f_preserves_zero (fun x -> x /: value) v in
-          let res = init_with_vec normalized_v in
-          let () = Printf.printf "After rref_vec we have m:\n%s\n" (show res) in
-          Some res
-      else (* We try to normalize v and check if a contradiction arises. If not, we insert v at the appropriate place in m (depending on the pivot) *)
-        let pivot_positions = get_pivot_positions m in
-        let () = Printf.printf "pivot positions are: %s\n\n" (List.fold_right (fun (row, piv) s -> "(" ^ (Int.to_string row) ^ "," ^ (Int.to_string piv) ^ ")" ^ s) pivot_positions "") in
->>>>>>> eba9d498
         let v_after_elim = List.fold_left (
             fun acc (row_idx, pivot_position) ->
               let v_at_piv = V.nth acc pivot_position in 
@@ -285,7 +237,6 @@
           ) v pivot_positions
         in 
         match V.find_first_non_zero v_after_elim with (* now we check for contradictions and finally insert v *)
-<<<<<<< HEAD
         | None -> Some m (* v is zero vector and was therefore already covered by zero *)
         | Some (idx, value) -> 
           if idx = (num_cols m - 1) then 
@@ -300,29 +251,6 @@
       | Some m -> Some (remove_zero_rows m) *)
 
     let rref_vec m v = Timing.wrap "rref_vec" (rref_vec m) v
-=======
-        | None -> let () = Printf.printf "After rref_vec we have m:\n%s\n" (show m) in
-          Some m (* v is zero vector and was therefore already covered by zero *)
-        | Some (idx, value) -> 
-          if idx = (num_cols m - 1) then 
-            let () = Printf.printf "After rref_vec there is no normalization\n " in None
-          else
-            let normalized_v = V.map_f_preserves_zero (fun x -> x /: value) v_after_elim in
-            let res = insert_v_according_to_piv m normalized_v idx pivot_positions in
-            let () = Printf.printf "After rref_vec we have m:\n%s\n" (show res) in
-            Some res
-
-    (*This function yields the same result as appending vector v to m and normalizing it afterwards would. However, it is usually faster than performing those ops manually.*)
-    (*m must be in rref form and contain the same num of cols as v*)
-    (*If m is empty then v is simply normalized and returned*)
-    (* TODO: OPTIMIZE! *)
-    (*let rref_vec m v =
-      let () = Printf.printf "Before rref_vec we have m:\n%sv: %s\n" (show m) (V.show v) in
-      match normalize @@ append_matrices m (init_with_vec v) with
-      | Some res -> let () = Printf.printf "After rref_vec, before removing zero rows, we have m:\n%s\n" (show res) in 
-        Some (remove_zero_rows res) 
-      | None -> let () = Printf.printf "After rref_vec there is no normalization\n " in None*)
->>>>>>> eba9d498
 
     (*Similar to rref_vec_with but takes two matrices instead.*)
     (*ToDo Could become inefficient for large matrices since pivot_elements are always recalculated + many row additions*)
@@ -330,21 +258,16 @@
     (*
     let rref_matrix m1 m2 =
       match normalize @@ append_matrices m1 m2 with
-<<<<<<< HEAD
       | Some m -> Some (remove_zero_rows m)
       | None -> None
 
-    let delete_row_with_pivots row pivots m2 = 
-      failwith "TODO"
-=======
-      | Some m -> let () = Printf.printf "After rref_matrix m, before removing zero rows:\n %s\n" (show m) in Some (remove_zero_rows m)
-      | None -> let () = Printf.printf "No normalization for rref_matrix found" in None
     *)
     let rref_matrix (m1 : t) (m2 : t) =
       let big_m, small_m = if num_rows m1 > num_rows m2 then m1, m2 else m2, m1 in
       fst @@ List.fold_while (fun acc _ -> Option.is_some acc) 
         (fun acc_big_m small -> rref_vec (Option.get acc_big_m) small ) (Some big_m) small_m
->>>>>>> eba9d498
+
+    let rref_matrix m1 m2 = Timing.wrap "rref_matrix" (rref_matrix m1) m2
 
     let is_covered_by m1 m2 =
       let rec is_linearly_independent_rref v m = 
