open AbstractVector
open RatOps
open ConvenienceOps

open BatList
open BatArray
module List = BatList
module Array = BatArray

module SparseVector: AbstractVector =
  functor (A: RatOps) ->
  struct
    include ConvenienceOps (A)

    type t = {
      entries: (int * A.t) list ;
      len: int
    }[@@deriving eq, ord, hash]

    let tV e l = {entries=e; len=l}
    let show v = 
      failwith "TODO"

    let keep_vals v n = 
      let rec keep_vals_vec v n =
        match v with 
        | x::xs -> if fst x > n then [] else x::(keep_vals_vec xs n)
        | [] -> []
      in
      if n >= v.len then v else (*could be left out but maybe performance??*)
        {entries = keep_vals_vec v.entries n; len=n}


    let remove_nth v n = 
      let dec_idx v = 
        List.map (fun (a,b) -> (a-1, b)) v
      in
      let rec remove_nth_vec v n =
        match v with 
        | x::xs -> 
          if fst x = n then dec_idx xs else 
          if fst x > n then dec_idx (x::xs) else
            x::(remove_nth_vec xs n)  
        | [] -> []
      in
      if n >= v.len then v else (*could be left out but maybe performance??*)
        {entries = remove_nth_vec v.entries n; len = v.len - 1}

    (* TODO: Which of both remmove_nth should we use *)
    let remove_nth v n =
      if n >= v.len then failwith "Out of bounds"
      else
        let new_entries = List.filter_map (fun (col_idx, value) ->
            if col_idx = n 
            then None
            else if col_idx > n 
            then Some (col_idx - 1, value)
            else Some (col_idx, value)
          ) v.entries in
        {entries = new_entries; len = v.len - 1}

    let remove_at_indices v idx = 
      let rec remove_indices_helper vec idx deleted_count = 
        match vec, idx with 
        | [], [] -> []
        | [], (y :: ys) -> failwith "remove at indices: no more columns to delete"
        | ((col_idx, value) :: xs), [] -> (col_idx - deleted_count, value) :: remove_indices_helper xs idx deleted_count
        | ((col_idx, value) :: xs), (y :: ys) when y = col_idx -> remove_indices_helper xs ys (deleted_count + 1)
        | ((col_idx, value) :: xs), (y :: ys) -> (col_idx - deleted_count, value) :: remove_indices_helper xs idx deleted_count
      in
      {entries = remove_indices_helper v.entries idx 0; len = v.len - List.length idx}

    let set_nth v n num = 
      if n >= v.len then failwith "Out of bounds" 
      else
        let new_entries = List.map (fun (col_idx, value) ->
            if col_idx = n then (col_idx, num) else (col_idx, value)
          ) v.entries
        in
        {entries= new_entries; len=v.len}

    let set_nth_with = 
      failwith "deprecated"

    let insert_val_at n new_val v = 
      if n > v.len then failwith "n too large" else (* Does this happen? Otherwise we can omit this comparison, here right now to be semantically equivalent *)
        let entries' = List.fold_left (fun acc (idx, value) -> 
            if idx < n then (idx, value) :: acc 
            else if idx = n then (n, new_val) :: (idx + 1, value) :: acc 
            else (idx + 1, value) :: acc
          ) [] (List.rev v.entries) in
        {entries = entries'; len = v.len + 1}

    let map_preserve_zero f v = tV ((List.map f) v.entries) v.len
    
     let map2_preserve_zero f v1 v2 = 
      let rec map2_nonzero_aux v1 v2 =
        match v1, v2 with 
        | [], [] -> []
        | x , y -> 
          let cons, xtail, ytail =
          match x, y with
          | (xidx, xv)::xs, (yidx,yv)::ys -> (
              match xidx - yidx with
              | d when d < 0 -> (xidx, f xv A.zero), xs, v2
              | d when d > 0 -> (yidx, f A.zero yv), v1, ys
              | _            -> (xidx, f xv yv)    , xs, ys
              )
          | (xidx, xv)::xs, [] -> (xidx, f xv A.zero), xs, []
          | [], (yidx, yv)::ys -> (yidx, f A.zero yv), [], ys
          | [],[] -> raise (Failure "Should never be reached")
        in 
        let res = if snd cons = A.zero then [] else [cons] in
        res@(map2_nonzero_aux xtail ytail)
      in 
      if v1.len <> v2.len then raise (Invalid_argument "Different lengths") else
        tV (map2_nonzero_aux v1.entries v2.entries) v1.len


    let apply_with_c f m v = 
      failwith "TODO"

    let apply_with_c_with f m v = 
      failwith "deprecated"

    let zero_vec n = 
      {entries = []; len = n}

    let is_zero_vec v = (v.entries = [])

    let nth v n = 
      if n >= v.len then failwith "V.nth out of bounds"
      else
        let rec nth v = match v with (* List.assoc would also work, but we use the fact that v is sorted *)
          | [] -> A.zero
          | (col_idx, value) :: xs when col_idx > n -> A.zero
          | (col_idx, value) :: xs when col_idx = n -> value
          | (col_idx, value) :: xs -> nth xs 
        in nth v.entries

    let length v =
      v.len

    let map2 f v v' = 
      failwith "TODO"

    let map2_with f v v' = 
      failwith "deprecated"

    let findi f v = 
      failwith "TODO"

    let map f v = 
      failwith "TODO"

    let map_with f v  = 
      failwith "TODO"

    let compare_length_with v n = 
      Int.compare v.len n

    let of_list l = 
      let entries' = List.rev @@ List.fold_lefti (fun acc i x -> if x <> A.zero then (i, x) :: acc else acc) [] l
      in {entries = entries'; len = List.length l}

    let to_list v = 
      let l = List.init v.len (fun _ -> A.zero) in 
      List.fold_left (fun acc (idx, value) -> (List.modify_at idx (fun _ -> value) acc)) l v.entries

    let filteri f v = 
      failwith "TODO"

    let append v v' = 
      let entries' = v.entries @ List.map (fun (idx, value) -> (idx + v.len), value) v'.entries in
      {entries = entries'; len = v.len + v'.len}

    let exists f v  = 
<<<<<<< HEAD
      failwith "TODO"

    let rev v = 
      let entries' = List.rev @@ List.map (fun (idx, value) -> (v.len - idx, value)) v.entries in 
      {entries = entries'; len = v.len}
=======
      let c = v.len in
      let rec exists_aux at f v =
        match v with
        | [] -> if at = 0 then false else f A.zero
        | (xi, xv)::xs -> if f xv then true else exists_aux (at - 1) f xs
      in (exists_aux c f v.entries)

      let rev v = 
      failwith "TODO"
>>>>>>> 215b25eb

    let rev_with v = 
      failwith "deprecated"

    let map2i f v v' = 
      failwith "TODO"

    let map2i_with f v v' = 
      failwith "deprecated"

    let mapi f v  = 
      failwith "TODO"

    let mapi_with f v = 
      failwith "deprecated"

    let find2i f v v' = 
      failwith "TODO"

    let to_array v = 
      let vec = Array.make v.len A.zero in 
      List.iter (fun (idx, value) -> vec.(idx) <- value) v.entries;
      vec

    let of_array a =
      let len' = Array.length a in
      let entries' = List.rev @@ Array.fold_lefti (fun acc i x -> if x <> A.zero then (i, x) :: acc else acc ) [] a in
      {entries = entries'; len = len'}

    let copy v = v 

    let of_sparse_list col_count ls =
      {entries = ls; len = col_count}

    let to_sparse_list v = 
      v.entries

    let find_opt f v =
      failwith "TODO: Do we need this?"

  end <|MERGE_RESOLUTION|>--- conflicted
+++ resolved
@@ -92,26 +92,26 @@
         {entries = entries'; len = v.len + 1}
 
     let map_preserve_zero f v = tV ((List.map f) v.entries) v.len
-    
-     let map2_preserve_zero f v1 v2 = 
+
+    let map2_preserve_zero f v1 v2 = 
       let rec map2_nonzero_aux v1 v2 =
         match v1, v2 with 
         | [], [] -> []
         | x , y -> 
           let cons, xtail, ytail =
-          match x, y with
-          | (xidx, xv)::xs, (yidx,yv)::ys -> (
-              match xidx - yidx with
-              | d when d < 0 -> (xidx, f xv A.zero), xs, v2
-              | d when d > 0 -> (yidx, f A.zero yv), v1, ys
-              | _            -> (xidx, f xv yv)    , xs, ys
+            match x, y with
+            | (xidx, xv)::xs, (yidx,yv)::ys -> (
+                match xidx - yidx with
+                | d when d < 0 -> (xidx, f xv A.zero), xs, v2
+                | d when d > 0 -> (yidx, f A.zero yv), v1, ys
+                | _            -> (xidx, f xv yv)    , xs, ys
               )
-          | (xidx, xv)::xs, [] -> (xidx, f xv A.zero), xs, []
-          | [], (yidx, yv)::ys -> (yidx, f A.zero yv), [], ys
-          | [],[] -> raise (Failure "Should never be reached")
-        in 
-        let res = if snd cons = A.zero then [] else [cons] in
-        res@(map2_nonzero_aux xtail ytail)
+            | (xidx, xv)::xs, [] -> (xidx, f xv A.zero), xs, []
+            | [], (yidx, yv)::ys -> (yidx, f A.zero yv), [], ys
+            | [],[] -> raise (Failure "Should never be reached")
+          in 
+          let res = if snd cons = A.zero then [] else [cons] in
+          res@(map2_nonzero_aux xtail ytail)
       in 
       if v1.len <> v2.len then raise (Invalid_argument "Different lengths") else
         tV (map2_nonzero_aux v1.entries v2.entries) v1.len
@@ -175,13 +175,6 @@
       {entries = entries'; len = v.len + v'.len}
 
     let exists f v  = 
-<<<<<<< HEAD
-      failwith "TODO"
-
-    let rev v = 
-      let entries' = List.rev @@ List.map (fun (idx, value) -> (v.len - idx, value)) v.entries in 
-      {entries = entries'; len = v.len}
-=======
       let c = v.len in
       let rec exists_aux at f v =
         match v with
@@ -189,9 +182,9 @@
         | (xi, xv)::xs -> if f xv then true else exists_aux (at - 1) f xs
       in (exists_aux c f v.entries)
 
-      let rev v = 
-      failwith "TODO"
->>>>>>> 215b25eb
+    let rev v = 
+      let entries' = List.rev @@ List.map (fun (idx, value) -> (v.len - idx, value)) v.entries in 
+      {entries = entries'; len = v.len}
 
     let rev_with v = 
       failwith "deprecated"
