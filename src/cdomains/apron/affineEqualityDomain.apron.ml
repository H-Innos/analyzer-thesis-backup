(** OCaml implementation of the affine equalities domain.

    @see <https://doi.org/10.1007/BF00268497> Karr, M. Affine relationships among variables of a program. *)

(** Abstract states in the newly added domain are represented by structs containing a matrix and an apron environment.
    Matrices are modeled as proposed by Karr: Each variable is assigned to a column and each row represents a linear affine relationship that must hold at the corresponding program point.
    The apron environment is hereby used to organize the order of columns and variables. *)

open Batteries
open GoblintCil
open Pretty
module M = Messages
open GobApron
open VectorMatrix

<<<<<<< HEAD
module Mpqf = SharedFunctions.Mpqf
=======
module Mpqf = struct
  include Mpqf
  let compare = cmp
  let zero = of_int 0
  let one = of_int 1
  let mone = of_int (-1)

  let get_den x = Z_mlgmpidl.z_of_mpzf @@ Mpqf.get_den x

  let get_num x = Z_mlgmpidl.z_of_mpzf @@ Mpqf.get_num x
  let hash x = 31 * (Z.hash (get_den x)) + Z.hash (get_num x)
end

>>>>>>> 6500d35f
module V = RelationDomain.V

(** It defines the type t of the affine equality domain (a struct that contains an optional matrix and an apron environment) and provides the functions needed for handling variables (which are defined by RelationDomain.D2) such as add_vars remove_vars.
    Furthermore, it provides the function get_coeff_vec that parses an apron expression into a vector of coefficients if the apron expression has an affine form. *)
module VarManagement (Vec: AbstractVector) (Mx: AbstractMatrix)=
struct
  module Vector = Vec (Mpqf)
  module Matrix = Mx(Mpqf) (Vec)
<<<<<<< HEAD
  include SharedFunctions.VarManagementOps (Mx(Mpqf) (Vec))
=======

  type t = {
    mutable d :  Matrix.t option;
    mutable env : Environment.t
  }
  [@@deriving eq, ord, hash]

  let empty_env = Environment.make [||] [||]

  let bot () =
    {d = Some (Matrix.empty ()); env = empty_env}

  let bot_env = {d = None; env = empty_env}

  let is_bot_env t = t.d = None

  let copy t = {t with d = Option.map Matrix.copy t.d}

  let dim_add (ch: Apron.Dim.change) m =
    Array.iteri (fun i x -> ch.dim.(i) <- x + i) ch.dim;
    Matrix.add_empty_columns m ch.dim

  let dim_add ch m = timing_wrap "dim add" (dim_add ch) m

  let dim_remove (ch: Apron.Dim.change) m del =
    if Array.length ch.dim = 0 || Matrix.is_empty m then m else (
      Array.iteri (fun i x-> ch.dim.(i) <- x + i) ch.dim;
      let m' = if not del then let m = Matrix.copy m in Array.fold_left (fun y x -> Matrix.reduce_col_with y x; y) m ch.dim else m in
      Matrix.remove_zero_rows @@ Matrix.del_cols m' ch.dim)

  let dim_remove ch m del = timing_wrap "dim remove" (dim_remove ch m) del

  let change_d t new_env add del =
    if Environment.equal t.env new_env then t else
      let dim_change = if add then Environment.dimchange t.env new_env
        else Environment.dimchange new_env t.env
      in match t.d with
      | None -> bot_env
      | Some m -> {d = Some (if add then dim_add dim_change m else dim_remove dim_change m del); env = new_env}

  let change_d t new_env add del = timing_wrap "dimension change" (change_d t new_env add) del

  let vars x = Environment.ivars_only x.env

  let add_vars t vars =
    let t = copy t in
    let env' = Environment.add_vars t.env vars in
    change_d t env' true false

  let add_vars t vars = timing_wrap "add_vars" (add_vars t) vars

  let drop_vars t vars del =
    let t = copy t in
    let env' = Environment.remove_vars t.env vars in
    change_d t env' false del

  let drop_vars t vars = timing_wrap "drop_vars" (drop_vars t) vars

  let remove_vars t vars = drop_vars t vars false

  let remove_vars t vars = timing_wrap "remove_vars" (remove_vars t) vars

  let remove_vars_with t vars =
    let t' = remove_vars t vars in
    t.d <- t'.d;
    t.env <- t'.env

  let remove_filter t f =
    let env' = Environment.remove_filter t.env f in
    change_d t env' false false

  let remove_filter t f = timing_wrap "remove_filter" (remove_filter t) f

  let remove_filter_with t f =
    let t' = remove_filter t f in
    t.d <- t'.d;
    t.env <- t'.env

  let keep_filter t f =
    let t = copy t in
    let env' = Environment.keep_filter t.env f in
    change_d t env' false false

  let keep_filter t f = timing_wrap "keep_filter" (keep_filter t) f

  let keep_vars t vs =
    let t = copy t in
    let env' = Environment.keep_vars t.env vs in
    change_d t env' false false

  let keep_vars t vs = timing_wrap "keep_vars" (keep_vars t) vs


  let mem_var t var = Environment.mem_var t.env var

>>>>>>> 6500d35f
  include ConvenienceOps(Mpqf)

  let get_c v = match Vector.findi (fun x -> x <>: Mpqf.zero) v with
    | exception Not_found -> Some Mpqf.zero
    | i when Vector.compare_length_with v (i + 1) = 0 -> Some (Vector.nth v i)
    | _ -> None

  let get_coeff_vec (t: t) texp =
    (*Parses a Texpr to obtain a coefficient + const (last entry) vector to repr. an affine relation.
      Returns None if the expression is not affine*)
    let open Apron.Texpr1 in
    let exception NotLinear in
    let zero_vec = Vector.zero_vec @@ Environment.size t.env + 1 in
    let neg v = Vector.map_with (fun x -> Mpqf.mone *: x) v; v in
    let is_const_vec v = Vector.compare_length_with (Vector.filteri (fun i x -> (*Inefficient*)
        Vector.compare_length_with v (i + 1) > 0 && x <>: Mpqf.zero) v) 1 = 0
    in
    let rec convert_texpr texp =
      begin match texp with
        (*If x is a constant, replace it with its const. val. immediately*)
        | Cst x -> let of_union union =
                     let open Coeff in
                     match union with
                     | Interval _ -> failwith "Not a constant"
                     | Scalar x -> (match x with
                         | Float x -> Mpqf.of_float x
                         | Mpqf x -> x
                         | Mpfrf x -> Mpfr.to_mpq x) in Vector.set_val zero_vec ((Vector.length zero_vec) - 1) (of_union x)
        | Var x ->
          let zero_vec_cp = Vector.copy zero_vec in
          let entry_only v = Vector.set_val_with v (Environment.dim_of_var t.env x) Mpqf.one; v in
          begin match t.d with
            | Some m -> let row = Matrix.find_opt (fun r -> Vector.nth r (Environment.dim_of_var t.env x) =: Mpqf.one) m in
              begin match row with
                | Some v when is_const_vec v ->
                  Vector.set_val_with zero_vec_cp ((Vector.length zero_vec) - 1) (Vector.nth v (Vector.length v - 1)); zero_vec_cp
                | _ -> entry_only zero_vec_cp end
            | None -> entry_only zero_vec_cp end
        | Unop (u, e, _, _) ->
          begin match u with
            | Neg -> neg @@ convert_texpr e
            | Cast -> convert_texpr e (*Ignore since casts in apron are used for floating point nums and rounding in contrast to CIL casts*)
            | Sqrt -> raise NotLinear end
        | Binop (b, e1, e2, _, _) ->
          begin match b with
            | Add -> let v1 = convert_texpr e1 in Vector.map2_with (+:) v1 (convert_texpr e2); v1
            | Sub -> let v1 = convert_texpr e1 in Vector.map2_with (+:) v1 (neg @@ convert_texpr e2); v1
            | Mul ->
              let x1, x2 = convert_texpr e1, convert_texpr e2 in
              begin match get_c x1, get_c x2 with
                | _, Some c -> Vector.apply_with_c_with ( *:) c x1; x1
                | Some c, _ -> Vector.apply_with_c_with ( *:) c x2; x2
                | _, _ -> raise NotLinear end
            | _ -> raise NotLinear end
      end
    in match convert_texpr texp with
    | exception NotLinear -> None
    | x -> Some(x)

  let get_coeff_vec t texp = timing_wrap "coeff_vec" (get_coeff_vec t) texp
end

(** As it is specifically used for the new affine equality domain, it can only provide bounds if the expression contains known constants only and in that case, min and max are the same. *)
module ExpressionBounds (Vc: AbstractVector) (Mx: AbstractMatrix): (SharedFunctions.ConvBounds with type t = VarManagement(Vc) (Mx).t) =
struct
  include VarManagement (Vc) (Mx)

  let bound_texpr t texpr =
    let texpr = Texpr1.to_expr texpr in
    match get_coeff_vec t texpr  with
    | Some v -> begin match get_c v with
        | Some c when Mpqf.get_den c = IntOps.BigIntOps.one ->
          let int_val = Mpqf.get_num c
          in Some int_val, Some int_val
        | _ -> None, None end
    | _ -> None, None


  let bound_texpr d texpr1 =
    let res = bound_texpr d texpr1 in
    match res with
    | Some min, Some max ->  if M.tracing then M.tracel "bounds" "min: %s max: %s" (IntOps.BigIntOps.to_string min) (IntOps.BigIntOps.to_string max); res
    | _ -> res

  let bound_texpr d texpr1 = timing_wrap "bounds calculation" (bound_texpr d) texpr1
end

module D(Vc: AbstractVector) (Mx: AbstractMatrix) =
struct
  include Printable.Std
  include ConvenienceOps (Mpqf)
  include VarManagement (Vc) (Mx)

  module Bounds = ExpressionBounds (Vc) (Mx)

  module Convert = SharedFunctions.Convert (V) (Bounds) (struct let allow_global = true end) (SharedFunctions.Tracked)

  type var = V.t

  let show t =
    let conv_to_ints row =
      let module BI = IntOps.BigIntOps in
      let row = Array.copy @@ Vector.to_array row
      in
      for i = 0 to Array.length row -1 do
        let val_i = Mpqf.of_mpz @@ Z_mlgmpidl.mpzf_of_z @@ Mpqf.get_den row.(i)
        in Array.iteri(fun j x -> row.(j) <- val_i *: x)  row
      done;
      let int_arr = Array.init (Array.length row) (fun i -> Mpqf.get_num row.(i))
      in let div = Mpqf.of_mpz @@ Z_mlgmpidl.mpzf_of_z @@ Array.fold_left BI.gcd int_arr.(0) int_arr
      in Array.iteri (fun i x -> row.(i) <- x /: div) row;
      Vector.of_array @@ row
    in
    let vec_to_constraint vec env =
      let vars, _ = Environment.vars env
      in let dim_to_str var =
           let vl =  Vector.nth vec (Environment.dim_of_var env var)
           in let var_str = Var.to_string var
           in if vl =: Mpqf.one then "+" ^ var_str
           else if vl =: Mpqf.mone then "-" ^ var_str
           else if vl <: Mpqf.mone then Mpqf.to_string vl ^ var_str
           else if vl >: Mpqf.one then Format.asprintf "+%s" (Mpqf.to_string vl) ^ var_str
           else ""
      in
      let c_to_str vl =
        if vl >: Mpqf.zero then "-" ^ Mpqf.to_string vl
        else if vl <: Mpqf.zero then "+" ^ Mpqf.to_string vl
        else ""
      in
      let res = (String.concat "" @@ Array.to_list @@ Array.map dim_to_str vars)
                ^ (c_to_str @@ Vector.nth vec (Vector.length vec - 1)) ^ "=0"
      in if String.starts_with res "+" then String.sub res 1 (String.length res - 1) else res
    in
    match t.d with
    | None -> "Bottom Env"
    | Some m when Matrix.is_empty m -> "⊤"
    | Some m ->
      let constraint_list = List.init (Matrix.num_rows m) (fun i -> vec_to_constraint (conv_to_ints @@ Matrix.get_row m i) t.env)
      in Format.asprintf "%s" ("[|"^ (String.concat "; " constraint_list) ^"|]")

  let pretty () (x:t) = text (show x)
  let printXml f x = BatPrintf.fprintf f "<value>\n<map>\n<key>\nmatrix\n</key>\n<value>\n%s</value>\n<key>\nenv\n</key>\n<value>\n%s</value>\n</map>\n</value>\n" (XmlUtil.escape (Format.asprintf "%s" (show x) )) (XmlUtil.escape (Format.asprintf "%a" (Environment.print: Format.formatter -> Environment.t -> unit) (x.env)))

  let name () = "affeq"

  let to_yojson _ = failwith "ToDo Implement in future"


  let is_bot t = equal t (bot ())

  let bot_env = {d = None; env = Environment.make [||] [||]}

  let is_bot_env t = t.d = None

  let top () = failwith "D.top ()"

  let is_top _ = false

  let is_top_env t = (not @@ Environment.equal empty_env t.env) && GobOption.exists Matrix.is_empty t.d

  let meet t1 t2 =
    let sup_env = Environment.lce t1.env t2.env in
    let t1, t2 = change_d t1 sup_env true false, change_d t2 sup_env true false
    in if is_bot t1 || is_bot t2 then bot() else
      let m1, m2 = Option.get t1.d, Option.get t2.d in
      match m1, m2 with
      | x, y when is_top_env t1-> {d = Some (dim_add (Environment.dimchange t2.env sup_env) y); env = sup_env}
      | x, y when is_top_env t2 -> {d = Some (dim_add (Environment.dimchange t1.env sup_env) x); env = sup_env}
      | x, y ->
        let rref_matr = Matrix.rref_matrix_with (Matrix.copy x) (Matrix.copy y) in
        if Option.is_none rref_matr then bot () else
          {d = rref_matr; env = sup_env}


  let meet t1 t2 =
    let res = meet t1 t2 in
    if M.tracing then M.tracel "meet" "meet a: %s b: %s -> %s \n" (show t1) (show t2) (show res) ;
    res

  let meet t1 t2 = timing_wrap "meet" (meet t1) t2

  let leq t1 t2 =
    let env_comp = Environment.compare t1.env t2.env in (* Apron's Environment.compare has defined return values. *)
    if env_comp = -2 || env_comp > 0 then false else
    if is_bot t1 || is_top_env t2 then true else
    if is_bot t2 || is_top_env t1 then false else (
      let m1, m2 = Option.get t1.d, Option.get t2.d in
      let m1' = if env_comp = 0 then m1 else dim_add (Environment.dimchange t1.env t2.env) m1 in
      Matrix.is_covered_by m2 m1')

  let leq a b = timing_wrap "leq" (leq a) b

  let leq t1 t2 =
    let res = leq t1 t2 in
    if M.tracing then M.tracel "leq" "leq a: %s b: %s -> %b \n" (show t1) (show t2) res ;
    res

  let join a b =
    let rec lin_disjunc r s a b =
      if s >= Matrix.num_cols a then a else
        let case_two a r col_b =
          let a_r = Matrix.get_row a r in
          Matrix.map2i_with (fun i x y -> if i < r then
                                Vector.map2_with (fun u j -> u +: y *: j) x a_r; x) a col_b;
          Matrix.remove_row a r
        in
        let case_three a b col_a col_b max =
          let col_a, col_b = Vector.copy col_a, Vector.copy col_b in
          let col_a, col_b = Vector.keep_vals col_a max, Vector.keep_vals col_b max in
          if Vector.equal col_a col_b then (a, b, max) else
            let a_rev, b_rev = (Vector.rev_with col_a; col_a), (Vector.rev_with col_b; col_b) in
            let i = Vector.find2i (fun x y -> x <>: y) a_rev b_rev in
            let (x, y) = Vector.nth a_rev i, Vector.nth b_rev i in
            let r, diff = Vector.length a_rev - (i + 1), x -: y  in
            let a_r, b_r = Matrix.get_row a r, Matrix.get_row b r in
            let sub_col =
              Vector.map2_with (fun x y -> x -: y) a_rev b_rev;
              Vector.rev_with a_rev;
              a_rev
            in
            let multiply_by_t m t =
              Matrix.map2i_with (fun i' x c -> if i' <= max then (let beta = c /: diff in
                                                                  Vector.map2_with (fun u j -> u -: (beta *: j)) x t); x) m sub_col;
              m
            in
            Matrix.remove_row (multiply_by_t a a_r) r, Matrix.remove_row (multiply_by_t b b_r) r, (max - 1)
        in
        let col_a, col_b = Matrix.get_col a s, Matrix.get_col b s in
        let nth_zero v i =  match Vector.nth v i with
          | exception Invalid_argument _ -> Mpqf.zero
          | x -> x
        in
        let a_rs, b_rs = nth_zero col_a r, nth_zero col_b r in
        if not (Z.equal (Mpqf.get_den a_rs) Z.one) || not (Z.equal (Mpqf.get_den b_rs) Z.one) then failwith "Matrix not in rref form" else
          begin match Int.of_float @@ Mpqf.to_float @@ a_rs, Int.of_float @@ Mpqf.to_float @@ b_rs with (* TODO: is it safe to go through floats? *)
            | 1, 1 -> lin_disjunc (r + 1) (s + 1) a b
            | 1, 0 -> lin_disjunc r (s + 1) (case_two a r col_b) b
            | 0, 1 -> lin_disjunc r (s + 1) a (case_two b r col_a)
            | 0, 0 ->  let new_a, new_b, new_r = case_three a b col_a col_b r in
              lin_disjunc new_r (s + 1) new_a new_b
            | _      -> failwith "Matrix not in rref form" end
    in
    if is_bot a then b else if is_bot b then a else
      match Option.get a.d, Option.get b.d with
      | x, y when is_top_env a || is_top_env b -> {d = Some (Matrix.empty ()); env = Environment.lce a.env b.env}
      | x, y when (Environment.compare a.env b.env <> 0) ->
        let sup_env = Environment.lce a.env b.env in
        let mod_x = dim_add (Environment.dimchange a.env sup_env) x in
        let mod_y = dim_add (Environment.dimchange b.env sup_env) y in
        {d = Some (lin_disjunc 0 0 (Matrix.copy mod_x) (Matrix.copy mod_y)); env = sup_env}
      | x, y when Matrix.equal x y -> {d = Some x; env = a.env}
      | x, y  -> {d = Some(lin_disjunc 0 0 (Matrix.copy x) (Matrix.copy y)); env = a.env}

  let join a b = timing_wrap "join" (join a) b

  let join a b =
    let res = join a b in
    if M.tracing then M.tracel "join" "join a: %s b: %s -> %s \n" (show a) (show b) (show res) ;
    res
  let widen a b =
    let a_env = a.env in
    let b_env = b.env in
    if Environment.equal a_env b_env  then
      join a b
    else b

  let narrow a b = a
  let pretty_diff () (x, y) =
    dprintf "%s: %a not leq %a" (name ()) pretty x pretty y

  let remove_rels_with_var x var env imp =
    let j0 = Environment.dim_of_var env var in
    if imp then (Matrix.reduce_col_with x j0; x) else Matrix.reduce_col x j0

  let remove_rels_with_var x var env imp = timing_wrap "remove_rels_with_var" (remove_rels_with_var x var env) imp

  let forget_vars t vars =
    if is_bot t || is_top_env t then t
    else
      let m = Option.get t.d in
      if List.is_empty vars then t else
        let rec rem_vars m vars' =
          begin match vars' with
            |            [] -> m
            | x :: xs -> rem_vars (remove_rels_with_var m x t.env true) xs end
        in {d = Some (Matrix.remove_zero_rows @@ rem_vars (Matrix.copy m) vars); env = t.env}

  let forget_vars t vars =
    let res = forget_vars t vars in
    if M.tracing then M.tracel "ops" "forget_vars %s -> %s\n" (show t) (show res);
    res

  let forget_vars t vars = timing_wrap "forget_vars" (forget_vars t) vars

  let assign_texpr (t: VarManagement(Vc)(Mx).t) var texp =
    let assign_invertible_rels x var b env =
      let j0 = Environment.dim_of_var env var in
      let a_j0 = Matrix.get_col x j0  in (*Corresponds to Axj0*)
      let b0 = Vector.nth b j0 in
      Vector.apply_with_c_with (/:) b0 a_j0; (*Corresponds to Axj0/Bj0*)
      let recalc_entries m rd_a = Matrix.map2_with (fun x y -> Vector.map2i_with (fun j z d ->
          if j = j0 then y
          else if Vector.compare_length_with b (j + 1) > 0 then z -: y *: d
          else z +: y *: d) x b; x) m rd_a
      in
      recalc_entries x a_j0;
      if Matrix.normalize_with x then {d = Some x; env = env} else bot ()
    in
    let assign_invertible_rels x var b env = timing_wrap "assign_invertible" (assign_invertible_rels x var b) env in
    let assign_uninvertible_rel x var b env =
      let b_length = Vector.length b in
      Vector.mapi_with (fun i z -> if i < b_length - 1 then Mpqf.mone *: z else z) b;
      Vector.set_val_with b (Environment.dim_of_var env var) Mpqf.one;
      let opt_m = Matrix.rref_vec_with x b in
      if Option.is_none opt_m then bot () else
        {d = opt_m; env = env}
    in
    (* let assign_uninvertible_rel x var b env = timing_wrap "assign_uninvertible" (assign_uninvertible_rel x var b) env in *)
    let is_invertible v = Vector.nth v @@ Environment.dim_of_var t.env var <>: Mpqf.zero
    in let affineEq_vec = get_coeff_vec t texp
    in if is_bot t then t else let m = Option.get t.d in
      match affineEq_vec with
      | Some v when is_top_env t -> if is_invertible v then t else assign_uninvertible_rel m var v t.env
      | Some v -> if is_invertible v then let t' = assign_invertible_rels (Matrix.copy m) var v t.env in {d = t'.d; env = t'.env}
        else let new_m = Matrix.remove_zero_rows @@ remove_rels_with_var m var t.env false
          in assign_uninvertible_rel new_m var v t.env
      | None -> {d = Some (Matrix.remove_zero_rows @@ remove_rels_with_var m var t.env false); env = t.env}

  let assign_texpr t var texp = timing_wrap "assign_texpr" (assign_texpr t var) texp

  let assign_exp (t: VarManagement(Vc)(Mx).t) var exp (no_ov: bool Lazy.t) =
    let t = if not @@ Environment.mem_var t.env var then add_vars t [var] else t in
    (* TODO: Do we need to do a constant folding here? It happens for texpr1_of_cil_exp *)
    match Convert.texpr1_expr_of_cil_exp t t.env exp (Lazy.force no_ov) with
    | exp -> assign_texpr t var exp
    | exception Convert.Unsupported_CilExp _ ->
      if is_bot t then t else forget_vars t [var]

  let assign_exp t var exp no_ov =
    let res = assign_exp t var exp no_ov in
    if M.tracing then M.tracel "ops" "assign_exp t:\n %s \n var: %s \n exp: %a\n no_ov: %b -> \n %s\n"
        (show t) (Var.to_string var) d_exp exp (Lazy.force no_ov) (show res) ;
    res
  let assign_var (t: VarManagement(Vc)(Mx).t) v v' =
    let t = add_vars t [v; v'] in
    let texpr1 = Texpr1.of_expr (t.env) (Var v') in
    assign_texpr t v (Apron.Texpr1.to_expr texpr1)

  let assign_var t v v' =
    let res = assign_var t v v' in
    if M.tracing then M.tracel "ops" "assign_var t:\n %s \n v: %s \n v': %s\n -> %s\n" (show t) (Var.to_string v) (Var.to_string v') (show res) ;
    res

  let assign_var_parallel t vv's =
    let assigned_vars = List.map (function (v, _) -> v) vv's in
    let t = add_vars t assigned_vars in
    let primed_vars = List.init (List.length assigned_vars) (fun i -> Var.of_string (Int.to_string i  ^"'")) in (* TODO: we use primed vars in analysis, conflict? *)
    let t_primed = add_vars t primed_vars in
    let multi_t = List.fold_left2 (fun t' v_prime (_,v') -> assign_var t' v_prime v') t_primed primed_vars vv's in
    match multi_t.d with
    | Some m when not @@ is_top_env multi_t -> let replace_col m x y = let dim_x, dim_y = Environment.dim_of_var multi_t.env x, Environment.dim_of_var multi_t.env y in
                                                 let col_x = Matrix.get_col m dim_x in
                                                 Matrix.set_col_with m col_x dim_y in
      let m_cp = Matrix.copy m in
      let switched_m = List.fold_left2 (fun m' x y -> replace_col m' x y) m_cp primed_vars assigned_vars in
      let res = drop_vars {d = Some switched_m; env = multi_t.env} primed_vars true in
      let x = Option.get res.d in
      if Matrix.normalize_with x then {d = Some x; env = res.env} else bot ()
    | _ -> t

  let assign_var_parallel t vv's =
    let res = assign_var_parallel t vv's in
    if M.tracing then M.tracel "ops" "assign_var parallel: %s -> %s \n" (show t) (show res);
    res

  let assign_var_parallel t vv's = timing_wrap "var_parallel" (assign_var_parallel t) vv's

  let assign_var_parallel_with t vv's =
    let t' = assign_var_parallel t vv's in
    t.d <- t'.d;
    t.env <- t'.env

  let assign_var_parallel_with t vv's =
    if M.tracing then M.tracel "var_parallel" "assign_var parallel'\n";
    assign_var_parallel_with t vv's

  let assign_var_parallel' t vs1 vs2 =
    let vv's = List.combine vs1 vs2 in
    assign_var_parallel t vv's

  let assign_var_parallel' t vv's =
    let res = assign_var_parallel' t vv's in
    if M.tracing then M.tracel "ops" "assign_var parallel'\n";
    res

  let substitute_exp t var exp no_ov =
    let t = if not @@ Environment.mem_var t.env var then add_vars t [var] else t in
    let res = assign_exp t var exp no_ov in
    forget_vars res [var]

  let substitute_exp t var exp ov =
    let res = substitute_exp t var exp ov
    in if M.tracing then M.tracel "ops" "Substitute_expr t: \n %s \n var: %s \n exp: %a \n -> \n %s\n" (show t) (Var.to_string var) d_exp exp (show res);
    res

  let substitute_exp t var exp ov = timing_wrap "substitution" (substitute_exp t var exp) ov

  (** Assert a constraint expression.

      Additionally, we now also refine after positive guards when overflows might occur and there is only one variable inside the expression and the expression is an equality constraint check (==).
      We check after the refinement if the new value of the variable is outside its integer bounds and if that is the case, either revert to the old state or set it to bottom. *)

  exception NotRefinable

  let meet_tcons_one_var_eq res expr =
    let overflow_res res = if IntDomain.should_ignore_overflow (Cilfacade.get_ikind_exp expr) then res else raise NotRefinable in
    match Convert.find_one_var expr with
    | None -> overflow_res res
    | Some v ->
      let ik = Cilfacade.get_ikind v.vtype in
      match Bounds.bound_texpr res (Convert.texpr1_of_cil_exp res res.env (Lval (Cil.var v)) true) with
      | Some _, Some _ when not (Cil.isSigned ik) -> raise NotRefinable (* TODO: unsigned w/o bounds handled differently? *)
      | Some min, Some max ->
        assert (Z.equal min max); (* other bounds impossible in affeq *)
        let (min_ik, max_ik) = IntDomain.Size.range ik in
        if Z.compare min min_ik < 0 || Z.compare max max_ik > 0 then
          if IntDomain.should_ignore_overflow ik then bot () else raise NotRefinable
        else res
      | exception Convert.Unsupported_CilExp _
      | _, _ -> overflow_res res

  let meet_tcons t tcons expr =
    let check_const cmp c = if cmp c Mpqf.zero then bot_env else t
    in
    let meet_vec e =
      (*Flip the sign of the const. val in coeff vec*)
      Vector.mapi_with (fun i x -> if Vector.compare_length_with e (i + 1) = 0 then Mpqf.mone *: x else x) e;
      let res = if is_bot t then bot () else
          let opt_m = Matrix.rref_vec_with (Matrix.copy @@ Option.get t.d) e
          in if Option.is_none opt_m then bot () else {d = opt_m; env = t.env} in
      meet_tcons_one_var_eq res expr
    in
    match get_coeff_vec t (Texpr1.to_expr @@ Tcons1.get_texpr1 tcons) with
    | Some v ->
      begin match get_c v, Tcons1.get_typ tcons with
        | Some c, DISEQ -> check_const (=:) c
        | Some c, SUP -> check_const (<=:) c
        | Some c, EQ -> check_const (<>:) c
        | Some c, SUPEQ -> check_const (<:) c
        | None, DISEQ
        | None, SUP ->
          begin match meet_vec v with
            | exception NotRefinable -> t
            | res -> if equal res t then bot_env else t
          end
        | None, EQ ->
          begin match meet_vec v with
            | exception NotRefinable -> t
            | res -> if is_bot res then bot_env else res
          end
        | _, _ -> t
      end
    | None -> t

  let meet_tcons t tcons expr = timing_wrap "meet_tcons" (meet_tcons t tcons) expr

  let unify a b =
    meet a b

  let unify a b =
    let res = unify a b  in
    if M.tracing then M.tracel "ops" "unify: %s %s -> %s\n" (show a) (show b) (show res);
    res

  let assert_cons d e negate no_ov =
    let no_ov = Lazy.force no_ov in
    if M.tracing then M.tracel "assert_cons" "assert_cons with expr: %a %b" d_exp e no_ov;
    match Convert.tcons1_of_cil_exp d d.env e negate no_ov with
    | tcons1 -> meet_tcons d tcons1 e
    | exception Convert.Unsupported_CilExp _ -> d

  let assert_cons d e negate no_ov = timing_wrap "assert_cons" (assert_cons d e negate) no_ov

  let relift t = t

  let invariant t =
    match t.d with
    | None -> []
    | Some m ->
      let earray = Lincons1.array_make t.env (Matrix.num_rows m) in
      for i = 0 to Lincons1.array_length earray do
        let row = Matrix.get_row m i in
        let coeff_vars = List.map (fun x ->  Coeff.s_of_mpqf @@ Vector.nth row (Environment.dim_of_var t.env x), x) (vars t) in
        let cst = Coeff.s_of_mpqf @@ Vector.nth row (Vector.length row - 1) in
        Lincons1.set_list (Lincons1.array_get earray i) coeff_vars (Some cst)
      done;
      let {lincons0_array; array_env}: Lincons1.earray = earray in
      Array.enum lincons0_array
      |> Enum.map (fun (lincons0: Lincons0.t) ->
          Lincons1.{lincons0; env = array_env}
        )
      |> List.of_enum

  let cil_exp_of_lincons1 = Convert.cil_exp_of_lincons1

  let env (t: Bounds.t) = t.env

  type marshal = Bounds.t

  let marshal t = t

  let unmarshal t = t
end

module D2(Vc: AbstractVector) (Mx: AbstractMatrix): RelationDomain.S3 with type var = Var.t =
struct
  module D =  D (Vc) (Mx)
  include SharedFunctions.AssertionModule (V) (D)
  include D
end<|MERGE_RESOLUTION|>--- conflicted
+++ resolved
@@ -13,23 +13,8 @@
 open GobApron
 open VectorMatrix
 
-<<<<<<< HEAD
 module Mpqf = SharedFunctions.Mpqf
-=======
-module Mpqf = struct
-  include Mpqf
-  let compare = cmp
-  let zero = of_int 0
-  let one = of_int 1
-  let mone = of_int (-1)
-
-  let get_den x = Z_mlgmpidl.z_of_mpzf @@ Mpqf.get_den x
-
-  let get_num x = Z_mlgmpidl.z_of_mpzf @@ Mpqf.get_num x
-  let hash x = 31 * (Z.hash (get_den x)) + Z.hash (get_num x)
-end
-
->>>>>>> 6500d35f
+
 module V = RelationDomain.V
 
 (** It defines the type t of the affine equality domain (a struct that contains an optional matrix and an apron environment) and provides the functions needed for handling variables (which are defined by RelationDomain.D2) such as add_vars remove_vars.
@@ -38,105 +23,8 @@
 struct
   module Vector = Vec (Mpqf)
   module Matrix = Mx(Mpqf) (Vec)
-<<<<<<< HEAD
   include SharedFunctions.VarManagementOps (Mx(Mpqf) (Vec))
-=======
-
-  type t = {
-    mutable d :  Matrix.t option;
-    mutable env : Environment.t
-  }
-  [@@deriving eq, ord, hash]
-
-  let empty_env = Environment.make [||] [||]
-
-  let bot () =
-    {d = Some (Matrix.empty ()); env = empty_env}
-
-  let bot_env = {d = None; env = empty_env}
-
-  let is_bot_env t = t.d = None
-
-  let copy t = {t with d = Option.map Matrix.copy t.d}
-
-  let dim_add (ch: Apron.Dim.change) m =
-    Array.iteri (fun i x -> ch.dim.(i) <- x + i) ch.dim;
-    Matrix.add_empty_columns m ch.dim
-
-  let dim_add ch m = timing_wrap "dim add" (dim_add ch) m
-
-  let dim_remove (ch: Apron.Dim.change) m del =
-    if Array.length ch.dim = 0 || Matrix.is_empty m then m else (
-      Array.iteri (fun i x-> ch.dim.(i) <- x + i) ch.dim;
-      let m' = if not del then let m = Matrix.copy m in Array.fold_left (fun y x -> Matrix.reduce_col_with y x; y) m ch.dim else m in
-      Matrix.remove_zero_rows @@ Matrix.del_cols m' ch.dim)
-
-  let dim_remove ch m del = timing_wrap "dim remove" (dim_remove ch m) del
-
-  let change_d t new_env add del =
-    if Environment.equal t.env new_env then t else
-      let dim_change = if add then Environment.dimchange t.env new_env
-        else Environment.dimchange new_env t.env
-      in match t.d with
-      | None -> bot_env
-      | Some m -> {d = Some (if add then dim_add dim_change m else dim_remove dim_change m del); env = new_env}
-
-  let change_d t new_env add del = timing_wrap "dimension change" (change_d t new_env add) del
-
-  let vars x = Environment.ivars_only x.env
-
-  let add_vars t vars =
-    let t = copy t in
-    let env' = Environment.add_vars t.env vars in
-    change_d t env' true false
-
-  let add_vars t vars = timing_wrap "add_vars" (add_vars t) vars
-
-  let drop_vars t vars del =
-    let t = copy t in
-    let env' = Environment.remove_vars t.env vars in
-    change_d t env' false del
-
-  let drop_vars t vars = timing_wrap "drop_vars" (drop_vars t) vars
-
-  let remove_vars t vars = drop_vars t vars false
-
-  let remove_vars t vars = timing_wrap "remove_vars" (remove_vars t) vars
-
-  let remove_vars_with t vars =
-    let t' = remove_vars t vars in
-    t.d <- t'.d;
-    t.env <- t'.env
-
-  let remove_filter t f =
-    let env' = Environment.remove_filter t.env f in
-    change_d t env' false false
-
-  let remove_filter t f = timing_wrap "remove_filter" (remove_filter t) f
-
-  let remove_filter_with t f =
-    let t' = remove_filter t f in
-    t.d <- t'.d;
-    t.env <- t'.env
-
-  let keep_filter t f =
-    let t = copy t in
-    let env' = Environment.keep_filter t.env f in
-    change_d t env' false false
-
-  let keep_filter t f = timing_wrap "keep_filter" (keep_filter t) f
-
-  let keep_vars t vs =
-    let t = copy t in
-    let env' = Environment.keep_vars t.env vs in
-    change_d t env' false false
-
-  let keep_vars t vs = timing_wrap "keep_vars" (keep_vars t) vs
-
-
-  let mem_var t var = Environment.mem_var t.env var
-
->>>>>>> 6500d35f
+
   include ConvenienceOps(Mpqf)
 
   let get_c v = match Vector.findi (fun x -> x <>: Mpqf.zero) v with
