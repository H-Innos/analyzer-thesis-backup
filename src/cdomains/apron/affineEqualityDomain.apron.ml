(** OCaml implementation of the affine equalities domain.

    @see <https://doi.org/10.1007/BF00268497> Karr, M. Affine relationships among variables of a program. *)

(** Abstract states in the newly added domain are represented by structs containing a matrix and an apron environment.
    Matrices are modeled as proposed by Karr: Each variable is assigned to a column and each row represents a linear affine relationship that must hold at the corresponding program point.
    The apron environment is hereby used to organize the order of columns and variables. *)

open GoblintCil
open Pretty

module M = Messages
open GobApron

open ConvenienceOps
open AbstractVector
open AbstractMatrix

open Batteries
module Array = Batteries.Array

module Mpqf = SharedFunctions.Mpqf

module AffineEqualityMatrix (Vec: AbstractVector) (Mx: AbstractMatrix) =
struct
  include Mx(Mpqf) (Vec)
  let dim_add (ch: Apron.Dim.change) m =
    Array.modifyi (+) ch.dim;
    add_empty_columns m ch.dim

  let dim_add ch m = Timing.wrap "dim add" (dim_add ch) m


  let dim_remove (ch: Apron.Dim.change) m ~del =
    if Array.length ch.dim = 0 || is_empty m then
      m
    else (
      Array.modifyi (+) ch.dim;
      let m' = if not del then let m = copy m in Array.fold_left (fun y x -> reduce_col y x) m ch.dim else m in
      remove_zero_rows @@ del_cols m' ch.dim)

  let dim_remove ch m ~del = Timing.wrap "dim remove" (fun del -> dim_remove ch m ~del:del) del
end

(** It defines the type t of the affine equality domain (a struct that contains an optional matrix and an apron environment) and provides the functions needed for handling variables (which are defined by RelationDomain.D2) such as add_vars remove_vars.
    Furthermore, it provides the function get_coeff_vec that parses an apron expression into a vector of coefficients if the apron expression has an affine form. *)
module VarManagement (Vec: AbstractVector) (Mx: AbstractMatrix)=
struct
  module Vector = Vec (Mpqf)
  module Matrix = AffineEqualityMatrix (Vec) (Mx)

  let dim_add = Matrix.dim_add

  include SharedFunctions.VarManagementOps(AffineEqualityMatrix (Vec) (Mx))
  include ConvenienceOps(Mpqf)

  (** Get the constant from the vector if it is a constant *)
  let to_constant_opt v = match Vector.findi ((<>:) Mpqf.zero) v with
    | exception Not_found -> Some Mpqf.zero
    | i when Vector.compare_length_with v (i + 1) = 0 -> Some (Vector.nth v i)
    | _ -> None

  let get_coeff_vec (t: t) texp =
    (*Parses a Texpr to obtain a coefficient + const (last entry) vector to repr. an affine relation.
      Returns None if the expression is not affine*)
    let open Apron.Texpr1 in
    let exception NotLinear in
    let zero_vec = Vector.zero_vec @@ Environment.size t.env + 1 in
    let neg v = Vector.map Mpqf.neg v in
    let is_const_vec v = Vector.compare_length_with (Vector.filteri (fun i x -> (*Inefficient*)
        Vector.compare_length_with v (i + 1) > 0 && x <>: Mpqf.zero) v) 1 = 0
    in
    let rec convert_texpr = function
      (*If x is a constant, replace it with its const. val. immediately*)
      | Cst x ->
        let of_union = function
          | Coeff.Interval _ -> failwith "Not a constant"
          | Scalar Float x -> Mpqf.of_float x
          | Scalar Mpqf x -> x
          | Scalar Mpfrf x -> Mpfr.to_mpq x
        in
        Vector.set_val zero_vec ((Vector.length zero_vec) - 1) (of_union x)
      | Var x ->
        let zero_vec_cp = Vector.copy zero_vec in
        let entry_only v = Vector.set_val v (Environment.dim_of_var t.env x) Mpqf.one in
        begin match t.d with
          | Some m ->
            let row = Matrix.find_opt (fun r -> Vector.nth r (Environment.dim_of_var t.env x) =: Mpqf.one) m in
            begin match row with
              | Some v when is_const_vec v ->
                Vector.set_val zero_vec_cp ((Vector.length zero_vec) - 1) (Vector.nth v (Vector.length v - 1))
              | _ -> entry_only zero_vec_cp
            end
          | None -> entry_only zero_vec_cp end
      | Unop (Neg, e, _, _) -> neg @@ convert_texpr e
      | Unop (Cast, e, _, _) -> convert_texpr e (*Ignore since casts in apron are used for floating point nums and rounding in contrast to CIL casts*)
      | Unop (Sqrt, e, _, _) -> raise NotLinear
      | Binop (Add, e1, e2, _, _) ->
        let v1 = convert_texpr e1 in
        let v2 = convert_texpr e2 in
        Vector.map2 (+:) v1 v2
      | Binop (Sub, e1, e2, _, _) ->
        let v1 = convert_texpr e1 in
        let v2 = convert_texpr e2 in
        Vector.map2 (+:) v1 (neg @@ v2)
      | Binop (Mul, e1, e2, _, _) ->
        let v1 = convert_texpr e1 in
        let v2 = convert_texpr e2 in
        begin match to_constant_opt v1, to_constant_opt v2 with
          | _, Some c -> Vector.apply_with_c ( *:) c v1
          | Some c, _ -> Vector.apply_with_c ( *:) c v2
          | _, _ -> raise NotLinear
        end
      | Binop _ -> raise NotLinear
    in
    try
      Some (convert_texpr texp)
    with NotLinear -> None

  let get_coeff_vec t texp = Timing.wrap "coeff_vec" (get_coeff_vec t) texp
end

(** As it is specifically used for the new affine equality domain, it can only provide bounds if the expression contains known constants only and in that case, min and max are the same. *)
module ExpressionBounds (Vc: AbstractVector) (Mx: AbstractMatrix): (SharedFunctions.ConvBounds with type t = VarManagement(Vc) (Mx).t) =
struct
  include VarManagement (Vc) (Mx)

  let bound_texpr t texpr =
    let texpr = Texpr1.to_expr texpr in
    match Option.bind (get_coeff_vec t texpr) to_constant_opt with
    | Some c when Mpqf.get_den c = Z.one ->
      let int_val = Mpqf.get_num c in
      Some int_val, Some int_val
    | _ -> None, None


  let bound_texpr d texpr1 =
    let res = bound_texpr d texpr1 in
    (if M.tracing then
       match res with
       | Some min, Some max -> M.tracel "bounds" "min: %a max: %a" GobZ.pretty min GobZ.pretty max
       | _ -> ()
    );
    res


  let bound_texpr d texpr1 = Timing.wrap "bounds calculation" (bound_texpr d) texpr1
end

module D(Vc: AbstractVector) (Mx: AbstractMatrix) =
struct
  include Printable.Std
  include ConvenienceOps (Mpqf)
  include VarManagement (Vc) (Mx)

  module Bounds = ExpressionBounds (Vc) (Mx)
  module V = RelationDomain.V
  module Arg = struct
    let allow_global = true
  end
  module Convert = SharedFunctions.Convert (V) (Bounds) (Arg) (SharedFunctions.Tracked)


  type var = V.t

  let show t =
    let conv_to_ints row =
      let row = Array.copy @@ Vector.to_array row in
      let mpqf_of_z x = Mpqf.of_mpz @@ Z_mlgmpidl.mpzf_of_z x in
      let lcm = mpqf_of_z @@ Array.fold_left (fun x y -> Z.lcm x (Mpqf.get_den y)) Z.one row in
      Array.modify (( *:) lcm) row;
      let int_arr = Array.map Mpqf.get_num row in
      let div = Array.fold_left Z.gcd int_arr.(0) int_arr in
      Array.modify (fun x -> Z.div x div) int_arr;
      int_arr
    in
    let vec_to_constraint arr env =
      let vars, _ = Environment.vars env in
      let dim_to_str var =
        let coeff =  arr.(Environment.dim_of_var env var) in
        if Z.equal coeff Z.zero then
          ""
        else
          let coeff_str =
            if Z.equal coeff Z.one then "+"
            else if Z.equal coeff Z.minus_one then "-"
            else if Z.lt coeff Z.minus_one then Z.to_string coeff
            else Format.asprintf "+%s" (Z.to_string coeff)
          in
          coeff_str ^ Var.show var
      in
      let const_to_str vl =
        if Z.equal vl Z.zero then
          ""
        else
          let negated = Z.neg vl in
          if Z.gt negated Z.zero then "+" ^ Z.to_string negated
          else Z.to_string negated
      in
      let res = (String.concat "" @@ Array.to_list @@ Array.map dim_to_str vars)
                ^ (const_to_str arr.(Array.length arr - 1)) ^ "=0" in
      if String.starts_with res "+" then
        Str.string_after res 1
      else
        res
    in
    match t.d with
    | None -> "Bottom Env"
    | Some m when Matrix.is_empty m -> "⊤"
    | Some m ->
      let constraint_list = List.init (Matrix.num_rows m) (fun i -> vec_to_constraint (conv_to_ints @@ Matrix.get_row m i) t.env) in
      "[|"^ (String.concat "; " constraint_list) ^"|]"

  let pretty () (x:t) = text (show x)
  let printXml f x = BatPrintf.fprintf f "<value>\n<map>\n<key>\nmatrix\n</key>\n<value>\n%s</value>\n<key>\nenv\n</key>\n<value>\n%a</value>\n</map>\n</value>\n" (XmlUtil.escape (show x)) Environment.printXml x.env
  let eval_interval ask = Bounds.bound_texpr

  let name () = "affeq"

  let to_yojson _ = failwith "ToDo Implement in future"


  let is_bot t = equal t (bot ())

  let bot_env = {d = None; env = Environment.make [||] [||]}

  let is_bot_env t = t.d = None

  let top () = {d = Some (Matrix.empty ()); env = Environment.make [||] [||]}

  let is_top t = Environment.equal empty_env t.env && GobOption.exists Matrix.is_empty t.d

  let is_top_env t = (not @@ Environment.equal empty_env t.env) && GobOption.exists Matrix.is_empty t.d

  let meet t1 t2 =
    let sup_env = Environment.lce t1.env t2.env in

    let t1, t2 = change_d t1 sup_env ~add:true ~del:false, change_d t2 sup_env ~add:true ~del:false in
    if is_bot t1 || is_bot t2 then
      bot ()
    else
      (* TODO: Why can I be sure that m1 && m2 are all Some here?
         Answer: because is_bot checks if t1.d is None and we checked is_bot before. *)
      let m1, m2 = Option.get t1.d, Option.get t2.d in
      if is_top_env t1 then
        {d = Some (dim_add (Environment.dimchange t2.env sup_env) m2); env = sup_env}
      else if is_top_env t2 then
        {d = Some (dim_add (Environment.dimchange t1.env sup_env) m1); env = sup_env}
      else
        match Matrix.rref_matrix m1 m2 with
        | None -> bot ()
        | rref_matr -> {d = rref_matr; env = sup_env}


  let meet t1 t2 =
    let res = meet t1 t2 in
    if M.tracing then M.tracel "meet" "meet a: %s b: %s -> %s " (show t1) (show t2) (show res) ;
    res

  let meet t1 t2 = Timing.wrap "meet" (meet t1) t2

  let leq t1 t2 =
    let env_comp = Environment.cmp t1.env t2.env in (* Apron's Environment.cmp has defined return values. *)
    if env_comp = -2 || env_comp > 0 then
      (* -2:  environments are not compatible (a variable has different types in the 2 environements *)
      (* -1: if env1 is a subset of env2,  (OK)  *)
      (*  0:  if equality,  (OK) *)
      (* +1: if env1 is a superset of env2, and +2 otherwise (the lce exists and is a strict superset of both) *)
      false
    else if is_bot t1 || is_top_env t2 then
      true
    else if is_bot t2 || is_top_env t1 then
      false
    else
      let m1, m2 = Option.get t1.d, Option.get t2.d in
      let m1' = if env_comp = 0 then m1 else dim_add (Environment.dimchange t1.env t2.env) m1 in
      Matrix.is_covered_by m2 m1'

  let leq a b = Timing.wrap "leq" (leq a) b

  let leq t1 t2 =
    let res = leq t1 t2 in
    if M.tracing then M.tracel "leq" "leq a: %s b: %s -> %b " (show t1) (show t2) res ;
    res

  let join a b =
    let rec lin_disjunc r s a b =
      if s >= Matrix.num_cols a then a else
        let case_two a r col_b =
          let a_r = Matrix.get_row a r in
          let a = Matrix.map2i (fun i x y -> if i < r then Vector.map2 (fun u j -> u +: y *: j) x a_r else x) a col_b; in
          Matrix.remove_row a r
        in
        let case_three a b col_a col_b max =
          let col_a, col_b = Vector.copy col_a, Vector.copy col_b in
          let col_a, col_b = Vector.keep_vals col_a max, Vector.keep_vals col_b max in
          if Vector.equal col_a col_b then
            (a, b, max)
          else
            (
              let col_a = Vector.rev col_a in
              let col_b = Vector.rev col_b in
              let i = Vector.find2i (<>:) col_a col_b in
              let (x, y) = Vector.nth col_a i, Vector.nth col_b i in
              let r, diff = Vector.length col_a - (i + 1), x -: y  in
              let a_r, b_r = Matrix.get_row a r, Matrix.get_row b r in
              let col_a = Vector.map2 (-:) col_a col_b in
              let col_a = Vector.rev col_a in
              let multiply_by_t m t =
                Matrix.map2i (fun i' x c -> if i' <= max then (let beta = c /: diff in Vector.map2 (fun u j -> u -: (beta *: j)) x t) else x) m col_a;

              in
              Matrix.remove_row (multiply_by_t a a_r) r, Matrix.remove_row (multiply_by_t b b_r) r, (max - 1)
            )
        in
        let col_a, col_b = Matrix.get_col a s, Matrix.get_col b s in
        let nth_zero v i =  match Vector.nth v i with
          | exception Invalid_argument _ -> Mpqf.zero
          | x -> x
        in
        let a_rs, b_rs = nth_zero col_a r, nth_zero col_b r in
        if not (Z.equal (Mpqf.get_den a_rs) Z.one) || not (Z.equal (Mpqf.get_den b_rs) Z.one) then failwith "Matrix not in rref form" else
          begin match Int.of_float @@ Mpqf.to_float @@ a_rs, Int.of_float @@ Mpqf.to_float @@ b_rs with (* TODO: is it safe to go through floats? *)
            | 1, 1 -> lin_disjunc (r + 1) (s + 1) a b
            | 1, 0 -> lin_disjunc r (s + 1) (case_two a r col_b) b
            | 0, 1 -> lin_disjunc r (s + 1) a (case_two b r col_a)
            | 0, 0 ->  let new_a, new_b, new_r = case_three a b col_a col_b r in
              lin_disjunc new_r (s + 1) new_a new_b
            | _      -> failwith "Matrix not in rref form" end
    in
    if is_bot a then
      b
    else if is_bot b then
      a
    else
      match Option.get a.d, Option.get b.d with
      | x, y when is_top_env a || is_top_env b -> {d = Some (Matrix.empty ()); env = Environment.lce a.env b.env}
      | x, y when (Environment.cmp a.env b.env <> 0) ->
        let sup_env = Environment.lce a.env b.env in
        let mod_x = dim_add (Environment.dimchange a.env sup_env) x in
        let mod_y = dim_add (Environment.dimchange b.env sup_env) y in
        {d = Some (lin_disjunc 0 0 (Matrix.copy mod_x) (Matrix.copy mod_y)); env = sup_env}
      | x, y when Matrix.equal x y -> {d = Some x; env = a.env}
      | x, y  -> {d = Some(lin_disjunc 0 0 (Matrix.copy x) (Matrix.copy y)); env = a.env}

  let join a b = Timing.wrap "join" (join a) b

  let join a b =
    let res = join a b in
    if M.tracing then M.tracel "join" "join a: %s b: %s -> %s " (show a) (show b) (show res) ;
    res

  let widen a b =
    if Environment.equal a.env b.env then
      join a b
    else
      b

  let narrow a b = a

  let pretty_diff () (x, y) =
    dprintf "%s: %a not leq %a" (name ()) pretty x pretty y

  let remove_rels_with_var x var env =
    let j0 = Environment.dim_of_var env var in Matrix.reduce_col x j0

<<<<<<< HEAD
  let remove_rels_with_var x var env = Timing.wrap "remove_rels_with_var" (remove_rels_with_var x var env) inplace
=======
  let remove_rels_with_var x var env inplace = Timing.wrap "remove_rels_with_var" (remove_rels_with_var x var env) inplace
>>>>>>> 47f4fa1a

  let forget_vars t vars =
    if is_bot t || is_top_env t || vars = [] then
      t
    else
      let m = Option.get t.d in
      let rem_from m = List.fold_left (fun m' x -> remove_rels_with_var m' x t.env) m vars in
      {d = Some (Matrix.remove_zero_rows @@ rem_from (Matrix.copy m)); env = t.env}

  let forget_vars t vars =
    let res = forget_vars t vars in
    if M.tracing then M.tracel "ops" "forget_vars %s -> %s" (show t) (show res);
    res

  let forget_vars t vars = Timing.wrap "forget_vars" (forget_vars t) vars

  let assign_texpr (t: VarManagement(Vc)(Mx).t) var texp =
    let assign_invertible_rels x var b env =
      let j0 = Environment.dim_of_var env var in
      let a_j0 = Matrix.get_col x j0  in (*Corresponds to Axj0*)
      let b0 = Vector.nth b j0 in
      let a_j0 = Vector.apply_with_c (/:) b0 a_j0 in (*Corresponds to Axj0/Bj0*)
      let recalc_entries m rd_a = Matrix.map2 (fun x y -> Vector.map2i (fun j z d ->
          if j = j0 then y
          else if Vector.compare_length_with b (j + 1) > 0 then z -: y *: d
          else z +: y *: d) x b) m rd_a
      in
      let x = recalc_entries x a_j0 in
      match Matrix.normalize x with 
      | None -> bot ()
      | some_normalized_matrix -> {d = some_normalized_matrix; env = env}
    in
    let assign_invertible_rels x var b env = Timing.wrap "assign_invertible" (assign_invertible_rels x var b) env in
    let assign_uninvertible_rel x var b env =
      let b_length = Vector.length b in
      let b = Vector.mapi (fun i z -> if i < b_length - 1 then Mpqf.neg z else z) b in
      let b = Vector.set_val b (Environment.dim_of_var env var) Mpqf.one in
      match Matrix.rref_vec x b with
      | None -> bot ()
      | some_matrix -> {d = some_matrix; env = env}
    in
    (* let assign_uninvertible_rel x var b env = Timing.wrap "assign_uninvertible" (assign_uninvertible_rel x var b) env in *)
    let is_invertible v = Vector.nth v @@ Environment.dim_of_var t.env var <>: Mpqf.zero
    in let affineEq_vec = get_coeff_vec t texp
    in if is_bot t then t else let m = Option.get t.d in
      match affineEq_vec with
      | Some v when is_top_env t -> if is_invertible v then t else assign_uninvertible_rel m var v t.env
      | Some v -> if is_invertible v then let t' = assign_invertible_rels (Matrix.copy m) var v t.env in {d = t'.d; env = t'.env}
        else let new_m = Matrix.remove_zero_rows @@ remove_rels_with_var m var t.env 
          in assign_uninvertible_rel new_m var v t.env
      | None -> {d = Some (Matrix.remove_zero_rows @@ remove_rels_with_var m var t.env); env = t.env}

  let assign_texpr t var texp = Timing.wrap "assign_texpr" (assign_texpr t var) texp

  let assign_exp ask (t: VarManagement(Vc)(Mx).t) var exp (no_ov: bool Lazy.t) =
    let t = if not @@ Environment.mem_var t.env var then add_vars t [var] else t in
    (* TODO: Do we need to do a constant folding here? It happens for texpr1_of_cil_exp *)
    match Convert.texpr1_expr_of_cil_exp ask t t.env exp no_ov with
    | exp -> assign_texpr t var exp
    | exception Convert.Unsupported_CilExp _ ->
      if is_bot t then t else forget_vars t [var]

  let assign_exp ask t var exp no_ov =
    let res = assign_exp ask t var exp no_ov in
    if M.tracing then M.tracel "ops" "assign_exp t:\n %s \n var: %a \n exp: %a\n no_ov: %b -> \n %s"
        (show t) Var.pretty var d_exp exp (Lazy.force no_ov) (show res);
    res

  let assign_var (t: VarManagement(Vc)(Mx).t) v v' =
    let t = add_vars t [v; v'] in
    let texpr1 = Texpr1.of_expr (t.env) (Var v') in
    assign_texpr t v (Apron.Texpr1.to_expr texpr1)

  let assign_var t v v' =
    let res = assign_var t v v' in
    if M.tracing then M.tracel "ops" "assign_var t:\n %s \n v: %a \n v': %a\n -> %s" (show t) Var.pretty v Var.pretty v' (show res);
    res

  let assign_var_parallel t vv's =
    let assigned_vars = List.map fst vv's in
    let t = add_vars t assigned_vars in
    let primed_vars = List.init (List.length assigned_vars) (fun i -> Var.of_string (Int.to_string i  ^"'")) in (* TODO: we use primed vars in analysis, conflict? *)
    let t_primed = add_vars t primed_vars in
    let multi_t = List.fold_left2 (fun t' v_prime (_,v') -> assign_var t' v_prime v') t_primed primed_vars vv's in
    match multi_t.d with
    | Some m when not @@ is_top_env multi_t ->
      let replace_col m x y =
        let dim_x, dim_y = Environment.dim_of_var multi_t.env x, Environment.dim_of_var multi_t.env y in
        let col_x = Matrix.get_col m dim_x in
        Matrix.set_col m col_x dim_y
      in
      let m_cp = Matrix.copy m in
      let switched_m = List.fold_left2 replace_col m_cp primed_vars assigned_vars in
      let res = drop_vars {d = Some switched_m; env = multi_t.env} primed_vars ~del:true in
      let x = Option.get res.d in
      (match Matrix.normalize x with 
       | None -> bot ()
       | some_matrix -> {d = some_matrix; env = res.env})
    | _ -> t

  let assign_var_parallel t vv's =
    let res = assign_var_parallel t vv's in
    if M.tracing then M.tracel "ops" "assign_var parallel: %s -> %s " (show t) (show res);
    res

  let assign_var_parallel t vv's = Timing.wrap "var_parallel" (assign_var_parallel t) vv's

  let assign_var_parallel_with t vv's =
    let t' = assign_var_parallel t vv's in
    t.d <- t'.d;
    t.env <- t'.env

  let assign_var_parallel_with t vv's =
    if M.tracing then M.tracel "var_parallel" "assign_var parallel'";
    assign_var_parallel_with t vv's

  let assign_var_parallel' t vs1 vs2 =
    let vv's = List.combine vs1 vs2 in
    assign_var_parallel t vv's

  let assign_var_parallel' t vv's =
    let res = assign_var_parallel' t vv's in
    if M.tracing then M.tracel "ops" "assign_var parallel'";
    res

  let substitute_exp ask t var exp no_ov =
    let t = if not @@ Environment.mem_var t.env var then add_vars t [var] else t in
    let res = assign_exp ask t var exp no_ov in
    forget_vars res [var]

  let substitute_exp ask t var exp no_ov =
    let res = substitute_exp ask t var exp no_ov in
    if M.tracing then M.tracel "ops" "Substitute_expr t: \n %s \n var: %a \n exp: %a \n -> \n %s" (show t) Var.pretty var d_exp exp (show res);
    res

  let substitute_exp ask t var exp no_ov = Timing.wrap "substitution" (substitute_exp ask t var exp) no_ov

  (** Assert a constraint expression.

      The overflow is completely handled by the flag "no_ov",
      which is set in relationAnalysis.ml via the function no_overflow.
      In case of a potential overflow, "no_ov" is set to false
      and Convert.tcons1_of_cil_exp will raise the exception Unsupported_CilExp Overflow *)

  let meet_tcons ask t tcons expr =
    let check_const cmp c = if cmp c Mpqf.zero then bot_env else t in
    let meet_vec e =
      (* Flip the sign of the const. val in coeff vec *)
      let coeff = Vector.nth e (Vector.length e - 1) in
      let e = Vector.set_val e (Vector.length e - 1) (Mpqf.neg coeff) in
      if is_bot t then
        bot ()
      else
        match Matrix.rref_vec (Option.get t.d) e with
        | None -> bot ()
        | some_matrix -> {d = some_matrix; env = t.env}
    in
    match get_coeff_vec t (Texpr1.to_expr @@ Tcons1.get_texpr1 tcons) with
    | Some v ->
      begin match to_constant_opt v, Tcons1.get_typ tcons with
        | Some c, DISEQ -> check_const (=:) c
        | Some c, SUP -> check_const (<=:) c
        | Some c, EQ -> check_const (<>:) c
        | Some c, SUPEQ -> check_const (<:) c
        | None, DISEQ
        | None, SUP ->
          if equal (meet_vec v) t then
            bot_env
          else
            t
        | None, EQ ->
          let res = meet_vec v in
          if is_bot res then
            bot_env
          else
            res
        | _ -> t
      end
    | None -> t

  let meet_tcons t tcons expr = Timing.wrap "meet_tcons" (meet_tcons t tcons) expr

  let unify a b =
    meet a b

  let unify a b =
    let res = unify a b  in
    if M.tracing then M.tracel "ops" "unify: %s %s -> %s" (show a) (show b) (show res);
    res

  let assert_constraint ask d e negate no_ov =
    if M.tracing then M.tracel "assert_constraint" "assert_constraint with expr: %a %b" d_exp e (Lazy.force no_ov);
    match Convert.tcons1_of_cil_exp ask d d.env e negate no_ov with
    | tcons1 -> meet_tcons ask d tcons1 e
    | exception Convert.Unsupported_CilExp _ -> d

  let assert_constraint ask d e negate no_ov = Timing.wrap "assert_constraint" (assert_constraint ask d e negate) no_ov

  let relift t = t

  let invariant t =
    let invariant m =
      let one_constraint i =
        let row = Matrix.get_row m i in
        let coeff_vars = List.map (fun x ->  Coeff.s_of_mpqf @@ Vector.nth row (Environment.dim_of_var t.env x), x) (vars t) in
        let cst = Coeff.s_of_mpqf @@ Vector.nth row (Vector.length row - 1) in
        let e1 = Linexpr1.make t.env in
        Linexpr1.set_list e1 coeff_vars (Some cst);
        Lincons1.make e1 EQ
      in
      List.init (Matrix.num_rows m) one_constraint
    in
    BatOption.map_default invariant [] t.d

  let cil_exp_of_lincons1 = Convert.cil_exp_of_lincons1

  let env t = t.env

  type marshal = t

  let marshal t = t

  let unmarshal t = t
end

module D2(Vc: AbstractVector) (Mx: AbstractMatrix): RelationDomain.RD with type var = Var.t =
struct
  module D =  D (Vc) (Mx)
  module ConvArg = struct
    let allow_global = false
  end
  include SharedFunctions.AssertionModule (D.V) (D) (ConvArg)
  include D
end<|MERGE_RESOLUTION|>--- conflicted
+++ resolved
@@ -364,11 +364,7 @@
   let remove_rels_with_var x var env =
     let j0 = Environment.dim_of_var env var in Matrix.reduce_col x j0
 
-<<<<<<< HEAD
-  let remove_rels_with_var x var env = Timing.wrap "remove_rels_with_var" (remove_rels_with_var x var env) inplace
-=======
-  let remove_rels_with_var x var env inplace = Timing.wrap "remove_rels_with_var" (remove_rels_with_var x var env) inplace
->>>>>>> 47f4fa1a
+  let remove_rels_with_var x var env = Timing.wrap "remove_rels_with_var" remove_rels_with_var x var env 
 
   let forget_vars t vars =
     if is_bot t || is_top_env t || vars = [] then
