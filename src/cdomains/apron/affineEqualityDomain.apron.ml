--- conflicted
+++ resolved
@@ -428,15 +428,9 @@
     | exception Convert.Unsupported_CilExp _ ->
       if is_bot t then t else forget_vars t [var]
 
-<<<<<<< HEAD
-  let assign_exp t var exp no_ov =
-    let res = assign_exp t var exp no_ov in
-    if M.tracing then M.tracel "ops" "assign_exp t:\n %s \n var: %s \n exp: %a\n no_ov: %b -> \n %s"
-=======
   let assign_exp ask t var exp no_ov =
     let res = assign_exp ask t var exp no_ov in
-    if M.tracing then M.tracel "ops" "assign_exp t:\n %s \n var: %s \n exp: %a\n no_ov: %b -> \n %s\n"
->>>>>>> 423ecb60
+    if M.tracing then M.tracel "ops" "assign_exp t:\n %s \n var: %s \n exp: %a\n no_ov: %b -> \n %s"
         (show t) (Var.to_string var) d_exp exp (Lazy.force no_ov) (show res) ;
     res
 
@@ -503,15 +497,9 @@
     let res = assign_exp ask t var exp no_ov in
     forget_vars res [var]
 
-<<<<<<< HEAD
-  let substitute_exp t var exp ov =
-    let res = substitute_exp t var exp ov in
-    if M.tracing then M.tracel "ops" "Substitute_expr t: \n %s \n var: %s \n exp: %a \n -> \n %s" (show t) (Var.to_string var) d_exp exp (show res);
-=======
   let substitute_exp ask t var exp no_ov =
     let res = substitute_exp ask t var exp no_ov in
-    if M.tracing then M.tracel "ops" "Substitute_expr t: \n %s \n var: %s \n exp: %a \n -> \n %s\n" (show t) (Var.to_string var) d_exp exp (show res);
->>>>>>> 423ecb60
+    if M.tracing then M.tracel "ops" "Substitute_expr t: \n %s \n var: %s \n exp: %a \n -> \n %s" (show t) (Var.to_string var) d_exp exp (show res);
     res
 
   let substitute_exp ask t var exp no_ov = timing_wrap "substitution" (substitute_exp ask t var exp) no_ov
