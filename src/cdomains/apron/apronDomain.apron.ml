open Prelude
open GoblintCil
open Pretty
(* A binding to a selection of Apron-Domains *)
open Apron

module BI = IntOps.BigIntOps

module M = Messages

(** Resources for working with Apron:
    - OCaml API docs: https://antoinemine.github.io/Apron/doc/api/ocaml/index.html
    - C API docs (better function descriptions): https://antoinemine.github.io/Apron/doc/api/c/index.html
    - CEA 2007 slides (overview, mathematical descriptions): https://antoinemine.github.io/Apron/doc/papers/expose_CEA_2007.pdf
    - C API docs PDF (alternative mathematical descriptions): https://antoinemine.github.io/Apron/doc/api/c/apron.pdf
    - heterogeneous environments: https://link.springer.com/chapter/10.1007%2F978-3-030-17184-1_26 (Section 4.1) *)

let widening_thresholds_apron = ResettableLazy.from_fun (fun () ->
    let t = if GobConfig.get_string "ana.apron.threshold_widening_constants" = "comparisons" then WideningThresholds.octagon_thresholds () else WideningThresholds.thresholds_incl_mul2 () in
  let r = List.map (fun x -> Apron.Scalar.of_mpqf @@ Mpqf.of_mpz @@ Z_mlgmpidl.mpz_of_z x) t in
  Array.of_list r
)

let reset_lazy () =
  ResettableLazy.reset widening_thresholds_apron

module Var =
struct
  include Var

  let equal x y = Var.compare x y = 0
end

module type VarMetadata =
sig
  type t
  val var_name: t -> string
end

module VarMetadataTbl (VM: VarMetadata) =
struct
  module VH = Hashtbl.Make (Var)

  let vh = VH.create 113

  let make_var ?name metadata =
    let name = Option.default_delayed (fun () -> VM.var_name metadata) name in
    let var = Var.of_string name in
    VH.replace vh var metadata;
    var

  let find_metadata var =
    VH.find_option vh var
end

module VM =
struct
  type t =
    | Local (** Var for function local variable (or formal argument). *) (* No varinfo because local Var with the same name may be in multiple functions. *)
    | Arg (** Var for function formal argument entry value. *) (* No varinfo because argument Var with the same name may be in multiple functions. *)
    | Return (** Var for function return value. *)
    | Global of varinfo

  let var_name = function
    | Local -> failwith "var_name of Local"
    | Arg -> failwith "var_name of Arg"
    | Return -> "#ret"
    | Global g -> g.vname
end

module V =
struct
  include VarMetadataTbl (VM)
  open VM

  (* Used to distinguish locals of different functions that share the same name, not needed for base, as we use varinfos directly there *)
  let local_name x = x.vname ^ "#" ^ string_of_int(x.vid)
  let local x = make_var ~name:(local_name x) Local
  let arg x = make_var ~name:(x.vname ^ "'") Arg (* TODO: better suffix, like #arg *)
  let return = make_var Return
  let global g = make_var (Global g)

  let to_cil_varinfo fundec v =
    match find_metadata v with
    | Some (Global v) -> Some v
    | Some (Local) ->
      let vname = Var.to_string v in
      List.find_opt (fun v -> local_name v = vname) (fundec.sformals @ fundec.slocals)
    | _ -> None
end

module type Manager =
sig
  type mt
  type t = mt Apron.Manager.t
  val mgr : mt Apron.Manager.t
  val name : unit -> string
end

(** Manager for the Oct domain, i.e. an octagon domain.
    For Documentation for the domain see: https://antoinemine.github.io/Apron/doc/api/ocaml/Oct.html *)
module OctagonManager =
struct
  type mt = Oct.t

  (* Type of the manager *)
  type t = mt Manager.t

  (* Create the manager *)
  let mgr =  Oct.manager_alloc ()
  let name () = "Octagon"
end

(** Manager for the Polka domain, i.e. a polyhedra domain.
    For Documentation for the domain see: https://antoinemine.github.io/Apron/doc/api/ocaml/Polka.html *)
module PolyhedraManager =
struct
  (** We chose a the loose polyhedra here, i.e. with polyhedra with no strict inequalities *)
  type mt = Polka.loose Polka.t
  type t = mt Manager.t
  (* Create manager that fits to loose polyhedra *)
  let mgr = Polka.manager_alloc_loose ()
  let name () = "Polyhedra"
end

(** Manager for the Box domain, i.e. an interval domain.
    For Documentation for the domain see: https://antoinemine.github.io/Apron/doc/api/ocaml/Box.html*)
module IntervalManager =
struct
  type mt = Box.t
  type t = mt Manager.t
  let mgr = Box.manager_alloc ()
  let name () = "Interval"
end

let manager =
  lazy (
    let options =
      ["octagon", (module OctagonManager: Manager);
       "interval", (module IntervalManager: Manager);
       "polyhedra", (module PolyhedraManager: Manager)]
    in
    let domain = (GobConfig.get_string "ana.apron.domain") in
    match List.assoc_opt domain options with
    | Some man -> man
    | None -> failwith @@ "Apron domain " ^ domain ^ " is not supported. Please check the ana.apron.domain setting."
  )

let get_manager (): (module Manager) =
  Lazy.force manager

module type Tracked =
sig
  val type_tracked: typ -> bool
  val varinfo_tracked: varinfo -> bool
end

module Lincons1 =
struct
  include Lincons1

  let show = Format.asprintf "%a" print
  let compare x y = String.compare (show x) (show y) (* HACK *)
end

module Lincons1Set =
struct
  include Set.Make (Lincons1)

  let of_earray ({lincons0_array; array_env}: Lincons1.earray): t =
    Array.enum lincons0_array
    |> Enum.map (fun (lincons0: Lincons0.t) ->
        Lincons1.{lincons0; env = array_env}
      )
    |> of_enum
end

(* Generic operations on abstract values at level 1 of interface, there is also Abstract0 *)
module A = Abstract1

let int_of_scalar ?round (scalar: Scalar.t) =
  if Scalar.is_infty scalar <> 0 then (* infinity means unbounded *)
    None
  else
    match scalar with
    | Float f -> (* octD, boxD *)
      (* bound_texpr on bottom also gives Float even with MPQ *)
      let f_opt = match round with
        | Some `Floor -> Some (Float.floor f)
        | Some `Ceil -> Some (Float.ceil f)
        | None when Stdlib.Float.is_integer f-> Some f
        | None -> None
      in
      Option.map (fun f -> BI.of_bigint (Z.of_float f)) f_opt
    | Mpqf scalar -> (* octMPQ, boxMPQ, polkaMPQ *)
      let n = Mpqf.get_num scalar in
      let d = Mpqf.get_den scalar in
      let z_opt =
        if Mpzf.cmp_int d 1 = 0 then (* exact integer (denominator 1) *)
          Some n
        else
          begin match round with
            | Some `Floor -> Some (Mpzf.fdiv_q n d) (* floor division *)
            | Some `Ceil -> Some (Mpzf.cdiv_q n d) (* ceiling division *)
            | None -> None
          end
      in
      Option.map Z_mlgmpidl.z_of_mpzf z_opt
    | _ ->
      failwith ("int_of_scalar: unsupported: " ^ Scalar.to_string scalar)

module Bounds (Man: Manager) =
struct
  let bound_texpr d texpr1 =
    let bounds = A.bound_texpr Man.mgr d texpr1 in
    let min = int_of_scalar ~round:`Ceil bounds.inf in
    let max = int_of_scalar ~round:`Floor bounds.sup in
    (min, max)
end

module type ConvertArg =
sig
  val allow_global: bool
end

<<<<<<< HEAD
(** Conversion from CIL expressions to Apron. *)
module Convert (Arg: ConvertArg) (Tracked: Tracked) (Man: Manager)=
=======
type unsupported_cilExp =
  | Var_not_found of CilType.Varinfo.t (** Variable not found in Apron environment. *)
  | Cast_not_injective of CilType.Typ.t (** Cast is not injective, i.e. may under-/overflow. *)
  | Exp_not_supported (** Expression constructor not supported. *)
  | Overflow (** May overflow according to Apron bounds. *)
  | Exp_typeOf of exn [@printer fun ppf e -> Format.pp_print_string ppf (Printexc.to_string e)] (** Expression type could not be determined. *)
  | BinOp_not_supported (** BinOp constructor not supported. *)
[@@deriving show { with_path = false }]

(** Conversion from CIL expressions to Apron. *)
module ApronOfCil (Arg: ConvertArg) (Tracked: Tracked) (Man: Manager) =
>>>>>>> fdedebad
struct
  open Texpr1
  open Tcons1
  module Bounds = Bounds(Man)

  exception Unsupported_CilExp of unsupported_cilExp

  let () = Printexc.register_printer (function
      | Unsupported_CilExp reason -> Some (show_unsupported_cilExp reason)
      | _ -> None (* for other exception *)
    )

  let texpr1_expr_of_cil_exp d env =
    (* recurse without env argument *)
    let rec texpr1_expr_of_cil_exp = function
      | Lval (Var v, NoOffset) when Tracked.varinfo_tracked v ->
        if not v.vglob || Arg.allow_global then
<<<<<<< HEAD
          let var = Var.of_string v.vname in
=======
          let var =
            if v.vglob then
              V.global v
            else
              V.local v
          in
>>>>>>> fdedebad
          if Environment.mem_var env var then
            Var var
          else
            raise (Unsupported_CilExp (Var_not_found v))
        else
          failwith "texpr1_expr_of_cil_exp: globals must be replaced with temporary locals"
      | Const (CInt (i, _, _)) ->
        Cst (Coeff.s_of_mpqf (Mpqf.of_mpz (Z_mlgmpidl.mpz_of_z i)))
      | exp ->
<<<<<<< HEAD
        let expr =
          match exp with
          | UnOp (Neg, e, _) ->
            Unop (Neg, texpr1_expr_of_cil_exp e, Int, Near)
          | BinOp (PlusA, e1, e2, _) ->
            Binop (Add, texpr1_expr_of_cil_exp e1, texpr1_expr_of_cil_exp e2, Int, Near)
          | BinOp (MinusA, e1, e2, _) ->
            Binop (Sub, texpr1_expr_of_cil_exp e1, texpr1_expr_of_cil_exp e2, Int, Near)
          | BinOp (Mult, e1, e2, _) ->
            Binop (Mul, texpr1_expr_of_cil_exp e1, texpr1_expr_of_cil_exp e2, Int, Near)
          | BinOp (Div, e1, e2, _) ->
            Binop (Div, texpr1_expr_of_cil_exp e1, texpr1_expr_of_cil_exp e2, Int, Zero)
          | BinOp (Mod, e1, e2, _) ->
            Binop (Mod, texpr1_expr_of_cil_exp e1, texpr1_expr_of_cil_exp e2, Int, Near)
          | CastE (TInt _ as t, e) when IntDomain.Size.is_cast_injective ~from_type:(Cilfacade.typeOf e) ~to_type:t -> (* TODO: unnecessary cast check due to overflow check below? or maybe useful in general to also assume type bounds based on argument types? *)
            Unop (Cast, texpr1_expr_of_cil_exp e, Int, Zero) (* TODO: what does Apron Cast actually do? just for floating point and rounding? *)
          | _ ->
            raise Unsupported_CilExp
        in
        let ik = Cilfacade.get_ikind_exp exp in
        if not (IntDomain.should_ignore_overflow ik) then (
          let (type_min, type_max) = IntDomain.Size.range ik in
          let texpr1 = Texpr1.of_expr env expr in
          match Bounds.bound_texpr d texpr1 with
          | Some min, Some max when BI.compare type_min min <= 0 && BI.compare max type_max <= 0 -> ()
          | min_opt, max_opt ->
            if M.tracing then M.trace "apron" "may overflow: %a (%a, %a)\n" CilType.Exp.pretty exp (Pretty.docOpt (IntDomain.BigInt.pretty ())) min_opt (Pretty.docOpt (IntDomain.BigInt.pretty ())) max_opt;
            raise Unsupported_CilExp
        );
        expr
=======
        match Cilfacade.get_ikind_exp exp with
        | ik ->
          let expr =
            match exp with
            | UnOp (Neg, e, _) ->
              Unop (Neg, texpr1_expr_of_cil_exp e, Int, Near)
            | BinOp (PlusA, e1, e2, _) ->
              Binop (Add, texpr1_expr_of_cil_exp e1, texpr1_expr_of_cil_exp e2, Int, Near)
            | BinOp (MinusA, e1, e2, _) ->
              Binop (Sub, texpr1_expr_of_cil_exp e1, texpr1_expr_of_cil_exp e2, Int, Near)
            | BinOp (Mult, e1, e2, _) ->
              Binop (Mul, texpr1_expr_of_cil_exp e1, texpr1_expr_of_cil_exp e2, Int, Near)
            | BinOp (Div, e1, e2, _) ->
              Binop (Div, texpr1_expr_of_cil_exp e1, texpr1_expr_of_cil_exp e2, Int, Zero)
            | BinOp (Mod, e1, e2, _) ->
              Binop (Mod, texpr1_expr_of_cil_exp e1, texpr1_expr_of_cil_exp e2, Int, Near)
            | CastE (TInt (t_ik, _) as t, e) ->
              begin match IntDomain.should_ignore_overflow t_ik || IntDomain.Size.is_cast_injective ~from_type:(Cilfacade.typeOf e) ~to_type:t with (* TODO: unnecessary cast check due to overflow check below? or maybe useful in general to also assume type bounds based on argument types? *)
                | true ->
                  Unop (Cast, texpr1_expr_of_cil_exp e, Int, Zero) (* TODO: what does Apron Cast actually do? just for floating point and rounding? *)
                | false
                | exception Cilfacade.TypeOfError _ (* typeOf inner e, not outer exp *)
                | exception Invalid_argument _ -> (* get_ikind in is_cast_injective *)
                  raise (Unsupported_CilExp (Cast_not_injective t))
              end
            | _ ->
              raise (Unsupported_CilExp Exp_not_supported)
          in
          if not (IntDomain.should_ignore_overflow ik) then (
            let (type_min, type_max) = IntDomain.Size.range ik in
            let texpr1 = Texpr1.of_expr env expr in
            match Bounds.bound_texpr d texpr1 with
            | Some min, Some max when BI.compare type_min min <= 0 && BI.compare max type_max <= 0 -> ()
            | min_opt, max_opt ->
              if M.tracing then M.trace "apron" "may overflow: %a (%a, %a)\n" CilType.Exp.pretty exp (Pretty.docOpt (IntDomain.BigInt.pretty ())) min_opt (Pretty.docOpt (IntDomain.BigInt.pretty ())) max_opt;
              raise (Unsupported_CilExp Overflow)
          );
          expr
        | exception (Cilfacade.TypeOfError _ as e)
        | exception (Invalid_argument _ as e) ->
          raise (Unsupported_CilExp (Exp_typeOf e))
>>>>>>> fdedebad
    in
    texpr1_expr_of_cil_exp

  let texpr1_of_cil_exp d env e =
    let e = Cil.constFold false e in
    Texpr1.of_expr env (texpr1_expr_of_cil_exp d env e)

  let tcons1_of_cil_exp d env e negate =
    let e = Cil.constFold false e in
    let (texpr1_plus, texpr1_minus, typ) =
      match e with
      | BinOp (r, e1, e2, _) ->
        let texpr1_1 = texpr1_expr_of_cil_exp d env e1 in
        let texpr1_2 = texpr1_expr_of_cil_exp d env e2 in
        (* Apron constraints always compare with 0 and only have comparisons one way *)
        begin match r with
          | Lt -> (texpr1_2, texpr1_1, SUP)   (* e1 < e2   ==>  e2 - e1 > 0  *)
          | Gt -> (texpr1_1, texpr1_2, SUP)   (* e1 > e2   ==>  e1 - e2 > 0  *)
          | Le -> (texpr1_2, texpr1_1, SUPEQ) (* e1 <= e2  ==>  e2 - e1 >= 0 *)
          | Ge -> (texpr1_1, texpr1_2, SUPEQ) (* e1 >= e2  ==>  e1 - e2 >= 0 *)
          | Eq -> (texpr1_1, texpr1_2, EQ)    (* e1 == e2  ==>  e1 - e2 == 0 *)
          | Ne -> (texpr1_1, texpr1_2, DISEQ) (* e1 != e2  ==>  e1 - e2 != 0 *)
          | _ -> raise (Unsupported_CilExp BinOp_not_supported)
        end
      | _ -> raise (Unsupported_CilExp Exp_not_supported)
    in
    let inverse_typ = function
      | EQ -> DISEQ
      | DISEQ -> EQ
      | SUPEQ -> SUP
      | SUP -> SUPEQ
      | EQMOD _ -> failwith "tcons1_of_cil_exp: cannot invert EQMOD"
    in
    let (texpr1_plus, texpr1_minus, typ) =
      if negate then
        (texpr1_minus, texpr1_plus, inverse_typ typ)
      else
        (texpr1_plus, texpr1_minus, typ)
    in
    let texpr1' = Binop (Sub, texpr1_plus, texpr1_minus, Int, Near) in
    Tcons1.make (Texpr1.of_expr env texpr1') typ
end

(** Conversion from Apron to CIL expressions. *)
module CilOfApron =
struct
  exception Unsupported_Linexpr1

  let cil_exp_of_linexpr1 fundec (linexpr1:Linexpr1.t) =
    let longlong = TInt(ILongLong,[]) in
    let coeff_to_const consider_flip (c:Coeff.union_5) = match c with
      | Scalar c ->
        (match int_of_scalar c with
         | Some i ->
           let ci,truncation = truncateCilint ILongLong i in
           if truncation = NoTruncation then
             if not consider_flip || Z.compare i Z.zero >= 0 then
               Const (CInt(i,ILongLong,None)), false
             else
               (* attempt to negate if that does not cause an overflow *)
               let cneg, truncation = truncateCilint ILongLong (Z.neg i) in
               if truncation = NoTruncation then
                 Const (CInt((Z.neg i),ILongLong,None)), true
               else
                 Const (CInt(i,ILongLong,None)), false
           else
             (M.warn ~category:Analyzer "Invariant Apron: coefficient is not int: %s" (Scalar.to_string c); raise Unsupported_Linexpr1)
         | None -> raise Unsupported_Linexpr1)
      | _ -> raise Unsupported_Linexpr1
    in
    let expr = ref (fst @@ coeff_to_const false (Linexpr1.get_cst linexpr1)) in
    let append_summand (c:Coeff.union_5) v =
      match V.to_cil_varinfo fundec v with
      | Some vinfo ->
        (* TODO: What to do with variables that have a type that cannot be stored into ILongLong to avoid overflows? *)
        let var = Cilfacade.mkCast ~e:(Lval(Var vinfo,NoOffset)) ~newt:longlong in
        let coeff, flip = coeff_to_const true c in
        let prod = BinOp(Mult, coeff, var, longlong) in
        if flip then
          expr := BinOp(MinusA,!expr,prod,longlong)
        else
          expr := BinOp(PlusA,!expr,prod,longlong)
      | None -> M.warn ~category:Analyzer "Invariant Apron: cannot convert to cil var: %s"  (Var.to_string v); raise Unsupported_Linexpr1
    in
    Linexpr1.iter append_summand linexpr1;
    !expr


  let cil_exp_of_lincons1 fundec (lincons1:Lincons1.t) =
    let zero = Cil.kinteger ILongLong 0 in
    try
      let linexpr1 = Lincons1.get_linexpr1 lincons1 in
      let cilexp = cil_exp_of_linexpr1 fundec linexpr1 in
      match Lincons1.get_typ lincons1 with
      | EQ -> Some (Cil.constFold false @@ BinOp(Eq, cilexp, zero, TInt(IInt,[])))
      | SUPEQ -> Some (Cil.constFold false @@ BinOp(Ge, cilexp, zero, TInt(IInt,[])))
      | SUP -> Some (Cil.constFold false @@ BinOp(Gt, cilexp, zero, TInt(IInt,[])))
      | DISEQ -> Some (Cil.constFold false @@ BinOp(Ne, cilexp, zero, TInt(IInt,[])))
      | EQMOD _ -> None
    with
      Unsupported_Linexpr1 -> None
end

(** Conversion between CIL expressions and Apron. *)
module Convert (Arg: ConvertArg) (Tracked: Tracked) (Man: Manager)=
struct
  include ApronOfCil (Arg) (Tracked) (Man)
  include CilOfApron
end

(** Pure environment and transfer functions. *)
module type AOpsPure =
sig
  type t
  val add_vars : t -> Var.t list -> t
  val remove_vars : t -> Var.t list -> t
  val remove_filter : t -> (Var.t -> bool) -> t
  val keep_vars : t -> Var.t list -> t
  val keep_filter : t -> (Var.t -> bool) -> t
  val forget_vars : t -> Var.t list -> t
  val assign_exp : t -> Var.t -> exp -> t
  val assign_var : t -> Var.t -> Var.t -> t
  val substitute_exp : t -> Var.t -> exp -> t
end

(** Imperative in-place environment and transfer functions. *)
module type AOpsImperative =
sig
  type t
  val add_vars_with : t -> Var.t list -> unit
  val remove_vars_with : t -> Var.t list -> unit
  val remove_filter_with : t -> (Var.t -> bool) -> unit
  val keep_vars_with : t -> Var.t list -> unit
  val keep_filter_with : t -> (Var.t -> bool) -> unit
  val forget_vars_with : t -> Var.t list -> unit
  val assign_exp_with : t -> Var.t -> exp -> unit
  val assign_exp_parallel_with : t -> (Var.t * exp) list -> unit
  val assign_var_with : t -> Var.t -> Var.t -> unit
  val assign_var_parallel_with : t -> (Var.t * Var.t) list -> unit
  val substitute_exp_with : t -> Var.t -> exp -> unit
  val substitute_exp_parallel_with :
    t -> (Var.t * exp) list -> unit
  val substitute_var_with : t -> Var.t -> Var.t -> unit
end

module type AOpsImperativeCopy =
sig
  include AOpsImperative
  val copy : t -> t
end

(** Default implementations of pure functions from [copy] and imperative functions. *)
module AOpsPureOfImperative (AOpsImperative: AOpsImperativeCopy): AOpsPure with type t = AOpsImperative.t =
struct
  open AOpsImperative
  type nonrec t = t

  let add_vars d vs =
    let nd = copy d in
    add_vars_with nd vs;
    nd
  let remove_vars d vs =
    let nd = copy d in
    remove_vars_with nd vs;
    nd
  let remove_filter d f =
    let nd = copy d in
    remove_filter_with nd f;
    nd
  let keep_vars d vs =
    let nd = copy d in
    keep_vars_with nd vs;
    nd
  let keep_filter d f =
    let nd = copy d in
    keep_filter_with nd f;
    nd
  let forget_vars d vs =
    let nd = copy d in
    forget_vars_with nd vs;
    nd
  let assign_exp d v e =
    let nd = copy d in
    assign_exp_with nd v e;
    nd
  let assign_var d v v' =
    let nd = copy d in
    assign_var_with nd v v';
    nd
  let substitute_exp d v e =
    let nd = copy d in
    substitute_exp_with nd v e;
    nd
end

(** Extra functions that don't have the pure-imperative correspondence. *)
module type AOpsExtra =
sig
  type t
  val copy : t -> t
  val vars_as_array : t -> Var.t array
  val vars : t -> Var.t list
  type marshal
  val unmarshal : marshal -> t
  val marshal : t -> marshal
  val mem_var : t -> Var.t -> bool
  val assign_var_parallel' :
    t -> Var.t list -> Var.t list -> t
  val meet_tcons : t -> Tcons1.t -> t
  val to_lincons_array : t -> Lincons1.earray
  val of_lincons_array : Lincons1.earray -> t
end

module type AOps =
sig
  include AOpsExtra
  include AOpsImperative with type t := t
  include AOpsPure with type t := t
end

(** Convenience operations on A. *)
module AOps0 (Tracked: Tracked) (Man: Manager) =
struct
  module Convert = Convert (struct let allow_global = false end) (Tracked) (Man)

  type t = Man.mt A.t

  let copy = A.copy Man.mgr

  let vars_as_array d =
    let ivs, fvs = Environment.vars (A.env d) in
    assert (Array.length fvs = 0); (* shouldn't ever contain floats *)
    ivs

  let vars d =
    let ivs = vars_as_array d in
    List.of_enum (Array.enum ivs)

  (* marshal type: Abstract0.t and an array of var names *)
  type marshal = Man.mt Abstract0.t * string array

  let unmarshal ((abstract0, vs): marshal): t =
    let vars = Array.map Var.of_string vs in
    (* We do not have real-valued vars, so we pass an empty array in their place. *)
    let env = Environment.make vars [||] in
    {abstract0; env}

  let marshal (x: t): marshal =
    let vars = Array.map Var.to_string (vars_as_array x) in
    x.abstract0, vars

  let mem_var d v = Environment.mem_var (A.env d) v

  let add_vars_with nd vs =
    let env = A.env nd in
    let vs' =
      vs
      |> List.enum
      |> Enum.filter (fun v -> not (Environment.mem_var env v))
      |> Array.of_enum
    in
    let env' = Environment.add env vs' [||] in
    A.change_environment_with Man.mgr nd env' false

  let remove_vars_with nd vs =
    let env = A.env nd in
    let vs' =
      vs
      |> List.enum
      |> Enum.filter (fun v -> Environment.mem_var env v)
      |> Array.of_enum
    in
    let env' = Environment.remove env vs' in
    A.change_environment_with Man.mgr nd env' false

  let remove_filter_with nd f =
    let env = A.env nd in
    let vs' =
      vars nd
      |> List.enum
      |> Enum.filter f
      |> Array.of_enum
    in
    let env' = Environment.remove env vs' in
    A.change_environment_with Man.mgr nd env' false

  let keep_vars_with nd vs =
    let env = A.env nd in
    (* Instead of iterating over all vars in env and doing a linear lookup in vs just to remove them,
       make a new env with just the desired vs. *)
    let vs' =
      vs
      |> List.enum
      |> Enum.filter (fun v -> Environment.mem_var env v)
      |> Array.of_enum
    in
    let env' = Environment.make vs' [||] in
    A.change_environment_with Man.mgr nd env' false

  let keep_filter_with nd f =
    (* Instead of removing undesired vars,
       make a new env with just the desired vars. *)
    let vs' =
      vars nd
      |> List.enum
      |> Enum.filter f
      |> Array.of_enum
    in
    let env' = Environment.make vs' [||] in
    A.change_environment_with Man.mgr nd env' false

  let forget_vars_with nd vs =
    (* Unlike keep_vars_with, this doesn't check mem_var, but assumes valid vars, like assigns *)
    let vs' = Array.of_list vs in
    A.forget_array_with Man.mgr nd vs' false

  let assign_exp_with nd v e =
    match Convert.texpr1_of_cil_exp nd (A.env nd) e with
    | texpr1 ->
      if M.tracing then M.trace "apron" "assign_exp converted: %s\n" (Format.asprintf "%a" Texpr1.print texpr1);
      A.assign_texpr_with Man.mgr nd v texpr1 None
<<<<<<< HEAD
    | exception Convert.Unsupported_CilExp ->
=======
    | exception Convert.Unsupported_CilExp _ ->
>>>>>>> fdedebad
      if M.tracing then M.trace "apron" "assign_exp unsupported\n";
      forget_vars_with nd [v]

  let assign_exp_parallel_with nd ves =
    (* TODO: non-_with version? *)
    let env = A.env nd in
    (* partition assigns with supported and unsupported exps *)
    let (supported, unsupported) =
      ves
      |> List.enum
      |> Enum.map (Tuple2.map2 (fun e ->
          match Convert.texpr1_of_cil_exp nd env e with
          | texpr1 -> Some texpr1
          | exception Convert.Unsupported_CilExp _ -> None
        ))
      |> Enum.partition (fun (_, e_opt) -> Option.is_some e_opt)
    in
    (* parallel assign supported *)
    let (supported_vs, texpr1s) =
      supported
      |> Enum.map (Tuple2.map2 Option.get)
      |> Enum.uncombine
      |> Tuple2.map Array.of_enum Array.of_enum
    in
    A.assign_texpr_array_with Man.mgr nd supported_vs texpr1s None;
    (* forget unsupported *)
    let unsupported_vs =
      unsupported
      |> Enum.map fst
      |> Array.of_enum
    in
    A.forget_array_with Man.mgr nd unsupported_vs false

  let assign_var_with nd v v' =
    let texpr1 = Texpr1.of_expr (A.env nd) (Var v') in
    A.assign_texpr_with Man.mgr nd v texpr1 None

  let assign_var_parallel_with nd vv's =
    (* TODO: non-_with version? *)
    let env = A.env nd in
    let (vs, texpr1s) =
      vv's
      |> List.enum
      |> Enum.map (Tuple2.map2 (Texpr1.var env))
      |> Enum.uncombine
      |> Tuple2.map Array.of_enum Array.of_enum
    in
    A.assign_texpr_array_with Man.mgr nd vs texpr1s None

  let assign_var_parallel' d vs v's = (* unpaired parallel assigns *)
    (* TODO: _with version? *)
    let env = A.env d in
    let vs = Array.of_list vs in
    let texpr1s =
      v's
      |> List.enum
      |> Enum.map (Texpr1.var env)
      |> Array.of_enum
    in
    A.assign_texpr_array Man.mgr d vs texpr1s None

  let substitute_exp_with nd v e =
    match Convert.texpr1_of_cil_exp nd (A.env nd) e with
    | texpr1 ->
      A.substitute_texpr_with Man.mgr nd v texpr1 None
    | exception Convert.Unsupported_CilExp _ ->
      forget_vars_with nd [v]

  let substitute_exp_parallel_with nd ves =
    (* TODO: non-_with version? *)
    let env = A.env nd in
    (* partition substitutes with supported and unsupported exps *)
    let (supported, unsupported) =
      ves
      |> List.enum
      |> Enum.map (Tuple2.map2 (fun e ->
          match Convert.texpr1_of_cil_exp nd env e with
          | texpr1 -> Some texpr1
          | exception Convert.Unsupported_CilExp _ -> None
        ))
      |> Enum.partition (fun (_, e_opt) -> Option.is_some e_opt)
    in
    (* parallel substitute supported *)
    let (supported_vs, texpr1s) =
      supported
      |> Enum.map (Tuple2.map2 Option.get)
      |> Enum.uncombine
      |> Tuple2.map Array.of_enum Array.of_enum
    in
    A.substitute_texpr_array_with Man.mgr nd supported_vs texpr1s None;
    (* forget unsupported *)
    let unsupported_vs =
      unsupported
      |> Enum.map fst
      |> Array.of_enum
    in
    A.forget_array_with Man.mgr nd unsupported_vs false

  let substitute_var_with nd v v' =
    (* TODO: non-_with version? *)
    let texpr1 = Texpr1.of_expr (A.env nd) (Var v') in
    A.substitute_texpr_with Man.mgr nd v texpr1 None

  let meet_tcons d tcons1 =
    let earray = Tcons1.array_make (A.env d) 1 in
    Tcons1.array_set earray 0 tcons1;
    A.meet_tcons_array Man.mgr d earray

  let to_lincons_array d =
    A.to_lincons_array Man.mgr d

  let of_lincons_array (a: Apron.Lincons1.earray) =
    A.of_lincons_array Man.mgr a.array_env a
end

module AOps (Tracked: Tracked) (Man: Manager) =
struct
  module AO0 = AOps0 (Tracked) (Man)
  include AO0
  include AOpsPureOfImperative (AO0)
end

module type SPrintable =
sig
  include Printable.S
  (* Functions for bot and top for particular environment. *)
  val top_env: Environment.t -> t
  val bot_env: Environment.t -> t
  val is_top_env: t -> bool
  val is_bot_env: t -> bool

  val unify: t -> t -> t
  val invariant: scope:Cil.fundec -> t -> Lincons1.t list
  val pretty_diff: unit -> t * t -> Pretty.doc
end

module DBase (Man: Manager): SPrintable with type t = Man.mt A.t =
struct
  type t = Man.mt A.t

  let name () = "Apron " ^ Man.name ()

  (* Functions for bot and top for particular environment. *)
  let top_env = A.top    Man.mgr
  let bot_env = A.bottom Man.mgr
  let is_top_env = A.is_top Man.mgr
  let is_bot_env = A.is_bottom Man.mgr

  let to_yojson x = failwith "TODO implement to_yojson"
  let invariant ~scope _ = []
  let tag _ = failwith "Std: no tag"
  let arbitrary () = failwith "no arbitrary"
  let relift x = x

  let show (x:t) =
    Format.asprintf "%a (env: %a)" A.print x (Environment.print: Format.formatter -> Environment.t -> unit) (A.env x)
  let pretty () (x:t) = text (show x)

  let equal x y =
    Environment.equal (A.env x) (A.env y) && A.is_eq Man.mgr x y

  let hash (x:t) =
    A.hash Man.mgr x

  let compare (x:t) y: int =
    (* there is no A.compare, but polymorphic compare should delegate to Abstract0 and Environment compare's implemented in Apron's C *)
    Stdlib.compare x y
  let printXml f x = BatPrintf.fprintf f "<value>\n<map>\n<key>\nconstraints\n</key>\n<value>\n%s</value>\n<key>\nenv\n</key>\n<value>\n%s</value>\n</map>\n</value>\n" (XmlUtil.escape (Format.asprintf "%a" A.print x)) (XmlUtil.escape (Format.asprintf "%a" (Environment.print: Format.formatter -> Environment.t -> unit) (A.env x)))

  let unify x y =
    A.unify Man.mgr x y

  let pretty_diff () (x, y) =
    let lcx = A.to_lincons_array Man.mgr x in
    let lcy = A.to_lincons_array Man.mgr y in
    let diff = Lincons1Set.(diff (of_earray lcy) (of_earray lcx)) in
    Pretty.docList ~sep:(Pretty.text ", ") (fun lc -> Pretty.text (Lincons1.show lc)) () (Lincons1Set.elements diff)
end


module type SLattice =
sig
  include SPrintable
  include Lattice.S with type t := t
  val invariant: scope:Cil.fundec -> t -> Lincons1.t list
end

module Tracked: Tracked =
struct
  let is_pthread_int_type = function
    | TNamed ({tname = ("pthread_t" | "pthread_key_t" | "pthread_once_t" | "pthread_spinlock_t"); _}, _) -> true (* on Linux these pthread types are integral *)
    | _ -> false

  let type_tracked typ =
    isIntegralType typ && not (is_pthread_int_type typ)

  let varinfo_tracked vi =
    (* no vglob check here, because globals are allowed in apron, but just have to be handled separately *)
    type_tracked vi.vtype
end

module Tracked =
struct
  let type_tracked typ =
    isIntegralType typ

  let varinfo_tracked vi =
    (* no vglob check here, because globals are allowed in apron, but just have to be handled separately *)
    let hasTrackAttribute = List.exists (fun (Attr(s,_)) -> s = "goblint_apron_track") in 
    type_tracked vi.vtype && not vi.vaddrof && (not @@ GobConfig.get_bool "annotation.track_apron" || hasTrackAttribute vi.vattr)
end

module DWithOps (Man: Manager) (D: SLattice with type t = Man.mt A.t) =
struct
  include D
  module Bounds = Bounds (Man)

  include AOps (Tracked) (Man)

  include Tracked

  (* LAnd, LOr, LNot are directly supported by Apron domain in order to
     confirm logic-containing Apron invariants from witness while deep-query is disabled. *)

  let rec exp_is_cons = function
    (* constraint *)
    | BinOp ((Lt | Gt | Le | Ge | Eq | Ne), _, _, _) -> true
    | BinOp ((LAnd | LOr), e1, e2, _) -> exp_is_cons e1 && exp_is_cons e2
    | UnOp (LNot,e,_) -> exp_is_cons e
    (* expression *)
    | _ -> false

  (** Assert a constraint expression. *)
  let rec assert_cons d e negate =
    match e with
    (* Apron doesn't properly meet with DISEQ constraints: https://github.com/antoinemine/apron/issues/37.
       Join Gt and Lt versions instead. *)
    | BinOp (Ne, lhs, rhs, intType) when not negate ->
      let assert_gt = assert_cons d (BinOp (Gt, lhs, rhs, intType)) negate in
      let assert_lt = assert_cons d (BinOp (Lt, lhs, rhs, intType)) negate in
      join assert_gt assert_lt
    | BinOp (Eq, lhs, rhs, intType) when negate ->
      let assert_gt = assert_cons d (BinOp (Gt, lhs, rhs, intType)) (not negate) in
      let assert_lt = assert_cons d (BinOp (Lt, lhs, rhs, intType)) (not negate) in
      join assert_gt assert_lt
    | BinOp (LAnd, lhs, rhs, intType) when not negate ->
      let assert_l = assert_cons d lhs negate in
      let assert_r = assert_cons d rhs negate in
      meet assert_l assert_r
    | BinOp (LAnd, lhs, rhs, intType) when negate ->
      let assert_l = assert_cons d lhs negate in
      let assert_r = assert_cons d rhs negate in
      join assert_l assert_r (* de Morgan *)
    | BinOp (LOr, lhs, rhs, intType) when not negate ->
      let assert_l = assert_cons d lhs negate in
      let assert_r = assert_cons d rhs negate in
      join assert_l assert_r
    | BinOp (LOr, lhs, rhs, intType) when negate ->
      let assert_l = assert_cons d lhs negate in
      let assert_r = assert_cons d rhs negate in
      meet assert_l assert_r (* de Morgan *)
    | UnOp (LNot,e,_) -> assert_cons d e (not negate)
    | _ ->
      begin match Convert.tcons1_of_cil_exp d (A.env d) e negate with
        | tcons1 ->
          if M.tracing then M.trace "apron" "assert_cons %a %s\n" d_exp e (Format.asprintf "%a" Tcons1.print tcons1);
          if M.tracing then M.trace "apron" "assert_cons st: %a\n" D.pretty d;
          let r = meet_tcons d tcons1 in
          if M.tracing then M.trace "apron" "assert_cons r: %a\n" D.pretty r;
          r
<<<<<<< HEAD
        | exception Convert.Unsupported_CilExp ->
          if M.tracing then M.trace "apron" "assert_cons %a unsupported\n" d_exp e;
=======
        | exception Convert.Unsupported_CilExp reason ->
          if M.tracing then M.trace "apron" "assert_cons %a unsupported: %s\n" d_exp e (show_unsupported_cilExp reason);
>>>>>>> fdedebad
          d
      end

  (** Assert any expression. *)
  let assert_inv d e negate =
    let e' =
      if exp_is_cons e then
        e
      else
        (* convert non-constraint expression, such that we assert(e != 0) *)
        BinOp (Ne, e, zero, intType)
    in
    assert_cons d e' negate

  let check_assert d e =
    if is_bot_env (assert_inv d e false) then
      `False
    else if is_bot_env (assert_inv d e true) then
      `True
    else
      `Top

  (** Evaluate non-constraint expression as interval. *)
  let eval_interval_expr d e =
    match Convert.texpr1_of_cil_exp d (A.env d) e with
    | texpr1 ->
      Bounds.bound_texpr d texpr1
    | exception Convert.Unsupported_CilExp _ ->
      (None, None)

  (** Evaluate constraint or non-constraint expression as integer. *)
  let eval_int d e =
    let module ID = Queries.ID in
<<<<<<< HEAD
    let ik = Cilfacade.get_ikind_exp e in
    if M.tracing then M.trace "apron" "eval_int: exp_is_cons %a = %B\n" d_plainexp e (exp_is_cons e);
    if exp_is_cons e then
      match check_assert d e with
      | `True -> ID.of_bool ik true
      | `False -> ID.of_bool ik false
      | `Top -> ID.top_of ik
    else
      match eval_interval_expr d e with
      | (Some min, Some max) -> ID.of_interval ik (min, max)
      | (Some min, None) -> ID.starting ik min
      | (None, Some max) -> ID.ending ik max
      | (None, None) -> ID.top_of ik

  let invariant (ctx: Invariant.context) x =
=======
    match Cilfacade.get_ikind_exp e with
    | exception Cilfacade.TypeOfError _
    | exception Invalid_argument _ ->
      ID.top () (* real top, not a top of any ikind because we don't even know the ikind *)
    | ik ->
      if M.tracing then M.trace "apron" "eval_int: exp_is_cons %a = %B\n" d_plainexp e (exp_is_cons e);
      if exp_is_cons e then
        match check_assert d e with
        | `True -> ID.of_bool ik true
        | `False -> ID.of_bool ik false
        | `Top -> ID.top_of ik
      else
        match eval_interval_expr d e with
        | (Some min, Some max) -> ID.of_interval ik (min, max)
        | (Some min, None) -> ID.starting ik min
        | (None, Some max) -> ID.ending ik max
        | (None, None) -> ID.top_of ik

  let invariant ~scope x =
>>>>>>> fdedebad
    (* Would like to minimize to get rid of multi-var constraints directly derived from one-var constraints,
       but not implemented in Apron at all: https://github.com/antoinemine/apron/issues/44 *)
    (* let x = A.copy Man.mgr x in
       A.minimize Man.mgr x; *)
<<<<<<< HEAD
    let one_var = GobConfig.get_bool "ana.apron.invariant.one-var" in
=======
>>>>>>> fdedebad
    let {lincons0_array; array_env}: Lincons1.earray = A.to_lincons_array Man.mgr x in
    Array.enum lincons0_array
    |> Enum.map (fun (lincons0: Lincons0.t) ->
        Lincons1.{lincons0; env = array_env}
      )
<<<<<<< HEAD
    |> Enum.filter_map (fun (lincons1: Lincons1.t) ->
        if one_var || Linexpr0.get_size lincons1.lincons0.linexpr0 >= 2 then
          Convert.cil_exp_of_lincons1 ctx.scope lincons1
          |> Option.filter (fun exp -> not (InvariantCil.exp_contains_tmp exp) && InvariantCil.exp_is_in_scope ctx.scope exp)
        else
          None
      )
    |> Enum.fold (fun acc x -> Invariant.(acc && of_exp x)) Invariant.none
=======
    |> List.of_enum
>>>>>>> fdedebad
end


module DLift (Man: Manager): SLattice with type t = Man.mt A.t =
struct
  include DBase (Man)

  let lift_var = Var.of_string "##LIFT##"

  (** Environment (containing a unique variable [lift_var]) only used for lifted bot and top. *)
  let lift_env = Environment.make [|lift_var|] [||]

  (* Functions for lifted bot and top to implement [Lattice.S]. *)
  let top () = top_env lift_env
  let bot () = bot_env lift_env
  let is_top x = Environment.equal (A.env x) lift_env && is_top_env x
  let is_bot x = Environment.equal (A.env x) lift_env && is_bot_env x

  (* Apron can not join two abstract values have different environments.
     That hapens when we do a join with dead code and for that reason we need
     to handle joining with bottom manually.
     A similar if-based structure with is_top and is_bottom is also there for:
     meet, widen, narrow, equal, leq.*)

  let join x y =
    if is_bot x then
      y
    else if is_bot y then
      x
    else (
      if M.tracing then M.tracel "apron" "join %a %a\n" pretty x pretty y;
      A.join (Man.mgr) x y
      (* TODO: return lifted top if different environments? and warn? *)
    )

  let meet x y =
    if is_top x then y else
    if is_top y then x else
      A.meet Man.mgr x y
      (* TODO: return lifted bot if different environments? and warn? *)

  let widen x y =
    if is_bot x then
      y
    else if is_bot y then
      x (* TODO: is this right? *)
    else
      A.widening (Man.mgr) x y
      (* TODO: return lifted top if different environments? and warn? *)

  let narrow = meet

  let leq x y =
    if is_bot x || is_top y then true else
    if is_bot y || is_top x then false else (
      if M.tracing then M.tracel "apron" "leq %a %a\n" pretty x pretty y;
      Environment.equal (A.env x) (A.env y) && A.is_leq (Man.mgr) x y
      (* TODO: warn if different environments? *)
    )

  (* TODO: check environments in pretty_diff? *)
end

module D (Man: Manager) = DWithOps (Man) (DLift (Man))


(** With heterogeneous environments. *)
module DHetero (Man: Manager): SLattice with type t = Man.mt A.t =
struct
  include DBase (Man)



  let gce (x: Environment.t) (y: Environment.t): Environment.t =
    let (xi, xf) = Environment.vars x in
    (* TODO: check type compatibility *)
    let i = Array.filter (Environment.mem_var y) xi in
    let f = Array.filter (Environment.mem_var y) xf in
    Environment.make i f

  let join x y =
    let x_env = A.env x in
    let y_env = A.env y in
    let c_env = gce x_env y_env in
    let x_c = A.change_environment Man.mgr x c_env false in
    let y_c = A.change_environment Man.mgr y c_env false in
    let join_c = A.join Man.mgr x_c y_c in
    let j_env = Environment.lce x_env y_env in
    A.change_environment Man.mgr join_c j_env false

  (* TODO: move to AOps *)
  let meet_lincons d lincons1 =
    let earray = Lincons1.array_make (A.env d) 1 in
    Lincons1.array_set earray 0 lincons1;
    A.meet_lincons_array Man.mgr d earray

  let strengthening j x y =
    (* TODO: optimize strengthening *)
    if M.tracing then M.traceli "apron" "strengthening %a\n" pretty j;
    let x_env = A.env x in
    let y_env = A.env y in
    let j_env = A.env j in
    let x_j = A.change_environment Man.mgr x j_env false in
    let y_j = A.change_environment Man.mgr y j_env false in
    let x_cons = A.to_lincons_array Man.mgr x_j in
    let y_cons = A.to_lincons_array Man.mgr y_j in
    let try_add_con j con1 =
      if M.tracing then M.tracei "apron" "try_add_con %s\n" (Format.asprintf "%a" (Lincons1.print: Format.formatter -> Lincons1.t -> unit) con1);
      let t = meet_lincons j con1 in
      let t_x = A.change_environment Man.mgr t x_env false in
      let t_y = A.change_environment Man.mgr t y_env false in
      let leq_x = A.is_leq Man.mgr x t_x in
      let leq_y = A.is_leq Man.mgr y t_y in
      if M.tracing then M.trace "apron" "t: %a\n" pretty t;
      if M.tracing then M.trace "apron" "t_x (leq x %B): %a\n" leq_x pretty t_x;
      if M.tracing then M.trace "apron" "t_y (leq y %B): %a\n" leq_y pretty t_y;
      if leq_x && leq_y then (
        if M.tracing then M.traceu "apron" "added\n";
        t
      )
      else (
        if M.tracing then M.traceu "apron" "not added\n";
        j
      )
    in
    let lincons1_array_of_earray (earray: Lincons1.earray) =
      Array.init (Lincons1.array_length earray) (Lincons1.array_get earray)
    in
    let x_cons1 = lincons1_array_of_earray x_cons in
    let y_cons1 = lincons1_array_of_earray y_cons in
    let cons1 =
      (* Whether [con1] contains a var in [env]. *)
      let env_exists_mem_con1 env con1 =
        try
          Lincons1.iter (fun _ var ->
              if Environment.mem_var env var then
                raise Not_found
            ) con1;
          false
        with Not_found ->
          true
      in
      (* Heuristically reorder constraints to pass 36/12 with singlethreaded->multithreaded mode switching. *)
      (* Put those constraints which strictly are in one argument's env first, to (hopefully) ensure they remain. *)
      let (x_cons1_some_y, x_cons1_only_x) = Array.partition (env_exists_mem_con1 y_env) x_cons1 in
      let (y_cons1_some_x, y_cons1_only_y) = Array.partition (env_exists_mem_con1 x_env) y_cons1 in
      Array.concat [x_cons1_only_x; y_cons1_only_y; x_cons1_some_y; y_cons1_some_x]
    in
    let j = Array.fold_left try_add_con j cons1 in
    if M.tracing then M.traceu "apron" "-> %a\n" pretty j;
    j

  let empty_env = Environment.make [||] [||]

  let bot () =
    top_env empty_env

  let top () =
    failwith "D2.top"

  let is_bot = equal (bot ())
  let is_top _ = false

  let strengthening_enabled = GobConfig.get_bool "ana.apron.strengthening"

  let join x y =
    (* just to optimize joining folds, which start with bot *)
    if is_bot x then
      y
    else if is_bot y then
      x
    else (
      if M.tracing then M.traceli "apron" "join %a %a\n" pretty x pretty y;
      let j = join x y in
      if M.tracing then M.trace "apron" "j = %a\n" pretty j;
      let j =
        if strengthening_enabled then
          strengthening j x y
        else
          j
      in
      if M.tracing then M.traceu "apron" "-> %a\n" pretty j;
      j
    )

  let meet x y =
    A.unify Man.mgr x y

  let leq x y =
    (* TODO: float *)
    let x_env = A.env x in
    let y_env = A.env y in
    let (x_vars, _) = Environment.vars x_env in
    if Array.for_all (Environment.mem_var y_env) x_vars then (
      let y' = A.change_environment Man.mgr y x_env false in
      A.is_leq Man.mgr x y'
    )
    else
      false

  let widen x y =
    let x_env = A.env x in
    let y_env = A.env y in
    if Environment.equal x_env y_env then (
      if GobConfig.get_bool "ana.apron.threshold_widening" then (
        if Oct.manager_is_oct Man.mgr then (
          let octmgr = Oct.manager_to_oct Man.mgr in
          let ts = ResettableLazy.force widening_thresholds_apron in
          let x_oct = Oct.Abstract1.to_oct x in
          let y_oct = Oct.Abstract1.to_oct y in
          let r = Oct.widening_thresholds octmgr (Abstract1.abstract0 x_oct) (Abstract1.abstract0 y_oct) ts in
          Oct.Abstract1.of_oct {x_oct with abstract0 = r}
        )
        else (
          let exps = ResettableLazy.force WideningThresholds.exps in
          let module Convert = Convert (struct let allow_global = true end) (Tracked) (Man) in
          (* this implements widening_threshold with Tcons1 instead of Lincons1 *)
          let tcons1s = List.filter_map (fun e ->
              match Convert.tcons1_of_cil_exp y y_env e false with
              | tcons1 when A.sat_tcons Man.mgr y tcons1 ->
                Some tcons1
              | _
<<<<<<< HEAD
              | exception Convert.Unsupported_CilExp ->
=======
              | exception Convert.Unsupported_CilExp _ ->
>>>>>>> fdedebad
                None
            ) exps
          in
          let tcons1_earray: Tcons1.earray = {
            array_env = y_env;
            tcons0_array = tcons1s |> List.enum |> Enum.map Tcons1.get_tcons0 |> Array.of_enum
          }
          in
          let w = A.widening Man.mgr x y in
          A.meet_tcons_array_with Man.mgr w tcons1_earray;
          w
        )
      )
      else
        A.widening Man.mgr x y
    )
    else
      y (* env increased, just use joined value in y, assuming env doesn't increase infinitely *)

  let widen x y =
    if M.tracing then M.traceli "apron" "widen %a %a\n" pretty x pretty y;
    let w = widen x y in
    if M.tracing then M.trace "apron" "widen same %B\n" (equal y w);
    if M.tracing then M.traceu "apron" "-> %a\n" pretty w;
    w
<<<<<<< HEAD

  (* TODO: better narrow *)
  let narrow x y = x
=======
>>>>>>> fdedebad

  let narrow x y =
    let x_env = A.env x in
    let y_env = A.env y in
    if Environment.equal x_env y_env then (
      if Oct.manager_is_oct Man.mgr then (
        let octmgr = Oct.manager_to_oct Man.mgr in
        let x_oct = Oct.Abstract1.to_oct x in
        let y_oct = Oct.Abstract1.to_oct y in
        let r = Oct.narrowing octmgr (Abstract1.abstract0 x_oct) (Abstract1.abstract0 y_oct) in
        Oct.Abstract1.of_oct {env = x_env; abstract0 = r}
      )
      else
        x
    )
    else
      y (* env decreased, can't decrease infinitely *)

  (* TODO: check environments in pretty_diff? *)
end

module type S2 =
sig
  module Man: Manager
  module Tracked : Tracked
  module Bounds : module type of Bounds (Man)
  include module type of AOps (Tracked) (Man)
  include Tracked
  include SLattice with type t = Man.mt A.t


  val assert_inv : t -> exp -> bool -> t
  val eval_int : t -> exp -> Queries.ID.t
end

type ('a, 'b) aproncomponents_t = { apr : 'a; priv : 'b; } [@@deriving eq, ord, hash, to_yojson]

module D2 (Man: Manager) : S2 with module Man = Man =
struct
  include DWithOps (Man) (DHetero (Man))
  module Tracked = Tracked
  module Man = Man
end


module OctagonD2 = D2 (OctagonManager)

module type S3 =
sig
<<<<<<< HEAD
  module AD: S2 with type Man.mt = D2.Man.mt
  include Lattice.S with type t = (D2.t, PrivD.t) aproncomponents_t
=======
  include SLattice
  include AOps with type t := t

  val assert_inv : t -> exp -> bool -> t
  val eval_int : t -> exp -> Queries.ID.t

  val to_oct: t -> OctagonD2.t
end


module D3 (Man: Manager) : S3 =
struct
  include D2 (Man)

  let to_oct (a: t): OctagonD2.t =
    if Oct.manager_is_oct Man.mgr then
      Oct.Abstract1.to_oct a
    else
      let generator = to_lincons_array a in
      OctagonD2.of_lincons_array generator
end

(** Lift [D] to a non-reduced product with box.
    Both are updated in parallel, but [D] answers to queries.
    Box domain is used to filter out non-relational invariants for output. *)
module BoxProd0 (D: S3) =
struct
  module BoxD = D3 (IntervalManager)

  include Printable.Prod (BoxD) (D)

  let equal (_, d1) (_, d2) = D.equal d1 d2
  let hash (_, d) = D.hash d
  let compare (_, d1) (_, d2) = D.compare d1 d2

  let leq (_, d1) (_, d2) = D.leq d1 d2
  let join (b1, d1) (b2, d2) = (BoxD.join b1 b2, D.join d1 d2)
  let meet (b1, d1) (b2, d2) = (BoxD.meet b1 b2, D.meet d1 d2)
  let widen (b1, d1) (b2, d2) = (BoxD.widen b1 b2, D.widen d1 d2)
  let narrow (b1, d1) (b2, d2) = (BoxD.narrow b1 b2, D.narrow d1 d2)

  let top () = (BoxD.top (), D.top ())
  let bot () = (BoxD.bot (), D.bot ())
  let is_top (_, d) = D.is_top d
  let is_bot (_, d) = D.is_bot d
  let top_env env = (BoxD.top_env env, D.top_env env)
  let bot_env env = (BoxD.bot_env env, D.bot_env env)
  let is_top_env (_, d) = D.is_top_env d
  let is_bot_env (_, d) = D.is_bot_env d
  let unify (b1, d1) (b2, d2) = (BoxD.unify b1 b2, D.unify d1 d2)
  let copy (b, d) = (BoxD.copy b, D.copy d)

  type marshal = BoxD.marshal * D.marshal

  let marshal (b, d) = (BoxD.marshal b, D.marshal d)
  let unmarshal (b, d) = (BoxD.unmarshal b, D.unmarshal d)

  let mem_var (_, d) v = D.mem_var d v
  let vars_as_array (_, d) = D.vars_as_array d
  let vars (_, d) = D.vars d

  let pretty_diff () ((_, d1), (_, d2)) = D.pretty_diff () (d1, d2)

  let add_vars_with (b, d) vs =
    BoxD.add_vars_with b vs;
    D.add_vars_with d vs
  let remove_vars_with (b, d) vs =
    BoxD.remove_vars_with b vs;
    D.remove_vars_with d vs
  let remove_filter_with (b, d) f =
    BoxD.remove_filter_with b f;
    D.remove_filter_with d f
  let keep_filter_with (b, d) f =
    BoxD.keep_filter_with b f;
    D.keep_filter_with d f
  let keep_vars_with (b, d) vs =
    BoxD.keep_vars_with b vs;
    D.keep_vars_with d vs
  let forget_vars_with (b, d) vs =
    BoxD.forget_vars_with b vs;
    D.forget_vars_with d vs
  let assign_exp_with (b, d) v e =
    BoxD.assign_exp_with b v e;
    D.assign_exp_with d v e
  let assign_exp_parallel_with (b, d) ves =
    BoxD.assign_exp_parallel_with b ves;
    D.assign_exp_parallel_with d ves
  let assign_var_with (b, d) v e =
    BoxD.assign_var_with b v e;
    D.assign_var_with d v e
  let assign_var_parallel_with (b, d) vvs =
    BoxD.assign_var_parallel_with b vvs;
    D.assign_var_parallel_with d vvs
  let assign_var_parallel' (b, d) vs v's =
    (BoxD.assign_var_parallel' b vs v's, D.assign_var_parallel' d vs v's)
  let substitute_exp_with (b, d) v e =
    BoxD.substitute_exp_with b v e;
    D.substitute_exp_with d v e
  let substitute_exp_parallel_with (b, d) ves =
    BoxD.substitute_exp_parallel_with b ves;
    D.substitute_exp_parallel_with d ves
  let substitute_var_with (b, d) v1 v2 =
    BoxD.substitute_var_with b v1 v2;
    D.substitute_var_with d v1 v2
  let meet_tcons (b, d) c = (BoxD.meet_tcons b c, D.meet_tcons d c)
  let to_lincons_array (_, d) = D.to_lincons_array d
  let of_lincons_array a = (BoxD.of_lincons_array a, D.of_lincons_array a)

  let assert_inv (b, d) e n = (BoxD.assert_inv b e n, D.assert_inv d e n)
  let eval_int (_, d) = D.eval_int d

  let invariant ~scope (b, d) =
    (* diff via lincons *)
    let lcb = D.to_lincons_array (D.of_lincons_array (BoxD.to_lincons_array b)) in (* convert through D to make lincons use the same format *)
    let lcd = D.to_lincons_array d in
    Lincons1Set.(diff (of_earray lcd) (of_earray lcb))
    |> Lincons1Set.elements

  let to_oct (b, d) = D.to_oct d
end

module BoxProd (D: S3): S3 =
struct
  module BP0 = BoxProd0 (D)
  include BP0
  include AOpsPureOfImperative (BP0)
end

module ApronComponents (D3: S3) (PrivD: Lattice.S):
sig
  module AD: S3
  include Lattice.S with type t = (D3.t, PrivD.t) aproncomponents_t
>>>>>>> fdedebad
end =
struct
  module AD = D3
  type t = (AD.t, PrivD.t) aproncomponents_t [@@deriving eq, ord, hash, to_yojson]

  include Printable.Std
  open Pretty

  let show r =
    let first  = AD.show r.apr in
    let third  = PrivD.show r.priv in
    "(" ^ first ^ ", " ^ third  ^ ")"

  let pretty () r =
    text "(" ++
    AD.pretty () r.apr
    ++ text ", " ++
    PrivD.pretty () r.priv
    ++ text ")"

  let printXml f r =
    BatPrintf.fprintf f "<value>\n<map>\n<key>\n%s\n</key>\n%a<key>\n%s\n</key>\n%a</map>\n</value>\n" (Goblintutil.escape (AD.name ())) AD.printXml r.apr (Goblintutil.escape (PrivD.name ())) PrivD.printXml r.priv

  let name () = AD.name () ^ " * " ^ PrivD.name ()

  let of_tuple(apr, priv):t = {apr; priv}
  let to_tuple r = (r.apr, r.priv)

  let arbitrary () =
    let tr = QCheck.pair (AD.arbitrary ()) (PrivD.arbitrary ()) in
    QCheck.map ~rev:to_tuple of_tuple tr

  let bot () = {apr = AD.bot (); priv = PrivD.bot ()}
  let is_bot {apr; priv} = AD.is_bot apr && PrivD.is_bot priv
  let top () = {apr = AD.top (); priv = PrivD.bot ()}
  let is_top {apr; priv} = AD.is_top apr && PrivD.is_top priv

  let leq {apr=x1; priv=x3 } {apr=y1; priv=y3} =
    AD.leq x1 y1 && PrivD.leq x3 y3

  let pretty_diff () (({apr=x1; priv=x3}:t),({apr=y1; priv=y3}:t)): Pretty.doc =
    if not (AD.leq x1 y1) then
      AD.pretty_diff () (x1,y1)
    else
      PrivD.pretty_diff () (x3,y3)

  let op_scheme op1 op3 {apr=x1; priv=x3} {apr=y1; priv=y3}: t =
    {apr = op1 x1 y1; priv = op3 x3 y3 }
  let join = op_scheme AD.join PrivD.join
  let meet = op_scheme AD.meet PrivD.meet
  let widen = op_scheme AD.widen PrivD.widen
  let narrow = op_scheme AD.narrow PrivD.narrow
end<|MERGE_RESOLUTION|>--- conflicted
+++ resolved
@@ -223,10 +223,6 @@
   val allow_global: bool
 end
 
-<<<<<<< HEAD
-(** Conversion from CIL expressions to Apron. *)
-module Convert (Arg: ConvertArg) (Tracked: Tracked) (Man: Manager)=
-=======
 type unsupported_cilExp =
   | Var_not_found of CilType.Varinfo.t (** Variable not found in Apron environment. *)
   | Cast_not_injective of CilType.Typ.t (** Cast is not injective, i.e. may under-/overflow. *)
@@ -238,7 +234,6 @@
 
 (** Conversion from CIL expressions to Apron. *)
 module ApronOfCil (Arg: ConvertArg) (Tracked: Tracked) (Man: Manager) =
->>>>>>> fdedebad
 struct
   open Texpr1
   open Tcons1
@@ -256,16 +251,12 @@
     let rec texpr1_expr_of_cil_exp = function
       | Lval (Var v, NoOffset) when Tracked.varinfo_tracked v ->
         if not v.vglob || Arg.allow_global then
-<<<<<<< HEAD
-          let var = Var.of_string v.vname in
-=======
           let var =
             if v.vglob then
               V.global v
             else
               V.local v
           in
->>>>>>> fdedebad
           if Environment.mem_var env var then
             Var var
           else
@@ -275,38 +266,6 @@
       | Const (CInt (i, _, _)) ->
         Cst (Coeff.s_of_mpqf (Mpqf.of_mpz (Z_mlgmpidl.mpz_of_z i)))
       | exp ->
-<<<<<<< HEAD
-        let expr =
-          match exp with
-          | UnOp (Neg, e, _) ->
-            Unop (Neg, texpr1_expr_of_cil_exp e, Int, Near)
-          | BinOp (PlusA, e1, e2, _) ->
-            Binop (Add, texpr1_expr_of_cil_exp e1, texpr1_expr_of_cil_exp e2, Int, Near)
-          | BinOp (MinusA, e1, e2, _) ->
-            Binop (Sub, texpr1_expr_of_cil_exp e1, texpr1_expr_of_cil_exp e2, Int, Near)
-          | BinOp (Mult, e1, e2, _) ->
-            Binop (Mul, texpr1_expr_of_cil_exp e1, texpr1_expr_of_cil_exp e2, Int, Near)
-          | BinOp (Div, e1, e2, _) ->
-            Binop (Div, texpr1_expr_of_cil_exp e1, texpr1_expr_of_cil_exp e2, Int, Zero)
-          | BinOp (Mod, e1, e2, _) ->
-            Binop (Mod, texpr1_expr_of_cil_exp e1, texpr1_expr_of_cil_exp e2, Int, Near)
-          | CastE (TInt _ as t, e) when IntDomain.Size.is_cast_injective ~from_type:(Cilfacade.typeOf e) ~to_type:t -> (* TODO: unnecessary cast check due to overflow check below? or maybe useful in general to also assume type bounds based on argument types? *)
-            Unop (Cast, texpr1_expr_of_cil_exp e, Int, Zero) (* TODO: what does Apron Cast actually do? just for floating point and rounding? *)
-          | _ ->
-            raise Unsupported_CilExp
-        in
-        let ik = Cilfacade.get_ikind_exp exp in
-        if not (IntDomain.should_ignore_overflow ik) then (
-          let (type_min, type_max) = IntDomain.Size.range ik in
-          let texpr1 = Texpr1.of_expr env expr in
-          match Bounds.bound_texpr d texpr1 with
-          | Some min, Some max when BI.compare type_min min <= 0 && BI.compare max type_max <= 0 -> ()
-          | min_opt, max_opt ->
-            if M.tracing then M.trace "apron" "may overflow: %a (%a, %a)\n" CilType.Exp.pretty exp (Pretty.docOpt (IntDomain.BigInt.pretty ())) min_opt (Pretty.docOpt (IntDomain.BigInt.pretty ())) max_opt;
-            raise Unsupported_CilExp
-        );
-        expr
-=======
         match Cilfacade.get_ikind_exp exp with
         | ik ->
           let expr =
@@ -348,7 +307,6 @@
         | exception (Cilfacade.TypeOfError _ as e)
         | exception (Invalid_argument _ as e) ->
           raise (Unsupported_CilExp (Exp_typeOf e))
->>>>>>> fdedebad
     in
     texpr1_expr_of_cil_exp
 
@@ -670,11 +628,7 @@
     | texpr1 ->
       if M.tracing then M.trace "apron" "assign_exp converted: %s\n" (Format.asprintf "%a" Texpr1.print texpr1);
       A.assign_texpr_with Man.mgr nd v texpr1 None
-<<<<<<< HEAD
-    | exception Convert.Unsupported_CilExp ->
-=======
     | exception Convert.Unsupported_CilExp _ ->
->>>>>>> fdedebad
       if M.tracing then M.trace "apron" "assign_exp unsupported\n";
       forget_vars_with nd [v]
 
@@ -873,18 +827,9 @@
 
   let varinfo_tracked vi =
     (* no vglob check here, because globals are allowed in apron, but just have to be handled separately *)
-    type_tracked vi.vtype
-end
-
-module Tracked =
-struct
-  let type_tracked typ =
-    isIntegralType typ
-
-  let varinfo_tracked vi =
-    (* no vglob check here, because globals are allowed in apron, but just have to be handled separately *)
-    let hasTrackAttribute = List.exists (fun (Attr(s,_)) -> s = "goblint_apron_track") in 
-    type_tracked vi.vtype && not vi.vaddrof && (not @@ GobConfig.get_bool "annotation.track_apron" || hasTrackAttribute vi.vattr)
+    let hasTrackAttribute = List.exists (fun (Attr(s,_)) -> s = "goblint_apron_track") in
+    type_tracked vi.vtype && (not @@ GobConfig.get_bool "annotation.track_apron" || hasTrackAttribute vi.vattr)
+
 end
 
 module DWithOps (Man: Manager) (D: SLattice with type t = Man.mt A.t) =
@@ -945,13 +890,8 @@
           let r = meet_tcons d tcons1 in
           if M.tracing then M.trace "apron" "assert_cons r: %a\n" D.pretty r;
           r
-<<<<<<< HEAD
-        | exception Convert.Unsupported_CilExp ->
-          if M.tracing then M.trace "apron" "assert_cons %a unsupported\n" d_exp e;
-=======
         | exception Convert.Unsupported_CilExp reason ->
           if M.tracing then M.trace "apron" "assert_cons %a unsupported: %s\n" d_exp e (show_unsupported_cilExp reason);
->>>>>>> fdedebad
           d
       end
 
@@ -985,23 +925,6 @@
   (** Evaluate constraint or non-constraint expression as integer. *)
   let eval_int d e =
     let module ID = Queries.ID in
-<<<<<<< HEAD
-    let ik = Cilfacade.get_ikind_exp e in
-    if M.tracing then M.trace "apron" "eval_int: exp_is_cons %a = %B\n" d_plainexp e (exp_is_cons e);
-    if exp_is_cons e then
-      match check_assert d e with
-      | `True -> ID.of_bool ik true
-      | `False -> ID.of_bool ik false
-      | `Top -> ID.top_of ik
-    else
-      match eval_interval_expr d e with
-      | (Some min, Some max) -> ID.of_interval ik (min, max)
-      | (Some min, None) -> ID.starting ik min
-      | (None, Some max) -> ID.ending ik max
-      | (None, None) -> ID.top_of ik
-
-  let invariant (ctx: Invariant.context) x =
-=======
     match Cilfacade.get_ikind_exp e with
     | exception Cilfacade.TypeOfError _
     | exception Invalid_argument _ ->
@@ -1021,32 +944,16 @@
         | (None, None) -> ID.top_of ik
 
   let invariant ~scope x =
->>>>>>> fdedebad
     (* Would like to minimize to get rid of multi-var constraints directly derived from one-var constraints,
        but not implemented in Apron at all: https://github.com/antoinemine/apron/issues/44 *)
     (* let x = A.copy Man.mgr x in
        A.minimize Man.mgr x; *)
-<<<<<<< HEAD
-    let one_var = GobConfig.get_bool "ana.apron.invariant.one-var" in
-=======
->>>>>>> fdedebad
     let {lincons0_array; array_env}: Lincons1.earray = A.to_lincons_array Man.mgr x in
     Array.enum lincons0_array
     |> Enum.map (fun (lincons0: Lincons0.t) ->
         Lincons1.{lincons0; env = array_env}
       )
-<<<<<<< HEAD
-    |> Enum.filter_map (fun (lincons1: Lincons1.t) ->
-        if one_var || Linexpr0.get_size lincons1.lincons0.linexpr0 >= 2 then
-          Convert.cil_exp_of_lincons1 ctx.scope lincons1
-          |> Option.filter (fun exp -> not (InvariantCil.exp_contains_tmp exp) && InvariantCil.exp_is_in_scope ctx.scope exp)
-        else
-          None
-      )
-    |> Enum.fold (fun acc x -> Invariant.(acc && of_exp x)) Invariant.none
-=======
     |> List.of_enum
->>>>>>> fdedebad
 end
 
 
@@ -1269,11 +1176,7 @@
               | tcons1 when A.sat_tcons Man.mgr y tcons1 ->
                 Some tcons1
               | _
-<<<<<<< HEAD
-              | exception Convert.Unsupported_CilExp ->
-=======
               | exception Convert.Unsupported_CilExp _ ->
->>>>>>> fdedebad
                 None
             ) exps
           in
@@ -1299,12 +1202,6 @@
     if M.tracing then M.trace "apron" "widen same %B\n" (equal y w);
     if M.tracing then M.traceu "apron" "-> %a\n" pretty w;
     w
-<<<<<<< HEAD
-
-  (* TODO: better narrow *)
-  let narrow x y = x
-=======
->>>>>>> fdedebad
 
   let narrow x y =
     let x_env = A.env x in
@@ -1354,10 +1251,6 @@
 
 module type S3 =
 sig
-<<<<<<< HEAD
-  module AD: S2 with type Man.mt = D2.Man.mt
-  include Lattice.S with type t = (D2.t, PrivD.t) aproncomponents_t
-=======
   include SLattice
   include AOps with type t := t
 
@@ -1490,7 +1383,6 @@
 sig
   module AD: S3
   include Lattice.S with type t = (D3.t, PrivD.t) aproncomponents_t
->>>>>>> fdedebad
 end =
 struct
   module AD = D3
