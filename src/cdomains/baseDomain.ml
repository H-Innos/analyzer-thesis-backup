(** domain of the base analysis *)

open Cil
module VD = ValueDomain.Compound
module BI = IntOps.BigIntOps

module CPA =
struct
  module M =
  struct
    include MapDomain.LiftTop (VD) (MapDomain.HashCached (MapDomain.MapBot (Basetype.Variables) (VD)))
    let name () = "value domain"
  end

  include M
<<<<<<< HEAD

  let invariant (c:Invariant.context) (m:t) =
    (* VS is used to detect and break cycles in deref_invariant calls *)
    let module VS = Set.Make (Basetype.Variables) in
    let rec context vs = {c with
        deref_invariant=(fun vi offset lval ->
                          let v = find vi m in
                          key_invariant_lval vi offset lval v vs
        )
      }
    and key_invariant_lval k offset lval v vs =
      if not (VS.mem k vs) then
        let vs' = VS.add k vs in
        let key_context = {(context vs') with offset; lval=Some lval} in
        VD.invariant key_context v
      else
        Invariant.none
    in

    let key_invariant k v = key_invariant_lval k NoOffset (var k) v VS.empty in
    match c.lval with
    | None ->
      fold (fun k v a ->
        let i =
          if not (InvariantCil.var_is_heap k) then
            key_invariant k v
          else
            Invariant.none
        in
        Invariant.(a && i)
      ) m Invariant.none
    | Some (Var k, _) when not (InvariantCil.var_is_heap k) ->
      (try key_invariant k (find k m) with Not_found -> Invariant.none)
    | _ -> Invariant.none

  let invariant c m =
    if GobConfig.get_bool "ana.base.invariant.enabled" then
      invariant c m
    else
      Invariant.none
=======
>>>>>>> df017ae5
end


module Glob =
struct
  module Var = Basetype.Variables
  module Val = VD
end

(* Keeps track of which arrays are potentially partitioned according to an expression containing a specific variable *)
(* Map from variables to sets of arrays: var -> {array} *)
module PartDeps =
struct
  module VarSet = SetDomain.Make(Basetype.Variables)
  include MapDomain.MapBot_LiftTop(Basetype.Variables)(VarSet)
  let name () = "array partitioning deps"
end

(** Maintains a set of local variables that need to be weakly updated, because multiple reachbale copies of them may *)
(* exist on the call stack *)
module WeakUpdates =
struct
  include SetDomain.ToppedSet(Basetype.Variables) (struct let topname = "All variables weak" end)
  let name () = "Vars with Weak Update"
end


type 'a basecomponents_t = {
  cpa: CPA.t;
  deps: PartDeps.t;
  weak: WeakUpdates.t;
  priv: 'a;
} [@@deriving eq, ord, hash]


module BaseComponents (PrivD: Lattice.S):
sig
  include Lattice.S with type t = PrivD.t basecomponents_t
  val op_scheme: (CPA.t -> CPA.t -> CPA.t) -> (PartDeps.t -> PartDeps.t -> PartDeps.t) -> (WeakUpdates.t -> WeakUpdates.t -> WeakUpdates.t) -> (PrivD.t -> PrivD.t -> PrivD.t) -> t -> t -> t
end =
struct
  type t = PrivD.t basecomponents_t [@@deriving eq, ord, hash]

  include Printable.Std
  open Pretty

  let show r =
    let first  = CPA.show r.cpa in
    let second  = PartDeps.show r.deps in
    let third  = WeakUpdates.show r.weak in
    let fourth =  PrivD.show r.priv in
    "(" ^ first ^ ", " ^ second ^ ", " ^ third  ^ ", " ^ fourth  ^ ")"

  let pretty () r =
    text "(" ++
    CPA.pretty () r.cpa
    ++ text ", " ++
    PartDeps.pretty () r.deps
    ++ text ", " ++
    WeakUpdates.pretty () r.weak
    ++ text ", " ++
    PrivD.pretty () r.priv
    ++ text ")"

  let printXml f r =
    let e = XmlUtil.escape in
    BatPrintf.fprintf f "<value>\n<map>\n<key>\n%s\n</key>\n%a<key>\n%s\n</key>\n%a<key>\n%s\n</key>\n%a\n<key>\n%s\n</key>\n%a</map>\n</value>\n"
      (e @@ CPA.name ()) CPA.printXml r.cpa
      (e @@ PartDeps.name ()) PartDeps.printXml r.deps
      (e @@ WeakUpdates.name ()) WeakUpdates.printXml r.weak
      (e @@ PrivD.name ()) PrivD.printXml r.priv

  let to_yojson r =
    `Assoc [ (CPA.name (), CPA.to_yojson r.cpa); (PartDeps.name (), PartDeps.to_yojson r.deps); (WeakUpdates.name (), WeakUpdates.to_yojson r.weak); (PrivD.name (), PrivD.to_yojson r.priv) ]

  let name () = CPA.name () ^ " * " ^ PartDeps.name () ^ " * " ^ WeakUpdates.name ()  ^ " * " ^ PrivD.name ()

  let of_tuple(cpa, deps, weak, priv):t = {cpa; deps; weak; priv}
  let to_tuple r = (r.cpa, r.deps, r.weak, r.priv)

  let arbitrary () =
    let tr = QCheck.quad (CPA.arbitrary ()) (PartDeps.arbitrary ()) (WeakUpdates.arbitrary ()) (PrivD.arbitrary ()) in
    QCheck.map ~rev:to_tuple of_tuple tr

  let bot () = { cpa = CPA.bot (); deps = PartDeps.bot (); weak = WeakUpdates.bot (); priv = PrivD.bot ()}
  let is_bot {cpa; deps; weak; priv} = CPA.is_bot cpa && PartDeps.is_bot deps && WeakUpdates.is_bot weak && PrivD.is_bot priv
  let top () = {cpa = CPA.top (); deps = PartDeps.top ();  weak = WeakUpdates.top () ; priv = PrivD.bot ()}
  let is_top {cpa; deps; weak; priv} = CPA.is_top cpa && PartDeps.is_top deps && WeakUpdates.is_top weak && PrivD.is_top priv

  let leq {cpa=x1; deps=x2; weak=x3; priv=x4 } {cpa=y1; deps=y2; weak=y3; priv=y4} =
    CPA.leq x1 y1 && PartDeps.leq x2 y2 && WeakUpdates.leq x3 y3 && PrivD.leq x4 y4

  let pretty_diff () (({cpa=x1; deps=x2; weak=x3; priv=x4}:t),({cpa=y1; deps=y2; weak=y3; priv=y4}:t)): Pretty.doc =
    if not (CPA.leq x1 y1) then
      CPA.pretty_diff () (x1,y1)
    else if not (PartDeps.leq x2 y2) then
      PartDeps.pretty_diff () (x2,y2)
    else if not (WeakUpdates.leq x3 y3) then
      WeakUpdates.pretty_diff () (x3,y3)
    else
      PrivD.pretty_diff () (x4,y4)

  let op_scheme op1 op2 op3 op4 {cpa=x1; deps=x2; weak=x3; priv=x4} {cpa=y1; deps=y2; weak=y3; priv=y4}: t =
    {cpa = op1 x1 y1; deps = op2 x2 y2; weak = op3 x3 y3; priv = op4 x4 y4 }
  let join = op_scheme CPA.join PartDeps.join WeakUpdates.join PrivD.join
  let meet = op_scheme CPA.meet PartDeps.meet WeakUpdates.meet PrivD.meet
  let widen = op_scheme CPA.widen PartDeps.widen WeakUpdates.widen PrivD.widen
  let narrow = op_scheme CPA.narrow PartDeps.narrow WeakUpdates.narrow PrivD.narrow
end

module type ExpEvaluator =
sig
  type t
  val eval_exp: t  ->  Cil.exp -> IntOps.BigIntOps.t option
end

(* Takes a module for privatization component and a module specifying how expressions can be evaluated inside the domain and returns the domain *)
module DomFunctor (PrivD: Lattice.S) (ExpEval: ExpEvaluator with type t = BaseComponents (PrivD).t) =
struct
  include BaseComponents (PrivD)

  let join (one:t) (two:t): t =
    let cpa_join = CPA.join_with_fct (VD.smart_join (ExpEval.eval_exp one) (ExpEval.eval_exp two)) in
    op_scheme cpa_join PartDeps.join WeakUpdates.join PrivD.join one two

  let leq one two =
    let cpa_leq = CPA.leq_with_fct (VD.smart_leq (ExpEval.eval_exp one) (ExpEval.eval_exp two)) in
    cpa_leq one.cpa two.cpa && PartDeps.leq one.deps two.deps && WeakUpdates.leq one.weak two.weak && PrivD.leq one.priv two.priv

  let widen one two: t =
    let cpa_widen = CPA.widen_with_fct (VD.smart_widen (ExpEval.eval_exp one) (ExpEval.eval_exp two)) in
    op_scheme cpa_widen PartDeps.widen WeakUpdates.widen PrivD.widen one two
end


(* The domain with an ExpEval that only returns constant values for top-level vars that are definite ints *)
module DomWithTrivialExpEval (PrivD: Lattice.S) = DomFunctor (PrivD) (struct

  type t = BaseComponents (PrivD).t
  let eval_exp (r: t) e =
    match e with
    | Lval (Var v, NoOffset) ->
      begin
        match CPA.find v r.cpa with
        | `Int i -> ValueDomain.ID.to_int i
        | _ -> None
      end
    | _ -> None
end)<|MERGE_RESOLUTION|>--- conflicted
+++ resolved
@@ -13,49 +13,6 @@
   end
 
   include M
-<<<<<<< HEAD
-
-  let invariant (c:Invariant.context) (m:t) =
-    (* VS is used to detect and break cycles in deref_invariant calls *)
-    let module VS = Set.Make (Basetype.Variables) in
-    let rec context vs = {c with
-        deref_invariant=(fun vi offset lval ->
-                          let v = find vi m in
-                          key_invariant_lval vi offset lval v vs
-        )
-      }
-    and key_invariant_lval k offset lval v vs =
-      if not (VS.mem k vs) then
-        let vs' = VS.add k vs in
-        let key_context = {(context vs') with offset; lval=Some lval} in
-        VD.invariant key_context v
-      else
-        Invariant.none
-    in
-
-    let key_invariant k v = key_invariant_lval k NoOffset (var k) v VS.empty in
-    match c.lval with
-    | None ->
-      fold (fun k v a ->
-        let i =
-          if not (InvariantCil.var_is_heap k) then
-            key_invariant k v
-          else
-            Invariant.none
-        in
-        Invariant.(a && i)
-      ) m Invariant.none
-    | Some (Var k, _) when not (InvariantCil.var_is_heap k) ->
-      (try key_invariant k (find k m) with Not_found -> Invariant.none)
-    | _ -> Invariant.none
-
-  let invariant c m =
-    if GobConfig.get_bool "ana.base.invariant.enabled" then
-      invariant c m
-    else
-      Invariant.none
-=======
->>>>>>> df017ae5
 end
 
 
