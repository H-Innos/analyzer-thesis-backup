--- conflicted
+++ resolved
@@ -41,23 +41,6 @@
       ) m Invariant.none
 end
 
-<<<<<<< HEAD
-let heap_hash = Hashtbl.create 113
-
-let get_heap_var loc =
-  try Hashtbl.find heap_hash loc
-  with Not_found ->
-    let name = "(alloc@" ^ loc.file ^ ":" ^ string_of_int loc.line ^ ")" in
-    let newvar = Goblintutil.create_var (makeGlobalVar name voidType) in
-    Hashtbl.add heap_hash loc newvar;
-    newvar
-=======
-module Flag =
-struct
-  include ConcDomain.SimpleThreadDomain
-  let name () = "flag domain"
-end
->>>>>>> 176df53f
 
 module Glob =
 struct
