--- conflicted
+++ resolved
@@ -90,17 +90,6 @@
     let tr = QCheck.quad (CPA.arbitrary ()) (PartDeps.arbitrary ()) (WeakUpdates.arbitrary ()) (PrivD.arbitrary ()) in
     QCheck.map ~rev:to_tuple of_tuple tr
 
-<<<<<<< HEAD
-=======
-  let bot () = { cpa = CPA.bot (); deps = PartDeps.bot (); weak = WeakUpdates.bot (); priv = PrivD.bot ()}
-  let is_bot {cpa; deps; weak; priv} = CPA.is_bot cpa && PartDeps.is_bot deps && WeakUpdates.is_bot weak && PrivD.is_bot priv
-  let top () = {cpa = CPA.top (); deps = PartDeps.top ();  weak = WeakUpdates.top () ; priv = PrivD.top ()}
-  let is_top {cpa; deps; weak; priv} = CPA.is_top cpa && PartDeps.is_top deps && WeakUpdates.is_top weak && PrivD.is_top priv
-
-  let leq {cpa=x1; deps=x2; weak=x3; priv=x4 } {cpa=y1; deps=y2; weak=y3; priv=y4} =
-    CPA.leq x1 y1 && PartDeps.leq x2 y2 && WeakUpdates.leq x3 y3 && PrivD.leq x4 y4
-
->>>>>>> 17cb66ea
   let pretty_diff () (({cpa=x1; deps=x2; weak=x3; priv=x4}:t),({cpa=y1; deps=y2; weak=y3; priv=y4}:t)): Pretty.doc =
     if not (CPA.leq x1 y1) then
       CPA.pretty_diff () (x1,y1)
