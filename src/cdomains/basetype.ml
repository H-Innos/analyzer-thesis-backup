module GU = Goblintutil
open Cil
open Pretty


(** Location with special alphanumeric output for extraction. *)
module ExtractLocation : Printable.S with type t = location =
struct
  include CilType.Location

  let show loc =
    let f i = (if i < 0 then "n" else "") ^ string_of_int (abs i) in
    f loc.line ^ "b" ^ f loc.byte
  let pretty () x = text (show x)
  let pretty_diff () (x,y) = dprintf "%s: %a not leq %a" (name ()) pretty x pretty y
  let printXml f x = BatPrintf.fprintf f "<value>\n<data>\n%s\n</data>\n</value>\n" (XmlUtil.escape (show x))
  let to_yojson x = `String (show x)
end

<<<<<<< HEAD
module ProgLinesFun: Printable.S with type t = location * MyCFG.node * fundec =
struct
  include Printable.Std
  type t = location * MyCFG.node * fundec
  let copy x = x
  let equal (x,a,_) (y,b,_) = ProgLines.equal x y && Node.equal a b (* ignores fundec component *)
  let compare (x,a,_) (y,b,_) = match ProgLines.compare x y with 0 -> Node.compare a b | x -> x (* ignores fundec component *)
  let hash (x,a,f) = ProgLines.hash x * Node.hash a (* ignores fundec component *)
  let pretty_node () (l,x) =
    match x with
    | MyCFG.Statement     s -> dprintf "statement \"%a\" at %a" dn_stmt s ProgLines.pretty l
    | MyCFG.Function      f -> dprintf "result of %s at %a" f.svar.vname ProgLines.pretty l
    | MyCFG.FunctionEntry f -> dprintf "entry state of %s at %a" f.svar.vname ProgLines.pretty l

  let show (x,a,f) = ProgLines.show x ^ "(" ^ f.svar.vname ^ ")"
  let pretty () x = text (show x)
  let name () = "proglinesfun"
  let pretty_diff () (x,y) = dprintf "%s: %a not leq %a" (name ()) pretty x pretty y
  let printXml f x = BatPrintf.fprintf f "<value>\n<data>\n%s\n</data>\n</value>\n" (XmlUtil.escape (show x))
  let to_yojson x = `String (show x)
end
=======
>>>>>>> d6ece2f9

module Variables =
struct
  include CilType.Varinfo
  let trace_enabled = true
  let is_global v = v.vglob
  let copy x = x
  let show x = GU.demangle x.vname
  let pretty () x = Pretty.text (show x)
  let pretty_trace () x = Pretty.dprintf "%s on %a" x.vname CilType.Location.pretty x.vdecl
  let get_location x = x.vdecl
  type group = Global | Local | Context | Parameter | Temp [@@deriving show { with_path = false }]
  let (%) = Batteries.(%)
  let to_group = Option.some % function
    | x when x.vglob -> Global
    | x when x.vdecl.line = -1 -> Temp
    | x when x.vdecl.line = -3 -> Parameter
    | x when x.vdecl.line = -4 -> Context
    | _ -> Local
  let name () = "variables"
  let pretty_diff () (x,y) = dprintf "%s: %a not leq %a" (name ()) pretty x pretty y
  let loopSep _ = true
  let printXml f x = BatPrintf.fprintf f "<value>\n<data>\n%s\n</data>\n</value>\n" (XmlUtil.escape (show x))
  let var_id _ = "globals"
  let node _ = MyCFG.Function Cil.dummyFunDec

  let arbitrary () = MyCheck.Arbitrary.varinfo
end


module RawStrings: Printable.S with type t = string =
struct
  include Printable.StdPolyCompare
  open Pretty
  type t = string [@@deriving eq, to_yojson]
  let hash (x:t) = Hashtbl.hash x
  let show x = "\"" ^ x ^ "\""
  let pretty () x = text (show x)
  let name () = "raw strings"
  let pretty_diff () (x,y) = dprintf "%s: %a not leq %a" (name ()) pretty x pretty y
  let printXml f x = BatPrintf.fprintf f "<value>\n<data>\n%s\n</data>\n</value>\n" (XmlUtil.escape (show x))
end

module Strings: Lattice.S with type t = [`Bot | `Lifted of string | `Top] =
  Lattice.Flat (RawStrings) (struct
    let top_name = "?"
    let bot_name = "-"
  end)

module RawBools: Printable.S with type t = bool =
struct
  include Printable.StdPolyCompare
  open Pretty
  type t = bool [@@deriving eq, to_yojson]
  let hash (x:t) = Hashtbl.hash x
  let show (x:t) =  if x then "true" else "false"
  let pretty () x = text (show x)
  let name () = "raw bools"
  let pretty_diff () (x,y) = dprintf "%s: %a not leq %a" (name ()) pretty x pretty y
  let printXml f x = BatPrintf.fprintf f "<value>\n<data>\n%s\n</data>\n</value>\n" (show x)
end

module Bools: Lattice.S with type t = [`Bot | `Lifted of bool | `Top] =
  Lattice.Flat (RawBools) (struct
    let top_name = "?"
    let bot_name = "-"
  end)

module CilExp =
struct
  include CilType.Exp
  let copy x = x

  let name () = "expressions"

  let rec occurs x e =
    let occurs_lv (v,offs) =
      let rec occurs_offs offs = match offs with
        | Index (e,offs) -> occurs x e || occurs_offs offs
        | Field (_,offs) -> occurs_offs offs
        | NoOffset -> false
      in
      (match v with
       | Var y -> Variables.equal x y
       | Mem e -> occurs x e) || occurs_offs offs
    in
    match e with
    | Lval l -> occurs_lv l
    | AddrOf l -> occurs_lv l
    | UnOp (_,e,_) -> occurs x e
    | BinOp (_,e1,e2,_) -> occurs x e1 || occurs x e2
    | CastE (_,e) -> occurs x e
    | _ -> false

  let replace (x:varinfo) (exp: exp) (e:exp): exp =
    let rec replace_lv (v,offs): lval =
      let rec replace_offs offs = match offs with
        | Index (e,offs) -> Index (replace_rv e, replace_offs offs)
        | Field (f,offs) -> Field (f, replace_offs offs)
        | NoOffset -> NoOffset
      in
      (match v with
       | Mem e -> Mem (replace_rv e)
       | x -> x), replace_offs offs
    and replace_rv e =
      match e with
      | Lval (Var y, NoOffset) when Variables.equal x y -> exp
      | Lval l -> Lval (replace_lv l)
      | AddrOf l -> Lval (replace_lv l)
      | UnOp (op,e,t) -> UnOp (op, replace_rv e, t)
      | BinOp (op,e1,e2,t) -> BinOp (op, replace_rv e1, replace_rv e2, t)
      | CastE (t,e) -> CastE(t, replace_rv e)
      | x -> x
    in
    constFold true (replace_rv e)

  (* get a list of varinfo in the expression *)
  let rec get_vars e = match e with
    | Const _
    | SizeOf _
    | SizeOfE _
    | AlignOfE _
    | AddrOfLabel _
    | SizeOfStr _
    | AlignOf _
    | Question _
    | AddrOf _
    | StartOf _ -> []
    | UnOp (_, e, _ )
    | CastE (_, e)
    | Real e
    | Imag e -> get_vars e
    | BinOp (_, e1, e2, _) -> (get_vars e1)@(get_vars e2)
    | Lval (Var v, _) -> [v]
    | Lval (Mem e',_) -> (get_vars e')

  let pretty_diff () (x,y) = dprintf "%s: %a not leq %a" (name ()) pretty x pretty y
end

module CilStmt: Printable.S with type t = stmt =
struct
  include CilType.Stmt
  let copy x = x
  let show x = "<stmt>"
  let pretty () x =
    match x.skind with
    | Instr (y::ys) -> dn_instr () y
    | If (exp,_,_,_) -> dn_exp () exp
    | _ -> dn_stmt () x

  let name () = "expressions"
  let pretty_diff () (x,y) = dprintf "%s: %a not leq %a" (name ()) pretty x pretty y
  let printXml f x = BatPrintf.fprintf f "<value>\n<data>\n%s\n</data>\n</value>\n" (XmlUtil.escape (show x))
end

module CilFun: Printable.S with type t = varinfo =
struct
  include CilType.Varinfo
  let copy x = x
  let name () = "functions"
  let pretty_diff () (x,y) = dprintf "%s: %a not leq %a" (name ()) pretty x pretty y
end

module CilFundec =
struct
  include CilType.Fundec
  let copy x = x
  let name () = "function decs"
  let dummy = dummyFunDec
  let pretty_diff () (x,y) = dprintf "%s: %a not leq %a" (name ()) pretty x pretty y
end

module CilField =
struct
  include Printable.Std (* for default MapDomain.Groupable *)
  include CilType.Fieldinfo
  let copy x = x

  let name () = "field"
  let pretty_diff () (x,y) = dprintf "%s: %a not leq %a" (name ()) pretty x pretty y
end

module FieldVariables =
struct
  include Printable.Std

  type t = CilType.Varinfo.t*CilType.Fieldinfo.t option [@@deriving to_yojson]

  let gen v = (v,None)
  let gen_f v f = (v,Some f)

  let get_var x = fst x
  let get_field x = snd x

  let has_field x = match get_field x with
    | Some x -> true
    | _ -> false

  let apply_field f default v = match get_field v with
    | Some x -> f x
    | _ -> default

  let is_global v = (get_var v).vglob
  let copy x = x
  let equal x y = CilType.Varinfo.equal (get_var x) (get_var y) && (apply_field (fun v->v.fname) "" x)=(apply_field (fun v->v.fname) "" y)

  let show x = GU.demangle (get_var x).vname^
                  (*"("^string_of_int (get_var x).vid ^")"^*)
                  (apply_field (fun x->"::"^x.fname) "" x)

  let compare x y = let cmp = CilType.Varinfo.compare (get_var x) (get_var y) in
    if cmp = 0 then
      compare (apply_field (fun v->v.fname) "" x) (apply_field (fun v->v.fname) "" y)
    else
      cmp

  let hash x = Hashtbl.hash ((get_var x).vid,(apply_field (fun x->"::"^x.fname) "" x))

  let pretty () x = Pretty.text (show x)
  let pretty_trace () x = let name = show x in
    Pretty.dprintf "%s on %a" name CilType.Location.pretty (get_var x).vdecl

  let get_location x = (get_var x).vdecl
  let to_group x = Variables.to_group (get_var x)

  let name () = "variables and fields"
  let pretty_diff () (x,y) = dprintf "%s: %a not leq %a" (name ()) pretty x pretty y
  let printXml f x = BatPrintf.fprintf f "<value>\n<data>\n%s\n</data>\n</value>\n" (XmlUtil.escape (show x))
end

module CilType =
struct
  include CilType.Typ

  let name () = "types"
  let pretty_diff () (x,y) = dprintf "%s: %a not leq %a" (name ()) pretty x pretty y
end<|MERGE_RESOLUTION|>--- conflicted
+++ resolved
@@ -17,30 +17,6 @@
   let to_yojson x = `String (show x)
 end
 
-<<<<<<< HEAD
-module ProgLinesFun: Printable.S with type t = location * MyCFG.node * fundec =
-struct
-  include Printable.Std
-  type t = location * MyCFG.node * fundec
-  let copy x = x
-  let equal (x,a,_) (y,b,_) = ProgLines.equal x y && Node.equal a b (* ignores fundec component *)
-  let compare (x,a,_) (y,b,_) = match ProgLines.compare x y with 0 -> Node.compare a b | x -> x (* ignores fundec component *)
-  let hash (x,a,f) = ProgLines.hash x * Node.hash a (* ignores fundec component *)
-  let pretty_node () (l,x) =
-    match x with
-    | MyCFG.Statement     s -> dprintf "statement \"%a\" at %a" dn_stmt s ProgLines.pretty l
-    | MyCFG.Function      f -> dprintf "result of %s at %a" f.svar.vname ProgLines.pretty l
-    | MyCFG.FunctionEntry f -> dprintf "entry state of %s at %a" f.svar.vname ProgLines.pretty l
-
-  let show (x,a,f) = ProgLines.show x ^ "(" ^ f.svar.vname ^ ")"
-  let pretty () x = text (show x)
-  let name () = "proglinesfun"
-  let pretty_diff () (x,y) = dprintf "%s: %a not leq %a" (name ()) pretty x pretty y
-  let printXml f x = BatPrintf.fprintf f "<value>\n<data>\n%s\n</data>\n</value>\n" (XmlUtil.escape (show x))
-  let to_yojson x = `String (show x)
-end
-=======
->>>>>>> d6ece2f9
 
 module Variables =
 struct
