--- conflicted
+++ resolved
@@ -1487,11 +1487,8 @@
   module I = CBigInt
   module C = CircularBigInt
   type t = I.t interval
-<<<<<<< HEAD
-=======
   type int_t = int64
   let to_yojson _ = failwith "TODO to_yojson"
->>>>>>> 6ca68467
 
   let compare a b = match a, b with
     | Top x, Top y -> compare x y
