--- conflicted
+++ resolved
@@ -66,16 +66,10 @@
 
   let rec hash = function
     | `NoOffset -> 1
-<<<<<<< HEAD
-    | `Field (f,o) -> Hashtbl.hash f.fname * hash o
-    | `Index (i,o) -> 2 * hash o + 13
-  let name = "Offset"
-=======
     | `Field (f,o) when not (is_first_field f) -> Hashtbl.hash f.fname * hash o + 13
     | `Field (_,o) (* zero offsets need to yield the same hash as `NoOffset! *)
     | `Index (_,o) -> hash o (* index might become top during fp -> might be zero offset *)
-  let name () = "Offset"
->>>>>>> 9c07efdd
+  let name = "Offset"
 
   let from_offset x = x
   let to_offset x = [x]
