open Cil
open Pretty

module GU = Goblintutil

type ('a, 'b) offs = [
  | `NoOffset
  | `Field of 'a * ('a,'b) offs
  | `Index of 'b * ('a,'b) offs
] [@@deriving eq, ord, hash]


(** Subinterface of IntDomain.Z which is sufficient for Printable (but not Lattice) Offset. *)
module type IdxDomain =
sig
  include Printable.S
  val equal_to: IntOps.BigIntOps.t -> t -> [`Eq | `Neq | `Top]
  val is_int: t -> bool
end

module OffsetPrintable (Idx: IdxDomain) =
struct
  type t = (fieldinfo, Idx.t) offs
  include Printable.Std

  let is_first_field x = match x.fcomp.cfields with
    | [] -> false
    | f :: _ -> CilType.Fieldinfo.equal f x

  let rec cmp_zero_offset : t -> [`MustZero | `MustNonzero | `MayZero] = function
    | `NoOffset -> `MustZero
    | `Index (x, o) -> (match cmp_zero_offset o, Idx.equal_to (IntOps.BigIntOps.zero) x with
      | `MustNonzero, _
      | _, `Neq -> `MustNonzero
      | `MustZero, `Eq -> `MustZero
      | _, _ -> `MayZero)
    | `Field (x, o) ->
      if is_first_field x then cmp_zero_offset o else `MustNonzero

  let rec equal x y =
    match x, y with
    | `NoOffset , `NoOffset -> true
    | `NoOffset, x
    | x, `NoOffset -> cmp_zero_offset x = `MustZero (* cannot derive due to this special case *)
    | `Field (f1,o1), `Field (f2,o2) when CilType.Fieldinfo.equal f1 f2 -> equal o1 o2
    | `Index (i1,o1), `Index (i2,o2) when Idx.equal i1 i2 -> equal o1 o2
    | _ -> false

  let rec show = function
    | `NoOffset -> ""
    | `Index (x,o) -> "[" ^ (Idx.show x) ^ "]" ^ (show o)
    | `Field (x,o) -> "." ^ (x.fname) ^ (show o)

  include Printable.SimpleShow (
    struct
      type nonrec t = t
      let show = show
    end
    )

  let pretty_diff () (x,y) =
    dprintf "%s: %a not leq %a" (name ()) pretty x pretty y

  let rec hash = function
    | `NoOffset -> 1
    | `Field (f,o) when not (is_first_field f) -> Hashtbl.hash f.fname * hash o + 13
    | `Field (_,o) (* zero offsets need to yield the same hash as `NoOffset! *)
    | `Index (_,o) -> hash o (* index might become top during fp -> might be zero offset *)
  let name () = "Offset"

  let from_offset x = x

  let rec is_definite = function
    | `NoOffset -> true
    | `Field (f,o) -> is_definite o
    | `Index (i,o) ->  Idx.is_int i && is_definite o

  (* append offset o2 to o1 *)
  (* TODO: unused *)
  let rec add_offset o1 o2 =
    match o1 with
    | `NoOffset -> o2
    | `Field (f1,o1) -> `Field (f1,add_offset o1 o2)
    | `Index (i1,o1) -> `Index (i1,add_offset o1 o2)

  let rec compare o1 o2 = match o1, o2 with
    | `NoOffset, `NoOffset -> 0
    | `NoOffset, x
    | x, `NoOffset when cmp_zero_offset x = `MustZero -> 0 (* cannot derive due to this special case *)
    | `Field (f1,o1), `Field (f2,o2) ->
      let c = CilType.Fieldinfo.compare f1 f2 in
      if c=0 then compare o1 o2 else c
    | `Index (i1,o1), `Index (i2,o2) ->
      let c = Idx.compare i1 i2 in
      if c=0 then compare o1 o2 else c
    | `NoOffset, _ -> -1
    | _, `NoOffset -> 1
    | `Field _, `Index _ -> -1
    | `Index _, `Field _ ->  1

  let rec to_cil_offset (x:t) =
    match x with
    | `NoOffset -> NoOffset
    | `Field(f,o) -> Field(f, to_cil_offset o)
    | `Index(i,o) -> NoOffset (* array domain can not deal with this -> leads to being handeled as access to unknown part *)
end

module Offset (Idx: IntDomain.Z) =
struct
  include OffsetPrintable (Idx)

  let rec leq x y =
    match x, y with
    | `NoOffset, `NoOffset -> true
    | `NoOffset, x -> cmp_zero_offset x <> `MustNonzero
    | x, `NoOffset -> cmp_zero_offset x = `MustZero
    | `Index (i1,o1), `Index (i2,o2) when Idx.leq i1 i2 -> leq o1 o2
    | `Field (f1,o1), `Field (f2,o2) when CilType.Fieldinfo.equal f1 f2 -> leq o1 o2
    | _ -> false

  let should_join a b = match a, b with
    | `NoOffset, `NoOffset -> true
    | `NoOffset, _
    | _, `NoOffset -> false
    | _ -> true

  let rec merge cop x y =
    let op = match cop with `Join -> Idx.join | `Meet -> Idx.meet | `Widen -> Idx.widen | `Narrow -> Idx.narrow in
    match x, y with
    | `NoOffset, `NoOffset -> `NoOffset
    | `NoOffset, x
    | x, `NoOffset -> (match cop, cmp_zero_offset x with
      | (`Join | `Widen), (`MustZero | `MayZero) -> x
      | (`Meet | `Narrow), (`MustZero | `MayZero) -> `NoOffset
      | _ -> raise Lattice.Uncomparable)
    | `Field (x1,y1), `Field (x2,y2) when CilType.Fieldinfo.equal x1 x2 -> `Field (x1, merge cop y1 y2)
    | `Index (x1,y1), `Index (x2,y2) -> `Index (op x1 x2, merge cop y1 y2)
    | _ -> raise Lattice.Uncomparable

<<<<<<< HEAD
=======
  let rec to_cil_offset (x:t) =
    match x with
    | `NoOffset -> NoOffset
    | `Field(f,o) -> Field(f, to_cil_offset o)
    | `Index(i,o) -> NoOffset (* array domain can not deal with this -> leads to being handeled as access to unknown part *)

  let rec from_cil_offset (o: offset) :t =
    match o with
    | NoOffset -> `NoOffset
    | Field(f,o) -> `Field(f,(from_cil_offset o))
    | Index(e, o) ->  `NoOffset (* TODO: OK? *)

>>>>>>> ec0a8c4d
  let join x y = merge `Join x y
  let meet x y = merge `Meet x y
  let widen x y = merge `Widen x y
  let narrow x y = merge `Narrow x y

  let rec drop_ints = function
    | `Index (x, o) -> `Index (Idx.top (), drop_ints o)
    | `Field (x, o) -> `Field (x, drop_ints o)
    | `NoOffset -> `NoOffset
end

module type S =
sig
  type field
  type idx
  include Printable.S

  val null_ptr: unit -> t
  val str_ptr: unit -> t
  val is_null: t -> bool
  val get_location: t -> location

  val from_var: varinfo -> t
  (** Creates an address from variable. *)

  val from_var_offset: (varinfo * (field,idx) offs) -> t
  (** Creates an address from a variable and offset. *)

  val to_var_offset: t -> (varinfo * (field,idx) offs) list
  (** Get the offset *)

  val to_var: t -> varinfo list
  (** Strips the varinfo out of the address representation. *)

  val to_var_may: t -> varinfo list
  val to_var_must: t -> varinfo list
  (** Strips the varinfo out of the address representation. *)

  val get_type: t -> typ
  (** Finds the type of the address location. *)
end

module Normal (Idx: IdxDomain) =
struct
  type field = fieldinfo
  type idx = Idx.t
  module Offs = OffsetPrintable (Idx)
  type t =
    | Addr of CilType.Varinfo.t * Offs.t (** Pointer to offset of a variable. *)
    | NullPtr (** NULL pointer. *)
    | UnknownPtr (** Unknown pointer. Could point to globals, heap and escaped variables. *)
    | StrPtr of string (** String literal pointer. *)
  [@@deriving eq, ord, hash] (* TODO: StrPtr equal problematic if the same literal appears more than once *)
  include Printable.Std
  let name () = "Normal Lvals"

  type group = Basetype.Variables.group
  let show_group = Basetype.Variables.show_group
  let to_group = function
    | Addr (x,_) -> Basetype.Variables.to_group x
    | _ -> Some Basetype.Variables.Local

  let from_var x = Addr (x, `NoOffset)
  let from_var_offset (x, o) = Addr (x, o)

  let to_var = function
    | Addr (x,_) -> Some x
    | _          -> None
  let to_var_may = function
    | Addr (x,_) -> Some x
    | _          -> None
  let to_var_must = function
    | Addr (x,`NoOffset) -> Some x
    | _                  -> None
  let to_var_offset = function
    | Addr (x, o) -> Some (x, o)
    | _      -> None

  (* strings *)
  let from_string x = StrPtr x
  let to_string = function
    | StrPtr x -> Some x
    | _        -> None

  let rec short_offs = function
    | `NoOffset -> ""
    | `Field (fld, o) -> "." ^ fld.fname ^ short_offs o
    | `Index (v, o) -> "[" ^ Idx.show v ^ "]" ^ short_offs o

  let short_addr (x, o) =
    if RichVarinfo.BiVarinfoMap.Collection.mem_varinfo x then
      let description = RichVarinfo.BiVarinfoMap.Collection.describe_varinfo x in
      "(" ^ x.vname ^ ", " ^ description ^ ")" ^ short_offs o
    else x.vname ^ short_offs o

  let show = function
    | Addr (x, o)-> short_addr (x, o)
    | StrPtr x   -> "\"" ^ x ^ "\""
    | UnknownPtr -> "?"
    | NullPtr    -> "NULL"

  include Printable.SimpleShow (
    struct
      type nonrec t = t
      let show = show
    end
    )

  (* exception if the offset can't be followed completely *)
  exception Type_offset of typ * string
  (* tries to follow o in t *)
  let rec type_offset t o = match unrollType t, o with (* resolves TNamed *)
    | t, `NoOffset -> t
    | TArray (t,_,_), `Index (i,o)
    | TPtr (t,_), `Index (i,o) -> type_offset t o
    | TComp (ci,_), `Field (f,o) ->
      let fi = try getCompField ci f.fname
        with Not_found ->
          let s = sprint ~width:0 @@ dprintf "Addr.type_offset: field %s not found in type %a" f.fname d_plaintype t in
          raise (Type_offset (t, s))
      in type_offset fi.ftype o
    | TComp _, `Index (_,o) -> type_offset t o (* this happens (hmmer, perlbench). safe? *)
    | t,o ->
      let s = sprint ~width:0 @@ dprintf "Addr.type_offset: could not follow offset in type. type: %a, offset: %s" d_plaintype t (short_offs o) in
      raise (Type_offset (t, s))

  let get_type_addr (v,o) = try type_offset v.vtype o with Type_offset (t,_) -> t

  let get_type = function
    | Addr (x, o) -> get_type_addr (x, o)
    | StrPtr _ -> charPtrType (* TODO Cil.charConstPtrType? *)
    | NullPtr  -> voidType
    | UnknownPtr -> voidPtrType

  let is_zero_offset x = Offs.cmp_zero_offset x = `MustZero

  (* TODO: seems to be unused *)
  let to_exp (f:idx -> exp) x =
    let rec to_cil c =
      match c with
      | `NoOffset -> NoOffset
      | `Field (fld, ofs) -> Field (fld  , to_cil ofs)
      | `Index (idx, ofs) -> Index (f idx, to_cil ofs)
    in
    match x with
    | Addr (v,o) -> AddrOf (Var v, to_cil o)
    | StrPtr x -> mkString x
    | NullPtr -> integer 0
    | UnknownPtr -> raise Lattice.TopValue
  let rec add_offsets x y = match x with
    | `NoOffset    -> y
    | `Index (i,x) -> `Index (i, add_offsets x y)
    | `Field (f,x) -> `Field (f, add_offsets x y)
  (* TODO: unused *)
  let add_offset x o = match x with
    | Addr (v, u) -> Addr (v, add_offsets u o)
    | x -> x
  let rec remove_offset = function
    | `NoOffset -> `NoOffset
    | `Index (_,`NoOffset) | `Field (_,`NoOffset) -> `NoOffset
    | `Index (i,o) -> `Index (i, remove_offset o)
    | `Field (f,o) -> `Field (f, remove_offset o)

  let arbitrary () = QCheck.always UnknownPtr (* S TODO: non-unknown *)
end

let prefix_non_definite_mem = "(nd-alloc"

module NormalLat (Idx: IntDomain.Z) =
struct
  include Normal (Idx)
  module Offs = Offset (Idx)

  let is_definite =
    let not_definite_mem v =
      BatString.starts_with v.vname prefix_non_definite_mem
    in
    function
    | NullPtr | StrPtr _ -> true
    | Addr (v,_) when not_definite_mem v -> false (* Some memory representations are inherently not definite *)
    | Addr (v,o) when Offs.is_definite o -> true (* This does not hold for typebasedheaps *)
    | _ -> false

  let leq x y = match x, y with
    | StrPtr a  , StrPtr b   -> a = b
    | Addr (x,o), Addr (y,u) -> CilType.Varinfo.equal x y && Offs.leq o u
    | _                      -> x = y

  let drop_ints = function
    | Addr (x, o) -> Addr (x, Offs.drop_ints o)
    | x -> x

  let merge cop x y =
    match x, y with
    | UnknownPtr, UnknownPtr -> UnknownPtr
    | NullPtr   , NullPtr -> NullPtr
    | StrPtr a  , StrPtr b when a=b -> StrPtr a
    (* We can join if addresses refer to the same varinfo and the offsets should be joined. *)
    (* In the Base.reachable_vars we have to keep all the v,`NoOffset addresses, because from these, all the fields can be accessed.
       So, offsets should not be joined if exactly one of them is a `NoOffset *)
    | Addr (x,o), Addr (y,u) when CilType.Varinfo.equal x y && Offs.should_join o u -> Addr (x, Offs.merge cop o u)
    | _ -> raise Lattice.Uncomparable

  let join = merge `Join
  let widen = merge `Widen
  let meet = merge `Meet
  let narrow = merge `Narrow

  let pretty_diff () (x,y) = dprintf "%s: %a not leq %a" (name ()) pretty x pretty y
end

module Fields =
struct
  module F = CilType.Fieldinfo
  module I = Basetype.CilExp
  module FI = Printable.Either (F) (I)
  include Printable.Liszt (FI)

  let rec show x = match x with
    | [] -> ""
    | (`Left x :: xs) -> "." ^ F.show x ^ show xs
    | (`Right x :: xs) -> "[" ^ I.show x ^ "]" ^ show xs

  include Printable.SimpleShow (
    struct
      type nonrec t = t
      let show = show
    end
    )

  let rec printInnerXml f = function
    | [] -> ()
    | (`Left x :: xs) ->
      BatPrintf.fprintf f ".%s%a" (F.show x) printInnerXml xs
    | (`Right x :: xs) ->
      BatPrintf.fprintf f "[%s]%a" (I.show x) printInnerXml xs

  let printXml f x = BatPrintf.fprintf f "<value>\n<data>\n%a\n</data>\n</value>\n" printInnerXml x

  let rec listify ofs: t =
    match ofs with
    | NoOffset -> []
    | Field (x,ofs) -> `Left x :: listify ofs
    | Index (i,ofs) -> `Right i :: listify ofs

  let rec to_offs' (ofs:t) = match ofs with
    | (`Left x::xs) -> `Field (x, to_offs' xs)
    | (`Right x::xs) -> `Index (x, to_offs' xs)
    | [] -> `NoOffset

  let rec kill v (fds: t): t = match fds with
    | (`Right x::xs) when I.occurs v x -> []
    | (x::xs) -> x :: kill v xs
    | [] -> []

  let replace x exp ofs =
    let f o = match o with
      | `Right e -> `Right (I.replace x exp e)
      | x -> x
    in
    List.map f ofs

  let top () = []
  let is_top x = x = []
  let bot () = failwith "Bottom offset list!"
  let is_bot x = false

  let rec leq x y =
    match x,y with
    | _, [] -> true
    | x::xs, y::ys when FI.equal x y -> leq xs ys
    | _ -> false

  let rec meet x y =
    match x,y with
    | [], x | x, [] -> x
    | x::xs, y::ys when FI.equal x y -> x :: meet xs ys
    | _ -> failwith "Arguments do not meet"

  let narrow = meet

  let rec join x y =
    match x,y with
    | x::xs, y::ys when FI.equal x y -> x :: join xs ys
    | _ -> []

  let widen = join

  let rec collapse x y =
    match x,y with
    | [], x | x, [] -> true
    | x :: xs, y :: ys when FI.equal x y -> collapse xs ys
    | `Left x::xs, `Left y::ys -> false
    | `Right x::xs, `Right y::ys -> true
    | _ -> failwith "Type mismatch!"

  (* TODO: use the type information to do this properly. Currently, this assumes
   * there are no nested arrays, so all indexing is eliminated. *)
  let rec real_region (fd:t) typ: bool =
    match fd with
    | [] -> true
    | `Left _ :: xs -> real_region xs typ
    | `Right i :: _ -> false

  let pretty_diff () ((x:t),(y:t)): Pretty.doc =
    Pretty.dprintf "%a not leq %a" pretty x pretty y
end


module CilLval =
struct
  include Printable.Std
  type t = CilType.Varinfo.t * (CilType.Fieldinfo.t, Basetype.CilExp.t) offs [@@deriving eq, ord, hash]

  let name () = "simplified lval"

  let class_tag (v,o) =
    match v with
    | _ when v.vglob -> `Global
    | _ when v.vdecl.line = -1 -> `Temp
    | _ when Cilfacade.is_varinfo_formal v -> `Parameter
    | _ -> `Local

  let rec short_offs (o: (fieldinfo, exp) offs) a =
    match o with
    | `NoOffset -> a
    | `Field (f,o) -> short_offs o (a^"."^f.fname)
    | `Index (e,o) when CilType.Exp.equal e MyCFG.unknown_exp -> short_offs o (a^"[?]")
    | `Index (e,o) -> short_offs o (a^"["^CilType.Exp.show e^"]")

  let rec of_ciloffs x =
    match x with
    | NoOffset    -> `NoOffset
    | Index (i,o) -> `Index (i, of_ciloffs o)
    | Field (f,o) -> `Field (f, of_ciloffs o)

  let rec to_ciloffs x =
    match x with
    | `NoOffset    -> NoOffset
    | `Index (i,o) -> Index (i, to_ciloffs o)
    | `Field (f,o) -> Field (f, to_ciloffs o)

  let to_lval (v,o) = Var v, to_ciloffs o
  let to_exp (v,o) = Lval (Var v, to_ciloffs o)

  let rec has_index_offs =
    function
    | `NoOffset    -> false
    | `Index _     -> true
    | `Field (_,o) -> has_index_offs o
  let has_index (v,o) = has_index_offs o

  let show (v,o) = short_offs o v.vname
  include Printable.SimpleShow (
    struct
      type nonrec t = t
      let show = show
    end
    )
end<|MERGE_RESOLUTION|>--- conflicted
+++ resolved
@@ -137,8 +137,6 @@
     | `Index (x1,y1), `Index (x2,y2) -> `Index (op x1 x2, merge cop y1 y2)
     | _ -> raise Lattice.Uncomparable
 
-<<<<<<< HEAD
-=======
   let rec to_cil_offset (x:t) =
     match x with
     | `NoOffset -> NoOffset
@@ -151,7 +149,6 @@
     | Field(f,o) -> `Field(f,(from_cil_offset o))
     | Index(e, o) ->  `NoOffset (* TODO: OK? *)
 
->>>>>>> ec0a8c4d
   let join x y = merge `Join x y
   let meet x y = merge `Meet x y
   let widen x y = merge `Widen x y
