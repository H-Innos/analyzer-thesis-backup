--- conflicted
+++ resolved
@@ -105,13 +105,7 @@
 
   let closure p m = RegMap.map (RegPart.closure p) m
 
-<<<<<<< HEAD
-  let remove v (p,m) = p, RegMap.remove (v,[]) m
-=======
-  let is_global (v,fd) = v.vglob
-
   let remove v (p,m) = p, RegMap.remove (v, `NoOffset) m
->>>>>>> 03e17b66
   let remove_vars (vs: varinfo list) (cp:t): t =
     List.fold_right remove vs cp
 
@@ -133,22 +127,8 @@
     | _ -> kill x st
 
   type eval_t = (bool * elt * F.t) option
-<<<<<<< HEAD
   let eval_exp (ask: Queries.ask) exp: eval_t =
-    let offsornot offs = if (get_bool "exp.region-offsets") then F.listify offs else [] in
-    let rec do_offs deref def = function
-      | Field (fd, offs) -> begin
-          match Goblintutil.is_blessed (TComp (fd.fcomp, [])) with
-          | Some v -> do_offs deref (Some (deref, (v, offsornot (Field (fd, offs))), [])) offs
-          | None -> do_offs deref def offs
-        end
-      | Index (_, offs) -> do_offs deref def offs
-      | NoOffset -> def
-    in
-=======
-  let eval_exp exp: eval_t =
     let offsornot offs = if (get_bool "exp.region-offsets") then F.of_cil offs else `NoOffset in
->>>>>>> 03e17b66
     (* The intuition for the offset computations is that we keep the static _suffix_ of an
      * access path. These can be used to partition accesses when fields do not overlap.
      * This means that for pointer dereferences and when obtaining the value from an lval
@@ -165,17 +145,7 @@
       | _ -> None
     and eval_lval deref lval =
       match lval with
-<<<<<<< HEAD
-      | (Var x, NoOffset) when Goblintutil.is_blessed x.vtype <> None ->
-        begin match Goblintutil.is_blessed x.vtype with
-          | Some v -> Some (deref, (v,[]), [])
-          | _ when BaseUtil.is_global ask x -> Some (deref, (x, []), [])
-          | _ -> None
-        end
-      | (Var x, offs) -> do_offs deref (Some (deref, (x, offsornot offs), [])) offs
-=======
       | (Var x, offs) -> Some (deref, (x, offsornot offs), `NoOffset)
->>>>>>> 03e17b66
       | (Mem exp,offs) ->
         match eval_rval true exp with
         | Some (deref, v, _) -> Some (deref, v, offsornot offs)
@@ -243,13 +213,8 @@
     | Some (_,x,_) -> p, RegMap.add x RS.single_bullet m
     | _ -> p,m
 
-<<<<<<< HEAD
   let related_globals (ask: Queries.ask) (deref_vfd: eval_t) (p,m: t): elt list =
-    let add_o o2 (v,o) = (v,o@o2) in
-=======
-  let related_globals (deref_vfd: eval_t) (p,m: t): elt list =
     let add_o o2 (v,o) = (v, F.add_offset o o2) in
->>>>>>> 03e17b66
     match deref_vfd with
     | Some (true, vfd, os) ->
       let vfd_class =
