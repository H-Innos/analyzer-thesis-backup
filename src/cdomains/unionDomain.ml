--- conflicted
+++ resolved
@@ -45,7 +45,6 @@
   include Lattice.Prod (Field) (Values)
   type value = Values.t
 
-<<<<<<< HEAD
   let get field (f, x) =
     if Field.equal f (`Lifted field) then
       x
@@ -97,12 +96,10 @@
 
   let replace m field value =
     of_field ~field ~value
-=======
   let meet (f, x) (g, y) =
     let field = Field.meet f g in
     let value = Values.meet x y in
     (field, value)
->>>>>>> 6389a7f6
 
   let invariant ~value_invariant ~offset ~lval (lift_f, v) =
     match offset with
