open GoblintCil
open Pretty
open PrecisionUtil

include PreValueDomain
module Offs = Lval.Offset (IndexDomain)
module M = Messages
module GU = Goblintutil
module Q = Queries
module BI = IntOps.BigIntOps
module MutexAttr = MutexAttrDomain
module AddrSetDomain = SetDomain.ToppedSet(Addr)(struct let topname = "All" end)
module ArrIdxDomain = IndexDomain

module type S =
sig
  include Lattice.S
  type offs
  val eval_offset: Q.ask -> (AD.t -> t) -> t-> offs -> exp option -> lval option -> typ -> t
  val update_offset: Q.ask -> t -> offs -> t -> exp option -> lval -> typ -> t
  val update_array_lengths: (exp -> t) -> t -> Cil.typ -> t
  val affect_move: ?replace_with_const:bool -> Q.ask -> t -> varinfo -> (exp -> int option) -> t
  val affecting_vars: t -> varinfo list
  val invalidate_value: Q.ask -> typ -> t -> t
  val is_safe_cast: typ -> typ -> bool
  val cast: ?torg:typ -> typ -> t -> t
  val smart_join: (exp -> BI.t option) -> (exp -> BI.t option) -> t -> t ->  t
  val smart_widen: (exp -> BI.t option) -> (exp -> BI.t option) ->  t -> t -> t
  val smart_leq: (exp -> BI.t option) -> (exp -> BI.t option) -> t -> t -> bool
  val is_immediate_type: typ -> bool
  val is_mutex_type: typ -> bool
  val bot_value: ?varAttr:attributes -> typ -> t
  val is_bot_value: t -> bool
  val init_value: ?varAttr:attributes -> typ -> t
  val top_value: ?varAttr:attributes -> typ -> t
  val is_top_value: t -> typ -> bool
  val zero_init_value: ?varAttr:attributes -> typ -> t

  val project: Q.ask -> int_precision option-> ( attributes * attributes ) option -> t -> t
  val mark_jmpbufs_as_copied: t -> t
end

module type Blob =
sig
  type value
  type size
  type origin
  include Lattice.S with type t = value * size * origin

  val value: t -> value
  val invalidate_value: Q.ask -> typ -> t -> t
end

(* ZeroInit is true if malloc was used to allocate memory and it's false if calloc was used *)
module ZeroInit =
struct
  include Lattice.Fake(Basetype.RawBools)
  let name () = "no zeroinit"
end

module Blob (Value: S) (Size: IntDomain.Z)=
struct
  include Lattice.Prod3 (struct include Value let name () = "value" end) (struct include Size let name () = "size" end) (ZeroInit)
  let name () = "blob"
  type value = Value.t
  type size = Size.t
  type origin = ZeroInit.t

  let value (a, b, c) = a
  let invalidate_value ask t (v, s, o) = Value.invalidate_value ask t v, s, o
end

module Threads = ConcDomain.ThreadSet
module JmpBufs = JmpBufDomain.JmpBufSetTaint

module rec Compound: S with type t = [
    | `Top
    | `Int of ID.t
    | `Float of FD.t
    | `Address of AD.t
    | `Struct of Structs.t
    | `Union of Unions.t
    | `Array of CArrays.t
    | `Blob of Blobs.t
    | `Thread of Threads.t
    | `JmpBuf of JmpBufs.t
    | `Mutex
    | `MutexAttr of MutexAttr.t
    | `Bot
  ] and type offs = (fieldinfo,IndexDomain.t) Lval.offs =
struct
  type t = [
    | `Top
    | `Int of ID.t
    | `Float of FD.t
    | `Address of AD.t
    | `Struct of Structs.t
    | `Union of Unions.t
    | `Array of CArrays.t
    | `Blob of Blobs.t
    | `Thread of Threads.t
    | `JmpBuf of JmpBufs.t
    | `Mutex
    | `MutexAttr of MutexAttrDomain.t
    | `Bot
  ] [@@deriving eq, ord, hash]

  let is_mutexattr_type (t:typ): bool = match t with
    | TNamed (info, attr) -> info.tname = "pthread_mutexattr_t"
    | _ -> false

  let is_mutex_type (t: typ): bool = match t with
    | TNamed (info, attr) -> info.tname = "pthread_mutex_t" || info.tname = "spinlock_t" || info.tname = "pthread_spinlock_t"
    | TInt (IInt, attr) -> hasAttribute "mutex" attr
    | _ -> false

  let is_immediate_type t = is_mutex_type t || isFunctionType t

  let is_thread_type = function
    | TNamed ({tname = "pthread_t"; _}, _) -> true
    | _ -> false

  let is_jmp_buf_type = function
    | TNamed ({tname = "jmp_buf"; _}, _) -> true
    | _ -> false

  let array_length_idx default length =
    let l = BatOption.bind length (fun e -> Cil.getInteger (Cil.constFold true e)) in
    BatOption.map_default (IndexDomain.of_int (Cilfacade.ptrdiff_ikind ())) default l

  let rec bot_value ?(varAttr=[]) (t: typ): t =
    match t with
    | _ when is_mutex_type t -> `Mutex
    | t when is_jmp_buf_type t -> `JmpBuf (JmpBufs.bot ())
    | TInt _ -> `Bot (*`Int (ID.bot ()) -- should be lower than any int or address*)
    | TFloat _ -> `Bot
    | TPtr _ -> `Address (AD.bot ())
    | TComp ({cstruct=true; _} as ci,_) -> `Struct (Structs.create (fun fd -> bot_value ~varAttr:fd.fattr fd.ftype) ci)
    | TComp ({cstruct=false; _},_) -> `Union (Unions.bot ())
    | TArray (ai, length, _) ->
      let typAttr = typeAttrs ai in
      let len = array_length_idx (IndexDomain.bot ()) length in
      `Array (CArrays.make ~varAttr ~typAttr len (bot_value ai))
    | t when is_thread_type t -> `Thread (ConcDomain.ThreadSet.empty ())
<<<<<<< HEAD
    | t when is_mutexattr_type t -> `MutexAttr (MutexAttrDomain.bot ())
=======
    | t when is_jmp_buf_type t -> `JmpBuf (JmpBufs.Bufs.empty (), false)
>>>>>>> e9697f45
    | TNamed ({ttype=t; _}, _) -> bot_value ~varAttr (unrollType t)
    | _ -> `Bot

  let is_bot_value x =
    match x with
    | `Int x -> ID.is_bot x
    | `Float x -> FD.is_bot x
    | `Address x -> AD.is_bot x
    | `Struct x -> Structs.is_bot x
    | `Union x -> Unions.is_bot x
    | `Array x -> CArrays.is_bot x
    | `Blob x -> Blobs.is_bot x
    | `Thread x -> Threads.is_bot x
    | `JmpBuf x -> JmpBufs.is_bot x
    | `Mutex -> true
    | `MutexAttr x -> MutexAttr.is_bot x
    | `Bot -> true
    | `Top -> false

  let rec init_value ?(varAttr=[]) (t: typ): t = (* top_value is not used here because structs, blob etc will not contain the right members *)
    match t with
    | t when is_mutex_type t -> `Mutex
    | t when is_jmp_buf_type t -> `JmpBuf (JmpBufs.top ())
    | TInt (ik,_) -> `Int (ID.top_of ik)
    | TFloat (fkind, _) when not (Cilfacade.isComplexFKind fkind) -> `Float (FD.top_of fkind)
    | TPtr _ -> `Address AD.top_ptr
    | TComp ({cstruct=true; _} as ci,_) -> `Struct (Structs.create (fun fd -> init_value ~varAttr:fd.fattr fd.ftype) ci)
    | TComp ({cstruct=false; _},_) -> `Union (Unions.top ())
    | TArray (ai, length, _) ->
      let typAttr = typeAttrs ai in
      let can_recover_from_top = ArrayDomain.can_recover_from_top (ArrayDomain.get_domain ~varAttr ~typAttr) in
      let len = array_length_idx (IndexDomain.bot ()) length in
      `Array (CArrays.make ~varAttr ~typAttr len (if can_recover_from_top then (init_value ai) else (bot_value ai)))
    (* | t when is_thread_type t -> `Thread (ConcDomain.ThreadSet.empty ()) *)
    | TNamed ({ttype=t; _}, _) -> init_value ~varAttr t
    | _ -> `Top

  let rec top_value ?(varAttr=[]) (t: typ): t =
    match t with
    | _ when is_mutex_type t -> `Mutex
    | t when is_jmp_buf_type t -> `JmpBuf (JmpBufs.top ())
    | TInt (ik,_) -> `Int (ID.(cast_to ik (top_of ik)))
    | TFloat (fkind, _) when not (Cilfacade.isComplexFKind fkind) -> `Float (FD.top_of fkind)
    | TPtr _ -> `Address AD.top_ptr
    | TComp ({cstruct=true; _} as ci,_) -> `Struct (Structs.create (fun fd -> top_value ~varAttr:fd.fattr fd.ftype) ci)
    | TComp ({cstruct=false; _},_) -> `Union (Unions.top ())
    | TArray (ai, length, _) ->
      let typAttr = typeAttrs ai in
      let can_recover_from_top = ArrayDomain.can_recover_from_top (ArrayDomain.get_domain ~varAttr ~typAttr) in
      let len = array_length_idx (IndexDomain.top ()) length in
      `Array (CArrays.make ~varAttr ~typAttr len (if can_recover_from_top then (top_value ai) else (bot_value ai)))
    | TNamed ({ttype=t; _}, _) -> top_value ~varAttr t
    | _ -> `Top

  let is_top_value x (t: typ) =
    match x with
    | `Int x -> ID.is_top_of (Cilfacade.get_ikind (t)) x
    | `Float x -> FD.is_top x
    | `Address x -> AD.is_top x
    | `Struct x -> Structs.is_top x
    | `Union x -> Unions.is_top x
    | `Array x -> CArrays.is_top x
    | `Blob x -> Blobs.is_top x
    | `Thread x -> Threads.is_top x
<<<<<<< HEAD
    | `MutexAttr x -> MutexAttr.is_top x
=======
    | `JmpBuf x -> JmpBufs.is_top x
>>>>>>> e9697f45
    | `Mutex -> true
    | `Top -> true
    | `Bot -> false

  let rec zero_init_value ?(varAttr=[]) (t:typ): t =
    match t with
    | _ when is_mutex_type t -> `Mutex
    | t when is_jmp_buf_type t -> `JmpBuf (JmpBufs.top ())
    | TInt (ikind, _) -> `Int (ID.of_int ikind BI.zero)
    | TFloat (fkind, _) when not (Cilfacade.isComplexFKind fkind) -> `Float (FD.of_const fkind 0.0)
    | TPtr _ -> `Address AD.null_ptr
    | TComp ({cstruct=true; _} as ci,_) -> `Struct (Structs.create (fun fd -> zero_init_value ~varAttr:fd.fattr fd.ftype) ci)
    | TComp ({cstruct=false; _} as ci,_) ->
      let v = try
          (* C99 6.7.8.10: the first named member is initialized (recursively) according to these rules *)
          let firstmember = List.hd ci.cfields in
          `Lifted firstmember, zero_init_value ~varAttr:firstmember.fattr firstmember.ftype
        with
        (* Union with no members ò.O *)
          Failure _ -> Unions.top ()
      in
      `Union(v)
    | TArray (ai, length, _) ->
      let typAttr = typeAttrs ai in
      let len = array_length_idx (IndexDomain.top ()) length in
      `Array (CArrays.make ~varAttr ~typAttr len (zero_init_value ai))
    (* | t when is_thread_type t -> `Thread (ConcDomain.ThreadSet.empty ()) *)
    | TNamed ({ttype=t; _}, _) -> zero_init_value ~varAttr t
    | _ -> `Top

  let tag_name : t -> string = function
<<<<<<< HEAD
    | `Top -> "Top" | `Int _ -> "Int" | `Float _ -> "Float" | `Address _ -> "Address" | `Struct _ -> "Struct" | `Union _ -> "Union" | `Array _ -> "Array" | `Blob _ -> "Blob" | `Thread _ -> "Thread" | `Mutex -> "Mutex"  | `MutexAttr _ -> "MutexAttr" | `Bot -> "Bot"
=======
    | `Top -> "Top" | `Int _ -> "Int" | `Float _ -> "Float" | `Address _ -> "Address" | `Struct _ -> "Struct" | `Union _ -> "Union" | `Array _ -> "Array" | `Blob _ -> "Blob" | `Thread _ -> "Thread" | `Mutex -> "Mutex" | `JmpBuf _ -> "JmpBuf" | `Bot -> "Bot"
>>>>>>> e9697f45

  include Printable.Std
  let name () = "compound"

  type offs = (fieldinfo,IndexDomain.t) Lval.offs


  let bot () = `Bot
  let is_bot x = x = `Bot
  let bot_name = "Uninitialized"
  let top () = `Top
  let is_top x = x = `Top
  let top_name = "Unknown"

  let pretty () state =
    match state with
    | `Int n ->  ID.pretty () n
    | `Float n ->  FD.pretty () n
    | `Address n ->  AD.pretty () n
    | `Struct n ->  Structs.pretty () n
    | `Union n ->  Unions.pretty () n
    | `Array n ->  CArrays.pretty () n
    | `Blob n ->  Blobs.pretty () n
    | `Thread n -> Threads.pretty () n
<<<<<<< HEAD
    | `MutexAttr n -> MutexAttr.pretty () n
=======
    | `JmpBuf n -> JmpBufs.pretty () n
>>>>>>> e9697f45
    | `Mutex -> text "mutex"
    | `Bot -> text bot_name
    | `Top -> text top_name

  let show state =
    match state with
    | `Int n ->  ID.show n
    | `Float n ->  FD.show n
    | `Address n ->  AD.show n
    | `Struct n ->  Structs.show n
    | `Union n ->  Unions.show n
    | `Array n ->  CArrays.show n
    | `Blob n ->  Blobs.show n
    | `Thread n -> Threads.show n
    | `JmpBuf n -> JmpBufs.show n
    | `Mutex -> "mutex"
    | `MutexAttr x -> MutexAttr.show x
    | `Bot -> bot_name
    | `Top -> top_name

  let pretty_diff () (x,y) =
    match (x,y) with
    | (`Int x, `Int y) -> ID.pretty_diff () (x,y)
    | (`Float x, `Float y) -> FD.pretty_diff () (x,y)
    | (`Address x, `Address y) -> AD.pretty_diff () (x,y)
    | (`Struct x, `Struct y) -> Structs.pretty_diff () (x,y)
    | (`Union x, `Union y) -> Unions.pretty_diff () (x,y)
    | (`Array x, `Array y) -> CArrays.pretty_diff () (x,y)
    | (`Blob x, `Blob y) -> Blobs.pretty_diff () (x,y)
    | (`Thread x, `Thread y) -> Threads.pretty_diff () (x, y)
    | (`JmpBuf x, `JmpBuf y) -> JmpBufs.pretty_diff () (x, y)
    | _ -> dprintf "%s: %a not same type as %a" (name ()) pretty x pretty y

  (************************************************************
   * Functions for getting state out of a compound:
   ************************************************************)

  (* is a cast t1 to t2 invertible, i.e., content-preserving? TODO also use abstract value? *)
  let is_safe_cast t2 t1 = match t2, t1 with
    (*| TPtr _, t -> bitsSizeOf t <= bitsSizeOf !upointType
      | t, TPtr _ -> bitsSizeOf t >= bitsSizeOf !upointType*)
    | TFloat (fk1,_), TFloat (fk2,_) when fk1 = fk2 -> true
    | TFloat (FDouble,_), TFloat (FFloat,_) -> true
    | TFloat (FLongDouble,_), TFloat (FFloat,_) -> true
    | TFloat (FLongDouble,_), TFloat (FDouble,_) -> true
    | TFloat (FFloat128, _), TFloat (FFloat,_) -> true
    | TFloat (FFloat128, _), TFloat (FDouble,_) -> true
    | TFloat (FFloat128, _), TFloat (FLongDouble,_) -> true
    | _, TFloat _ -> false (* casting float to an integral type always looses the decimals *)
    | TFloat (fk, _), TInt((IBool | IChar | IUChar | ISChar | IShort | IUShort), _) when not (Cilfacade.isComplexFKind fk)  -> true (* reasonably small integers can be stored in all fkinds *)
    | TFloat ((FDouble | FLongDouble | FFloat128), _), TInt((IInt | IUInt | ILong | IULong), _) -> true (* values stored in between 16 and 32 bits can only be stored in at least doubles *)
    | TFloat _, _ -> false (* all wider integers can not be completely put into a float, partially because our internal representation of long double is the same as for doubles *)
    | (TInt _ | TEnum _ | TPtr _) , (TInt _ | TEnum _ | TPtr _) ->
      IntDomain.Size.is_cast_injective ~from_type:t1 ~to_type:t2 && bitsSizeOf t2 >= bitsSizeOf t1
    | _ -> false

  exception CastError of string

  let typ_eq t1 t2 = match typeSig t1, typeSig t2 with
    (* f() and f(void) are not the same (1. no args specified, 2. specified as no args), but we don't care for function pointer casts TODO why does CIL have type f(void) for function definitions f(){..}? *)
    | TSFun (r1, None, false, _), TSFun (r2, Some [], false, _)
    | TSFun (r1, Some [], false, _), TSFun (r2, None, false, _)
      -> r1 = r2
    | a, b -> a = b

  let cast_addr t a =
    let rec stripVarLenArr = function
      | TPtr(t, args) -> TPtr(stripVarLenArr t, args)
      | TArray(t, None, args) -> TArray(stripVarLenArr t, None, args)
      | TArray(t, Some exp, args) when isConstant exp -> TArray(stripVarLenArr t, Some exp, args)
      | TArray(t, Some exp, args) -> TArray(stripVarLenArr t, None, args)
      | t -> t
    in
    let rec adjust_offs v o d =
      let ta = try Addr.type_offset v.vtype o with Addr.Type_offset (t,s) -> raise (CastError s) in
      let info = Pretty.(sprint ~width:max_int @@ dprintf "Ptr-Cast %a from %a to %a" Addr.pretty (Addr.Addr (v,o)) d_type ta d_type t) in
      M.tracel "casta" "%s\n" info;
      let err s = raise (CastError (s ^ " (" ^ info ^ ")")) in
      match Stdlib.compare (bitsSizeOf (stripVarLenArr t)) (bitsSizeOf (stripVarLenArr ta)) with (* TODO is it enough to compare the size? -> yes? *)
      | 0 ->
        M.tracel "casta" "same size\n";
        if not (typ_eq t ta) then err "Cast to different type of same size."
        else (M.tracel "casta" "SUCCESS!\n"; o)
      | c when c > 0 -> (* cast to bigger/outer type *)
        M.tracel "casta" "cast to bigger size\n";
        if d = Some false then err "Ptr-cast to type of incompatible size!" else
        if o = `NoOffset then err "Ptr-cast to outer type, but no offset to remove."
        else if Addr.is_zero_offset o then adjust_offs v (Addr.remove_offset o) (Some true)
        else err "Ptr-cast to outer type, but possibly from non-zero offset."
      | _ -> (* cast to smaller/inner type *)
        M.tracel "casta" "cast to smaller size\n";
        if d = Some true then err "Ptr-cast to type of incompatible size!" else
          begin match ta, t with
            (* struct to its first field *)
            | TComp ({cfields = fi::_; _}, _), _ ->
              M.tracel "casta" "cast struct to its first field\n";
              adjust_offs v (Addr.add_offsets o (`Field (fi, `NoOffset))) (Some false)
            (* array of the same type but different length, e.g. assign array (with length) to array-ptr (no length) *)
            | TArray (t1, _, _), TArray (t2, _, _) when typ_eq t1 t2 -> o
            (* array to its first element *)
            | TArray _, _ ->
              M.tracel "casta" "cast array to its first element\n";
              adjust_offs v (Addr.add_offsets o (`Index (IndexDomain.of_int (Cilfacade.ptrdiff_ikind ()) BI.zero, `NoOffset))) (Some false)
            | _ -> err @@ "Cast to neither array index nor struct field."
                          ^ Pretty.(sprint ~width:max_int @@ dprintf " is_zero_offset: %b" (Addr.is_zero_offset o))
          end
    in
    let one_addr = let open Addr in function
        (* only allow conversion of float pointers if source and target type are the same *)
        | Addr ({ vtype = TFloat(fkind, _); _}, _) as x when (match t with TFloat (fkind', _) when fkind = fkind' -> true | _ -> false) -> x
        (* do not allow conversion from/to float pointers*)
        | Addr ({ vtype = TFloat(_); _}, _) -> UnknownPtr
        | _ when (match t with TFloat _ -> true | _ -> false) -> UnknownPtr
        | Addr ({ vtype = TVoid _; _} as v, offs) when not (Cilfacade.isCharType t) -> (* we had no information about the type (e.g. malloc), so we add it; ignore for casts to char* since they're special conversions (N1570 6.3.2.3.7) *)
          Addr ({ v with vtype = t }, offs) (* HACK: equal varinfo with different type, causes inconsistencies down the line, when we again assume vtype being "right", but joining etc gives no consideration to which type version to keep *)
        | Addr (v, o) as a ->
          begin try Addr (v, (adjust_offs v o None)) (* cast of one address by adjusting the abstract offset *)
            with CastError s -> (* don't know how to handle this cast :( *)
              M.tracel "caste" "%s\n" s;
              a (* probably garbage, but this is deref's problem *)
              (*raise (CastError s)*)
            | SizeOfError (s,t) ->
              M.warn "size of error: %s" s;
              a
          end
        | x -> x (* TODO we should also keep track of the type here *)
    in
    let a' = AD.map one_addr a in
    M.tracel "cast" "cast_addr %a to %a is %a!\n" AD.pretty a d_type t AD.pretty a'; a'

  (* this is called for:
   * 1. normal casts
   * 2. dereferencing pointers (needed?)
  *)
  let cast ?torg t v =
    (*if v = `Bot || (match torg with Some x -> is_safe_cast t x | None -> false) then v else*)
    match v with
    | `Bot
    | `Thread _
    | `Mutex
<<<<<<< HEAD
    | `MutexAttr _ ->
=======
    | `JmpBuf _ ->
>>>>>>> e9697f45
      v
    | _ ->
      let log_top (_,l,_,_) = Messages.tracel "cast" "log_top at %d: %a to %a is top!\n" l pretty v d_type t in
      let t = unrollType t in
      let v' = match t with
        | TInt (ik,_) ->
          `Int (ID.cast_to ?torg ik (match v with
              | `Int x -> x
              | `Address x -> AD.to_int (module ID) x
              | `Float x -> FD.to_int ik x
              (*| `Struct x when Structs.cardinal x > 0 ->
                let some  = List.hd (Structs.keys x) in
                let first = List.hd some.fcomp.cfields in
                (match Structs.get x first with `Int x -> x | _ -> raise CastError)*)
              | _ -> log_top __POS__; ID.top_of ik
            ))
        | TFloat (fkind,_) when not (Cilfacade.isComplexFKind fkind) ->
          (match v with
           |`Int ix ->  `Float (FD.of_int fkind ix)
           |`Float fx ->  `Float (FD.cast_to fkind fx)
           | _ -> log_top __POS__; `Top)
        | TFloat _ -> log_top __POS__; `Top (*ignore complex numbers by going to top*)
        | TEnum ({ekind=ik; _},_) ->
          `Int (ID.cast_to ?torg ik (match v with
              | `Int x -> (* TODO warn if x is not in the constant values of ei.eitems? (which is totally valid (only ik is relevant for wrapping), but might be unintended) *) x
              | _ -> log_top __POS__; ID.top_of ik
            ))
        | TPtr (t,_) when isVoidType t || isVoidPtrType t ->
          (match v with
          | `Address a -> v
          | `Int i -> `Int(ID.cast_to ?torg (Cilfacade.ptr_ikind ()) i)
          | _ -> v (* TODO: Does it make sense to have things here that are neither `Address nor `Int? *)
          )
          (* cast to voidPtr are ignored TODO what happens if our value does not fit? *)
        | TPtr (t,_) ->
          `Address (match v with
              | `Int x when ID.to_int x = Some BI.zero -> AD.null_ptr
              | `Int x -> AD.top_ptr
              (* we ignore casts to void*! TODO report UB! *)
              | `Address x -> (match t with TVoid _ -> x | _ -> cast_addr t x)
              (*| `Address x -> x*)
              | _ -> log_top __POS__; AD.top_ptr
            )
        | TArray (ta, l, _) -> (* TODO, why is the length exp option? *)
          (* TODO handle casts between different sizes? *)
          `Array (match v with
              | `Array x -> x
              | _ -> log_top __POS__; CArrays.top ()
            )
        | TComp (ci,_) -> (* struct/union *)
          (* rather clumsy, but our abstract values don't keep their type *)
          let same_struct x = (* check if both have the same parent *)
            match Structs.keys x, ci.cfields with
            | k :: _, f :: _ -> compFullName k.fcomp = compFullName f.fcomp (* compinfo is cyclic, so we only check the name *)
            | _, _ -> false (* can't say if struct is empty *)
          in
          (* 1. casting between structs of different type does not work
           * 2. dereferencing a casted pointer works, but is undefined behavior because of the strict aliasing rule (compiler assumes that pointers of different type can never point to the same location)
          *)
          if ci.cstruct then
            `Struct (match v with
                | `Struct x when same_struct x -> x
                | `Struct x when ci.cfields <> [] ->
                  let first = List.hd ci.cfields in
                  Structs.(replace (Structs.create (fun fd -> top_value ~varAttr:fd.fattr fd.ftype) ci) first (get x first))
                | _ -> log_top __POS__; Structs.create (fun fd -> top_value ~varAttr:fd.fattr fd.ftype) ci
              )
          else
            `Union (match v with
                | `Union x (* when same (Unions.keys x) *) -> x
                | _ -> log_top __POS__; Unions.top ()
              )
        (* | _ -> log_top (); `Top *)
        | TVoid _ -> log_top __POS__; `Top
        | TBuiltin_va_list _ ->
          (* cast to __builtin_va_list only happens in preprocessed SV-COMP files where vararg declarations are more explicit *)
          log_top __POS__; `Top
        | _ -> log_top __POS__; assert false
      in
      let s_torg = match torg with Some t -> Prelude.Ana.sprint d_type t | None -> "?" in
      Messages.tracel "cast" "cast %a from %s to %a is %a!\n" pretty v s_torg d_type t pretty v'; v'


  let warn_type op x y =
    if GobConfig.get_bool "dbg.verbose" then
      ignore @@ printf "warn_type %s: incomparable abstr. values %s and %s at %a: %a and %a\n" op (tag_name (x:t)) (tag_name (y:t)) CilType.Location.pretty !Tracing.current_loc pretty x pretty y

  let rec leq x y =
    match (x,y) with
    | (_, `Top) -> true
    | (`Top, _) -> false
    | (`Bot, _) -> true
    | (_, `Bot) -> false
    | (`Int x, `Int y) -> ID.leq x y
    | (`Float x, `Float y) -> FD.leq x y
    | (`Int x, `Address y) when ID.to_int x = Some BI.zero && not (AD.is_not_null y) -> true
    | (`Int _, `Address y) when AD.may_be_unknown y -> true
    | (`Address _, `Int y) when ID.is_top_of (Cilfacade.ptrdiff_ikind ()) y -> true
    | (`Address x, `Address y) -> AD.leq x y
    | (`Struct x, `Struct y) -> Structs.leq x y
    | (`Union x, `Union y) -> Unions.leq x y
    | (`Array x, `Array y) -> CArrays.leq x y
    | (`Blob x, `Blob y) -> Blobs.leq x y
    | `Blob (x,s,o), y -> leq (x:t) y
    | x, `Blob (y,s,o) -> leq x (y:t)
    | (`Thread x, `Thread y) -> Threads.leq x y
    | (`Int x, `Thread y) -> true
    | (`Address x, `Thread y) -> true
    | (`JmpBuf x, `JmpBuf y) -> JmpBufs.leq x y
    | (`Mutex, `Mutex) -> true
    | _ -> warn_type "leq" x y; false

  let rec join x y =
    match (x,y) with
    | (`Top, _) -> `Top
    | (_, `Top) -> `Top
    | (`Bot, x) -> x
    | (x, `Bot) -> x
    | (`Int x, `Int y) -> (try `Int (ID.join x y) with IntDomain.IncompatibleIKinds m -> Messages.warn ~category:Analyzer ~tags:[Category Imprecise] "%s" m; `Top)
    | (`Float x, `Float y) -> `Float (FD.join x y)
    | (`Int x, `Address y)
    | (`Address y, `Int x) -> `Address (match ID.to_int x with
        | Some x when BI.equal x BI.zero -> AD.join AD.null_ptr y
        | Some x -> AD.(join y not_null)
        | None -> AD.join y AD.top_ptr)
    | (`Address x, `Address y) -> `Address (AD.join x y)
    | (`Struct x, `Struct y) -> `Struct (Structs.join x y)
    | (`Union (f,x), `Union (g,y)) -> `Union (match UnionDomain.Field.join f g with
        | `Lifted f -> (`Lifted f, join x y) (* f = g *)
        | x -> (x, `Top)) (* f <> g *)
    | (`Array x, `Array y) -> `Array (CArrays.join x y)
    | (`Blob x, `Blob y) -> `Blob (Blobs.join x y)
    | `Blob (x,s,o), y
    | y, `Blob (x,s,o) -> `Blob (join (x:t) y, s, o)
    | (`Thread x, `Thread y) -> `Thread (Threads.join x y)
    | (`Int x, `Thread y)
    | (`Thread y, `Int x) ->
      `Thread y (* TODO: ignores int! *)
    | (`Address x, `Thread y)
    | (`Thread y, `Address x) ->
      `Thread y (* TODO: ignores address! *)
    | (`JmpBuf x, `JmpBuf y) -> `JmpBuf (JmpBufs.join x y)
    | (`Mutex, `Mutex) -> `Mutex
    | _ ->
      warn_type "join" x y;
      `Top

  let rec widen x y =
    match (x,y) with
    | (`Top, _) -> `Top
    | (_, `Top) -> `Top
    | (`Bot, x) -> x
    | (x, `Bot) -> x
    | (`Int x, `Int y) -> (try `Int (ID.widen x y) with IntDomain.IncompatibleIKinds m -> Messages.warn ~category:Analyzer "%s" m; `Top)
    | (`Float x, `Float y) -> `Float (FD.widen x y)
    (* TODO: symmetric widen, wtf? *)
    | (`Int x, `Address y)
    | (`Address y, `Int x) -> `Address (match ID.to_int x with
        | Some x when BI.equal x BI.zero -> AD.widen AD.null_ptr (AD.join AD.null_ptr y)
        | Some x -> AD.(widen y (join y not_null))
        | None -> AD.widen y (AD.join y AD.top_ptr))
    | (`Address x, `Address y) -> `Address (AD.widen x y)
    | (`Struct x, `Struct y) -> `Struct (Structs.widen x y)
    | (`Union (f,x), `Union (g,y)) -> `Union (match UnionDomain.Field.widen f g with
        | `Lifted f -> (`Lifted f, widen x y) (* f = g *)
        | x -> (x, `Top))
    | (`Array x, `Array y) -> `Array (CArrays.widen x y)
    | (`Blob x, `Blob y) -> `Blob (Blobs.widen x y)
    | (`Thread x, `Thread y) -> `Thread (Threads.widen x y)
    | (`Int x, `Thread y)
    | (`Thread y, `Int x) ->
      `Thread y (* TODO: ignores int! *)
    | (`Address x, `Thread y)
    | (`Thread y, `Address x) ->
      `Thread y (* TODO: ignores address! *)
    | (`Mutex, `Mutex) -> `Mutex
    | (`JmpBuf x, `JmpBuf y) -> `JmpBuf (JmpBufs.widen x y)
    | _ ->
      warn_type "widen" x y;
      `Top

  let rec smart_join x_eval_int y_eval_int  (x:t) (y:t):t =
    let join_elem: (t -> t -> t) = smart_join x_eval_int y_eval_int in  (* does not compile without type annotation *)
    match (x,y) with
    | (`Struct x, `Struct y) -> `Struct (Structs.join_with_fct join_elem x y)
    | (`Union (f,x), `Union (g,y)) -> `Union (match UnionDomain.Field.join f g with
        | `Lifted f -> (`Lifted f, join_elem x y) (* f = g *)
        | x -> (x, `Top)) (* f <> g *)
    | (`Array x, `Array y) -> `Array (CArrays.smart_join x_eval_int y_eval_int x y)
    | _ -> join x y  (* Others can not contain array -> normal join  *)

  let rec smart_widen x_eval_int y_eval_int x y:t =
    let widen_elem: (t -> t -> t) = smart_widen x_eval_int y_eval_int in (* does not compile without type annotation *)
    match (x,y) with
    | (`Struct x, `Struct y) -> `Struct (Structs.widen_with_fct widen_elem x y)
    | (`Union (f,x), `Union (g,y)) -> `Union (match UnionDomain.Field.widen f g with
        | `Lifted f -> `Lifted f, widen_elem x y  (* f = g *)
        | x -> x, `Top) (* f <> g *)
    | (`Array x, `Array y) -> `Array (CArrays.smart_widen x_eval_int y_eval_int x y)
    | _ -> widen x y  (* Others can not contain array -> normal widen  *)


  let rec smart_leq x_eval_int y_eval_int x y =
    let leq_elem:(t ->t -> bool) = smart_leq x_eval_int y_eval_int in (* does not compile without type annotation *)
    match (x,y) with
    | (`Struct x, `Struct y) ->
          Structs.leq_with_fct leq_elem x y
    | (`Union (f, x), `Union (g, y)) ->
        UnionDomain.Field.leq f g && leq_elem x y
    | (`Array x, `Array y) -> CArrays.smart_leq x_eval_int y_eval_int x y
    | _ -> leq x y (* Others can not contain array -> normal leq *)

  let rec meet x y =
    match (x,y) with
    | (`Bot, _) -> `Bot
    | (_, `Bot) -> `Bot
    | (`Top, x) -> x
    | (x, `Top) -> x
    | (`Int x, `Int y) -> `Int (ID.meet x y)
    | (`Float x, `Float y) -> `Float (FD.meet x y)
    | (`Int _, `Address _) -> meet x (cast (TInt(Cilfacade.ptr_ikind (),[])) y)
    | (`Address x, `Int y) -> `Address (AD.meet x (AD.of_int (module ID:IntDomain.Z with type t = ID.t) y))
    | (`Address x, `Address y) -> `Address (AD.meet x y)
    | (`Struct x, `Struct y) -> `Struct (Structs.meet x y)
    | (`Union x, `Union y) -> `Union (Unions.meet x y)
    | (`Array x, `Array y) -> `Array (CArrays.meet x y)
    | (`Blob x, `Blob y) -> `Blob (Blobs.meet x y)
    | (`Thread x, `Thread y) -> `Thread (Threads.meet x y)
    | (`Int x, `Thread y)
    | (`Thread y, `Int x) ->
      `Int x (* TODO: ignores thread! *)
    | (`Address x, `Thread y)
    | (`Thread y, `Address x) ->
      `Address x (* TODO: ignores thread! *)
    | (`Mutex, `Mutex) -> `Mutex
    | (`JmpBuf x, `JmpBuf y) -> `JmpBuf (JmpBufs.meet x y)
    | _ ->
      warn_type "meet" x y;
      `Bot

  let rec narrow x y =
    match (x,y) with
    | (`Int x, `Int y) -> `Int (ID.narrow x y)
    | (`Float x, `Float y) -> `Float (FD.narrow x y)
    | (`Int _, `Address _) -> narrow x (cast IntDomain.Size.top_typ y)
    | (`Address x, `Int y) -> `Address (AD.narrow x (AD.of_int (module ID:IntDomain.Z with type t = ID.t) y))
    | (`Address x, `Address y) -> `Address (AD.narrow x y)
    | (`Struct x, `Struct y) -> `Struct (Structs.narrow x y)
    | (`Union x, `Union y) -> `Union (Unions.narrow x y)
    | (`Array x, `Array y) -> `Array (CArrays.narrow x y)
    | (`Blob x, `Blob y) -> `Blob (Blobs.narrow x y)
    | (`Thread x, `Thread y) -> `Thread (Threads.narrow x y)
    | (`JmpBuf x, `JmpBuf y) -> `JmpBuf (JmpBufs.narrow x y)
    | (`Int x, `Thread y)
    | (`Thread y, `Int x) ->
      `Int x (* TODO: ignores thread! *)
    | (`Address x, `Thread y)
    | (`Thread y, `Address x) ->
      `Address x (* TODO: ignores thread! *)
    | (`Mutex, `Mutex) -> `Mutex
    | x, `Top | `Top, x -> x
    | x, `Bot | `Bot, x -> `Bot
    | _ ->
      warn_type "narrow" x y;
      x

  let rec invalidate_value (ask:Q.ask) typ (state:t) : t =
    let typ = unrollType typ in
    let invalid_struct compinfo old =
      let nstruct = Structs.create (fun fd -> invalidate_value ask fd.ftype (Structs.get old fd)) compinfo in
      let top_field nstruct fd =
        Structs.replace nstruct fd (invalidate_value ask fd.ftype (Structs.get old fd))
      in
      List.fold_left top_field nstruct compinfo.cfields
    in
    let array_idx_top = (None, ArrIdxDomain.top ()) in
    match typ, state with
    |                 _ , `Address n    -> `Address (AD.join AD.top_ptr n)
    | TComp (ci,_)  , `Struct n     -> `Struct (invalid_struct ci n)
    |                 _ , `Struct n     -> `Struct (Structs.map (fun x -> invalidate_value ask voidType x) n)
    | TComp (ci,_)  , `Union (`Lifted fd,n) -> `Union (`Lifted fd, invalidate_value ask fd.ftype n)
    | TArray (t,_,_), `Array n      ->
      let v = invalidate_value ask t (CArrays.get ask n array_idx_top) in
      `Array (CArrays.set ask n (array_idx_top) v)
    |                 _ , `Array n      ->
      let v = invalidate_value ask voidType (CArrays.get ask n (array_idx_top)) in
      `Array (CArrays.set ask n (array_idx_top) v)
    |                 t , `Blob n       -> `Blob (Blobs.invalidate_value ask t n)
    |                 _ , `Thread _     -> state (* TODO: no top thread ID set! *)
    |                 _ , `JmpBuf _     -> state (* TODO: no top jmpbuf *)
    | _, `Bot -> `Bot (* Leave uninitialized value (from malloc) alone in free to avoid trashing everything. TODO: sound? *)
    |                 t , _             -> top_value t


  (* take the last offset in offset and move it over to left *)
  let shift_one_over left offset =
    match left, offset with
    | Some(left), Some(offset) ->
      begin
        (* Remove the first part of an offset, returns (removedPart, remainingOffset) *)
        let removeFirstOffset offset =
          match offset with
            | Field(f, o) -> Field(f, NoOffset), o
            | Index(exp, o) -> Index(exp, NoOffset), o
            | NoOffset -> offset, offset in
        let removed, remaining = removeFirstOffset offset in
        Some (Cil.addOffsetLval removed left), Some(remaining)
      end
    | _ -> None, None

  let determine_offset (ask: Q.ask) left offset exp v =
    let rec contains_pointer exp = (* CIL offsets containing pointers is no issue here, as pointers can only occur in `Index and the domain *)
      match exp with               (* does not partition according to expressions having `Index in them *)
      |	Const _
      |	SizeOf _
      |	SizeOfE _
      |	SizeOfStr _
      |	AlignOf _
      | Lval(Var _, _)
      |	AlignOfE _ -> false
      | Question(e1, e2, e3, _) ->
        (contains_pointer e1) || (contains_pointer e2) || (contains_pointer e3)
      |	CastE(_, e)
      |	UnOp(_, e , _)
      | Real e
      | Imag e -> contains_pointer e
      |	BinOp(_, e1, e2, _) -> (contains_pointer e1) || (contains_pointer e2)
      | AddrOf _
      | AddrOfLabel _
      | StartOf _
      | Lval(Mem _, _) -> true
    in
    let equiv_expr exp start_of_array_lval =
      match exp, start_of_array_lval with
      | BinOp(IndexPI, Lval lval, add, _), (Var arr_start_var, NoOffset) when not (contains_pointer add) ->
        begin match ask.f (Q.MayPointTo (Lval lval)) with
          | v when Q.LS.cardinal v = 1 && not (Q.LS.is_top v) ->
            begin match Q.LS.choose v with
              | (var,`Index (i,`NoOffset)) when Cil.isZero (Cil.constFold true i) && CilType.Varinfo.equal var arr_start_var ->
                (* The idea here is that if a must(!) point to arr and we do sth like a[i] we don't want arr to be partitioned according to (arr+i)-&a but according to i instead  *)
                add
              | _ -> BinOp(MinusPP, exp, StartOf start_of_array_lval, !ptrdiffType)
            end
          | _ ->  BinOp(MinusPP, exp, StartOf start_of_array_lval, !ptrdiffType)
        end
      | _ -> BinOp(MinusPP, exp, StartOf start_of_array_lval, !ptrdiffType)
    in
    (* Create a typesig from a type, but drop the arraylen attribute *)
    let typeSigWithoutArraylen t =
      let attrFilter (attr : attribute) : bool =
        match attr with
        | Attr ("arraylen", _) -> false
        | _ -> true
      in
      typeSigWithAttrs (List.filter attrFilter) t
    in
    match left, offset with
      | Some(Var(_), _), Some(Index(exp, _)) -> (* The offset does not matter here, exp is used to index into this array *)
        if not (contains_pointer exp) then
          Some exp
        else
          None
      | Some((Mem(ptr), NoOffset)), Some(NoOffset) ->
        begin
          match v with
          | Some (v') ->
            begin
              try
                (* This should mean the entire expression we have here is a pointer into the array *)
                if Cil.isArrayType (Cilfacade.typeOfLval v') then
                  let expr = ptr in
                  let start_of_array = StartOf v' in
                  let start_type = typeSigWithoutArraylen (Cilfacade.typeOf start_of_array) in
                  let expr_type = typeSigWithoutArraylen (Cilfacade.typeOf ptr) in
                  (* Comparing types for structural equality is incorrect here, use typeSig *)
                  (* as explained at https://people.eecs.berkeley.edu/~necula/cil/api/Cil.html#TYPEtyp *)
                  if start_type = expr_type then
                    Some (equiv_expr expr v')
                  else
                    (* If types do not agree here, this means that we were looking at pointers that *)
                    (* contain more than one array access. Those are not supported. *)
                    None
                else
                  None
              with (Cilfacade.TypeOfError _) -> None
            end
          | _ ->
            None
        end
      | _, _ ->  None

  let zero_init_calloced_memory orig x t =
    if orig then
      (* This Blob came from malloc *)
      x
    else if x = `Bot then
      (* This Blob came from calloc *)
      zero_init_value t (* This should be zero initialized *)
    else
      x (* This already contains some value *)

  (* Funny, this does not compile without the final type annotation! *)
  let rec eval_offset (ask: Q.ask) f (x: t) (offs:offs) (exp:exp option) (v:lval option) (t:typ): t =
    let rec do_eval_offset (ask:Q.ask) f (x:t) (offs:offs) (exp:exp option) (l:lval option) (o:offset option) (v:lval option) (t:typ): t =
      match x, offs with
      | `Blob((va, _, orig) as c), `Index (_, ox) ->
        begin
          let l', o' = shift_one_over l o in
          let ev = do_eval_offset ask f (Blobs.value c) ox exp l' o' v t in
          zero_init_calloced_memory orig ev t
        end
      | `Blob((va, _, orig) as c), `Field _ ->
        begin
          let l', o' = shift_one_over l o in
          let ev = do_eval_offset ask f (Blobs.value c) offs exp l' o' v t in
          zero_init_calloced_memory orig ev t
        end
      | `Blob((va, _, orig) as c), `NoOffset ->
      begin
        let l', o' = shift_one_over l o in
        let ev = do_eval_offset ask f (Blobs.value c) offs exp l' o' v t in
        zero_init_calloced_memory orig ev t
      end
      | `Bot, _ -> `Bot
      | _ ->
        match offs with
        | `NoOffset -> x
        | `Field (fld, offs) when fld.fcomp.cstruct -> begin
            match x with
            | `Struct str ->
              let x = Structs.get str fld in
              let l', o' = shift_one_over l o in
              do_eval_offset ask f x offs exp l' o' v t
            | `Top -> M.info ~category:Imprecise "Trying to read a field, but the struct is unknown"; top ()
            | _ -> M.warn ~category:Imprecise ~tags:[Category Program] "Trying to read a field, but was not given a struct"; top ()
          end
        | `Field (fld, offs) -> begin
            match x with
            | `Union (`Lifted l_fld, value) ->
              (match value, fld.ftype with
               (* only return an actual value if we have a type and return actually the exact same type *)
               | `Float f_value, TFloat(fkind, _) when FD.get_fkind f_value = fkind -> `Float f_value
               | `Float _, t -> top_value t
               | _, TFloat(fkind, _)  when not (Cilfacade.isComplexFKind fkind)-> `Float (FD.top_of fkind)
               | _ ->
                 let x = cast ~torg:l_fld.ftype fld.ftype value in
                 let l', o' = shift_one_over l o in
                 do_eval_offset ask f x offs exp l' o' v t)
            | `Union _ -> top ()
            | `Top -> M.info ~category:Imprecise "Trying to read a field, but the union is unknown"; top ()
            | _ -> M.warn ~category:Imprecise ~tags:[Category Program] "Trying to read a field, but was not given a union"; top ()
          end
        | `Index (idx, offs) -> begin
            let l', o' = shift_one_over l o in
            match x with
            | `Array x ->
              let e = determine_offset ask l o exp v in
              do_eval_offset ask f (CArrays.get ask x (e, idx)) offs exp l' o' v t
            | `Address _ ->
              begin
                do_eval_offset ask f x offs exp l' o' v t (* this used to be `blob `address -> we ignore the index *)
              end
            | x when GobOption.exists (BI.equal (BI.zero)) (IndexDomain.to_int idx) -> eval_offset ask f x offs exp v t
            | `Top -> M.info ~category:Imprecise "Trying to read an index, but the array is unknown"; top ()
            | _ -> M.warn ~category:Imprecise ~tags:[Category Program] "Trying to read an index, but was not given an array (%a)" pretty x; top ()
          end
    in
    let l, o = match exp with
      | Some(Lval (x,o)) -> Some ((x, NoOffset)), Some(o)
      | _ -> None, None
    in
    do_eval_offset ask f x offs exp l o v t

  let update_offset (ask: Q.ask) (x:t) (offs:offs) (value:t) (exp:exp option) (v:lval) (t:typ): t =
    let rec do_update_offset (ask:Q.ask) (x:t) (offs:offs) (value:t) (exp:exp option) (l:lval option) (o:offset option) (v:lval) (t:typ):t =
      if M.tracing then M.traceli "update_offset" "do_update_offset %a %a %a\n" pretty x Offs.pretty offs pretty value;
      let mu = function `Blob (`Blob (y, s', orig), s, orig2) -> `Blob (y, ID.join s s',orig) | x -> x in
      let r =
      match x, offs with
        | `Mutex, _ -> (* hide mutex structure contents, not updated anyway *)
          `Mutex
      | `Blob (x,s,orig), `Index (_,ofs) ->
        begin
          let l', o' = shift_one_over l o in
          let x = zero_init_calloced_memory orig x t in
          mu (`Blob (join x (do_update_offset ask x ofs value exp l' o' v t), s, orig))
        end
      | `Blob (x,s,orig), `Field(f, _) ->
        begin
          (* We only have `Blob for dynamically allocated memory. In these cases t is the type of the lval used to access it, i.e. for a struct s {int x; int y;} a; accessed via a->x     *)
          (* will be int. Here, we need a zero_init of the entire contents of the blob though, which we get by taking the associated f.fcomp. Putting [] for attributes is ok, as we don't *)
          (* consider them in VD *)
          let l', o' = shift_one_over l o in
          let x = zero_init_calloced_memory orig x (TComp (f.fcomp, [])) in
          (* Strong update of scalar variable is possible if the variable is unique and size of written value matches size of blob being written to. *)
          let do_strong_update =
            match v with
            | (Var var, Field (fld,_)) ->
              let toptype = fld.fcomp in
              let blob_size_opt = ID.to_int s in
              not @@ ask.f (Q.IsMultiple var)
              && not @@ Cil.isVoidType t      (* Size of value is known *)
              && Option.is_some blob_size_opt (* Size of blob is known *)
              && BI.equal (Option.get blob_size_opt) (BI.of_int @@ Cil.bitsSizeOf (TComp (toptype, []))/8)
            | _ -> false
          in
          if do_strong_update then
            `Blob ((do_update_offset ask x offs value exp l' o' v t), s, orig)
          else
            mu (`Blob (join x (do_update_offset ask x offs value exp l' o' v t), s, orig))
        end
      | `Blob (x,s,orig), _ ->
        begin
          let l', o' = shift_one_over l o in
          let x = zero_init_calloced_memory orig x t in
          (* Strong update of scalar variable is possible if the variable is unique and size of written value matches size of blob being written to. *)
          let do_strong_update =
            begin match v with
              | (Var var, _) ->
                let blob_size_opt = ID.to_int s in
                not @@ ask.f (Q.IsMultiple var)
                && not @@ Cil.isVoidType t      (* Size of value is known *)
                && Option.is_some blob_size_opt (* Size of blob is known *)
                && BI.equal (Option.get blob_size_opt) (BI.of_int @@ Cil.alignOf_int t)
              | _ -> false
            end
          in
          if do_strong_update then
            `Blob ((do_update_offset ask x offs value exp l' o' v t), s, orig)
          else
            mu (`Blob (join x (do_update_offset ask x offs value exp l' o' v t), s, orig))
        end
      | `Thread _, _ ->
        (* hack for pthread_t variables *)
        begin match value with
          | `Thread t -> value (* if actually assigning thread, use value *)
          | _ ->
            if !GU.global_initialization then
              `Thread (ConcDomain.ThreadSet.empty ()) (* if assigning global init (int on linux, ptr to struct on mac), use empty set instead *)
            else
              `Top
        end
      | `JmpBuf _, _ ->
        (* hack for jmp_buf variables *)
        begin match value with
          | `JmpBuf t -> value (* if actually assigning jmpbuf, use value *)
          | `Blob(`Bot, _, _) -> `Bot (* TODO: Stopgap for malloced jmp_bufs, there is something fundamentally flawed somewhere *)
          | _ ->
            if !GU.global_initialization then
              `JmpBuf (JmpBufs.Bufs.empty (), false) (* if assigning global init, use empty set instead *)
            else
              `Top
        end
      | _ ->
      let result =
        match offs with
        | `NoOffset -> begin
            match value with
            | `Blob (y, s, orig) -> mu (`Blob (join x y, s, orig))
            | `Int _ -> cast t value
            | _ -> value
          end
        | `Field (fld, offs) when fld.fcomp.cstruct -> begin
            let t = fld.ftype in
            match x with
            | `Struct str ->
              begin
                let l', o' = shift_one_over l o in
                let value' = do_update_offset ask (Structs.get str fld) offs value exp l' o' v t in
                `Struct (Structs.replace str fld value')
              end
            | `Bot ->
              let init_comp compinfo =
                let nstruct = Structs.create (fun fd -> `Bot) compinfo in
                let init_field nstruct fd = Structs.replace nstruct fd `Bot in
                List.fold_left init_field nstruct compinfo.cfields
              in
              let strc = init_comp fld.fcomp in
              let l', o' = shift_one_over l o in
              `Struct (Structs.replace strc fld (do_update_offset ask `Bot offs value exp l' o' v t))
            | `Top -> M.warn ~category:Imprecise "Trying to update a field, but the struct is unknown"; top ()
            | _ -> M.warn ~category:Imprecise "Trying to update a field, but was not given a struct"; top ()
          end
        | `Field (fld, offs) -> begin
            let t = fld.ftype in
            let l', o' = shift_one_over l o in
            match x with
            | `Union (last_fld, prev_val) ->
              let tempval, tempoffs =
                if UnionDomain.Field.equal last_fld (`Lifted fld) then
                  prev_val, offs
                else begin
                  match offs with
                  | `Field (fldi, _) when fldi.fcomp.cstruct ->
                    (top_value ~varAttr:fld.fattr fld.ftype), offs
                  | `Field (fldi, _) -> `Union (Unions.top ()), offs
                  | `NoOffset -> top (), offs
                  | `Index (idx, _) when Cil.isArrayType fld.ftype ->
                    begin
                      match fld.ftype with
                      | TArray(_, l, _) ->
                        let len = try Cil.lenOfArray l
                          with Cil.LenOfArray -> 42 (* will not happen, VLA not allowed in union and struct *) in
                        `Array(CArrays.make (IndexDomain.of_int (Cilfacade.ptrdiff_ikind ()) (BI.of_int len)) `Top), offs
                      | _ -> top (), offs (* will not happen*)
                    end
                  | `Index (idx, _) when IndexDomain.equal idx (IndexDomain.of_int (Cilfacade.ptrdiff_ikind ()) BI.zero) ->
                    (* Why does cil index unions? We'll just pick the first field. *)
                    top (), `Field (List.nth fld.fcomp.cfields 0,`NoOffset)
                  | _ -> M.warn ~category:Analyzer ~tags:[Category Unsound] "Indexing on a union is unusual, and unsupported by the analyzer";
                    top (), offs
                end
              in
              `Union (`Lifted fld, do_update_offset ask tempval tempoffs value exp l' o' v t)
            | `Bot -> `Union (`Lifted fld, do_update_offset ask `Bot offs value exp l' o' v t)
            | `Top -> M.warn ~category:Imprecise "Trying to update a field, but the union is unknown"; top ()
            | _ -> M.warn ~category:Imprecise "Trying to update a field, but was not given a union"; top ()
          end
        | `Index (idx, offs) -> begin
            let l', o' = shift_one_over l o in
            match x with
            | `Array x' ->
              let t = (match t with
              | TArray(t1 ,_,_) -> t1
              | _ -> t) in (* This is necessary because t is not a TArray in case of calloc *)
              let e = determine_offset ask l o exp (Some v) in
              let new_value_at_index = do_update_offset ask (CArrays.get ask x' (e,idx)) offs value exp l' o' v t in
              let new_array_value = CArrays.set ask x' (e, idx) new_value_at_index in
              `Array new_array_value
            | `Bot ->
              let t,len = (match t with
                  | TArray(t1 ,len,_) -> t1, len
                  | _ -> t, None) in (* This is necessary because t is not a TArray in case of calloc *)
              let x' = CArrays.bot () in
              let e = determine_offset ask l o exp (Some v) in
              let new_value_at_index = do_update_offset ask `Bot offs value exp l' o' v t in
              let new_array_value =  CArrays.set ask x' (e, idx) new_value_at_index in
              let len_ci = BatOption.bind len (fun e -> Cil.getInteger @@ Cil.constFold true e) in
              let len_id = BatOption.map (IndexDomain.of_int (Cilfacade.ptrdiff_ikind ())) len_ci in
              let newl = BatOption.default (ID.starting (Cilfacade.ptrdiff_ikind ()) Z.zero) len_id in
              let new_array_value = CArrays.update_length newl new_array_value in
              `Array new_array_value
            | `Top -> M.warn ~category:Imprecise "Trying to update an index, but the array is unknown"; top ()
            | x when GobOption.exists (BI.equal BI.zero) (IndexDomain.to_int idx) -> do_update_offset ask x offs value exp l' o' v t
            | _ -> M.warn ~category:Imprecise "Trying to update an index, but was not given an array(%a)" pretty x; top ()
          end
      in mu result
      in
      if M.tracing then M.traceu "update_offset" "do_update_offset -> %a\n" pretty r;
      r
    in
    let l, o = match exp with
      | Some(Lval (x,o)) -> Some ((x, NoOffset)), Some(o)
      | _ -> None, None
    in
    do_update_offset ask x offs value exp l o v t

  let rec affect_move ?(replace_with_const=false) ask (x:t) (v:varinfo) movement_for_expr:t =
    let move_fun x = affect_move ~replace_with_const:replace_with_const ask x v movement_for_expr in
    match x with
    | `Array a ->
      begin
        (* potentially move things (i.e. other arrays after arbitrarily deep nesting) in array first *)
        let moved_elems = CArrays.map move_fun a in
        (* then move the array itself *)
        let new_val = CArrays.move_if_affected ~replace_with_const:replace_with_const ask moved_elems v movement_for_expr in
        `Array (new_val)
      end
    | `Struct s -> `Struct (Structs.map (move_fun) s)
    | `Union (f, v) -> `Union(f, move_fun v)
    (* `Blob can not contain Array *)
    | x -> x

  let rec affecting_vars (x:t) =
    let add_affecting_one_level list (va:t) =
      list @ (affecting_vars va)
    in
    match x with
    | `Array a ->
      begin
        let immediately_affecting = CArrays.get_vars_in_e a in
        CArrays.fold_left add_affecting_one_level immediately_affecting a
      end
    | `Struct s ->
        Structs.fold (fun x value acc -> add_affecting_one_level acc value) s []
    | `Union (f, v) ->
        affecting_vars v
    (* `Blob can not contain Array *)
    | _ -> []

  (* Won't compile without the final :t annotation *)
  let rec update_array_lengths (eval_exp: exp -> t) (v:t) (typ:Cil.typ):t =
    match v, typ with
    | `Array(n), TArray(ti, e, _) ->
      begin
        let update_fun x = update_array_lengths eval_exp x ti in
        let n' = CArrays.map (update_fun) n in
        let newl = match e with
          | None -> ID.starting (Cilfacade.ptrdiff_ikind ()) Z.zero
          | Some e ->
            begin
              match eval_exp e with
              | `Int x -> ID.cast_to (Cilfacade.ptrdiff_ikind ())  x
              | _ ->
                M.debug ~category:Analyzer "Expression for size of VLA did not evaluate to Int at declaration";
                ID.starting (Cilfacade.ptrdiff_ikind ()) Z.zero
            end
        in
        `Array(CArrays.update_length newl n')
      end
    | _ -> v

  let rec mark_jmpbufs_as_copied (v:t):t =
    match v with
    | `JmpBuf (v,t) -> `JmpBuf (v, true)
    | `Array n -> `Array (CArrays.map (fun (x: t) -> mark_jmpbufs_as_copied x) n)
    | `Struct n -> `Struct (Structs.map (fun (x: t) -> mark_jmpbufs_as_copied x) n)
    | `Union (f, n) -> `Union (f, mark_jmpbufs_as_copied n)
    | `Blob (a,b,c) -> `Blob (mark_jmpbufs_as_copied a, b,c)
    | _ -> v

  let printXml f state =
    match state with
    | `Int n ->  ID.printXml f n
    | `Float n ->  FD.printXml f n
    | `Address n ->  AD.printXml f n
    | `Struct n ->  Structs.printXml f n
    | `Union n ->  Unions.printXml f n
    | `Array n ->  CArrays.printXml f n
    | `Blob n ->  Blobs.printXml f n
    | `Thread n -> Threads.printXml f n
<<<<<<< HEAD
    | `MutexAttr n -> MutexAttr.printXml f n
=======
    | `JmpBuf n -> JmpBufs.printXml f n
>>>>>>> e9697f45
    | `Mutex -> BatPrintf.fprintf f "<value>\n<data>\nmutex\n</data>\n</value>\n"
    | `Bot -> BatPrintf.fprintf f "<value>\n<data>\nbottom\n</data>\n</value>\n"
    | `Top -> BatPrintf.fprintf f "<value>\n<data>\ntop\n</data>\n</value>\n"

  let to_yojson = function
    | `Int n -> ID.to_yojson n
    | `Float n -> FD.to_yojson n
    | `Address n -> AD.to_yojson n
    | `Struct n -> Structs.to_yojson n
    | `Union n -> Unions.to_yojson n
    | `Array n -> CArrays.to_yojson n
    | `Blob n -> Blobs.to_yojson n
    | `Thread n -> Threads.to_yojson n
<<<<<<< HEAD
    | `MutexAttr n -> MutexAttr.to_yojson n
=======
    | `JmpBuf n -> JmpBufs.to_yojson n
>>>>>>> e9697f45
    | `Mutex -> `String "mutex"
    | `Bot -> `String "⊥"
    | `Top -> `String "⊤"

  let arbitrary () = QCheck.always `Bot (* S TODO: other elements *)

  (*Changes the value: if p is present, change all Integer precisions. If array_attr=(varAttr, typeAttr) is present, change the top level array domain according to the attributes *)
  let rec project ask p array_attr (v: t): t =
    match v, p, array_attr with
    | _, None, None -> v (*Nothing to change*)
    (* as long as we only have one representation, project is a nop*)
    | `Float n, _, _ ->  `Float n
    | `Int n, Some p, _->  `Int (ID.project p n)
    | `Address n, Some p, _-> `Address (project_addr p n)
    | `Struct n, _, _ -> `Struct (Structs.map (fun (x: t) -> project ask p None x) n)
    | `Union (f, v), _, _ -> `Union (f, project ask p None v)
    | `Array n , _, _ -> `Array (project_arr ask p array_attr n)
    | `Blob (v, s, z), Some p', _ -> `Blob (project ask p None v, ID.project p' s, z)
    | `Thread n, _, _ -> `Thread n
    | `Bot, _, _ -> `Bot
    | `Top, _, _ -> `Top
    | _, _, _ -> v (*Nothing to change*)
  and project_addr p a =
    AD.map (fun addr ->
        match addr with
        | Addr.Addr (v, o) -> Addr.Addr (v, project_offs p o)
        | ptr -> ptr) a
  and project_offs p offs =
    match offs with
    | `NoOffset -> `NoOffset
    | `Field (field, offs') -> `Field (field, project_offs p offs')
    | `Index (idx, offs') -> `Index (ID.project p idx, project_offs p offs')
  and project_arr ask p array_attr n =
    let n = match array_attr with
      | Some (varAttr,typAttr) -> CArrays.project ~varAttr ~typAttr ask n
      | _ -> n
    in let n' = CArrays.map (fun (x: t) -> project ask p None x) n in
    match CArrays.length n, p with
    | None, _
    | _, None -> n'
    | Some l, Some p -> CArrays.update_length (ID.project p l) n'
end

and Structs: StructDomain.S with type field = fieldinfo and type value = Compound.t =
  StructDomain.FlagConfiguredStructDomain (Compound)

and Unions: UnionDomain.S with type t = UnionDomain.Field.t * Compound.t and type value = Compound.t =
  UnionDomain.Simple (Compound)

and CArrays: ArrayDomain.S with type value = Compound.t and type idx = ArrIdxDomain.t = ArrayDomain.AttributeConfiguredArrayDomain(Compound)(ArrIdxDomain)

and Blobs: Blob with type size = ID.t and type value = Compound.t and type origin = ZeroInit.t = Blob (Compound) (ID)


module type InvariantArg =
sig
  val context: Invariant.context
  val scope: fundec
  val find: varinfo -> Compound.t
end

module ValueInvariant (Arg: InvariantArg) =
struct
  open Arg
  open GobOption.Syntax

  (* VS is used to detect and break cycles in deref_invariant calls *)
  module VS = Set.Make (Basetype.Variables)

  let rec ad_invariant ~vs ~offset ~lval x =
    let c_exp = Lval lval in
    let is_opt = AD.fold (fun addr acc_opt ->
        let* acc = acc_opt in
        match addr with
        | Addr.UnknownPtr ->
          None
        | Addr.Addr (vi, offs) when Addr.Offs.is_definite offs ->
          let rec offs_to_offset = function
            | `NoOffset -> NoOffset
            | `Field (f, offs) -> Field (f, offs_to_offset offs)
            | `Index (i, offs) ->
              (* Addr.Offs.is_definite implies Idx.to_int returns Some *)
              let i_definite = BatOption.get (IndexDomain.to_int i) in
              let i_exp = Cil.(kinteger64 ILongLong (IntOps.BigIntOps.to_int64 i_definite)) in
              Index (i_exp, offs_to_offset offs)
          in
          let offset = offs_to_offset offs in

          let cast_to_void_ptr e =
            Cilfacade.mkCast ~e ~newt:(TPtr (TVoid [], []))
          in
          let i =
            if InvariantCil.(not (exp_contains_tmp c_exp) && exp_is_in_scope scope c_exp && not (var_is_tmp vi) && var_is_in_scope scope vi && not (var_is_heap vi)) then
              try
                let addr_exp = AddrOf (Var vi, offset) in (* AddrOf or Lval? *)
                let addr_exp, c_exp = if typeSig (Cilfacade.typeOf addr_exp) <> typeSig (Cilfacade.typeOf c_exp) then
                    cast_to_void_ptr addr_exp, cast_to_void_ptr c_exp
                  else
                    addr_exp, c_exp
                in
                Invariant.of_exp Cil.(BinOp (Eq, c_exp, addr_exp, intType))
              with Cilfacade.TypeOfError _ -> Invariant.none
            else
              Invariant.none
          in
          let i_deref =
            (* Avoid dereferencing into functions, mutexes, ..., which are not added to the hash table *)
            match Cilfacade.typeOfLval (Var vi, offset) with
            | typ when not (Compound.is_immediate_type typ) ->
              (* Address set for a void* variable contains pointers to values of non-void type,
                  so insert pointer cast to make invariant expression valid (no field/index on void). *)
              let newt = TPtr (typ, []) in
              let c_exp = Cilfacade.mkCast ~e:c_exp ~newt in
              deref_invariant ~vs vi ~offset ~lval:(Mem c_exp, NoOffset)
            | exception Cilfacade.TypeOfError _ (* typeOffset: Index on a non-array on calloc-ed alloc variables *)
            | _ ->
              Invariant.none
          in

          Some (Invariant.(i && i_deref) :: acc)
        | Addr.NullPtr ->
          let i =
            let addr_exp = integer 0 in
            if InvariantCil.(not (exp_contains_tmp c_exp) && exp_is_in_scope scope c_exp) then
              Invariant.of_exp Cil.(BinOp (Eq, c_exp, addr_exp, intType))
            else
              Invariant.none
          in
          Some (i :: acc)
        (* TODO: handle Addr.StrPtr? *)
        | _ ->
          None
      ) x (Some [])
    in
    match is_opt with
    | Some [i] -> if GobConfig.get_bool "witness.invariant.exact" then i else Invariant.none
    | Some is -> List.fold_left Invariant.(||) (Invariant.bot ()) is
    | None -> Invariant.none

  and blob_invariant ~vs ~offset ~lval (v, _, _) =
    vd_invariant ~vs ~offset ~lval v

  and vd_invariant ~vs ~offset ~lval = function
    | `Int n ->
      let e = Lval lval in
      if InvariantCil.(not (exp_contains_tmp e) && exp_is_in_scope scope e) then
        ID.invariant e n
      else
        Invariant.none
    | `Float n ->
      let e = Lval lval in
      if InvariantCil.(not (exp_contains_tmp e) && exp_is_in_scope scope e) then
        FD.invariant e n
      else
        Invariant.none
    | `Address n -> ad_invariant ~vs ~offset ~lval n
    | `Struct n -> Structs.invariant ~value_invariant:(vd_invariant ~vs) ~offset ~lval n
    | `Union n -> Unions.invariant ~value_invariant:(vd_invariant ~vs) ~offset ~lval n
    | `Blob n when GobConfig.get_bool "ana.base.invariant.blobs" -> blob_invariant ~vs ~offset ~lval n
    | _ -> Invariant.none (* TODO *)

  and deref_invariant ~vs vi ~offset ~lval =
    let v = find vi in
    key_invariant_lval ~vs vi ~offset ~lval v

  and key_invariant_lval ?(vs=VS.empty) k ~offset ~lval v =
    if not (VS.mem k vs) then
      let vs' = VS.add k vs in
      vd_invariant ~vs:vs' ~offset ~lval v
    else
      Invariant.none

  let key_invariant k ?(offset=NoOffset) v = key_invariant_lval k ~offset ~lval:(var k) v
end

let invariant_global find g =
  let module Arg =
  struct
    let context = Invariant.default_context
    let scope = dummyFunDec
    let find = find
  end
  in
  let module I = ValueInvariant (Arg) in
  I.key_invariant g (find g)<|MERGE_RESOLUTION|>--- conflicted
+++ resolved
@@ -142,11 +142,8 @@
       let len = array_length_idx (IndexDomain.bot ()) length in
       `Array (CArrays.make ~varAttr ~typAttr len (bot_value ai))
     | t when is_thread_type t -> `Thread (ConcDomain.ThreadSet.empty ())
-<<<<<<< HEAD
     | t when is_mutexattr_type t -> `MutexAttr (MutexAttrDomain.bot ())
-=======
     | t when is_jmp_buf_type t -> `JmpBuf (JmpBufs.Bufs.empty (), false)
->>>>>>> e9697f45
     | TNamed ({ttype=t; _}, _) -> bot_value ~varAttr (unrollType t)
     | _ -> `Bot
 
@@ -211,11 +208,8 @@
     | `Array x -> CArrays.is_top x
     | `Blob x -> Blobs.is_top x
     | `Thread x -> Threads.is_top x
-<<<<<<< HEAD
     | `MutexAttr x -> MutexAttr.is_top x
-=======
     | `JmpBuf x -> JmpBufs.is_top x
->>>>>>> e9697f45
     | `Mutex -> true
     | `Top -> true
     | `Bot -> false
@@ -247,11 +241,7 @@
     | _ -> `Top
 
   let tag_name : t -> string = function
-<<<<<<< HEAD
-    | `Top -> "Top" | `Int _ -> "Int" | `Float _ -> "Float" | `Address _ -> "Address" | `Struct _ -> "Struct" | `Union _ -> "Union" | `Array _ -> "Array" | `Blob _ -> "Blob" | `Thread _ -> "Thread" | `Mutex -> "Mutex"  | `MutexAttr _ -> "MutexAttr" | `Bot -> "Bot"
-=======
-    | `Top -> "Top" | `Int _ -> "Int" | `Float _ -> "Float" | `Address _ -> "Address" | `Struct _ -> "Struct" | `Union _ -> "Union" | `Array _ -> "Array" | `Blob _ -> "Blob" | `Thread _ -> "Thread" | `Mutex -> "Mutex" | `JmpBuf _ -> "JmpBuf" | `Bot -> "Bot"
->>>>>>> e9697f45
+    | `Top -> "Top" | `Int _ -> "Int" | `Float _ -> "Float" | `Address _ -> "Address" | `Struct _ -> "Struct" | `Union _ -> "Union" | `Array _ -> "Array" | `Blob _ -> "Blob" | `Thread _ -> "Thread" | `Mutex -> "Mutex" | `MutexAttr _ -> "MutexAttr" | `JmpBuf _ -> "JmpBuf" | `Bot -> "Bot"
 
   include Printable.Std
   let name () = "compound"
@@ -276,11 +266,8 @@
     | `Array n ->  CArrays.pretty () n
     | `Blob n ->  Blobs.pretty () n
     | `Thread n -> Threads.pretty () n
-<<<<<<< HEAD
     | `MutexAttr n -> MutexAttr.pretty () n
-=======
     | `JmpBuf n -> JmpBufs.pretty () n
->>>>>>> e9697f45
     | `Mutex -> text "mutex"
     | `Bot -> text bot_name
     | `Top -> text top_name
@@ -421,11 +408,8 @@
     | `Bot
     | `Thread _
     | `Mutex
-<<<<<<< HEAD
-    | `MutexAttr _ ->
-=======
+    | `MutexAttr _
     | `JmpBuf _ ->
->>>>>>> e9697f45
       v
     | _ ->
       let log_top (_,l,_,_) = Messages.tracel "cast" "log_top at %d: %a to %a is top!\n" l pretty v d_type t in
@@ -1157,11 +1141,8 @@
     | `Array n ->  CArrays.printXml f n
     | `Blob n ->  Blobs.printXml f n
     | `Thread n -> Threads.printXml f n
-<<<<<<< HEAD
     | `MutexAttr n -> MutexAttr.printXml f n
-=======
     | `JmpBuf n -> JmpBufs.printXml f n
->>>>>>> e9697f45
     | `Mutex -> BatPrintf.fprintf f "<value>\n<data>\nmutex\n</data>\n</value>\n"
     | `Bot -> BatPrintf.fprintf f "<value>\n<data>\nbottom\n</data>\n</value>\n"
     | `Top -> BatPrintf.fprintf f "<value>\n<data>\ntop\n</data>\n</value>\n"
@@ -1175,11 +1156,8 @@
     | `Array n -> CArrays.to_yojson n
     | `Blob n -> Blobs.to_yojson n
     | `Thread n -> Threads.to_yojson n
-<<<<<<< HEAD
     | `MutexAttr n -> MutexAttr.to_yojson n
-=======
     | `JmpBuf n -> JmpBufs.to_yojson n
->>>>>>> e9697f45
     | `Mutex -> `String "mutex"
     | `Bot -> `String "⊥"
     | `Top -> `String "⊤"
