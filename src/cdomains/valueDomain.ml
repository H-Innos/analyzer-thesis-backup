(** Domain for a single {!Base} analysis value. *)

open GoblintCil
open Pretty
open PrecisionUtil

include PreValueDomain
module Offs = Offset.MakeLattice (IndexDomain)
module M = Messages
module BI = IntOps.BigIntOps
module MutexAttr = MutexAttrDomain
module VDQ = ValueDomainQueries
module LS = VDQ.LS
module AddrSetDomain = SetDomain.ToppedSet(Addr)(struct let topname = "All" end)
module ArrIdxDomain = IndexDomain

module type S =
sig
  include Lattice.S
  type offs
  val eval_offset: VDQ.t -> (AD.t -> t) -> t-> offs -> exp option -> lval option -> typ -> t
  val update_offset: VDQ.t -> t -> offs -> t -> exp option -> lval -> typ -> t
  val update_array_lengths: (exp -> t) -> t -> Cil.typ -> t
  val affect_move: ?replace_with_const:bool -> VDQ.t -> t -> varinfo -> (exp -> int option) -> t
  val affecting_vars: t -> varinfo list
  val invalidate_value: VDQ.t -> typ -> t -> t
  val is_safe_cast: typ -> typ -> bool
  val cast: ?torg:typ -> typ -> t -> t
  val smart_join: (exp -> BI.t option) -> (exp -> BI.t option) -> t -> t ->  t
  val smart_widen: (exp -> BI.t option) -> (exp -> BI.t option) ->  t -> t -> t
  val smart_leq: (exp -> BI.t option) -> (exp -> BI.t option) -> t -> t -> bool
  val is_immediate_type: typ -> bool
  val is_mutex_type: typ -> bool
  val bot_value: ?varAttr:attributes -> typ -> t
  val is_bot_value: t -> bool
  val init_value: ?varAttr:attributes -> typ -> t
  val top_value: ?varAttr:attributes -> typ -> t
  val is_top_value: t -> typ -> bool
  val zero_init_value: ?varAttr:attributes -> typ -> t

  val project: VDQ.t -> int_precision option-> ( attributes * attributes ) option -> t -> t
  val mark_jmpbufs_as_copied: t -> t
end

module type Blob =
sig
  type value
  type size
  type origin
  include Lattice.S with type t = value * size * origin

  val value: t -> value
  val invalidate_value: VDQ.t -> typ -> t -> t
end

(* ZeroInit is true if malloc was used to allocate memory and it's false if calloc was used *)
module ZeroInit =
struct
  include Lattice.Fake(Basetype.RawBools)
  let name () = "no zeroinit"
end

module Blob (Value: S) (Size: IntDomain.Z)=
struct
  include Lattice.Prod3 (struct include Value let name () = "value" end) (struct include Size let name () = "size" end) (ZeroInit)
  let name () = "blob"
  type value = Value.t
  type size = Size.t
  type origin = ZeroInit.t

  let value (a, b, c) = a
  let relift (a, b, c) = Value.relift a, b, c
  let invalidate_value ask t (v, s, o) = Value.invalidate_value ask t v, s, o
end

module Threads = ConcDomain.ThreadSet
module JmpBufs = JmpBufDomain.JmpBufSetTaint

<<<<<<< HEAD
module rec Compound: S with type t = [
    | `Top
    | `Int of ID.t
    | `Float of FD.t
    | `Address of AD.t
    | `Struct of Structs.t
    | `Union of Unions.t
    | `Array of CArrays.t
    | `Blob of Blobs.t
    | `Thread of Threads.t
    | `JmpBuf of JmpBufs.t
    | `Mutex
    | `MutexAttr of MutexAttr.t
    | `Bot
  ] and type offs = IndexDomain.t Offset.t =
=======
module rec Compound: sig
  type t = | Top
           | Int of ID.t
           | Float of FD.t
           | Address of AD.t
           | Struct of Structs.t
           | Union of Unions.t
           | Array of CArrays.t
           | Blob of Blobs.t
           | Thread of Threads.t
           | JmpBuf of JmpBufs.t
           | Mutex
           | MutexAttr of MutexAttrDomain.t
           | Bot
  [@@deriving eq, ord, hash]
  include S with type t := t and type offs = (fieldinfo,IndexDomain.t) Lval.offs
end =
>>>>>>> 44e72b23
struct
  type t =
    | Top
    | Int of ID.t
    | Float of FD.t
    | Address of AD.t
    | Struct of Structs.t
    | Union of Unions.t
    | Array of CArrays.t
    | Blob of Blobs.t
    | Thread of Threads.t
    | JmpBuf of JmpBufs.t
    | Mutex
    | MutexAttr of MutexAttrDomain.t
    | Bot
  [@@deriving eq, ord, hash]

  let is_mutexattr_type (t:typ): bool = match t with
    | TNamed (info, attr) -> info.tname = "pthread_mutexattr_t"
    | _ -> false

  let is_mutex_type (t: typ): bool = match t with
    | TNamed (info, attr) -> info.tname = "pthread_mutex_t" || info.tname = "spinlock_t" || info.tname = "pthread_spinlock_t"
    | TInt (IInt, attr) -> hasAttribute "mutex" attr
    | _ -> false

  let is_immediate_type t = is_mutex_type t || isFunctionType t

  let is_thread_type = function
    | TNamed ({tname = "pthread_t"; _}, _) -> true
    | _ -> false

  let is_jmp_buf_type = function
    | TNamed ({tname = "jmp_buf"; _}, _) -> true
    | _ -> false

  let array_length_idx default length =
    let l = BatOption.bind length (fun e -> Cil.getInteger (Cil.constFold true e)) in
    BatOption.map_default (IndexDomain.of_int (Cilfacade.ptrdiff_ikind ())) default l

  let rec bot_value ?(varAttr=[]) (t: typ): t =
    match t with
    | _ when is_mutex_type t -> Mutex
    | t when is_jmp_buf_type t -> JmpBuf (JmpBufs.bot ())
    | TInt _ -> Bot (*Int (ID.bot ()) -- should be lower than any int or address*)
    | TFloat _ -> Bot
    | TPtr _ -> Address (AD.bot ())
    | TComp ({cstruct=true; _} as ci,_) -> Struct (Structs.create (fun fd -> bot_value ~varAttr:fd.fattr fd.ftype) ci)
    | TComp ({cstruct=false; _},_) -> Union (Unions.bot ())
    | TArray (ai, length, _) ->
      let typAttr = typeAttrs ai in
      let len = array_length_idx (IndexDomain.bot ()) length in
      Array (CArrays.make ~varAttr ~typAttr len (bot_value ai))
    | t when is_thread_type t -> Thread (ConcDomain.ThreadSet.empty ())
    | t when is_mutexattr_type t -> MutexAttr (MutexAttrDomain.bot ())
    | t when is_jmp_buf_type t -> JmpBuf (JmpBufs.Bufs.empty (), false)
    | TNamed ({ttype=t; _}, _) -> bot_value ~varAttr (unrollType t)
    | _ -> Bot

  let is_bot_value x =
    match x with
    | Int x -> ID.is_bot x
    | Float x -> FD.is_bot x
    | Address x -> AD.is_bot x
    | Struct x -> Structs.is_bot x
    | Union x -> Unions.is_bot x
    | Array x -> CArrays.is_bot x
    | Blob x -> Blobs.is_bot x
    | Thread x -> Threads.is_bot x
    | JmpBuf x -> JmpBufs.is_bot x
    | Mutex -> true
    | MutexAttr x -> MutexAttr.is_bot x
    | Bot -> true
    | Top -> false

  let rec init_value ?(varAttr=[]) (t: typ): t = (* top_value is not used here because structs, blob etc will not contain the right members *)
    match t with
    | t when is_mutex_type t -> Mutex
    | t when is_jmp_buf_type t -> JmpBuf (JmpBufs.top ())
    | t when is_mutexattr_type t -> MutexAttr (MutexAttrDomain.top ())
    | TInt (ik,_) -> Int (ID.top_of ik)
    | TFloat (fkind, _) when not (Cilfacade.isComplexFKind fkind) -> Float (FD.top_of fkind)
    | TPtr _ -> Address AD.top_ptr
    | TComp ({cstruct=true; _} as ci,_) -> Struct (Structs.create (fun fd -> init_value ~varAttr:fd.fattr fd.ftype) ci)
    | TComp ({cstruct=false; _},_) -> Union (Unions.top ())
    | TArray (ai, length, _) ->
      let typAttr = typeAttrs ai in
      let can_recover_from_top = ArrayDomain.can_recover_from_top (ArrayDomain.get_domain ~varAttr ~typAttr) in
      let len = array_length_idx (IndexDomain.bot ()) length in
      Array (CArrays.make ~varAttr ~typAttr len (if can_recover_from_top then (init_value ai) else (bot_value ai)))
    (* | t when is_thread_type t -> Thread (ConcDomain.ThreadSet.empty ()) *)
    | TNamed ({ttype=t; _}, _) -> init_value ~varAttr t
    | _ -> Top

  let rec top_value ?(varAttr=[]) (t: typ): t =
    match t with
    | _ when is_mutex_type t -> Mutex
    | t when is_jmp_buf_type t -> JmpBuf (JmpBufs.top ())
    | t when is_mutexattr_type t -> MutexAttr (MutexAttrDomain.top ())
    | TInt (ik,_) -> Int (ID.(cast_to ik (top_of ik)))
    | TFloat (fkind, _) when not (Cilfacade.isComplexFKind fkind) -> Float (FD.top_of fkind)
    | TPtr _ -> Address AD.top_ptr
    | TComp ({cstruct=true; _} as ci,_) -> Struct (Structs.create (fun fd -> top_value ~varAttr:fd.fattr fd.ftype) ci)
    | TComp ({cstruct=false; _},_) -> Union (Unions.top ())
    | TArray (ai, length, _) ->
      let typAttr = typeAttrs ai in
      let can_recover_from_top = ArrayDomain.can_recover_from_top (ArrayDomain.get_domain ~varAttr ~typAttr) in
      let len = array_length_idx (IndexDomain.top ()) length in
      Array (CArrays.make ~varAttr ~typAttr len (if can_recover_from_top then (top_value ai) else (bot_value ai)))
    | TNamed ({ttype=t; _}, _) -> top_value ~varAttr t
    | _ -> Top

  let is_top_value x (t: typ) =
    match x with
    | Int x -> ID.is_top_of (Cilfacade.get_ikind (t)) x
    | Float x -> FD.is_top x
    | Address x -> AD.is_top x
    | Struct x -> Structs.is_top x
    | Union x -> Unions.is_top x
    | Array x -> CArrays.is_top x
    | Blob x -> Blobs.is_top x
    | Thread x -> Threads.is_top x
    | MutexAttr x -> MutexAttr.is_top x
    | JmpBuf x -> JmpBufs.is_top x
    | Mutex -> true
    | Top -> true
    | Bot -> false

  let rec zero_init_value ?(varAttr=[]) (t:typ): t =
    match t with
    | _ when is_mutex_type t -> Mutex
    | t when is_jmp_buf_type t -> JmpBuf (JmpBufs.top ())
    | t when is_mutexattr_type t -> MutexAttr (MutexAttrDomain.top ())
    | TInt (ikind, _) -> Int (ID.of_int ikind BI.zero)
    | TFloat (fkind, _) when not (Cilfacade.isComplexFKind fkind) -> Float (FD.of_const fkind 0.0)
    | TPtr _ -> Address AD.null_ptr
    | TComp ({cstruct=true; _} as ci,_) -> Struct (Structs.create (fun fd -> zero_init_value ~varAttr:fd.fattr fd.ftype) ci)
    | TComp ({cstruct=false; _} as ci,_) ->
      let v = try
          (* C99 6.7.8.10: the first named member is initialized (recursively) according to these rules *)
          let firstmember = List.hd ci.cfields in
          `Lifted firstmember, zero_init_value ~varAttr:firstmember.fattr firstmember.ftype
        with
        (* Union with no members ò.O *)
          Failure _ -> Unions.top ()
      in
      Union(v)
    | TArray (ai, length, _) ->
      let typAttr = typeAttrs ai in
      let len = array_length_idx (IndexDomain.top ()) length in
      Array (CArrays.make ~varAttr ~typAttr len (zero_init_value ai))
    (* | t when is_thread_type t -> Thread (ConcDomain.ThreadSet.empty ()) *)
    | TNamed ({ttype=t; _}, _) -> zero_init_value ~varAttr t
    | _ -> Top

  let tag_name : t -> string = function
    | Top -> "Top" | Int _ -> "Int" | Float _ -> "Float" | Address _ -> "Address" | Struct _ -> "Struct" | Union _ -> "Union" | Array _ -> "Array" | Blob _ -> "Blob" | Thread _ -> "Thread" | Mutex -> "Mutex" | MutexAttr _ -> "MutexAttr" | JmpBuf _ -> "JmpBuf" | Bot -> "Bot"

  include Printable.Std
  let name () = "compound"

  type offs = IndexDomain.t Offset.t


  let bot () = Bot
  let is_bot x = x = Bot
  let bot_name = "Uninitialized"
  let top () = Top
  let is_top x = x = Top
  let top_name = "Unknown"

  let pretty () state =
    match state with
    | Int n ->  ID.pretty () n
    | Float n ->  FD.pretty () n
    | Address n ->  AD.pretty () n
    | Struct n ->  Structs.pretty () n
    | Union n ->  Unions.pretty () n
    | Array n ->  CArrays.pretty () n
    | Blob n ->  Blobs.pretty () n
    | Thread n -> Threads.pretty () n
    | MutexAttr n -> MutexAttr.pretty () n
    | JmpBuf n -> JmpBufs.pretty () n
    | Mutex -> text "mutex"
    | Bot -> text bot_name
    | Top -> text top_name

  let show state =
    match state with
    | Int n ->  ID.show n
    | Float n ->  FD.show n
    | Address n ->  AD.show n
    | Struct n ->  Structs.show n
    | Union n ->  Unions.show n
    | Array n ->  CArrays.show n
    | Blob n ->  Blobs.show n
    | Thread n -> Threads.show n
    | JmpBuf n -> JmpBufs.show n
    | Mutex -> "mutex"
    | MutexAttr x -> MutexAttr.show x
    | Bot -> bot_name
    | Top -> top_name

  let pretty_diff () (x,y) =
    match (x,y) with
    | (Int x, Int y) -> ID.pretty_diff () (x,y)
    | (Float x, Float y) -> FD.pretty_diff () (x,y)
    | (Address x, Address y) -> AD.pretty_diff () (x,y)
    | (Struct x, Struct y) -> Structs.pretty_diff () (x,y)
    | (Union x, Union y) -> Unions.pretty_diff () (x,y)
    | (Array x, Array y) -> CArrays.pretty_diff () (x,y)
    | (Blob x, Blob y) -> Blobs.pretty_diff () (x,y)
    | (Thread x, Thread y) -> Threads.pretty_diff () (x, y)
    | (JmpBuf x, JmpBuf y) -> JmpBufs.pretty_diff () (x, y)
    | _ -> dprintf "%s: %a not same type as %a" (name ()) pretty x pretty y

  (************************************************************
   * Functions for getting state out of a compound:
   ************************************************************)

  (* is a cast t1 to t2 invertible, i.e., content-preserving? TODO also use abstract value? *)
  let is_safe_cast t2 t1 = match t2, t1 with
    (*| TPtr _, t -> bitsSizeOf t <= bitsSizeOf !upointType
      | t, TPtr _ -> bitsSizeOf t >= bitsSizeOf !upointType*)
    | TFloat (fk1,_), TFloat (fk2,_) when fk1 = fk2 -> true
    | TFloat (FDouble,_), TFloat (FFloat,_) -> true
    | TFloat (FLongDouble,_), TFloat (FFloat,_) -> true
    | TFloat (FLongDouble,_), TFloat (FDouble,_) -> true
    | TFloat (FFloat128, _), TFloat (FFloat,_) -> true
    | TFloat (FFloat128, _), TFloat (FDouble,_) -> true
    | TFloat (FFloat128, _), TFloat (FLongDouble,_) -> true
    | _, TFloat _ -> false (* casting float to an integral type always looses the decimals *)
    | TFloat (fk, _), TInt((IBool | IChar | IUChar | ISChar | IShort | IUShort), _) when not (Cilfacade.isComplexFKind fk)  -> true (* reasonably small integers can be stored in all fkinds *)
    | TFloat ((FDouble | FLongDouble | FFloat128), _), TInt((IInt | IUInt | ILong | IULong), _) -> true (* values stored in between 16 and 32 bits can only be stored in at least doubles *)
    | TFloat _, _ -> false (* all wider integers can not be completely put into a float, partially because our internal representation of long double is the same as for doubles *)
    | (TInt _ | TEnum _ | TPtr _) , (TInt _ | TEnum _ | TPtr _) ->
      IntDomain.Size.is_cast_injective ~from_type:t1 ~to_type:t2 && bitsSizeOf t2 >= bitsSizeOf t1
    | _ -> false

  exception CastError of string

  let typ_eq t1 t2 = match typeSig t1, typeSig t2 with
    (* f() and f(void) are not the same (1. no args specified, 2. specified as no args), but we don't care for function pointer casts TODO why does CIL have type f(void) for function definitions f(){..}? *)
    | TSFun (r1, None, false, _), TSFun (r2, Some [], false, _)
    | TSFun (r1, Some [], false, _), TSFun (r2, None, false, _)
      -> r1 = r2
    | a, b -> a = b

  let cast_addr t a =
    let rec stripVarLenArr = function
      | TPtr(t, args) -> TPtr(stripVarLenArr t, args)
      | TArray(t, None, args) -> TArray(stripVarLenArr t, None, args)
      | TArray(t, Some exp, args) when isConstant exp -> TArray(stripVarLenArr t, Some exp, args)
      | TArray(t, Some exp, args) -> TArray(stripVarLenArr t, None, args)
      | t -> t
    in
    let rec adjust_offs v o d =
      let ta = try Addr.Offs.type_offset v.vtype o with Addr.Offs.Type_offset (t,s) -> raise (CastError s) in
      let info = GobPretty.sprintf "Ptr-Cast %a from %a to %a" Addr.pretty (Addr.Addr (v,o)) d_type ta d_type t in
      M.tracel "casta" "%s\n" info;
      let err s = raise (CastError (s ^ " (" ^ info ^ ")")) in
      match Stdlib.compare (bitsSizeOf (stripVarLenArr t)) (bitsSizeOf (stripVarLenArr ta)) with (* TODO is it enough to compare the size? -> yes? *)
      | 0 ->
        M.tracel "casta" "same size\n";
        if not (typ_eq t ta) then err "Cast to different type of same size."
        else (M.tracel "casta" "SUCCESS!\n"; o)
      | c when c > 0 -> (* cast to bigger/outer type *)
        M.tracel "casta" "cast to bigger size\n";
        if d = Some false then err "Ptr-cast to type of incompatible size!" else
        if o = `NoOffset then err "Ptr-cast to outer type, but no offset to remove."
        else if Addr.Offs.is_zero_offset o then adjust_offs v (Addr.Offs.remove_offset o) (Some true)
        else err "Ptr-cast to outer type, but possibly from non-zero offset."
      | _ -> (* cast to smaller/inner type *)
        M.tracel "casta" "cast to smaller size\n";
        if d = Some true then err "Ptr-cast to type of incompatible size!" else
          begin match ta, t with
            (* struct to its first field *)
            | TComp ({cfields = fi::_; _}, _), _ ->
              M.tracel "casta" "cast struct to its first field\n";
              adjust_offs v (Addr.Offs.add_offset o (`Field (fi, `NoOffset))) (Some false)
            (* array of the same type but different length, e.g. assign array (with length) to array-ptr (no length) *)
            | TArray (t1, _, _), TArray (t2, _, _) when typ_eq t1 t2 -> o
            (* array to its first element *)
            | TArray _, _ ->
              M.tracel "casta" "cast array to its first element\n";
              adjust_offs v (Addr.Offs.add_offset o (`Index (IndexDomain.of_int (Cilfacade.ptrdiff_ikind ()) BI.zero, `NoOffset))) (Some false)
            | _ -> err @@ Format.sprintf "Cast to neither array index nor struct field. is_zero_offset: %b" (Addr.Offs.is_zero_offset o)
          end
    in
    let one_addr = let open Addr in function
        (* only allow conversion of float pointers if source and target type are the same *)
        | Addr ({ vtype = TFloat(fkind, _); _}, _) as x when (match t with TFloat (fkind', _) when fkind = fkind' -> true | _ -> false) -> x
        (* do not allow conversion from/to float pointers*)
        | Addr ({ vtype = TFloat(_); _}, _) -> UnknownPtr
        | _ when (match t with TFloat _ -> true | _ -> false) -> UnknownPtr
        | Addr ({ vtype = TVoid _; _} as v, offs) when not (Cilfacade.isCharType t) -> (* we had no information about the type (e.g. malloc), so we add it; ignore for casts to char* since they're special conversions (N1570 6.3.2.3.7) *)
          Addr ({ v with vtype = t }, offs) (* HACK: equal varinfo with different type, causes inconsistencies down the line, when we again assume vtype being "right", but joining etc gives no consideration to which type version to keep *)
        | Addr (v, o) as a ->
          begin try Addr (v, (adjust_offs v o None)) (* cast of one address by adjusting the abstract offset *)
            with CastError s -> (* don't know how to handle this cast :( *)
              M.tracel "caste" "%s\n" s;
              a (* probably garbage, but this is deref's problem *)
              (*raise (CastError s)*)
            | SizeOfError (s,t) ->
              M.warn "size of error: %s" s;
              a
          end
        | x -> x (* TODO we should also keep track of the type here *)
    in
    let a' = AD.map one_addr a in
    M.tracel "cast" "cast_addr %a to %a is %a!\n" AD.pretty a d_type t AD.pretty a'; a'

  (* this is called for:
   * 1. normal casts
   * 2. dereferencing pointers (needed?)
  *)
  let cast ?torg t v =
    (*if v = Bot || (match torg with Some x -> is_safe_cast t x | None -> false) then v else*)
    match v with
    | Bot
    | Thread _
    | Mutex
    | MutexAttr _
    | JmpBuf _ ->
      v
    | _ ->
      let log_top (_,l,_,_) = Messages.tracel "cast" "log_top at %d: %a to %a is top!\n" l pretty v d_type t in
      let t = unrollType t in
      let v' = match t with
        | TInt (ik,_) ->
<<<<<<< HEAD
          `Int (ID.cast_to ?torg ik (match v with
              | `Int x -> x
              | `Address x -> AD.to_int x
              | `Float x -> FD.to_int ik x
              (*| `Struct x when Structs.cardinal x > 0 ->
=======
          Int (ID.cast_to ?torg ik (match v with
              | Int x -> x
              | Address x -> AD.to_int (module ID) x
              | Float x -> FD.to_int ik x
              (*| Struct x when Structs.cardinal x > 0 ->
>>>>>>> 44e72b23
                let some  = List.hd (Structs.keys x) in
                let first = List.hd some.fcomp.cfields in
                (match Structs.get x first with Int x -> x | _ -> raise CastError)*)
              | _ -> log_top __POS__; ID.top_of ik
            ))
        | TFloat (fkind,_) when not (Cilfacade.isComplexFKind fkind) ->
          (match v with
           |Int ix ->  Float (FD.of_int fkind ix)
           |Float fx ->  Float (FD.cast_to fkind fx)
           | _ -> log_top __POS__; Top)
        | TFloat _ -> log_top __POS__; Top (*ignore complex numbers by going to top*)
        | TEnum ({ekind=ik; _},_) ->
          Int (ID.cast_to ?torg ik (match v with
              | Int x -> (* TODO warn if x is not in the constant values of ei.eitems? (which is totally valid (only ik is relevant for wrapping), but might be unintended) *) x
              | _ -> log_top __POS__; ID.top_of ik
            ))
        | TPtr (t,_) when isVoidType t || isVoidPtrType t ->
          (match v with
           | Address a -> v
           | Int i -> Int(ID.cast_to ?torg (Cilfacade.ptr_ikind ()) i)
           | _ -> v (* TODO: Does it make sense to have things here that are neither Address nor Int? *)
          )
          (* cast to voidPtr are ignored TODO what happens if our value does not fit? *)
        | TPtr (t,_) ->
          Address (match v with
              | Int x when ID.to_int x = Some BI.zero -> AD.null_ptr
              | Int x -> AD.top_ptr
              (* we ignore casts to void*! TODO report UB! *)
              | Address x -> (match t with TVoid _ -> x | _ -> cast_addr t x)
              (*| Address x -> x*)
              | _ -> log_top __POS__; AD.top_ptr
            )
        | TArray (ta, l, _) -> (* TODO, why is the length exp option? *)
          (* TODO handle casts between different sizes? *)
          Array (match v with
              | Array x -> x
              | _ -> log_top __POS__; CArrays.top ()
            )
        | TComp (ci,_) -> (* struct/union *)
          (* rather clumsy, but our abstract values don't keep their type *)
          let same_struct x = (* check if both have the same parent *)
            match Structs.keys x, ci.cfields with
            | k :: _, f :: _ -> compFullName k.fcomp = compFullName f.fcomp (* compinfo is cyclic, so we only check the name *)
            | _, _ -> false (* can't say if struct is empty *)
          in
          (* 1. casting between structs of different type does not work
           * 2. dereferencing a casted pointer works, but is undefined behavior because of the strict aliasing rule (compiler assumes that pointers of different type can never point to the same location)
          *)
          if ci.cstruct then
            Struct (match v with
                | Struct x when same_struct x -> x
                | Struct x when ci.cfields <> [] ->
                  let first = List.hd ci.cfields in
                  Structs.(replace (Structs.create (fun fd -> top_value ~varAttr:fd.fattr fd.ftype) ci) first (get x first))
                | _ -> log_top __POS__; Structs.create (fun fd -> top_value ~varAttr:fd.fattr fd.ftype) ci
              )
          else
            Union (match v with
                | Union x (* when same (Unions.keys x) *) -> x
                | _ -> log_top __POS__; Unions.top ()
              )
        (* | _ -> log_top (); Top *)
        | TVoid _ -> log_top __POS__; Top
        | TBuiltin_va_list _ ->
          (* cast to __builtin_va_list only happens in preprocessed SV-COMP files where vararg declarations are more explicit *)
          log_top __POS__; Top
        | _ -> log_top __POS__; assert false
      in
      let s_torg = match torg with Some t -> CilType.Typ.show t | None -> "?" in
      Messages.tracel "cast" "cast %a from %s to %a is %a!\n" pretty v s_torg d_type t pretty v'; v'


  let warn_type op x y =
    if GobConfig.get_bool "dbg.verbose" then
      ignore @@ printf "warn_type %s: incomparable abstr. values %s and %s at %a: %a and %a\n" op (tag_name (x:t)) (tag_name (y:t)) CilType.Location.pretty !Tracing.current_loc pretty x pretty y

  let rec leq x y =
    match (x,y) with
    | (_, Top) -> true
    | (Top, _) -> false
    | (Bot, _) -> true
    | (_, Bot) -> false
    | (Int x, Int y) -> ID.leq x y
    | (Float x, Float y) -> FD.leq x y
    | (Int x, Address y) when ID.to_int x = Some BI.zero && not (AD.is_not_null y) -> true
    | (Int _, Address y) when AD.may_be_unknown y -> true
    | (Address _, Int y) when ID.is_top_of (Cilfacade.ptrdiff_ikind ()) y -> true
    | (Address x, Address y) -> AD.leq x y
    | (Struct x, Struct y) -> Structs.leq x y
    | (Union x, Union y) -> Unions.leq x y
    | (Array x, Array y) -> CArrays.leq x y
    | (Blob x, Blob y) -> Blobs.leq x y
    | Blob (x,s,o), y -> leq (x:t) y
    | x, Blob (y,s,o) -> leq x (y:t)
    | (Thread x, Thread y) -> Threads.leq x y
    | (Int x, Thread y) -> true
    | (Address x, Thread y) -> true
    | (JmpBuf x, JmpBuf y) -> JmpBufs.leq x y
    | (Mutex, Mutex) -> true
    | (MutexAttr x, MutexAttr y) -> MutexAttr.leq x y
    | _ -> warn_type "leq" x y; false

  let rec join x y =
    match (x,y) with
    | (Top, _) -> Top
    | (_, Top) -> Top
    | (Bot, x) -> x
    | (x, Bot) -> x
    | (Int x, Int y) -> (try Int (ID.join x y) with IntDomain.IncompatibleIKinds m -> Messages.warn ~category:Analyzer ~tags:[Category Imprecise] "%s" m; Top)
    | (Float x, Float y) -> Float (FD.join x y)
    | (Int x, Address y)
    | (Address y, Int x) -> Address (match ID.to_int x with
        | Some x when BI.equal x BI.zero -> AD.join AD.null_ptr y
        | Some x -> AD.(join y not_null)
        | None -> AD.join y AD.top_ptr)
    | (Address x, Address y) -> Address (AD.join x y)
    | (Struct x, Struct y) -> Struct (Structs.join x y)
    | (Union (f,x), Union (g,y)) -> Union (match UnionDomain.Field.join f g with
        | `Lifted f -> (`Lifted f, join x y) (* f = g *)
        | x -> (x, Top)) (* f <> g *)
    | (Array x, Array y) -> Array (CArrays.join x y)
    | (Blob x, Blob y) -> Blob (Blobs.join x y)
    | Blob (x,s,o), y
    | y, Blob (x,s,o) -> Blob (join (x:t) y, s, o)
    | (Thread x, Thread y) -> Thread (Threads.join x y)
    | (Int x, Thread y)
    | (Thread y, Int x) ->
      Thread y (* TODO: ignores int! *)
    | (Address x, Thread y)
    | (Thread y, Address x) ->
      Thread y (* TODO: ignores address! *)
    | (JmpBuf x, JmpBuf y) -> JmpBuf (JmpBufs.join x y)
    | (Mutex, Mutex) -> Mutex
    | (MutexAttr x, MutexAttr y) -> MutexAttr (MutexAttr.join x y)
    | _ ->
      warn_type "join" x y;
      Top

  let rec widen x y =
    match (x,y) with
    | (Top, _) -> Top
    | (_, Top) -> Top
    | (Bot, x) -> x
    | (x, Bot) -> x
    | (Int x, Int y) -> (try Int (ID.widen x y) with IntDomain.IncompatibleIKinds m -> Messages.warn ~category:Analyzer "%s" m; Top)
    | (Float x, Float y) -> Float (FD.widen x y)
    (* TODO: symmetric widen, wtf? *)
    | (Int x, Address y)
    | (Address y, Int x) -> Address (match ID.to_int x with
        | Some x when BI.equal x BI.zero -> AD.widen AD.null_ptr (AD.join AD.null_ptr y)
        | Some x -> AD.(widen y (join y not_null))
        | None -> AD.widen y (AD.join y AD.top_ptr))
    | (Address x, Address y) -> Address (AD.widen x y)
    | (Struct x, Struct y) -> Struct (Structs.widen x y)
    | (Union (f,x), Union (g,y)) -> Union (match UnionDomain.Field.widen f g with
        | `Lifted f -> (`Lifted f, widen x y) (* f = g *)
        | x -> (x, Top))
    | (Array x, Array y) -> Array (CArrays.widen x y)
    | (Blob x, Blob y) -> Blob (Blobs.widen x y)
    | (Thread x, Thread y) -> Thread (Threads.widen x y)
    | (Int x, Thread y)
    | (Thread y, Int x) ->
      Thread y (* TODO: ignores int! *)
    | (Address x, Thread y)
    | (Thread y, Address x) ->
      Thread y (* TODO: ignores address! *)
    | (Mutex, Mutex) -> Mutex
    | (JmpBuf x, JmpBuf y) -> JmpBuf (JmpBufs.widen x y)
    | (MutexAttr x, MutexAttr y) -> MutexAttr (MutexAttr.widen x y)
    | _ ->
      warn_type "widen" x y;
      Top

  let rec smart_join x_eval_int y_eval_int  (x:t) (y:t):t =
    let join_elem: (t -> t -> t) = smart_join x_eval_int y_eval_int in  (* does not compile without type annotation *)
    match (x,y) with
    | (Struct x, Struct y) -> Struct (Structs.join_with_fct join_elem x y)
    | (Union (f,x), Union (g,y)) -> Union (match UnionDomain.Field.join f g with
        | `Lifted f -> (`Lifted f, join_elem x y) (* f = g *)
        | x -> (x, Top)) (* f <> g *)
    | (Array x, Array y) -> Array (CArrays.smart_join x_eval_int y_eval_int x y)
    | _ -> join x y  (* Others can not contain array -> normal join  *)

  let rec smart_widen x_eval_int y_eval_int x y:t =
    let widen_elem: (t -> t -> t) = smart_widen x_eval_int y_eval_int in (* does not compile without type annotation *)
    match (x,y) with
    | (Struct x, Struct y) -> Struct (Structs.widen_with_fct widen_elem x y)
    | (Union (f,x), Union (g,y)) -> Union (match UnionDomain.Field.widen f g with
        | `Lifted f -> `Lifted f, widen_elem x y  (* f = g *)
        | x -> x, Top) (* f <> g *)
    | (Array x, Array y) -> Array (CArrays.smart_widen x_eval_int y_eval_int x y)
    | _ -> widen x y  (* Others can not contain array -> normal widen  *)


  let rec smart_leq x_eval_int y_eval_int x y =
    let leq_elem:(t ->t -> bool) = smart_leq x_eval_int y_eval_int in (* does not compile without type annotation *)
    match (x,y) with
    | (Struct x, Struct y) ->
          Structs.leq_with_fct leq_elem x y
    | (Union (f, x), Union (g, y)) ->
        UnionDomain.Field.leq f g && leq_elem x y
    | (Array x, Array y) -> CArrays.smart_leq x_eval_int y_eval_int x y
    | _ -> leq x y (* Others can not contain array -> normal leq *)

  let rec meet x y =
    match (x,y) with
<<<<<<< HEAD
    | (`Bot, _) -> `Bot
    | (_, `Bot) -> `Bot
    | (`Top, x) -> x
    | (x, `Top) -> x
    | (`Int x, `Int y) -> `Int (ID.meet x y)
    | (`Float x, `Float y) -> `Float (FD.meet x y)
    | (`Int _, `Address _) -> meet x (cast (TInt(Cilfacade.ptr_ikind (),[])) y)
    | (`Address x, `Int y) -> `Address (AD.meet x (AD.of_int y))
    | (`Address x, `Address y) -> `Address (AD.meet x y)
    | (`Struct x, `Struct y) -> `Struct (Structs.meet x y)
    | (`Union x, `Union y) -> `Union (Unions.meet x y)
    | (`Array x, `Array y) -> `Array (CArrays.meet x y)
    | (`Blob x, `Blob y) -> `Blob (Blobs.meet x y)
    | (`Thread x, `Thread y) -> `Thread (Threads.meet x y)
    | (`Int x, `Thread y)
    | (`Thread y, `Int x) ->
      `Int x (* TODO: ignores thread! *)
    | (`Address x, `Thread y)
    | (`Thread y, `Address x) ->
      `Address x (* TODO: ignores thread! *)
    | (`Mutex, `Mutex) -> `Mutex
    | (`JmpBuf x, `JmpBuf y) -> `JmpBuf (JmpBufs.meet x y)
    | (`MutexAttr x, `MutexAttr y) -> `MutexAttr (MutexAttr.meet x y)
=======
    | (Bot, _) -> Bot
    | (_, Bot) -> Bot
    | (Top, x) -> x
    | (x, Top) -> x
    | (Int x, Int y) -> Int (ID.meet x y)
    | (Float x, Float y) -> Float (FD.meet x y)
    | (Int _, Address _) -> meet x (cast (TInt(Cilfacade.ptr_ikind (),[])) y)
    | (Address x, Int y) -> Address (AD.meet x (AD.of_int (module ID:IntDomain.Z with type t = ID.t) y))
    | (Address x, Address y) -> Address (AD.meet x y)
    | (Struct x, Struct y) -> Struct (Structs.meet x y)
    | (Union x, Union y) -> Union (Unions.meet x y)
    | (Array x, Array y) -> Array (CArrays.meet x y)
    | (Blob x, Blob y) -> Blob (Blobs.meet x y)
    | (Thread x, Thread y) -> Thread (Threads.meet x y)
    | (Int x, Thread y)
    | (Thread y, Int x) ->
      Int x (* TODO: ignores thread! *)
    | (Address x, Thread y)
    | (Thread y, Address x) ->
      Address x (* TODO: ignores thread! *)
    | (Mutex, Mutex) -> Mutex
    | (JmpBuf x, JmpBuf y) -> JmpBuf (JmpBufs.meet x y)
    | (MutexAttr x, MutexAttr y) -> MutexAttr (MutexAttr.meet x y)
>>>>>>> 44e72b23
    | _ ->
      warn_type "meet" x y;
      Bot

  let rec narrow x y =
    match (x,y) with
<<<<<<< HEAD
    | (`Int x, `Int y) -> `Int (ID.narrow x y)
    | (`Float x, `Float y) -> `Float (FD.narrow x y)
    | (`Int _, `Address _) -> narrow x (cast IntDomain.Size.top_typ y)
    | (`Address x, `Int y) -> `Address (AD.narrow x (AD.of_int y))
    | (`Address x, `Address y) -> `Address (AD.narrow x y)
    | (`Struct x, `Struct y) -> `Struct (Structs.narrow x y)
    | (`Union x, `Union y) -> `Union (Unions.narrow x y)
    | (`Array x, `Array y) -> `Array (CArrays.narrow x y)
    | (`Blob x, `Blob y) -> `Blob (Blobs.narrow x y)
    | (`Thread x, `Thread y) -> `Thread (Threads.narrow x y)
    | (`JmpBuf x, `JmpBuf y) -> `JmpBuf (JmpBufs.narrow x y)
    | (`Int x, `Thread y)
    | (`Thread y, `Int x) ->
      `Int x (* TODO: ignores thread! *)
    | (`Address x, `Thread y)
    | (`Thread y, `Address x) ->
      `Address x (* TODO: ignores thread! *)
    | (`Mutex, `Mutex) -> `Mutex
    | (`MutexAttr x, `MutexAttr y) -> `MutexAttr (MutexAttr.narrow x y)
    | x, `Top | `Top, x -> x
    | x, `Bot | `Bot, x -> `Bot
=======
    | (Int x, Int y) -> Int (ID.narrow x y)
    | (Float x, Float y) -> Float (FD.narrow x y)
    | (Int _, Address _) -> narrow x (cast IntDomain.Size.top_typ y)
    | (Address x, Int y) -> Address (AD.narrow x (AD.of_int (module ID:IntDomain.Z with type t = ID.t) y))
    | (Address x, Address y) -> Address (AD.narrow x y)
    | (Struct x, Struct y) -> Struct (Structs.narrow x y)
    | (Union x, Union y) -> Union (Unions.narrow x y)
    | (Array x, Array y) -> Array (CArrays.narrow x y)
    | (Blob x, Blob y) -> Blob (Blobs.narrow x y)
    | (Thread x, Thread y) -> Thread (Threads.narrow x y)
    | (JmpBuf x, JmpBuf y) -> JmpBuf (JmpBufs.narrow x y)
    | (Int x, Thread y)
    | (Thread y, Int x) ->
      Int x (* TODO: ignores thread! *)
    | (Address x, Thread y)
    | (Thread y, Address x) ->
      Address x (* TODO: ignores thread! *)
    | (Mutex, Mutex) -> Mutex
    | (MutexAttr x, MutexAttr y) -> MutexAttr (MutexAttr.narrow x y)
    | x, Top | Top, x -> x
    | x, Bot | Bot, x -> Bot
>>>>>>> 44e72b23
    | _ ->
      warn_type "narrow" x y;
      x

  let rec invalidate_value (ask:VDQ.t) typ (state:t) : t =
    let typ = unrollType typ in
    let invalid_struct compinfo old =
      let nstruct = Structs.create (fun fd -> invalidate_value ask fd.ftype (Structs.get old fd)) compinfo in
      let top_field nstruct fd =
        Structs.replace nstruct fd (invalidate_value ask fd.ftype (Structs.get old fd))
      in
      List.fold_left top_field nstruct compinfo.cfields
    in
    let array_idx_top = (None, ArrIdxDomain.top ()) in
    match typ, state with
    |                 _ , Address n    -> Address (AD.join AD.top_ptr n)
    | TComp (ci,_)  , Struct n     -> Struct (invalid_struct ci n)
    |                 _ , Struct n     -> Struct (Structs.map (fun x -> invalidate_value ask voidType x) n)
    | TComp (ci,_)  , Union (`Lifted fd,n) -> Union (`Lifted fd, invalidate_value ask fd.ftype n)
    | TArray (t,_,_), Array n      ->
      let v = invalidate_value ask t (CArrays.get ask n array_idx_top) in
      Array (CArrays.set ask n (array_idx_top) v)
    |                 _ , Array n      ->
      let v = invalidate_value ask voidType (CArrays.get ask n (array_idx_top)) in
      Array (CArrays.set ask n (array_idx_top) v)
    |                 t , Blob n       -> Blob (Blobs.invalidate_value ask t n)
    |                 _ , Thread _     -> state (* TODO: no top thread ID set! *)
    |                 _ , JmpBuf _     -> state (* TODO: no top jmpbuf *)
    | _, Bot -> Bot (* Leave uninitialized value (from malloc) alone in free to avoid trashing everything. TODO: sound? *)
    |                 t , _             -> top_value t


  (* take the last offset in offset and move it over to left *)
  let shift_one_over left offset =
    match left, offset with
    | Some(left), Some(offset) ->
      begin
        (* Remove the first part of an offset, returns (removedPart, remainingOffset) *)
        let removeFirstOffset offset =
          match offset with
            | Field(f, o) -> Field(f, NoOffset), o
            | Index(exp, o) -> Index(exp, NoOffset), o
            | NoOffset -> offset, offset in
        let removed, remaining = removeFirstOffset offset in
        Some (Cil.addOffsetLval removed left), Some(remaining)
      end
    | _ -> None, None

  let determine_offset (ask: VDQ.t) left offset exp v =
    let rec contains_pointer exp = (* CIL offsets containing pointers is no issue here, as pointers can only occur in `Index and the domain *)
      match exp with               (* does not partition according to expressions having `Index in them *)
      |	Const _
      |	SizeOf _
      |	SizeOfE _
      |	SizeOfStr _
      |	AlignOf _
      | Lval(Var _, _)
      |	AlignOfE _ -> false
      | Question(e1, e2, e3, _) ->
        (contains_pointer e1) || (contains_pointer e2) || (contains_pointer e3)
      |	CastE(_, e)
      |	UnOp(_, e , _)
      | Real e
      | Imag e -> contains_pointer e
      |	BinOp(_, e1, e2, _) -> (contains_pointer e1) || (contains_pointer e2)
      | AddrOf _
      | AddrOfLabel _
      | StartOf _
      | Lval(Mem _, _) -> true
    in
    let equiv_expr exp start_of_array_lval =
      match exp, start_of_array_lval with
      | BinOp(IndexPI, Lval lval, add, _), (Var arr_start_var, NoOffset) when not (contains_pointer add) ->
        begin match ask.may_point_to (Lval lval) with
          | v when LS.cardinal v = 1 && not (LS.is_top v) ->
            begin match LS.choose v with
              | (var,`Index (i,`NoOffset)) when Cil.isZero (Cil.constFold true i) && CilType.Varinfo.equal var arr_start_var ->
                (* The idea here is that if a must(!) point to arr and we do sth like a[i] we don't want arr to be partitioned according to (arr+i)-&a but according to i instead  *)
                add
              | _ -> BinOp(MinusPP, exp, StartOf start_of_array_lval, !ptrdiffType)
            end
          | _ ->  BinOp(MinusPP, exp, StartOf start_of_array_lval, !ptrdiffType)
        end
      | _ -> BinOp(MinusPP, exp, StartOf start_of_array_lval, !ptrdiffType)
    in
    (* Create a typesig from a type, but drop the arraylen attribute *)
    let typeSigWithoutArraylen t =
      let attrFilter (attr : attribute) : bool =
        match attr with
        | Attr ("arraylen", _) -> false
        | _ -> true
      in
      typeSigWithAttrs (List.filter attrFilter) t
    in
    match left, offset with
      | Some(Var(_), _), Some(Index(exp, _)) -> (* The offset does not matter here, exp is used to index into this array *)
        if not (contains_pointer exp) then
          Some exp
        else
          None
      | Some((Mem(ptr), NoOffset)), Some(NoOffset) ->
        begin
          match v with
          | Some (v') ->
            begin
              try
                (* This should mean the entire expression we have here is a pointer into the array *)
                if Cil.isArrayType (Cilfacade.typeOfLval v') then
                  let expr = ptr in
                  let start_of_array = StartOf v' in
                  let start_type = typeSigWithoutArraylen (Cilfacade.typeOf start_of_array) in
                  let expr_type = typeSigWithoutArraylen (Cilfacade.typeOf ptr) in
                  (* Comparing types for structural equality is incorrect here, use typeSig *)
                  (* as explained at https://people.eecs.berkeley.edu/~necula/cil/api/Cil.html#TYPEtyp *)
                  if start_type = expr_type then
                    Some (equiv_expr expr v')
                  else
                    (* If types do not agree here, this means that we were looking at pointers that *)
                    (* contain more than one array access. Those are not supported. *)
                    None
                else
                  None
              with (Cilfacade.TypeOfError _) -> None
            end
          | _ ->
            None
        end
      | _, _ ->  None

  let zero_init_calloced_memory orig x t =
    if orig then
      (* This Blob came from malloc *)
      x
    else if x = Bot then
      (* This Blob came from calloc *)
      zero_init_value t (* This should be zero initialized *)
    else
      x (* This already contains some value *)

  (* Funny, this does not compile without the final type annotation! *)
  let rec eval_offset (ask: VDQ.t) f (x: t) (offs:offs) (exp:exp option) (v:lval option) (t:typ): t =
    let rec do_eval_offset (ask:VDQ.t) f (x:t) (offs:offs) (exp:exp option) (l:lval option) (o:offset option) (v:lval option) (t:typ): t =
      match x, offs with
      | Blob((va, _, orig) as c), `Index (_, ox) ->
        begin
          let l', o' = shift_one_over l o in
          let ev = do_eval_offset ask f (Blobs.value c) ox exp l' o' v t in
          zero_init_calloced_memory orig ev t
        end
      | Blob((va, _, orig) as c), `Field _ ->
        begin
          let l', o' = shift_one_over l o in
          let ev = do_eval_offset ask f (Blobs.value c) offs exp l' o' v t in
          zero_init_calloced_memory orig ev t
        end
      | Blob((va, _, orig) as c), `NoOffset ->
      begin
        let l', o' = shift_one_over l o in
        let ev = do_eval_offset ask f (Blobs.value c) offs exp l' o' v t in
        zero_init_calloced_memory orig ev t
      end
      | Bot, _ -> Bot
      | _ ->
        match offs with
        | `NoOffset -> x
        | `Field (fld, offs) when fld.fcomp.cstruct -> begin
            match x with
            | Struct str ->
              let x = Structs.get str fld in
              let l', o' = shift_one_over l o in
              do_eval_offset ask f x offs exp l' o' v t
            | Top -> M.info ~category:Imprecise "Trying to read a field, but the struct is unknown"; top ()
            | _ -> M.warn ~category:Imprecise ~tags:[Category Program] "Trying to read a field, but was not given a struct"; top ()
          end
        | `Field (fld, offs) -> begin
            match x with
            | Union (`Lifted l_fld, value) ->
              (match value, fld.ftype with
               (* only return an actual value if we have a type and return actually the exact same type *)
               | Float f_value, TFloat(fkind, _) when FD.get_fkind f_value = fkind -> Float f_value
               | Float _, t -> top_value t
               | _, TFloat(fkind, _)  when not (Cilfacade.isComplexFKind fkind)-> Float (FD.top_of fkind)
               | _ ->
                 let x = cast ~torg:l_fld.ftype fld.ftype value in
                 let l', o' = shift_one_over l o in
                 do_eval_offset ask f x offs exp l' o' v t)
            | Union _ -> top ()
            | Top -> M.info ~category:Imprecise "Trying to read a field, but the union is unknown"; top ()
            | _ -> M.warn ~category:Imprecise ~tags:[Category Program] "Trying to read a field, but was not given a union"; top ()
          end
        | `Index (idx, offs) -> begin
            let l', o' = shift_one_over l o in
            match x with
            | Array x ->
              let e = determine_offset ask l o exp v in
              do_eval_offset ask f (CArrays.get ask x (e, idx)) offs exp l' o' v t
            | Address _ ->
              begin
                do_eval_offset ask f x offs exp l' o' v t (* this used to be `blob `address -> we ignore the index *)
              end
            | x when GobOption.exists (BI.equal (BI.zero)) (IndexDomain.to_int idx) -> eval_offset ask f x offs exp v t
            | Top -> M.info ~category:Imprecise "Trying to read an index, but the array is unknown"; top ()
            | _ -> M.warn ~category:Imprecise ~tags:[Category Program] "Trying to read an index, but was not given an array (%a)" pretty x; top ()
          end
    in
    let l, o = match exp with
      | Some(Lval (x,o)) -> Some ((x, NoOffset)), Some(o)
      | _ -> None, None
    in
    do_eval_offset ask f x offs exp l o v t

  let update_offset (ask: VDQ.t) (x:t) (offs:offs) (value:t) (exp:exp option) (v:lval) (t:typ): t =
    let rec do_update_offset (ask:VDQ.t) (x:t) (offs:offs) (value:t) (exp:exp option) (l:lval option) (o:offset option) (v:lval) (t:typ):t =
      if M.tracing then M.traceli "update_offset" "do_update_offset %a %a (%a) %a\n" pretty x Offs.pretty offs (Pretty.docOpt (CilType.Exp.pretty ())) exp pretty value;
      let mu = function Blob (Blob (y, s', orig), s, orig2) -> Blob (y, ID.join s s',orig) | x -> x in
      let r =
      match x, offs with
        | Mutex, _ -> (* hide mutex structure contents, not updated anyway *)
          Mutex
        | Blob (x,s,orig), `Index (_,ofs) ->
        begin
          let l', o' = shift_one_over l o in
          let x = zero_init_calloced_memory orig x t in
          mu (Blob (join x (do_update_offset ask x ofs value exp l' o' v t), s, orig))
        end
        | Blob (x,s,orig), `Field(f, _) ->
        begin
          (* We only have Blob for dynamically allocated memory. In these cases t is the type of the lval used to access it, i.e. for a struct s {int x; int y;} a; accessed via a->x     *)
          (* will be int. Here, we need a zero_init of the entire contents of the blob though, which we get by taking the associated f.fcomp. Putting [] for attributes is ok, as we don't *)
          (* consider them in VD *)
          let l', o' = shift_one_over l o in
          let x = zero_init_calloced_memory orig x (TComp (f.fcomp, [])) in
          (* Strong update of scalar variable is possible if the variable is unique and size of written value matches size of blob being written to. *)
          let do_strong_update =
            match v with
            | (Var var, Field (fld,_)) ->
              let toptype = fld.fcomp in
              let blob_size_opt = ID.to_int s in
              not @@ ask.is_multiple var
              && not @@ Cil.isVoidType t      (* Size of value is known *)
              && Option.is_some blob_size_opt (* Size of blob is known *)
              && BI.equal (Option.get blob_size_opt) (BI.of_int @@ Cil.bitsSizeOf (TComp (toptype, []))/8)
            | _ -> false
          in
          if do_strong_update then
            Blob ((do_update_offset ask x offs value exp l' o' v t), s, orig)
          else
            mu (Blob (join x (do_update_offset ask x offs value exp l' o' v t), s, orig))
        end
        | Blob (x,s,orig), _ ->
        begin
          let l', o' = shift_one_over l o in
          let x = zero_init_calloced_memory orig x t in
          (* Strong update of scalar variable is possible if the variable is unique and size of written value matches size of blob being written to. *)
          let do_strong_update =
            begin match v with
              | (Var var, _) ->
                let blob_size_opt = ID.to_int s in
                not @@ ask.is_multiple var
                && not @@ Cil.isVoidType t      (* Size of value is known *)
                && Option.is_some blob_size_opt (* Size of blob is known *)
                && BI.equal (Option.get blob_size_opt) (BI.of_int @@ Cil.alignOf_int t)
              | _ -> false
            end
          in
          if do_strong_update then
            Blob ((do_update_offset ask x offs value exp l' o' v t), s, orig)
          else
            mu (Blob (join x (do_update_offset ask x offs value exp l' o' v t), s, orig))
        end
        | Thread _, _ ->
        (* hack for pthread_t variables *)
        begin match value with
          | Thread t -> value (* if actually assigning thread, use value *)
          | _ ->
            if !AnalysisState.global_initialization then
              Thread (ConcDomain.ThreadSet.empty ()) (* if assigning global init (int on linux, ptr to struct on mac), use empty set instead *)
            else
              Top
        end
        | JmpBuf _, _ ->
        (* hack for jmp_buf variables *)
        begin match value with
          | JmpBuf t -> value (* if actually assigning jmpbuf, use value *)
          | Blob(Bot, _, _) -> Bot (* TODO: Stopgap for malloced jmp_bufs, there is something fundamentally flawed somewhere *)
          | _ ->
            if !AnalysisState.global_initialization then
              JmpBuf (JmpBufs.Bufs.empty (), false) (* if assigning global init, use empty set instead *)
            else
              Top
        end
      | _ ->
      let result =
        match offs with
        | `NoOffset -> begin
            match value with
            | Blob (y, s, orig) -> mu (Blob (join x y, s, orig))
            | Int _ -> cast t value
            | _ -> value
          end
        | `Field (fld, offs) when fld.fcomp.cstruct -> begin
            let t = fld.ftype in
            match x with
            | Struct str ->
              begin
                let l', o' = shift_one_over l o in
                let value' = do_update_offset ask (Structs.get str fld) offs value exp l' o' v t in
                Struct (Structs.replace str fld value')
              end
            | Bot ->
              let init_comp compinfo =
                let nstruct = Structs.create (fun fd -> Bot) compinfo in
                let init_field nstruct fd = Structs.replace nstruct fd Bot in
                List.fold_left init_field nstruct compinfo.cfields
              in
              let strc = init_comp fld.fcomp in
              let l', o' = shift_one_over l o in
              Struct (Structs.replace strc fld (do_update_offset ask Bot offs value exp l' o' v t))
            | Top -> M.warn ~category:Imprecise "Trying to update a field, but the struct is unknown"; top ()
            | _ -> M.warn ~category:Imprecise "Trying to update a field, but was not given a struct"; top ()
          end
        | `Field (fld, offs) -> begin
            let t = fld.ftype in
            let l', o' = shift_one_over l o in
            match x with
            | Union (last_fld, prev_val) ->
              let tempval, tempoffs =
                if UnionDomain.Field.equal last_fld (`Lifted fld) then
                  prev_val, offs
                else begin
                  match offs with
                  | `Field (fldi, _) when fldi.fcomp.cstruct ->
                    (top_value ~varAttr:fld.fattr fld.ftype), offs
                  | `Field (fldi, _) -> Union (Unions.top ()), offs
                  | `NoOffset -> top (), offs
                  | `Index (idx, _) when Cil.isArrayType fld.ftype ->
                    begin
                      match fld.ftype with
                      | TArray(_, l, _) ->
                        let len = try Cil.lenOfArray l
                          with Cil.LenOfArray -> 42 (* will not happen, VLA not allowed in union and struct *) in
                        Array(CArrays.make (IndexDomain.of_int (Cilfacade.ptrdiff_ikind ()) (BI.of_int len)) Top), offs
                      | _ -> top (), offs (* will not happen*)
                    end
                  | `Index (idx, _) when IndexDomain.equal idx (IndexDomain.of_int (Cilfacade.ptrdiff_ikind ()) BI.zero) ->
                    (* Why does cil index unions? We'll just pick the first field. *)
                    top (), `Field (List.nth fld.fcomp.cfields 0,`NoOffset)
                  | _ -> M.warn ~category:Analyzer ~tags:[Category Unsound] "Indexing on a union is unusual, and unsupported by the analyzer";
                    top (), offs
                end
              in
              Union (`Lifted fld, do_update_offset ask tempval tempoffs value exp l' o' v t)
            | Bot -> Union (`Lifted fld, do_update_offset ask Bot offs value exp l' o' v t)
            | Top -> M.warn ~category:Imprecise "Trying to update a field, but the union is unknown"; top ()
            | _ -> M.warn ~category:Imprecise "Trying to update a field, but was not given a union"; top ()
          end
        | `Index (idx, offs) -> begin
            let l', o' = shift_one_over l o in
            match x with
            | Array x' ->
              let t = (match t with
              | TArray(t1 ,_,_) -> t1
              | _ -> t) in (* This is necessary because t is not a TArray in case of calloc *)
              let e = determine_offset ask l o exp (Some v) in
              let new_value_at_index = do_update_offset ask (CArrays.get ask x' (e,idx)) offs value exp l' o' v t in
              let new_array_value = CArrays.set ask x' (e, idx) new_value_at_index in
              Array new_array_value
            | Bot ->
              let t,len = (match t with
                  | TArray(t1 ,len,_) -> t1, len
                  | _ -> t, None) in (* This is necessary because t is not a TArray in case of calloc *)
              let x' = CArrays.bot () in
              let e = determine_offset ask l o exp (Some v) in
              let new_value_at_index = do_update_offset ask Bot offs value exp l' o' v t in
              let new_array_value =  CArrays.set ask x' (e, idx) new_value_at_index in
              let len_ci = BatOption.bind len (fun e -> Cil.getInteger @@ Cil.constFold true e) in
              let len_id = BatOption.map (IndexDomain.of_int (Cilfacade.ptrdiff_ikind ())) len_ci in
              let newl = BatOption.default (ID.starting (Cilfacade.ptrdiff_ikind ()) Z.zero) len_id in
              let new_array_value = CArrays.update_length newl new_array_value in
              Array new_array_value
            | Top -> M.warn ~category:Imprecise "Trying to update an index, but the array is unknown"; top ()
            | x when GobOption.exists (BI.equal BI.zero) (IndexDomain.to_int idx) -> do_update_offset ask x offs value exp l' o' v t
            | _ -> M.warn ~category:Imprecise "Trying to update an index, but was not given an array(%a)" pretty x; top ()
          end
      in mu result
      in
      if M.tracing then M.traceu "update_offset" "do_update_offset -> %a\n" pretty r;
      r
    in
    let l, o = match exp with
      | Some(Lval (x,o)) -> Some ((x, NoOffset)), Some(o)
      | _ -> None, None
    in
    do_update_offset ask x offs value exp l o v t

  let rec affect_move ?(replace_with_const=false) ask (x:t) (v:varinfo) movement_for_expr:t =
    let move_fun x = affect_move ~replace_with_const:replace_with_const ask x v movement_for_expr in
    match x with
    | Array a ->
      begin
        (* potentially move things (i.e. other arrays after arbitrarily deep nesting) in array first *)
        let moved_elems = CArrays.map move_fun a in
        (* then move the array itself *)
        let new_val = CArrays.move_if_affected ~replace_with_const:replace_with_const ask moved_elems v movement_for_expr in
        Array (new_val)
      end
    | Struct s -> Struct (Structs.map (move_fun) s)
    | Union (f, v) -> Union(f, move_fun v)
    (* Blob can not contain Array *)
    | x -> x

  let rec affecting_vars (x:t) =
    let add_affecting_one_level list (va:t) =
      list @ (affecting_vars va)
    in
    match x with
    | Array a ->
      begin
        let immediately_affecting = CArrays.get_vars_in_e a in
        CArrays.fold_left add_affecting_one_level immediately_affecting a
      end
    | Struct s ->
        Structs.fold (fun x value acc -> add_affecting_one_level acc value) s []
    | Union (f, v) ->
        affecting_vars v
    (* Blob can not contain Array *)
    | _ -> []

  (* Won't compile without the final :t annotation *)
  let rec update_array_lengths (eval_exp: exp -> t) (v:t) (typ:Cil.typ):t =
    match v, typ with
    | Array(n), TArray(ti, e, _) ->
      begin
        let update_fun x = update_array_lengths eval_exp x ti in
        let n' = CArrays.map (update_fun) n in
        let newl = match e with
          | None -> ID.starting (Cilfacade.ptrdiff_ikind ()) Z.zero
          | Some e ->
            begin
              match eval_exp e with
              | Int x -> ID.cast_to (Cilfacade.ptrdiff_ikind ())  x
              | _ ->
                M.debug ~category:Analyzer "Expression for size of VLA did not evaluate to Int at declaration";
                ID.starting (Cilfacade.ptrdiff_ikind ()) Z.zero
            end
        in
        Array(CArrays.update_length newl n')
      end
    | _ -> v

  let rec mark_jmpbufs_as_copied (v:t):t =
    match v with
    | JmpBuf (v,t) -> JmpBuf (v, true)
    | Array n -> Array (CArrays.map (fun (x: t) -> mark_jmpbufs_as_copied x) n)
    | Struct n -> Struct (Structs.map (fun (x: t) -> mark_jmpbufs_as_copied x) n)
    | Union (f, n) -> Union (f, mark_jmpbufs_as_copied n)
    | Blob (a,b,c) -> Blob (mark_jmpbufs_as_copied a, b,c)
    | _ -> v

  let printXml f state =
    match state with
    | Int n ->  ID.printXml f n
    | Float n ->  FD.printXml f n
    | Address n ->  AD.printXml f n
    | Struct n ->  Structs.printXml f n
    | Union n ->  Unions.printXml f n
    | Array n ->  CArrays.printXml f n
    | Blob n ->  Blobs.printXml f n
    | Thread n -> Threads.printXml f n
    | MutexAttr n -> MutexAttr.printXml f n
    | JmpBuf n -> JmpBufs.printXml f n
    | Mutex -> BatPrintf.fprintf f "<value>\n<data>\nmutex\n</data>\n</value>\n"
    | Bot -> BatPrintf.fprintf f "<value>\n<data>\nbottom\n</data>\n</value>\n"
    | Top -> BatPrintf.fprintf f "<value>\n<data>\ntop\n</data>\n</value>\n"

  let to_yojson = function
    | Int n -> ID.to_yojson n
    | Float n -> FD.to_yojson n
    | Address n -> AD.to_yojson n
    | Struct n -> Structs.to_yojson n
    | Union n -> Unions.to_yojson n
    | Array n -> CArrays.to_yojson n
    | Blob n -> Blobs.to_yojson n
    | Thread n -> Threads.to_yojson n
    | MutexAttr n -> MutexAttr.to_yojson n
    | JmpBuf n -> JmpBufs.to_yojson n
    | Mutex -> `String "mutex"
    | Bot -> `String "⊥"
    | Top -> `String "⊤"

  let arbitrary () = QCheck.always Bot (* S TODO: other elements *)

  (*Changes the value: if p is present, change all Integer precisions. If array_attr=(varAttr, typeAttr) is present, change the top level array domain according to the attributes *)
  let rec project ask p array_attr (v: t): t =
    match v, p, array_attr with
    | _, None, None -> v (*Nothing to change*)
    (* as long as we only have one representation, project is a nop*)
    | Float n, _, _ ->  Float n
    | Int n, Some p, _->  Int (ID.project p n)
    | Address n, Some p, _-> Address (project_addr p n)
    | Struct n, _, _ -> Struct (Structs.map (fun (x: t) -> project ask p None x) n)
    | Union (f, v), _, _ -> Union (f, project ask p None v)
    | Array n , _, _ -> Array (project_arr ask p array_attr n)
    | Blob (v, s, z), Some p', _ -> Blob (project ask p None v, ID.project p' s, z)
    | Thread n, _, _ -> Thread n
    | Bot, _, _ -> Bot
    | Top, _, _ -> Top
    | _, _, _ -> v (*Nothing to change*)
  and project_addr p a =
    AD.map (fun addr ->
        match addr with
        | Addr.Addr (v, o) -> Addr.Addr (v, project_offs p o)
        | ptr -> ptr) a
  and project_offs p offs =
    match offs with
    | `NoOffset -> `NoOffset
    | `Field (field, offs') -> `Field (field, project_offs p offs')
    | `Index (idx, offs') -> `Index (ID.project p idx, project_offs p offs')
  and project_arr ask p array_attr n =
    let n = match array_attr with
      | Some (varAttr,typAttr) -> CArrays.project ~varAttr ~typAttr ask n
      | _ -> n
    in let n' = CArrays.map (fun (x: t) -> project ask p None x) n in
    match CArrays.length n, p with
    | None, _
    | _, None -> n'
    | Some l, Some p -> CArrays.update_length (ID.project p l) n'

  let relift state =
    match state with
    | Int n -> Int (ID.relift n)
    | Float n -> Float (FD.relift n)
    | Address n -> Address (AD.relift n)
    | Struct n -> Struct (Structs.relift n)
    | Union n -> Union (Unions.relift n)
    | Array n -> Array (CArrays.relift n)
    | Blob n -> Blob (Blobs.relift n)
    | Thread n -> Thread (Threads.relift n)
    | JmpBuf n -> JmpBuf (JmpBufs.relift n)
    | MutexAttr n -> MutexAttr (MutexAttr.relift n)
    | Mutex -> Mutex
    | Bot -> Bot
    | Top -> Top
end

and Structs: StructDomain.S with type field = fieldinfo and type value = Compound.t =
  StructDomain.FlagConfiguredStructDomain (Compound)

and Unions: UnionDomain.S with type t = UnionDomain.Field.t * Compound.t and type value = Compound.t =
  UnionDomain.Simple (Compound)

and CArrays: ArrayDomain.S with type value = Compound.t and type idx = ArrIdxDomain.t = ArrayDomain.AttributeConfiguredArrayDomain(Compound)(ArrIdxDomain)

and Blobs: Blob with type size = ID.t and type value = Compound.t and type origin = ZeroInit.t = Blob (Compound) (ID)


module type InvariantArg =
sig
  val context: Invariant.context
  val scope: fundec
  val find: varinfo -> Compound.t
end

module ValueInvariant (Arg: InvariantArg) =
struct
  open Arg
  open GobOption.Syntax

  (* VS is used to detect and break cycles in deref_invariant calls *)
  module VS = Set.Make (Basetype.Variables)

  let rec ad_invariant ~vs ~offset ~lval x =
    let c_exp = Lval lval in
    let is_opt = AD.fold (fun addr acc_opt ->
        let* acc = acc_opt in
        match addr with
        | Addr.UnknownPtr ->
          None
        | Addr.Addr (vi, offs) when Addr.Offs.is_definite offs ->
          (* Addr.Offs.is_definite implies to_cil doesn't contain Offset.any_index_exp. *)
          let offset = Addr.Offs.to_cil offs in

          let cast_to_void_ptr e =
            Cilfacade.mkCast ~e ~newt:(TPtr (TVoid [], []))
          in
          let i =
            if InvariantCil.(not (exp_contains_tmp c_exp) && exp_is_in_scope scope c_exp && not (var_is_tmp vi) && var_is_in_scope scope vi && not (var_is_heap vi)) then
              try
                let addr_exp = AddrOf (Var vi, offset) in (* AddrOf or Lval? *)
                let addr_exp, c_exp = if typeSig (Cilfacade.typeOf addr_exp) <> typeSig (Cilfacade.typeOf c_exp) then
                    cast_to_void_ptr addr_exp, cast_to_void_ptr c_exp
                  else
                    addr_exp, c_exp
                in
                Invariant.of_exp Cil.(BinOp (Eq, c_exp, addr_exp, intType))
              with Cilfacade.TypeOfError _ -> Invariant.none
            else
              Invariant.none
          in
          let i_deref =
            (* Avoid dereferencing into functions, mutexes, ..., which are not added to the hash table *)
            match Cilfacade.typeOfLval (Var vi, offset) with
            | typ when not (Compound.is_immediate_type typ) ->
              (* Address set for a void* variable contains pointers to values of non-void type,
                  so insert pointer cast to make invariant expression valid (no field/index on void). *)
              let newt = TPtr (typ, []) in
              let c_exp = Cilfacade.mkCast ~e:c_exp ~newt in
              deref_invariant ~vs vi ~offset ~lval:(Mem c_exp, NoOffset)
            | exception Cilfacade.TypeOfError _ (* typeOffset: Index on a non-array on calloc-ed alloc variables *)
            | _ ->
              Invariant.none
          in

          Some (Invariant.(i && i_deref) :: acc)
        | Addr.NullPtr ->
          let i =
            let addr_exp = integer 0 in
            if InvariantCil.(not (exp_contains_tmp c_exp) && exp_is_in_scope scope c_exp) then
              Invariant.of_exp Cil.(BinOp (Eq, c_exp, addr_exp, intType))
            else
              Invariant.none
          in
          Some (i :: acc)
        (* TODO: handle Addr.StrPtr? *)
        | _ ->
          None
      ) x (Some [])
    in
    match is_opt with
    | Some [i] -> if GobConfig.get_bool "witness.invariant.exact" then i else Invariant.none
    | Some is -> List.fold_left Invariant.(||) (Invariant.bot ()) is
    | None -> Invariant.none

  and blob_invariant ~vs ~offset ~lval (v, _, _) =
    vd_invariant ~vs ~offset ~lval v

  and vd_invariant ~vs ~offset ~lval = function
    | Compound.Int n ->
      let e = Lval lval in
      if InvariantCil.(not (exp_contains_tmp e) && exp_is_in_scope scope e) then
        ID.invariant e n
      else
        Invariant.none
    | Float n ->
      let e = Lval lval in
      if InvariantCil.(not (exp_contains_tmp e) && exp_is_in_scope scope e) then
        FD.invariant e n
      else
        Invariant.none
    | Address n -> ad_invariant ~vs ~offset ~lval n
    | Struct n -> Structs.invariant ~value_invariant:(vd_invariant ~vs) ~offset ~lval n
    | Union n -> Unions.invariant ~value_invariant:(vd_invariant ~vs) ~offset ~lval n
    | Array n -> CArrays.invariant ~value_invariant:(vd_invariant ~vs) ~offset ~lval n
    | Blob n when GobConfig.get_bool "ana.base.invariant.blobs" -> blob_invariant ~vs ~offset ~lval n
    | _ -> Invariant.none (* TODO *)

  and deref_invariant ~vs vi ~offset ~lval =
    let v = find vi in
    key_invariant_lval ~vs vi ~offset ~lval v

  and key_invariant_lval ?(vs=VS.empty) k ~offset ~lval v =
    if not (VS.mem k vs) then
      let vs' = VS.add k vs in
      vd_invariant ~vs:vs' ~offset ~lval v
    else
      Invariant.none

  let key_invariant k ?(offset=NoOffset) v = key_invariant_lval k ~offset ~lval:(var k) v
end

let invariant_global find g =
  let module Arg =
  struct
    let context = Invariant.default_context
    let scope = dummyFunDec
    let find = find
  end
  in
  let module I = ValueInvariant (Arg) in
  I.key_invariant g (find g)<|MERGE_RESOLUTION|>--- conflicted
+++ resolved
@@ -76,23 +76,6 @@
 module Threads = ConcDomain.ThreadSet
 module JmpBufs = JmpBufDomain.JmpBufSetTaint
 
-<<<<<<< HEAD
-module rec Compound: S with type t = [
-    | `Top
-    | `Int of ID.t
-    | `Float of FD.t
-    | `Address of AD.t
-    | `Struct of Structs.t
-    | `Union of Unions.t
-    | `Array of CArrays.t
-    | `Blob of Blobs.t
-    | `Thread of Threads.t
-    | `JmpBuf of JmpBufs.t
-    | `Mutex
-    | `MutexAttr of MutexAttr.t
-    | `Bot
-  ] and type offs = IndexDomain.t Offset.t =
-=======
 module rec Compound: sig
   type t = | Top
            | Int of ID.t
@@ -108,9 +91,8 @@
            | MutexAttr of MutexAttrDomain.t
            | Bot
   [@@deriving eq, ord, hash]
-  include S with type t := t and type offs = (fieldinfo,IndexDomain.t) Lval.offs
+  include S with type t := t and type offs = IndexDomain.t Offset.t
 end =
->>>>>>> 44e72b23
 struct
   type t =
     | Top
@@ -441,19 +423,11 @@
       let t = unrollType t in
       let v' = match t with
         | TInt (ik,_) ->
-<<<<<<< HEAD
-          `Int (ID.cast_to ?torg ik (match v with
-              | `Int x -> x
-              | `Address x -> AD.to_int x
-              | `Float x -> FD.to_int ik x
-              (*| `Struct x when Structs.cardinal x > 0 ->
-=======
           Int (ID.cast_to ?torg ik (match v with
               | Int x -> x
-              | Address x -> AD.to_int (module ID) x
+              | Address x -> AD.to_int x
               | Float x -> FD.to_int ik x
               (*| Struct x when Structs.cardinal x > 0 ->
->>>>>>> 44e72b23
                 let some  = List.hd (Structs.keys x) in
                 let first = List.hd some.fcomp.cfields in
                 (match Structs.get x first with Int x -> x | _ -> raise CastError)*)
@@ -660,31 +634,6 @@
 
   let rec meet x y =
     match (x,y) with
-<<<<<<< HEAD
-    | (`Bot, _) -> `Bot
-    | (_, `Bot) -> `Bot
-    | (`Top, x) -> x
-    | (x, `Top) -> x
-    | (`Int x, `Int y) -> `Int (ID.meet x y)
-    | (`Float x, `Float y) -> `Float (FD.meet x y)
-    | (`Int _, `Address _) -> meet x (cast (TInt(Cilfacade.ptr_ikind (),[])) y)
-    | (`Address x, `Int y) -> `Address (AD.meet x (AD.of_int y))
-    | (`Address x, `Address y) -> `Address (AD.meet x y)
-    | (`Struct x, `Struct y) -> `Struct (Structs.meet x y)
-    | (`Union x, `Union y) -> `Union (Unions.meet x y)
-    | (`Array x, `Array y) -> `Array (CArrays.meet x y)
-    | (`Blob x, `Blob y) -> `Blob (Blobs.meet x y)
-    | (`Thread x, `Thread y) -> `Thread (Threads.meet x y)
-    | (`Int x, `Thread y)
-    | (`Thread y, `Int x) ->
-      `Int x (* TODO: ignores thread! *)
-    | (`Address x, `Thread y)
-    | (`Thread y, `Address x) ->
-      `Address x (* TODO: ignores thread! *)
-    | (`Mutex, `Mutex) -> `Mutex
-    | (`JmpBuf x, `JmpBuf y) -> `JmpBuf (JmpBufs.meet x y)
-    | (`MutexAttr x, `MutexAttr y) -> `MutexAttr (MutexAttr.meet x y)
-=======
     | (Bot, _) -> Bot
     | (_, Bot) -> Bot
     | (Top, x) -> x
@@ -692,7 +641,7 @@
     | (Int x, Int y) -> Int (ID.meet x y)
     | (Float x, Float y) -> Float (FD.meet x y)
     | (Int _, Address _) -> meet x (cast (TInt(Cilfacade.ptr_ikind (),[])) y)
-    | (Address x, Int y) -> Address (AD.meet x (AD.of_int (module ID:IntDomain.Z with type t = ID.t) y))
+    | (Address x, Int y) -> Address (AD.meet x (AD.of_int y))
     | (Address x, Address y) -> Address (AD.meet x y)
     | (Struct x, Struct y) -> Struct (Structs.meet x y)
     | (Union x, Union y) -> Union (Unions.meet x y)
@@ -708,40 +657,16 @@
     | (Mutex, Mutex) -> Mutex
     | (JmpBuf x, JmpBuf y) -> JmpBuf (JmpBufs.meet x y)
     | (MutexAttr x, MutexAttr y) -> MutexAttr (MutexAttr.meet x y)
->>>>>>> 44e72b23
     | _ ->
       warn_type "meet" x y;
       Bot
 
   let rec narrow x y =
     match (x,y) with
-<<<<<<< HEAD
-    | (`Int x, `Int y) -> `Int (ID.narrow x y)
-    | (`Float x, `Float y) -> `Float (FD.narrow x y)
-    | (`Int _, `Address _) -> narrow x (cast IntDomain.Size.top_typ y)
-    | (`Address x, `Int y) -> `Address (AD.narrow x (AD.of_int y))
-    | (`Address x, `Address y) -> `Address (AD.narrow x y)
-    | (`Struct x, `Struct y) -> `Struct (Structs.narrow x y)
-    | (`Union x, `Union y) -> `Union (Unions.narrow x y)
-    | (`Array x, `Array y) -> `Array (CArrays.narrow x y)
-    | (`Blob x, `Blob y) -> `Blob (Blobs.narrow x y)
-    | (`Thread x, `Thread y) -> `Thread (Threads.narrow x y)
-    | (`JmpBuf x, `JmpBuf y) -> `JmpBuf (JmpBufs.narrow x y)
-    | (`Int x, `Thread y)
-    | (`Thread y, `Int x) ->
-      `Int x (* TODO: ignores thread! *)
-    | (`Address x, `Thread y)
-    | (`Thread y, `Address x) ->
-      `Address x (* TODO: ignores thread! *)
-    | (`Mutex, `Mutex) -> `Mutex
-    | (`MutexAttr x, `MutexAttr y) -> `MutexAttr (MutexAttr.narrow x y)
-    | x, `Top | `Top, x -> x
-    | x, `Bot | `Bot, x -> `Bot
-=======
     | (Int x, Int y) -> Int (ID.narrow x y)
     | (Float x, Float y) -> Float (FD.narrow x y)
     | (Int _, Address _) -> narrow x (cast IntDomain.Size.top_typ y)
-    | (Address x, Int y) -> Address (AD.narrow x (AD.of_int (module ID:IntDomain.Z with type t = ID.t) y))
+    | (Address x, Int y) -> Address (AD.narrow x (AD.of_int y))
     | (Address x, Address y) -> Address (AD.narrow x y)
     | (Struct x, Struct y) -> Struct (Structs.narrow x y)
     | (Union x, Union y) -> Union (Unions.narrow x y)
@@ -759,7 +684,6 @@
     | (MutexAttr x, MutexAttr y) -> MutexAttr (MutexAttr.narrow x y)
     | x, Top | Top, x -> x
     | x, Bot | Bot, x -> Bot
->>>>>>> 44e72b23
     | _ ->
       warn_type "narrow" x y;
       x
