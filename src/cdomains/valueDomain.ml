(** Domain for a single {!Base} analysis value. *)

open GoblintCil
open Pretty
open PrecisionUtil

include PreValueDomain
module Offs = Offset.MakeLattice (IndexDomain)
module M = Messages
module BI = IntOps.BigIntOps
module MutexAttr = MutexAttrDomain
module VDQ = ValueDomainQueries
module LS = VDQ.LS
module AddrSetDomain = SetDomain.ToppedSet(Addr)(struct let topname = "All" end)
module ArrIdxDomain = IndexDomain

module type S =
sig
  include Lattice.S
  type offs
  val eval_offset: VDQ.t -> (AD.t -> t) -> t-> offs -> exp option -> lval option -> typ -> t
  val update_offset: VDQ.t -> t -> offs -> t -> exp option -> lval -> typ -> t
  val update_array_lengths: (exp -> t) -> t -> Cil.typ -> t
  val affect_move: ?replace_with_const:bool -> VDQ.t -> t -> varinfo -> (exp -> int option) -> t
  val affecting_vars: t -> varinfo list
  val invalidate_value: VDQ.t -> typ -> t -> t
  val is_safe_cast: typ -> typ -> bool
  val cast: ?torg:typ -> typ -> t -> t
  val smart_join: (exp -> BI.t option) -> (exp -> BI.t option) -> t -> t ->  t
  val smart_widen: (exp -> BI.t option) -> (exp -> BI.t option) ->  t -> t -> t
  val smart_leq: (exp -> BI.t option) -> (exp -> BI.t option) -> t -> t -> bool
  val is_immediate_type: typ -> bool
  val is_mutex_type: typ -> bool
  val bot_value: ?varAttr:attributes -> typ -> t
  val is_bot_value: t -> bool
  val init_value: ?varAttr:attributes -> typ -> t
  val top_value: ?varAttr:attributes -> typ -> t
  val is_top_value: t -> typ -> bool
  val zero_init_value: ?varAttr:attributes -> typ -> t

  val project: VDQ.t -> int_precision option-> ( attributes * attributes ) option -> t -> t
  val mark_jmpbufs_as_copied: t -> t
end

module type Blob =
sig
  type value
  type size
  type origin
  include Lattice.S with type t = value * size * origin

  val value: t -> value
  val invalidate_value: VDQ.t -> typ -> t -> t
end

(* ZeroInit is true if malloc was used to allocate memory and it's false if calloc was used *)
module ZeroInit =
struct
  include Lattice.Fake(Basetype.RawBools)
  let name () = "no zeroinit"
end

module Blob (Value: S) (Size: IntDomain.Z)=
struct
  include Lattice.Prod3 (struct include Value let name () = "value" end) (struct include Size let name () = "size" end) (ZeroInit)
  let name () = "blob"
  type value = Value.t
  type size = Size.t
  type origin = ZeroInit.t

  let value (a, b, c) = a
  let relift (a, b, c) = Value.relift a, b, c
  let invalidate_value ask t (v, s, o) = Value.invalidate_value ask t v, s, o
end

module Threads = ConcDomain.ThreadSet
module JmpBufs = JmpBufDomain.JmpBufSetTaint

module rec Compound: sig
  type t =
    | Top
    | Int of ID.t
    | Float of FD.t
    | Address of AD.t
    | Struct of Structs.t
    | Union of Unions.t
    | Array of CArrays.t
    | Blob of Blobs.t
    | Thread of Threads.t
    | JmpBuf of JmpBufs.t
    | Mutex
    | MutexAttr of MutexAttrDomain.t
    | Bot
  include S with type t := t and type offs = IndexDomain.t Offset.t
end =
struct
  type t =
    | Top
    | Int of ID.t
    | Float of FD.t
    | Address of AD.t
    | Struct of Structs.t
    | Union of Unions.t
    | Array of CArrays.t
    | Blob of Blobs.t
    | Thread of Threads.t
    | JmpBuf of JmpBufs.t
    | Mutex
    | MutexAttr of MutexAttrDomain.t
    | Bot
  [@@deriving eq, ord, hash]

  let is_mutexattr_type (t:typ): bool = match t with
    | TNamed (info, attr) -> info.tname = "pthread_mutexattr_t"
    | _ -> false

  let is_mutex_type (t: typ): bool = match t with
    | TNamed (info, attr) -> info.tname = "pthread_mutex_t" || info.tname = "spinlock_t" || info.tname = "pthread_spinlock_t"
    | TInt (IInt, attr) -> hasAttribute "mutex" attr
    | _ -> false

  let is_immediate_type t = is_mutex_type t || isFunctionType t

  let is_thread_type = function
    | TNamed ({tname = "pthread_t"; _}, _) -> true
    | _ -> false

  let is_jmp_buf_type = function
    | TNamed ({tname = "jmp_buf"; _}, _) -> true
    | _ -> false

  let array_length_idx default length =
    let l = BatOption.bind length (fun e -> Cil.getInteger (Cil.constFold true e)) in
    BatOption.map_default (IndexDomain.of_int (Cilfacade.ptrdiff_ikind ())) default l

  let rec bot_value ?(varAttr=[]) (t: typ): t =
    match t with
    | _ when is_mutex_type t -> Mutex
    | t when is_jmp_buf_type t -> JmpBuf (JmpBufs.bot ())
    | TInt _ -> Bot (*Int (ID.bot ()) -- should be lower than any int or address*)
    | TFloat _ -> Bot
    | TPtr _ -> Address (AD.bot ())
    | TComp ({cstruct=true; _} as ci,_) -> Struct (Structs.create (fun fd -> bot_value ~varAttr:fd.fattr fd.ftype) ci)
    | TComp ({cstruct=false; _},_) -> Union (Unions.bot ())
    | TArray (ai, length, _) ->
      let typAttr = typeAttrs ai in
      let len = array_length_idx (IndexDomain.bot ()) length in
      Array (CArrays.make ~varAttr ~typAttr len (bot_value ai))
    | t when is_thread_type t -> Thread (ConcDomain.ThreadSet.empty ())
    | t when is_mutexattr_type t -> MutexAttr (MutexAttrDomain.bot ())
    | t when is_jmp_buf_type t -> JmpBuf (JmpBufs.Bufs.empty (), false)
    | TNamed ({ttype=t; _}, _) -> bot_value ~varAttr (unrollType t)
    | _ -> Bot

  let is_bot_value x =
    match x with
    | Int x -> ID.is_bot x
    | Float x -> FD.is_bot x
    | Address x -> AD.is_bot x
    | Struct x -> Structs.is_bot x
    | Union x -> Unions.is_bot x
    | Array x -> CArrays.is_bot x
    | Blob x -> Blobs.is_bot x
    | Thread x -> Threads.is_bot x
    | JmpBuf x -> JmpBufs.is_bot x
    | Mutex -> true
    | MutexAttr x -> MutexAttr.is_bot x
    | Bot -> true
    | Top -> false

  let rec init_value ?(varAttr=[]) (t: typ): t = (* top_value is not used here because structs, blob etc will not contain the right members *)
    match t with
    | t when is_mutex_type t -> Mutex
    | t when is_jmp_buf_type t -> JmpBuf (JmpBufs.top ())
    | t when is_mutexattr_type t -> MutexAttr (MutexAttrDomain.top ())
    | TInt (ik,_) -> Int (ID.top_of ik)
    | TFloat (fkind, _) when not (Cilfacade.isComplexFKind fkind) -> Float (FD.top_of fkind)
    | TPtr _ -> Address AD.top_ptr
    | TComp ({cstruct=true; _} as ci,_) -> Struct (Structs.create (fun fd -> init_value ~varAttr:fd.fattr fd.ftype) ci)
    | TComp ({cstruct=false; _},_) -> Union (Unions.top ())
    | TArray (ai, length, _) ->
      let typAttr = typeAttrs ai in
      let can_recover_from_top = ArrayDomain.can_recover_from_top (ArrayDomain.get_domain ~varAttr ~typAttr) in
      let len = array_length_idx (IndexDomain.bot ()) length in
      Array (CArrays.make ~varAttr ~typAttr len (if can_recover_from_top then (init_value ai) else (bot_value ai)))
    (* | t when is_thread_type t -> Thread (ConcDomain.ThreadSet.empty ()) *)
    | TNamed ({ttype=t; _}, _) -> init_value ~varAttr t
    | _ -> Top

  let rec top_value ?(varAttr=[]) (t: typ): t =
    match t with
    | _ when is_mutex_type t -> Mutex
    | t when is_jmp_buf_type t -> JmpBuf (JmpBufs.top ())
    | t when is_mutexattr_type t -> MutexAttr (MutexAttrDomain.top ())
    | TInt (ik,_) -> Int (ID.(cast_to ik (top_of ik)))
    | TFloat (fkind, _) when not (Cilfacade.isComplexFKind fkind) -> Float (FD.top_of fkind)
    | TPtr _ -> Address AD.top_ptr
    | TComp ({cstruct=true; _} as ci,_) -> Struct (Structs.create (fun fd -> top_value ~varAttr:fd.fattr fd.ftype) ci)
    | TComp ({cstruct=false; _},_) -> Union (Unions.top ())
    | TArray (ai, length, _) ->
      let typAttr = typeAttrs ai in
      let can_recover_from_top = ArrayDomain.can_recover_from_top (ArrayDomain.get_domain ~varAttr ~typAttr) in
      let len = array_length_idx (IndexDomain.top ()) length in
      Array (CArrays.make ~varAttr ~typAttr len (if can_recover_from_top then (top_value ai) else (bot_value ai)))
    | TNamed ({ttype=t; _}, _) -> top_value ~varAttr t
    | _ -> Top

  let is_top_value x (t: typ) =
    match x with
    | Int x -> ID.is_top_of (Cilfacade.get_ikind (t)) x
    | Float x -> FD.is_top x
    | Address x -> AD.is_top x
    | Struct x -> Structs.is_top x
    | Union x -> Unions.is_top x
    | Array x -> CArrays.is_top x
    | Blob x -> Blobs.is_top x
    | Thread x -> Threads.is_top x
    | MutexAttr x -> MutexAttr.is_top x
    | JmpBuf x -> JmpBufs.is_top x
    | Mutex -> true
    | Top -> true
    | Bot -> false

  let rec zero_init_value ?(varAttr=[]) (t:typ): t =
    match t with
    | _ when is_mutex_type t -> Mutex
    | t when is_jmp_buf_type t -> JmpBuf (JmpBufs.top ())
    | t when is_mutexattr_type t -> MutexAttr (MutexAttrDomain.top ())
    | TInt (ikind, _) -> Int (ID.of_int ikind BI.zero)
    | TFloat (fkind, _) when not (Cilfacade.isComplexFKind fkind) -> Float (FD.of_const fkind 0.0)
    | TPtr _ -> Address AD.null_ptr
    | TComp ({cstruct=true; _} as ci,_) -> Struct (Structs.create (fun fd -> zero_init_value ~varAttr:fd.fattr fd.ftype) ci)
    | TComp ({cstruct=false; _} as ci,_) ->
      let v = try
          (* C99 6.7.8.10: the first named member is initialized (recursively) according to these rules *)
          let firstmember = List.hd ci.cfields in
          `Lifted firstmember, zero_init_value ~varAttr:firstmember.fattr firstmember.ftype
        with
        (* Union with no members ò.O *)
          Failure _ -> Unions.top ()
      in
      Union(v)
    | TArray (ai, length, _) ->
      let typAttr = typeAttrs ai in
      let len = array_length_idx (IndexDomain.top ()) length in
      Array (CArrays.make ~varAttr ~typAttr len (zero_init_value ai))
    (* | t when is_thread_type t -> Thread (ConcDomain.ThreadSet.empty ()) *)
    | TNamed ({ttype=t; _}, _) -> zero_init_value ~varAttr t
    | _ -> Top

  let tag_name : t -> string = function
    | Top -> "Top" | Int _ -> "Int" | Float _ -> "Float" | Address _ -> "Address" | Struct _ -> "Struct" | Union _ -> "Union" | Array _ -> "Array" | Blob _ -> "Blob" | Thread _ -> "Thread" | Mutex -> "Mutex" | MutexAttr _ -> "MutexAttr" | JmpBuf _ -> "JmpBuf" | Bot -> "Bot"

  include Printable.Std
  let name () = "compound"

  type offs = IndexDomain.t Offset.t


  let bot () = Bot
  let is_bot x = x = Bot
  let bot_name = "Uninitialized"
  let top () = Top
  let is_top x = x = Top
  let top_name = "Unknown"

  let pretty () state =
    match state with
    | Int n ->  ID.pretty () n
    | Float n ->  FD.pretty () n
    | Address n ->  AD.pretty () n
    | Struct n ->  Structs.pretty () n
    | Union n ->  Unions.pretty () n
    | Array n ->  CArrays.pretty () n
    | Blob n ->  Blobs.pretty () n
    | Thread n -> Threads.pretty () n
    | MutexAttr n -> MutexAttr.pretty () n
    | JmpBuf n -> JmpBufs.pretty () n
    | Mutex -> text "mutex"
    | Bot -> text bot_name
    | Top -> text top_name

  let show state =
    match state with
    | Int n ->  ID.show n
    | Float n ->  FD.show n
    | Address n ->  AD.show n
    | Struct n ->  Structs.show n
    | Union n ->  Unions.show n
    | Array n ->  CArrays.show n
    | Blob n ->  Blobs.show n
    | Thread n -> Threads.show n
    | JmpBuf n -> JmpBufs.show n
    | Mutex -> "mutex"
    | MutexAttr x -> MutexAttr.show x
    | Bot -> bot_name
    | Top -> top_name

  let pretty_diff () (x,y) =
    match (x,y) with
    | (Int x, Int y) -> ID.pretty_diff () (x,y)
    | (Float x, Float y) -> FD.pretty_diff () (x,y)
    | (Address x, Address y) -> AD.pretty_diff () (x,y)
    | (Struct x, Struct y) -> Structs.pretty_diff () (x,y)
    | (Union x, Union y) -> Unions.pretty_diff () (x,y)
    | (Array x, Array y) -> CArrays.pretty_diff () (x,y)
    | (Blob x, Blob y) -> Blobs.pretty_diff () (x,y)
    | (Thread x, Thread y) -> Threads.pretty_diff () (x, y)
    | (JmpBuf x, JmpBuf y) -> JmpBufs.pretty_diff () (x, y)
    | _ -> dprintf "%s: %a not same type as %a" (name ()) pretty x pretty y

  (************************************************************
   * Functions for getting state out of a compound:
   ************************************************************)

  (* is a cast t1 to t2 invertible, i.e., content-preserving? TODO also use abstract value? *)
  let is_safe_cast t2 t1 = match t2, t1 with
    (*| TPtr _, t -> bitsSizeOf t <= bitsSizeOf !upointType
      | t, TPtr _ -> bitsSizeOf t >= bitsSizeOf !upointType*)
    | TFloat (fk1,_), TFloat (fk2,_) when fk1 = fk2 -> true
    | TFloat (FDouble,_), TFloat (FFloat,_) -> true
    | TFloat (FLongDouble,_), TFloat (FFloat,_) -> true
    | TFloat (FLongDouble,_), TFloat (FDouble,_) -> true
    | TFloat (FFloat128, _), TFloat (FFloat,_) -> true
    | TFloat (FFloat128, _), TFloat (FDouble,_) -> true
    | TFloat (FFloat128, _), TFloat (FLongDouble,_) -> true
    | _, TFloat _ -> false (* casting float to an integral type always looses the decimals *)
    | TFloat (fk, _), TInt((IBool | IChar | IUChar | ISChar | IShort | IUShort), _) when not (Cilfacade.isComplexFKind fk)  -> true (* reasonably small integers can be stored in all fkinds *)
    | TFloat ((FDouble | FLongDouble | FFloat128), _), TInt((IInt | IUInt | ILong | IULong), _) -> true (* values stored in between 16 and 32 bits can only be stored in at least doubles *)
    | TFloat _, _ -> false (* all wider integers can not be completely put into a float, partially because our internal representation of long double is the same as for doubles *)
    | (TInt _ | TEnum _ | TPtr _) , (TInt _ | TEnum _ | TPtr _) ->
      IntDomain.Size.is_cast_injective ~from_type:t1 ~to_type:t2 && bitsSizeOf t2 >= bitsSizeOf t1
    | _ -> false

  exception CastError of string

  let typ_eq t1 t2 = match typeSig t1, typeSig t2 with
    (* f() and f(void) are not the same (1. no args specified, 2. specified as no args), but we don't care for function pointer casts TODO why does CIL have type f(void) for function definitions f(){..}? *)
    | TSFun (r1, None, false, _), TSFun (r2, Some [], false, _)
    | TSFun (r1, Some [], false, _), TSFun (r2, None, false, _)
      -> r1 = r2
    | a, b -> a = b

  let cast_addr t a =
    let rec stripVarLenArr = function
      | TPtr(t, args) -> TPtr(stripVarLenArr t, args)
      | TArray(t, None, args) -> TArray(stripVarLenArr t, None, args)
      | TArray(t, Some exp, args) when isConstant exp -> TArray(stripVarLenArr t, Some exp, args)
      | TArray(t, Some exp, args) -> TArray(stripVarLenArr t, None, args)
      | t -> t
    in
    let rec adjust_offs v o d =
      let ta = try Addr.Offs.type_of ~base:v.vtype o with Offset.Type_of_error (t,s) -> raise (CastError s) in
      let info = GobPretty.sprintf "Ptr-Cast %a from %a to %a" Addr.pretty (Addr.Addr (v,o)) d_type ta d_type t in
      M.tracel "casta" "%s\n" info;
      let err s = raise (CastError (s ^ " (" ^ info ^ ")")) in
      match Stdlib.compare (bitsSizeOf (stripVarLenArr t)) (bitsSizeOf (stripVarLenArr ta)) with (* TODO is it enough to compare the size? -> yes? *)
      | 0 ->
        M.tracel "casta" "same size\n";
        if not (typ_eq t ta) then err "Cast to different type of same size."
        else (M.tracel "casta" "SUCCESS!\n"; o)
      | c when c > 0 -> (* cast to bigger/outer type *)
        M.tracel "casta" "cast to bigger size\n";
        if d = Some false then err "Ptr-cast to type of incompatible size!" else
        if o = `NoOffset then err "Ptr-cast to outer type, but no offset to remove."
        else if Addr.Offs.cmp_zero_offset o = `MustZero then adjust_offs v (Addr.Offs.remove_offset o) (Some true)
        else err "Ptr-cast to outer type, but possibly from non-zero offset."
      | _ -> (* cast to smaller/inner type *)
        M.tracel "casta" "cast to smaller size\n";
        if d = Some true then err "Ptr-cast to type of incompatible size!" else
          begin match ta, t with
            (* struct to its first field *)
            | TComp ({cfields = fi::_; _}, _), _ ->
              M.tracel "casta" "cast struct to its first field\n";
              adjust_offs v (Addr.Offs.add_offset o (`Field (fi, `NoOffset))) (Some false)
            (* array of the same type but different length, e.g. assign array (with length) to array-ptr (no length) *)
            | TArray (t1, _, _), TArray (t2, _, _) when typ_eq t1 t2 -> o
            (* array to its first element *)
            | TArray _, _ ->
              M.tracel "casta" "cast array to its first element\n";
              adjust_offs v (Addr.Offs.add_offset o (`Index (IndexDomain.of_int (Cilfacade.ptrdiff_ikind ()) BI.zero, `NoOffset))) (Some false)
            | _ -> err @@ Format.sprintf "Cast to neither array index nor struct field. is_zero_offset: %b" (Addr.Offs.cmp_zero_offset o = `MustZero)
          end
    in
    let one_addr = let open Addr in function
        (* only allow conversion of float pointers if source and target type are the same *)
        | Addr ({ vtype = TFloat(fkind, _); _}, _) as x when (match t with TFloat (fkind', _) when fkind = fkind' -> true | _ -> false) -> x
        (* do not allow conversion from/to float pointers*)
        | Addr ({ vtype = TFloat(_); _}, _) -> UnknownPtr
        | _ when (match t with TFloat _ -> true | _ -> false) -> UnknownPtr
        | Addr ({ vtype = TVoid _; _} as v, offs) when not (Cilfacade.isCharType t) -> (* we had no information about the type (e.g. malloc), so we add it; ignore for casts to char* since they're special conversions (N1570 6.3.2.3.7) *)
          Addr ({ v with vtype = t }, offs) (* HACK: equal varinfo with different type, causes inconsistencies down the line, when we again assume vtype being "right", but joining etc gives no consideration to which type version to keep *)
        | Addr (v, o) as a ->
          begin try Addr (v, (adjust_offs v o None)) (* cast of one address by adjusting the abstract offset *)
            with CastError s -> (* don't know how to handle this cast :( *)
              M.tracel "caste" "%s\n" s;
              a (* probably garbage, but this is deref's problem *)
              (*raise (CastError s)*)
            | SizeOfError (s,t) ->
              M.warn "size of error: %s" s;
              a
          end
        | x -> x (* TODO we should also keep track of the type here *)
    in
    let a' = AD.map one_addr a in
    M.tracel "cast" "cast_addr %a to %a is %a!\n" AD.pretty a d_type t AD.pretty a'; a'

  (* this is called for:
   * 1. normal casts
   * 2. dereferencing pointers (needed?)
  *)
  let cast ?torg t v =
    (*if v = Bot || (match torg with Some x -> is_safe_cast t x | None -> false) then v else*)
    match v with
    | Bot
    | Thread _
    | Mutex
    | MutexAttr _
    | JmpBuf _ ->
      v
    | _ ->
      let log_top (_,l,_,_) = Messages.tracel "cast" "log_top at %d: %a to %a is top!\n" l pretty v d_type t in
      let t = unrollType t in
      let v' = match t with
        | TInt (ik,_) ->
          Int (ID.cast_to ?torg ik (match v with
              | Int x -> x
              | Address x -> AD.to_int x
              | Float x -> FD.to_int ik x
              (*| Struct x when Structs.cardinal x > 0 ->
                let some  = List.hd (Structs.keys x) in
                let first = List.hd some.fcomp.cfields in
                (match Structs.get x first with Int x -> x | _ -> raise CastError)*)
              | _ -> log_top __POS__; ID.top_of ik
            ))
        | TFloat (fkind,_) when not (Cilfacade.isComplexFKind fkind) ->
          (match v with
           |Int ix ->  Float (FD.of_int fkind ix)
           |Float fx ->  Float (FD.cast_to fkind fx)
           | _ -> log_top __POS__; Top)
        | TFloat _ -> log_top __POS__; Top (*ignore complex numbers by going to top*)
        | TEnum ({ekind=ik; _},_) ->
          Int (ID.cast_to ?torg ik (match v with
              | Int x -> (* TODO warn if x is not in the constant values of ei.eitems? (which is totally valid (only ik is relevant for wrapping), but might be unintended) *) x
              | _ -> log_top __POS__; ID.top_of ik
            ))
        | TPtr (t,_) when isVoidType t || isVoidPtrType t ->
          (match v with
           | Address a -> v
           | Int i -> Int(ID.cast_to ?torg (Cilfacade.ptr_ikind ()) i)
           | _ -> v (* TODO: Does it make sense to have things here that are neither Address nor Int? *)
          )
          (* cast to voidPtr are ignored TODO what happens if our value does not fit? *)
        | TPtr (t,_) ->
          Address (match v with
              | Int x when ID.to_int x = Some BI.zero -> AD.null_ptr
              | Int x -> AD.top_ptr
              (* we ignore casts to void*! TODO report UB! *)
              | Address x -> (match t with TVoid _ -> x | _ -> cast_addr t x)
              (*| Address x -> x*)
              | _ -> log_top __POS__; AD.top_ptr
            )
        | TArray (ta, l, _) -> (* TODO, why is the length exp option? *)
          (* TODO handle casts between different sizes? *)
          Array (match v with
              | Array x -> x
              | _ -> log_top __POS__; CArrays.top ()
            )
        | TComp (ci,_) -> (* struct/union *)
          (* rather clumsy, but our abstract values don't keep their type *)
          let same_struct x = (* check if both have the same parent *)
            match Structs.keys x, ci.cfields with
            | k :: _, f :: _ -> compFullName k.fcomp = compFullName f.fcomp (* compinfo is cyclic, so we only check the name *)
            | _, _ -> false (* can't say if struct is empty *)
          in
          (* 1. casting between structs of different type does not work
           * 2. dereferencing a casted pointer works, but is undefined behavior because of the strict aliasing rule (compiler assumes that pointers of different type can never point to the same location)
          *)
          if ci.cstruct then
            Struct (match v with
                | Struct x when same_struct x -> x
                | Struct x when ci.cfields <> [] ->
                  let first = List.hd ci.cfields in
                  Structs.(replace (Structs.create (fun fd -> top_value ~varAttr:fd.fattr fd.ftype) ci) first (get x first))
                | _ -> log_top __POS__; Structs.create (fun fd -> top_value ~varAttr:fd.fattr fd.ftype) ci
              )
          else
            Union (match v with
                | Union x (* when same (Unions.keys x) *) -> x
                | _ -> log_top __POS__; Unions.top ()
              )
        (* | _ -> log_top (); Top *)
        | TVoid _ -> log_top __POS__; Top
        | TBuiltin_va_list _ ->
          (* cast to __builtin_va_list only happens in preprocessed SV-COMP files where vararg declarations are more explicit *)
          log_top __POS__; Top
        | _ -> log_top __POS__; assert false
      in
      let s_torg = match torg with Some t -> CilType.Typ.show t | None -> "?" in
      Messages.tracel "cast" "cast %a from %s to %a is %a!\n" pretty v s_torg d_type t pretty v'; v'


  let warn_type op x y =
    if GobConfig.get_bool "dbg.verbose" then
<<<<<<< HEAD
      Logs.debug "warn_type %s: incomparable abstr. values %s and %s at %a: %a and %a\n" op (tag_name x) (tag_name y) CilType.Location.pretty !Tracing.current_loc pretty x pretty y
=======
      ignore @@ printf "warn_type %s: incomparable abstr. values %s and %s at %a: %a and %a\n" op (tag_name (x:t)) (tag_name (y:t)) CilType.Location.pretty !Tracing.current_loc pretty x pretty y
>>>>>>> cbff5cb2

  let rec leq x y =
    match (x,y) with
    | (_, Top) -> true
    | (Top, _) -> false
    | (Bot, _) -> true
    | (_, Bot) -> false
    | (Int x, Int y) -> ID.leq x y
    | (Float x, Float y) -> FD.leq x y
    | (Int x, Address y) when ID.to_int x = Some BI.zero && not (AD.is_not_null y) -> true
    | (Int _, Address y) when AD.may_be_unknown y -> true
    | (Address _, Int y) when ID.is_top_of (Cilfacade.ptrdiff_ikind ()) y -> true
    | (Address x, Address y) -> AD.leq x y
    | (Struct x, Struct y) -> Structs.leq x y
    | (Union x, Union y) -> Unions.leq x y
    | (Array x, Array y) -> CArrays.leq x y
    | (Blob x, Blob y) -> Blobs.leq x y
    | Blob (x,s,o), y -> leq (x:t) y
    | x, Blob (y,s,o) -> leq x (y:t)
    | (Thread x, Thread y) -> Threads.leq x y
    | (Int x, Thread y) -> true
    | (Address x, Thread y) -> true
    | (JmpBuf x, JmpBuf y) -> JmpBufs.leq x y
    | (Mutex, Mutex) -> true
    | (MutexAttr x, MutexAttr y) -> MutexAttr.leq x y
    | _ -> warn_type "leq" x y; false

  let rec join x y =
    match (x,y) with
    | (Top, _) -> Top
    | (_, Top) -> Top
    | (Bot, x) -> x
    | (x, Bot) -> x
    | (Int x, Int y) -> (try Int (ID.join x y) with IntDomain.IncompatibleIKinds m -> Messages.warn ~category:Analyzer ~tags:[Category Imprecise] "%s" m; Top)
    | (Float x, Float y) -> Float (FD.join x y)
    | (Int x, Address y)
    | (Address y, Int x) -> Address (match ID.to_int x with
        | Some x when BI.equal x BI.zero -> AD.join AD.null_ptr y
        | Some x -> AD.(join y not_null)
        | None -> AD.join y AD.top_ptr)
    | (Address x, Address y) -> Address (AD.join x y)
    | (Struct x, Struct y) -> Struct (Structs.join x y)
    | (Union x, Union y) -> Union (Unions.join x y)
    | (Array x, Array y) -> Array (CArrays.join x y)
    | (Blob x, Blob y) -> Blob (Blobs.join x y)
    | Blob (x,s,o), y
    | y, Blob (x,s,o) -> Blob (join (x:t) y, s, o)
    | (Thread x, Thread y) -> Thread (Threads.join x y)
    | (Int x, Thread y)
    | (Thread y, Int x) ->
      Thread y (* TODO: ignores int! *)
    | (Address x, Thread y)
    | (Thread y, Address x) ->
      Thread y (* TODO: ignores address! *)
    | (JmpBuf x, JmpBuf y) -> JmpBuf (JmpBufs.join x y)
    | (Mutex, Mutex) -> Mutex
    | (MutexAttr x, MutexAttr y) -> MutexAttr (MutexAttr.join x y)
    | _ ->
      warn_type "join" x y;
      Top

  let rec widen x y =
    match (x,y) with
    | (Top, _) -> Top
    | (_, Top) -> Top
    | (Bot, x) -> x
    | (x, Bot) -> x
    | (Int x, Int y) -> (try Int (ID.widen x y) with IntDomain.IncompatibleIKinds m -> Messages.warn ~category:Analyzer "%s" m; Top)
    | (Float x, Float y) -> Float (FD.widen x y)
    (* TODO: symmetric widen, wtf? *)
    | (Int x, Address y)
    | (Address y, Int x) -> Address (match ID.to_int x with
        | Some x when BI.equal x BI.zero -> AD.widen AD.null_ptr (AD.join AD.null_ptr y)
        | Some x -> AD.(widen y (join y not_null))
        | None -> AD.widen y (AD.join y AD.top_ptr))
    | (Address x, Address y) -> Address (AD.widen x y)
    | (Struct x, Struct y) -> Struct (Structs.widen x y)
    | (Union x, Union y) -> Union (Unions.widen x y)
    | (Array x, Array y) -> Array (CArrays.widen x y)
    | (Blob x, Blob y) -> Blob (Blobs.widen x y)
    | (Thread x, Thread y) -> Thread (Threads.widen x y)
    | (Int x, Thread y)
    | (Thread y, Int x) ->
      Thread y (* TODO: ignores int! *)
    | (Address x, Thread y)
    | (Thread y, Address x) ->
      Thread y (* TODO: ignores address! *)
    | (Mutex, Mutex) -> Mutex
    | (JmpBuf x, JmpBuf y) -> JmpBuf (JmpBufs.widen x y)
    | (MutexAttr x, MutexAttr y) -> MutexAttr (MutexAttr.widen x y)
    | _ ->
      warn_type "widen" x y;
      Top

  let rec smart_join x_eval_int y_eval_int  (x:t) (y:t):t =
    let join_elem: (t -> t -> t) = smart_join x_eval_int y_eval_int in  (* does not compile without type annotation *)
    match (x,y) with
    | (Struct x, Struct y) -> Struct (Structs.join_with_fct join_elem x y)
    | (Union (f,x), Union (g,y)) ->
      let field = UnionDomain.Field.join f g in
      let value = join_elem x y in
      Union (field, value)
    | (Array x, Array y) -> Array (CArrays.smart_join x_eval_int y_eval_int x y)
    | _ -> join x y  (* Others can not contain array -> normal join  *)

  let rec smart_widen x_eval_int y_eval_int x y:t =
    let widen_elem: (t -> t -> t) = smart_widen x_eval_int y_eval_int in (* does not compile without type annotation *)
    match (x,y) with
    | (Struct x, Struct y) -> Struct (Structs.widen_with_fct widen_elem x y)
    | (Union (f,x), Union (g,y)) ->
      let field = UnionDomain.Field.widen f g in
      let value = widen_elem x y in
      Union (field, value)
    | (Array x, Array y) -> Array (CArrays.smart_widen x_eval_int y_eval_int x y)
    | _ -> widen x y  (* Others can not contain array -> normal widen  *)


  let rec smart_leq x_eval_int y_eval_int x y =
    let leq_elem:(t ->t -> bool) = smart_leq x_eval_int y_eval_int in (* does not compile without type annotation *)
    match (x,y) with
    | (Struct x, Struct y) ->
          Structs.leq_with_fct leq_elem x y
    | (Union (f, x), Union (g, y)) ->
        UnionDomain.Field.leq f g && leq_elem x y
    | (Array x, Array y) -> CArrays.smart_leq x_eval_int y_eval_int x y
    | _ -> leq x y (* Others can not contain array -> normal leq *)

  let rec meet x y =
    match (x,y) with
    | (Bot, _) -> Bot
    | (_, Bot) -> Bot
    | (Top, x) -> x
    | (x, Top) -> x
    | (Int x, Int y) -> Int (ID.meet x y)
    | (Float x, Float y) -> Float (FD.meet x y)
    | (Int _, Address _) -> meet x (cast (TInt(Cilfacade.ptr_ikind (),[])) y)
    | (Address x, Int y) -> Address (AD.meet x (AD.of_int y))
    | (Address x, Address y) -> Address (AD.meet x y)
    | (Struct x, Struct y) -> Struct (Structs.meet x y)
    | (Union x, Union y) -> Union (Unions.meet x y)
    | (Array x, Array y) -> Array (CArrays.meet x y)
    | (Blob x, Blob y) -> Blob (Blobs.meet x y)
    | (Thread x, Thread y) -> Thread (Threads.meet x y)
    | (Int x, Thread y)
    | (Thread y, Int x) ->
      Int x (* TODO: ignores thread! *)
    | (Address x, Thread y)
    | (Thread y, Address x) ->
      Address x (* TODO: ignores thread! *)
    | (Mutex, Mutex) -> Mutex
    | (JmpBuf x, JmpBuf y) -> JmpBuf (JmpBufs.meet x y)
    | (MutexAttr x, MutexAttr y) -> MutexAttr (MutexAttr.meet x y)
    | _ ->
      warn_type "meet" x y;
      Bot

  let rec narrow x y =
    match (x,y) with
    | (Int x, Int y) -> Int (ID.narrow x y)
    | (Float x, Float y) -> Float (FD.narrow x y)
    | (Int _, Address _) -> narrow x (cast IntDomain.Size.top_typ y)
    | (Address x, Int y) -> Address (AD.narrow x (AD.of_int y))
    | (Address x, Address y) -> Address (AD.narrow x y)
    | (Struct x, Struct y) -> Struct (Structs.narrow x y)
    | (Union x, Union y) -> Union (Unions.narrow x y)
    | (Array x, Array y) -> Array (CArrays.narrow x y)
    | (Blob x, Blob y) -> Blob (Blobs.narrow x y)
    | (Thread x, Thread y) -> Thread (Threads.narrow x y)
    | (JmpBuf x, JmpBuf y) -> JmpBuf (JmpBufs.narrow x y)
    | (Int x, Thread y)
    | (Thread y, Int x) ->
      Int x (* TODO: ignores thread! *)
    | (Address x, Thread y)
    | (Thread y, Address x) ->
      Address x (* TODO: ignores thread! *)
    | (Mutex, Mutex) -> Mutex
    | (MutexAttr x, MutexAttr y) -> MutexAttr (MutexAttr.narrow x y)
    | x, Top | Top, x -> x
    | x, Bot | Bot, x -> Bot
    | _ ->
      warn_type "narrow" x y;
      x

  let rec invalidate_value (ask:VDQ.t) typ (state:t) : t =
    let typ = unrollType typ in
    let invalid_struct compinfo old =
      let nstruct = Structs.create (fun fd -> invalidate_value ask fd.ftype (Structs.get old fd)) compinfo in
      let top_field nstruct fd =
        Structs.replace nstruct fd (invalidate_value ask fd.ftype (Structs.get old fd))
      in
      List.fold_left top_field nstruct compinfo.cfields
    in
    let array_idx_top = (None, ArrIdxDomain.top ()) in
    match typ, state with
    |                 _ , Address n    -> Address (AD.join AD.top_ptr n)
    | TComp (ci,_)  , Struct n     -> Struct (invalid_struct ci n)
    |                 _ , Struct n     -> Struct (Structs.map (fun x -> invalidate_value ask voidType x) n)
    | TComp (ci,_)  , Union (`Lifted fd,n) -> Union (`Lifted fd, invalidate_value ask fd.ftype n)
    | TArray (t,_,_), Array n      ->
      let v = invalidate_value ask t (CArrays.get ask n array_idx_top) in
      Array (CArrays.set ask n (array_idx_top) v)
    |                 _ , Array n      ->
      let v = invalidate_value ask voidType (CArrays.get ask n (array_idx_top)) in
      Array (CArrays.set ask n (array_idx_top) v)
    |                 t , Blob n       -> Blob (Blobs.invalidate_value ask t n)
    |                 _ , Thread _     -> state (* TODO: no top thread ID set! *)
    |                 _ , JmpBuf _     -> state (* TODO: no top jmpbuf *)
    | _, Bot -> Bot (* Leave uninitialized value (from malloc) alone in free to avoid trashing everything. TODO: sound? *)
    |                 t , _             -> top_value t


  (* take the last offset in offset and move it over to left *)
  let shift_one_over left offset =
    match left, offset with
    | Some(left), Some(offset) ->
      begin
        (* Remove the first part of an offset, returns (removedPart, remainingOffset) *)
        let removeFirstOffset offset =
          match offset with
            | Field(f, o) -> Field(f, NoOffset), o
            | Index(exp, o) -> Index(exp, NoOffset), o
            | NoOffset -> offset, offset in
        let removed, remaining = removeFirstOffset offset in
        Some (Cil.addOffsetLval removed left), Some(remaining)
      end
    | _ -> None, None

  let determine_offset (ask: VDQ.t) left offset exp v =
    let rec contains_pointer exp = (* CIL offsets containing pointers is no issue here, as pointers can only occur in `Index and the domain *)
      match exp with               (* does not partition according to expressions having `Index in them *)
      |	Const _
      |	SizeOf _
      |	SizeOfE _
      |	SizeOfStr _
      |	AlignOf _
      | Lval(Var _, _)
      |	AlignOfE _ -> false
      | Question(e1, e2, e3, _) ->
        (contains_pointer e1) || (contains_pointer e2) || (contains_pointer e3)
      |	CastE(_, e)
      |	UnOp(_, e , _)
      | Real e
      | Imag e -> contains_pointer e
      |	BinOp(_, e1, e2, _) -> (contains_pointer e1) || (contains_pointer e2)
      | AddrOf _
      | AddrOfLabel _
      | StartOf _
      | Lval(Mem _, _) -> true
    in
    let equiv_expr exp start_of_array_lval =
      match exp, start_of_array_lval with
      | BinOp(IndexPI, Lval lval, add, _), (Var arr_start_var, NoOffset) when not (contains_pointer add) ->
        begin match ask.may_point_to (Lval lval) with
          | v when LS.cardinal v = 1 && not (LS.is_top v) ->
            begin match LS.choose v with
              | (var,`Index (i,`NoOffset)) when Cil.isZero (Cil.constFold true i) && CilType.Varinfo.equal var arr_start_var ->
                (* The idea here is that if a must(!) point to arr and we do sth like a[i] we don't want arr to be partitioned according to (arr+i)-&a but according to i instead  *)
                add
              | _ -> BinOp(MinusPP, exp, StartOf start_of_array_lval, !ptrdiffType)
            end
          | _ ->  BinOp(MinusPP, exp, StartOf start_of_array_lval, !ptrdiffType)
        end
      | _ -> BinOp(MinusPP, exp, StartOf start_of_array_lval, !ptrdiffType)
    in
    (* Create a typesig from a type, but drop the arraylen attribute *)
    let typeSigWithoutArraylen t =
      let attrFilter (attr : attribute) : bool =
        match attr with
        | Attr ("arraylen", _) -> false
        | _ -> true
      in
      typeSigWithAttrs (List.filter attrFilter) t
    in
    match left, offset with
      | Some(Var(_), _), Some(Index(exp, _)) -> (* The offset does not matter here, exp is used to index into this array *)
        if not (contains_pointer exp) then
          Some exp
        else
          None
      | Some((Mem(ptr), NoOffset)), Some(NoOffset) ->
        begin
          match v with
          | Some (v') ->
            begin
              try
                (* This should mean the entire expression we have here is a pointer into the array *)
                if Cil.isArrayType (Cilfacade.typeOfLval v') then
                  let expr = ptr in
                  let start_of_array = StartOf v' in
                  let start_type = typeSigWithoutArraylen (Cilfacade.typeOf start_of_array) in
                  let expr_type = typeSigWithoutArraylen (Cilfacade.typeOf ptr) in
                  (* Comparing types for structural equality is incorrect here, use typeSig *)
                  (* as explained at https://people.eecs.berkeley.edu/~necula/cil/api/Cil.html#TYPEtyp *)
                  if start_type = expr_type then
                    Some (equiv_expr expr v')
                  else
                    (* If types do not agree here, this means that we were looking at pointers that *)
                    (* contain more than one array access. Those are not supported. *)
                    None
                else
                  None
              with (Cilfacade.TypeOfError _) -> None
            end
          | _ ->
            None
        end
      | _, _ ->  None

  let zero_init_calloced_memory orig x t =
    if orig then
      (* This Blob came from malloc *)
      x
    else if x = Bot then
      (* This Blob came from calloc *)
      zero_init_value t (* This should be zero initialized *)
    else
      x (* This already contains some value *)

  (* Funny, this does not compile without the final type annotation! *)
  let rec eval_offset (ask: VDQ.t) f (x: t) (offs:offs) (exp:exp option) (v:lval option) (t:typ): t =
    let rec do_eval_offset (ask:VDQ.t) f (x:t) (offs:offs) (exp:exp option) (l:lval option) (o:offset option) (v:lval option) (t:typ): t =
      match x, offs with
      | Blob((va, _, orig) as c), `Index (_, ox) ->
        begin
          let l', o' = shift_one_over l o in
          let ev = do_eval_offset ask f (Blobs.value c) ox exp l' o' v t in
          zero_init_calloced_memory orig ev t
        end
      | Blob((va, _, orig) as c), `Field _ ->
        begin
          let l', o' = shift_one_over l o in
          let ev = do_eval_offset ask f (Blobs.value c) offs exp l' o' v t in
          zero_init_calloced_memory orig ev t
        end
      | Blob((va, _, orig) as c), `NoOffset ->
      begin
        let l', o' = shift_one_over l o in
        let ev = do_eval_offset ask f (Blobs.value c) offs exp l' o' v t in
        zero_init_calloced_memory orig ev t
      end
      | Bot, _ -> Bot
      | _ ->
        match offs with
        | `NoOffset -> x
        | `Field (fld, offs) when fld.fcomp.cstruct -> begin
            match x with
            | Struct str ->
              let x = Structs.get str fld in
              let l', o' = shift_one_over l o in
              do_eval_offset ask f x offs exp l' o' v t
            | Top -> M.info ~category:Imprecise "Trying to read a field, but the struct is unknown"; top ()
            | _ -> M.warn ~category:Imprecise ~tags:[Category Program] "Trying to read a field, but was not given a struct"; top ()
          end
        | `Field (fld, offs) -> begin
            match x with
            | Union (`Lifted l_fld, value) ->
              (match value, fld.ftype with
               (* only return an actual value if we have a type and return actually the exact same type *)
               | Float f_value, TFloat(fkind, _) when FD.get_fkind f_value = fkind -> Float f_value
               | Float _, t -> top_value t
               | _, TFloat(fkind, _)  when not (Cilfacade.isComplexFKind fkind)-> Float (FD.top_of fkind)
               | _ ->
                 let x = cast ~torg:l_fld.ftype fld.ftype value in
                 let l', o' = shift_one_over l o in
                 do_eval_offset ask f x offs exp l' o' v t)
            | Union _ -> top ()
            | Top -> M.info ~category:Imprecise "Trying to read a field, but the union is unknown"; top ()
            | _ -> M.warn ~category:Imprecise ~tags:[Category Program] "Trying to read a field, but was not given a union"; top ()
          end
        | `Index (idx, offs) -> begin
            let l', o' = shift_one_over l o in
            match x with
            | Array x ->
              let e = determine_offset ask l o exp v in
              do_eval_offset ask f (CArrays.get ask x (e, idx)) offs exp l' o' v t
            | Address _ ->
              begin
                do_eval_offset ask f x offs exp l' o' v t (* this used to be `blob `address -> we ignore the index *)
              end
            | x when GobOption.exists (BI.equal (BI.zero)) (IndexDomain.to_int idx) -> eval_offset ask f x offs exp v t
            | Top -> M.info ~category:Imprecise "Trying to read an index, but the array is unknown"; top ()
            | _ -> M.warn ~category:Imprecise ~tags:[Category Program] "Trying to read an index, but was not given an array (%a)" pretty x; top ()
          end
    in
    let l, o = match exp with
      | Some(Lval (x,o)) -> Some ((x, NoOffset)), Some(o)
      | _ -> None, None
    in
    do_eval_offset ask f x offs exp l o v t

  let update_offset (ask: VDQ.t) (x:t) (offs:offs) (value:t) (exp:exp option) (v:lval) (t:typ): t =
    let rec do_update_offset (ask:VDQ.t) (x:t) (offs:offs) (value:t) (exp:exp option) (l:lval option) (o:offset option) (v:lval) (t:typ):t =
      if M.tracing then M.traceli "update_offset" "do_update_offset %a %a (%a) %a\n" pretty x Offs.pretty offs (Pretty.docOpt (CilType.Exp.pretty ())) exp pretty value;
      let mu = function Blob (Blob (y, s', orig), s, orig2) -> Blob (y, ID.join s s',orig) | x -> x in
      let r =
      match x, offs with
        | Mutex, _ -> (* hide mutex structure contents, not updated anyway *)
          Mutex
        | Blob (x,s,orig), `Index (_,ofs) ->
        begin
          let l', o' = shift_one_over l o in
          let x = zero_init_calloced_memory orig x t in
          mu (Blob (join x (do_update_offset ask x ofs value exp l' o' v t), s, orig))
        end
        | Blob (x,s,orig), `Field(f, _) ->
        begin
          (* We only have Blob for dynamically allocated memory. In these cases t is the type of the lval used to access it, i.e. for a struct s {int x; int y;} a; accessed via a->x     *)
          (* will be int. Here, we need a zero_init of the entire contents of the blob though, which we get by taking the associated f.fcomp. Putting [] for attributes is ok, as we don't *)
          (* consider them in VD *)
          let l', o' = shift_one_over l o in
          let x = zero_init_calloced_memory orig x (TComp (f.fcomp, [])) in
          (* Strong update of scalar variable is possible if the variable is unique and size of written value matches size of blob being written to. *)
          let do_strong_update =
            match v with
            | (Var var, Field (fld,_)) ->
              let toptype = fld.fcomp in
              let blob_size_opt = ID.to_int s in
              not @@ ask.is_multiple var
              && not @@ Cil.isVoidType t      (* Size of value is known *)
              && Option.is_some blob_size_opt (* Size of blob is known *)
              && BI.equal (Option.get blob_size_opt) (BI.of_int @@ Cil.bitsSizeOf (TComp (toptype, []))/8)
            | _ -> false
          in
          if do_strong_update then
            Blob ((do_update_offset ask x offs value exp l' o' v t), s, orig)
          else
            mu (Blob (join x (do_update_offset ask x offs value exp l' o' v t), s, orig))
        end
        | Blob (x,s,orig), _ ->
        begin
          let l', o' = shift_one_over l o in
          let x = zero_init_calloced_memory orig x t in
          (* Strong update of scalar variable is possible if the variable is unique and size of written value matches size of blob being written to. *)
          let do_strong_update =
            begin match v with
              | (Var var, _) ->
                let blob_size_opt = ID.to_int s in
                not @@ ask.is_multiple var
                && not @@ Cil.isVoidType t      (* Size of value is known *)
                && Option.is_some blob_size_opt (* Size of blob is known *)
                && BI.equal (Option.get blob_size_opt) (BI.of_int @@ Cil.alignOf_int t)
              | _ -> false
            end
          in
          if do_strong_update then
            Blob ((do_update_offset ask x offs value exp l' o' v t), s, orig)
          else
            mu (Blob (join x (do_update_offset ask x offs value exp l' o' v t), s, orig))
        end
        | Thread _, _ ->
        (* hack for pthread_t variables *)
        begin match value with
          | Thread t -> value (* if actually assigning thread, use value *)
          | _ ->
            if !AnalysisState.global_initialization then
              Thread (ConcDomain.ThreadSet.empty ()) (* if assigning global init (int on linux, ptr to struct on mac), use empty set instead *)
            else
              Top
        end
        | JmpBuf _, _ ->
        (* hack for jmp_buf variables *)
        begin match value with
          | JmpBuf t -> value (* if actually assigning jmpbuf, use value *)
          | Blob(Bot, _, _) -> Bot (* TODO: Stopgap for malloced jmp_bufs, there is something fundamentally flawed somewhere *)
          | _ ->
            if !AnalysisState.global_initialization then
              JmpBuf (JmpBufs.Bufs.empty (), false) (* if assigning global init, use empty set instead *)
            else
              Top
        end
      | _ ->
      let result =
        match offs with
        | `NoOffset -> begin
            match value with
            | Blob (y, s, orig) -> mu (Blob (join x y, s, orig))
            | Int _ -> cast t value
            | _ -> value
          end
        | `Field (fld, offs) when fld.fcomp.cstruct -> begin
            let t = fld.ftype in
            match x with
            | Struct str ->
              begin
                let l', o' = shift_one_over l o in
                let value' = do_update_offset ask (Structs.get str fld) offs value exp l' o' v t in
                Struct (Structs.replace str fld value')
              end
            | Bot ->
              let init_comp compinfo =
                let nstruct = Structs.create (fun fd -> Bot) compinfo in
                let init_field nstruct fd = Structs.replace nstruct fd Bot in
                List.fold_left init_field nstruct compinfo.cfields
              in
              let strc = init_comp fld.fcomp in
              let l', o' = shift_one_over l o in
              Struct (Structs.replace strc fld (do_update_offset ask Bot offs value exp l' o' v t))
            | Top -> M.warn ~category:Imprecise "Trying to update a field, but the struct is unknown"; top ()
            | _ -> M.warn ~category:Imprecise "Trying to update a field, but was not given a struct"; top ()
          end
        | `Field (fld, offs) -> begin
            let t = fld.ftype in
            let l', o' = shift_one_over l o in
            match x with
            | Union (last_fld, prev_val) ->
              let tempval, tempoffs =
                if UnionDomain.Field.equal last_fld (`Lifted fld) then
                  prev_val, offs
                else begin
                  match offs with
                  | `Field (fldi, _) when fldi.fcomp.cstruct ->
                    (top_value ~varAttr:fld.fattr fld.ftype), offs
                  | `Field (fldi, _) -> Union (Unions.top ()), offs
                  | `NoOffset -> top (), offs
                  | `Index (idx, _) when Cil.isArrayType fld.ftype ->
                    begin
                      match fld.ftype with
                      | TArray(_, l, _) ->
                        let len = try Cil.lenOfArray l
                          with Cil.LenOfArray -> 42 (* will not happen, VLA not allowed in union and struct *) in
                        Array(CArrays.make (IndexDomain.of_int (Cilfacade.ptrdiff_ikind ()) (BI.of_int len)) Top), offs
                      | _ -> top (), offs (* will not happen*)
                    end
                  | `Index (idx, _) when IndexDomain.equal idx (IndexDomain.of_int (Cilfacade.ptrdiff_ikind ()) BI.zero) ->
                    (* Why does cil index unions? We'll just pick the first field. *)
                    top (), `Field (List.nth fld.fcomp.cfields 0,`NoOffset)
                  | _ -> M.warn ~category:Analyzer ~tags:[Category Unsound] "Indexing on a union is unusual, and unsupported by the analyzer";
                    top (), offs
                end
              in
              Union (`Lifted fld, do_update_offset ask tempval tempoffs value exp l' o' v t)
            | Bot -> Union (`Lifted fld, do_update_offset ask Bot offs value exp l' o' v t)
            | Top -> M.warn ~category:Imprecise "Trying to update a field, but the union is unknown"; top ()
            | _ -> M.warn ~category:Imprecise "Trying to update a field, but was not given a union"; top ()
          end
        | `Index (idx, offs) -> begin
            let l', o' = shift_one_over l o in
            match x with
            | Array x' ->
              let t = (match t with
              | TArray(t1 ,_,_) -> t1
              | _ -> t) in (* This is necessary because t is not a TArray in case of calloc *)
              let e = determine_offset ask l o exp (Some v) in
              let new_value_at_index = do_update_offset ask (CArrays.get ask x' (e,idx)) offs value exp l' o' v t in
              let new_array_value = CArrays.set ask x' (e, idx) new_value_at_index in
              Array new_array_value
            | Bot ->
              let t,len = (match t with
                  | TArray(t1 ,len,_) -> t1, len
                  | _ -> t, None) in (* This is necessary because t is not a TArray in case of calloc *)
              let x' = CArrays.bot () in
              let e = determine_offset ask l o exp (Some v) in
              let new_value_at_index = do_update_offset ask Bot offs value exp l' o' v t in
              let new_array_value =  CArrays.set ask x' (e, idx) new_value_at_index in
              let len_ci = BatOption.bind len (fun e -> Cil.getInteger @@ Cil.constFold true e) in
              let len_id = BatOption.map (IndexDomain.of_int (Cilfacade.ptrdiff_ikind ())) len_ci in
              let newl = BatOption.default (ID.starting (Cilfacade.ptrdiff_ikind ()) Z.zero) len_id in
              let new_array_value = CArrays.update_length newl new_array_value in
              Array new_array_value
            | Top -> M.warn ~category:Imprecise "Trying to update an index, but the array is unknown"; top ()
            | x when GobOption.exists (BI.equal BI.zero) (IndexDomain.to_int idx) -> do_update_offset ask x offs value exp l' o' v t
            | _ -> M.warn ~category:Imprecise "Trying to update an index, but was not given an array(%a)" pretty x; top ()
          end
      in mu result
      in
      if M.tracing then M.traceu "update_offset" "do_update_offset -> %a\n" pretty r;
      r
    in
    let l, o = match exp with
      | Some(Lval (x,o)) -> Some ((x, NoOffset)), Some(o)
      | _ -> None, None
    in
    do_update_offset ask x offs value exp l o v t

  let rec affect_move ?(replace_with_const=false) ask (x:t) (v:varinfo) movement_for_expr:t =
    let move_fun x = affect_move ~replace_with_const:replace_with_const ask x v movement_for_expr in
    match x with
    | Array a ->
      begin
        (* potentially move things (i.e. other arrays after arbitrarily deep nesting) in array first *)
        let moved_elems = CArrays.map move_fun a in
        (* then move the array itself *)
        let new_val = CArrays.move_if_affected ~replace_with_const:replace_with_const ask moved_elems v movement_for_expr in
        Array (new_val)
      end
    | Struct s -> Struct (Structs.map (move_fun) s)
    | Union (f, v) -> Union(f, move_fun v)
    (* Blob can not contain Array *)
    | x -> x

  let rec affecting_vars (x:t) =
    let add_affecting_one_level list (va:t) =
      list @ (affecting_vars va)
    in
    match x with
    | Array a ->
      begin
        let immediately_affecting = CArrays.get_vars_in_e a in
        CArrays.fold_left add_affecting_one_level immediately_affecting a
      end
    | Struct s ->
        Structs.fold (fun x value acc -> add_affecting_one_level acc value) s []
    | Union (f, v) ->
        affecting_vars v
    (* Blob can not contain Array *)
    | _ -> []

  (* Won't compile without the final :t annotation *)
  let rec update_array_lengths (eval_exp: exp -> t) (v:t) (typ:Cil.typ):t =
    match v, typ with
    | Array(n), TArray(ti, e, _) ->
      begin
        let update_fun x = update_array_lengths eval_exp x ti in
        let n' = CArrays.map (update_fun) n in
        let newl = match e with
          | None -> ID.starting (Cilfacade.ptrdiff_ikind ()) Z.zero
          | Some e ->
            begin
              match eval_exp e with
              | Int x -> ID.cast_to (Cilfacade.ptrdiff_ikind ())  x
              | _ ->
                M.debug ~category:Analyzer "Expression for size of VLA did not evaluate to Int at declaration";
                ID.starting (Cilfacade.ptrdiff_ikind ()) Z.zero
            end
        in
        Array(CArrays.update_length newl n')
      end
    | _ -> v

  let rec mark_jmpbufs_as_copied (v:t):t =
    match v with
    | JmpBuf (v,t) -> JmpBuf (v, true)
    | Array n -> Array (CArrays.map (fun (x: t) -> mark_jmpbufs_as_copied x) n)
    | Struct n -> Struct (Structs.map (fun (x: t) -> mark_jmpbufs_as_copied x) n)
    | Union (f, n) -> Union (f, mark_jmpbufs_as_copied n)
    | Blob (a,b,c) -> Blob (mark_jmpbufs_as_copied a, b,c)
    | _ -> v

  let printXml f state =
    match state with
    | Int n ->  ID.printXml f n
    | Float n ->  FD.printXml f n
    | Address n ->  AD.printXml f n
    | Struct n ->  Structs.printXml f n
    | Union n ->  Unions.printXml f n
    | Array n ->  CArrays.printXml f n
    | Blob n ->  Blobs.printXml f n
    | Thread n -> Threads.printXml f n
    | MutexAttr n -> MutexAttr.printXml f n
    | JmpBuf n -> JmpBufs.printXml f n
    | Mutex -> BatPrintf.fprintf f "<value>\n<data>\nmutex\n</data>\n</value>\n"
    | Bot -> BatPrintf.fprintf f "<value>\n<data>\nbottom\n</data>\n</value>\n"
    | Top -> BatPrintf.fprintf f "<value>\n<data>\ntop\n</data>\n</value>\n"

  let to_yojson = function
    | Int n -> ID.to_yojson n
    | Float n -> FD.to_yojson n
    | Address n -> AD.to_yojson n
    | Struct n -> Structs.to_yojson n
    | Union n -> Unions.to_yojson n
    | Array n -> CArrays.to_yojson n
    | Blob n -> Blobs.to_yojson n
    | Thread n -> Threads.to_yojson n
    | MutexAttr n -> MutexAttr.to_yojson n
    | JmpBuf n -> JmpBufs.to_yojson n
    | Mutex -> `String "mutex"
    | Bot -> `String "⊥"
    | Top -> `String "⊤"

  let arbitrary () = QCheck.always Bot (* S TODO: other elements *)

  (*Changes the value: if p is present, change all Integer precisions. If array_attr=(varAttr, typeAttr) is present, change the top level array domain according to the attributes *)
  let rec project ask p array_attr (v: t): t =
    match v, p, array_attr with
    | _, None, None -> v (*Nothing to change*)
    (* as long as we only have one representation, project is a nop*)
    | Float n, _, _ ->  Float n
    | Int n, Some p, _->  Int (ID.project p n)
    | Address n, Some p, _-> Address (project_addr p n)
    | Struct n, _, _ -> Struct (Structs.map (fun (x: t) -> project ask p None x) n)
    | Union (f, v), _, _ -> Union (f, project ask p None v)
    | Array n , _, _ -> Array (project_arr ask p array_attr n)
    | Blob (v, s, z), Some p', _ -> Blob (project ask p None v, ID.project p' s, z)
    | Thread n, _, _ -> Thread n
    | Bot, _, _ -> Bot
    | Top, _, _ -> Top
    | _, _, _ -> v (*Nothing to change*)
  and project_addr p a =
    AD.map (fun addr ->
        match addr with
        | Addr.Addr (v, o) -> Addr.Addr (v, project_offs p o)
        | ptr -> ptr) a
  and project_offs p offs = Offs.map_indices (ID.project p) offs
  and project_arr ask p array_attr n =
    let n = match array_attr with
      | Some (varAttr,typAttr) -> CArrays.project ~varAttr ~typAttr ask n
      | _ -> n
    in let n' = CArrays.map (fun (x: t) -> project ask p None x) n in
    match CArrays.length n, p with
    | None, _
    | _, None -> n'
    | Some l, Some p -> CArrays.update_length (ID.project p l) n'

  let relift state =
    match state with
    | Int n -> Int (ID.relift n)
    | Float n -> Float (FD.relift n)
    | Address n -> Address (AD.relift n)
    | Struct n -> Struct (Structs.relift n)
    | Union n -> Union (Unions.relift n)
    | Array n -> Array (CArrays.relift n)
    | Blob n -> Blob (Blobs.relift n)
    | Thread n -> Thread (Threads.relift n)
    | JmpBuf n -> JmpBuf (JmpBufs.relift n)
    | MutexAttr n -> MutexAttr (MutexAttr.relift n)
    | Mutex -> Mutex
    | Bot -> Bot
    | Top -> Top
end

and Structs: StructDomain.S with type field = fieldinfo and type value = Compound.t =
  StructDomain.FlagConfiguredStructDomain (Compound)

and Unions: UnionDomain.S with type t = UnionDomain.Field.t * Compound.t and type value = Compound.t =
  UnionDomain.Simple (Compound)

and CArrays: ArrayDomain.S with type value = Compound.t and type idx = ArrIdxDomain.t = ArrayDomain.AttributeConfiguredArrayDomain(Compound)(ArrIdxDomain)

and Blobs: Blob with type size = ID.t and type value = Compound.t and type origin = ZeroInit.t = Blob (Compound) (ID)


module type InvariantArg =
sig
  val context: Invariant.context
  val scope: fundec
  val find: varinfo -> Compound.t
end

module ValueInvariant (Arg: InvariantArg) =
struct
  open Arg
  open GobOption.Syntax

  (* VS is used to detect and break cycles in deref_invariant calls *)
  module VS = Set.Make (Basetype.Variables)

  let rec ad_invariant ~vs ~offset ~lval x =
    let c_exp = Lval lval in
    let is_opt = AD.fold (fun addr acc_opt ->
        let* acc = acc_opt in
        match addr with
        | Addr.UnknownPtr ->
          None
        | Addr.Addr (vi, offs) when Addr.Offs.is_definite offs ->
          (* Addr.Offs.is_definite implies to_cil doesn't contain Offset.any_index_exp. *)
          let offset = Addr.Offs.to_cil offs in

          let cast_to_void_ptr e =
            Cilfacade.mkCast ~e ~newt:(TPtr (TVoid [], []))
          in
          let i =
            if InvariantCil.(not (exp_contains_tmp c_exp) && exp_is_in_scope scope c_exp && not (var_is_tmp vi) && var_is_in_scope scope vi && not (var_is_heap vi)) then
              try
                let addr_exp = AddrOf (Var vi, offset) in (* AddrOf or Lval? *)
                let addr_exp, c_exp = if typeSig (Cilfacade.typeOf addr_exp) <> typeSig (Cilfacade.typeOf c_exp) then
                    cast_to_void_ptr addr_exp, cast_to_void_ptr c_exp
                  else
                    addr_exp, c_exp
                in
                Invariant.of_exp Cil.(BinOp (Eq, c_exp, addr_exp, intType))
              with Cilfacade.TypeOfError _ -> Invariant.none
            else
              Invariant.none
          in
          let i_deref =
            (* Avoid dereferencing into functions, mutexes, ..., which are not added to the hash table *)
            match Cilfacade.typeOfLval (Var vi, offset) with
            | typ when not (Compound.is_immediate_type typ) ->
              (* Address set for a void* variable contains pointers to values of non-void type,
                  so insert pointer cast to make invariant expression valid (no field/index on void). *)
              let newt = TPtr (typ, []) in
              let c_exp = Cilfacade.mkCast ~e:c_exp ~newt in
              deref_invariant ~vs vi ~offset ~lval:(Mem c_exp, NoOffset)
            | exception Cilfacade.TypeOfError _ (* typeOffset: Index on a non-array on calloc-ed alloc variables *)
            | _ ->
              Invariant.none
          in

          Some (Invariant.(i && i_deref) :: acc)
        | Addr.NullPtr ->
          let i =
            let addr_exp = integer 0 in
            if InvariantCil.(not (exp_contains_tmp c_exp) && exp_is_in_scope scope c_exp) then
              Invariant.of_exp Cil.(BinOp (Eq, c_exp, addr_exp, intType))
            else
              Invariant.none
          in
          Some (i :: acc)
        (* TODO: handle Addr.StrPtr? *)
        | _ ->
          None
      ) x (Some [])
    in
    match is_opt with
    | Some [i] -> if GobConfig.get_bool "witness.invariant.exact" then i else Invariant.none
    | Some is -> List.fold_left Invariant.(||) (Invariant.bot ()) is
    | None -> Invariant.none

  and blob_invariant ~vs ~offset ~lval (v, _, _) =
    vd_invariant ~vs ~offset ~lval v

  and vd_invariant ~vs ~offset ~lval = function
    | Compound.Int n ->
      let e = Lval lval in
      if InvariantCil.(not (exp_contains_tmp e) && exp_is_in_scope scope e) then
        ID.invariant e n
      else
        Invariant.none
    | Float n ->
      let e = Lval lval in
      if InvariantCil.(not (exp_contains_tmp e) && exp_is_in_scope scope e) then
        FD.invariant e n
      else
        Invariant.none
    | Address n -> ad_invariant ~vs ~offset ~lval n
    | Struct n -> Structs.invariant ~value_invariant:(vd_invariant ~vs) ~offset ~lval n
    | Union n -> Unions.invariant ~value_invariant:(vd_invariant ~vs) ~offset ~lval n
    | Array n -> CArrays.invariant ~value_invariant:(vd_invariant ~vs) ~offset ~lval n
    | Blob n when GobConfig.get_bool "ana.base.invariant.blobs" -> blob_invariant ~vs ~offset ~lval n
    | _ -> Invariant.none (* TODO *)

  and deref_invariant ~vs vi ~offset ~lval =
    let v = find vi in
    key_invariant_lval ~vs vi ~offset ~lval v

  and key_invariant_lval ?(vs=VS.empty) k ~offset ~lval v =
    if not (VS.mem k vs) then
      let vs' = VS.add k vs in
      vd_invariant ~vs:vs' ~offset ~lval v
    else
      Invariant.none

  let key_invariant k ?(offset=NoOffset) v = key_invariant_lval k ~offset ~lval:(var k) v
end

let invariant_global find g =
  let module Arg =
  struct
    let context = Invariant.default_context
    let scope = dummyFunDec
    let find = find
  end
  in
  let module I = ValueInvariant (Arg) in
  I.key_invariant g (find g)<|MERGE_RESOLUTION|>--- conflicted
+++ resolved
@@ -502,11 +502,7 @@
 
   let warn_type op x y =
     if GobConfig.get_bool "dbg.verbose" then
-<<<<<<< HEAD
-      Logs.debug "warn_type %s: incomparable abstr. values %s and %s at %a: %a and %a\n" op (tag_name x) (tag_name y) CilType.Location.pretty !Tracing.current_loc pretty x pretty y
-=======
-      ignore @@ printf "warn_type %s: incomparable abstr. values %s and %s at %a: %a and %a\n" op (tag_name (x:t)) (tag_name (y:t)) CilType.Location.pretty !Tracing.current_loc pretty x pretty y
->>>>>>> cbff5cb2
+      Logs.debug "warn_type %s: incomparable abstr. values %s and %s at %a: %a and %a" op (tag_name (x:t)) (tag_name (y:t)) CilType.Location.pretty !Tracing.current_loc pretty x pretty y
 
   let rec leq x y =
     match (x,y) with
