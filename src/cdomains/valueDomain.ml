--- conflicted
+++ resolved
@@ -1,11 +1,8 @@
 open Cil
 open Pretty
 open GobConfig
-<<<<<<< HEAD
 open TypeDomain
-=======
 open PrecisionUtil
->>>>>>> 666f68df
 
 include PreValueDomain
 module Offs = Lval.Offset (IndexDomain)
@@ -39,11 +36,8 @@
   val is_bot_value: t -> bool
   val init_value: typ -> t
   val top_value: typ -> t
-<<<<<<< HEAD
   val arg_value: TypeCastMap.t -> (typ -> AddrSetDomain.elt list BatMap.Int.t) -> typ -> t * (address * typ * t) list
-=======
   val is_top_value: t -> typ -> bool
->>>>>>> 666f68df
   val zero_init_value: typ -> t
 
   val project: precision -> t -> t
@@ -181,7 +175,6 @@
     | TNamed ({ttype=t; _}, _) -> top_value t
     | _ -> `Top
 
-<<<<<<< HEAD
   (* Create the "canonical" argument value for a type,
      and a list of addresses for which target objects have to be created.
      For compound types, descend into the elements.
@@ -316,7 +309,6 @@
         | TNamed ({ttype=t; _}, _) -> arg_val t l
         | _ -> `Top, l
       in arg_val (Cil.unrollTypeDeep t) [] *)
-=======
   let is_top_value x (t: typ) =
     match x with
     | `Int x -> ID.is_top_of (Cilfacade.get_ikind (t)) x
@@ -329,7 +321,6 @@
     | `Thread x -> Threads.is_top x
     | `Top -> true
     | `Bot -> false
->>>>>>> 666f68df
 
     let rec zero_init_value (t:typ): t =
       match t with
