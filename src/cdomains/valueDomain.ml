open GoblintCil
open Pretty
open PrecisionUtil

include PreValueDomain
module Offs = Lval.Offset (IndexDomain)
module M = Messages
module GU = Goblintutil
module Expp = ExpDomain
module Q = Queries
module BI = IntOps.BigIntOps
module AddrSetDomain = SetDomain.ToppedSet(Addr)(struct let topname = "All" end)
module ArrIdxDomain = IndexDomain

module type S =
sig
  include Lattice.S
  type offs
  val eval_offset: Q.ask -> (AD.t -> t) -> t-> offs -> exp option -> lval option -> typ -> t
  val update_offset: Q.ask -> t -> offs -> t -> exp option -> lval -> typ -> t
  val update_array_lengths: (exp -> t) -> t -> Cil.typ -> t
  val affect_move: ?replace_with_const:bool -> Q.ask -> t -> varinfo -> (exp -> int option) -> t
  val affecting_vars: t -> varinfo list
  val invalidate_value: Q.ask -> typ -> t -> t
  val is_safe_cast: typ -> typ -> bool
  val cast: ?torg:typ -> typ -> t -> t
  val smart_join: (exp -> BI.t option) -> (exp -> BI.t option) -> t -> t ->  t
  val smart_widen: (exp -> BI.t option) -> (exp -> BI.t option) ->  t -> t -> t
  val smart_leq: (exp -> BI.t option) -> (exp -> BI.t option) -> t -> t -> bool
  val is_immediate_type: typ -> bool
  val bot_value: ?varAttr:attributes -> typ -> t
  val is_bot_value: t -> bool
  val init_value: ?varAttr:attributes -> typ -> t
  val top_value: ?varAttr:attributes -> typ -> t
  val is_top_value: t -> typ -> bool
  val zero_init_value: ?varAttr:attributes -> typ -> t

  val project: Q.ask -> int_precision option-> ( attributes * attributes ) option -> t -> t
end

module type Blob =
sig
  type value
  type size
  type origin
  include Lattice.S with type t = value * size * origin

  val value: t -> value
  val invalidate_value: Q.ask -> typ -> t -> t
end

(* ZeroInit is true if malloc was used to allocate memory and it's false if calloc was used *)
module ZeroInit = Lattice.Fake(Basetype.RawBools)

module Blob (Value: S) (Size: IntDomain.Z)=
struct
  include Lattice.Prod3 (Value) (Size) (ZeroInit)
  let name () = "blob"
  type value = Value.t
  type size = Size.t
  type origin = ZeroInit.t
  let printXml f (x, y, z) =
    BatPrintf.fprintf f "<value>\n<map>\n<key>\n%s\n</key>\n%a<key>\nsize\n</key>\n%a<key>\norigin\n</key>\n%a</map>\n</value>\n" (XmlUtil.escape (Value.name ())) Value.printXml x Size.printXml y ZeroInit.printXml z

  let value (a, b, c) = a
  let invalidate_value ask t (v, s, o) = Value.invalidate_value ask t v, s, o
end

module Threads = ConcDomain.ThreadSet

module rec Compound: S with type t = [
    | `Top
    | `Int of ID.t
    | `Float of FD.t
    | `Address of AD.t
    | `Struct of Structs.t
    | `Union of Unions.t
    | `Array of CArrays.t
    | `Blob of Blobs.t
    | `Thread of Threads.t
    | `Mutex
    | `Bot
  ] and type offs = (fieldinfo,IndexDomain.t) Lval.offs =
struct
  type t = [
    | `Top
    | `Int of ID.t
    | `Float of FD.t
    | `Address of AD.t
    | `Struct of Structs.t
    | `Union of Unions.t
    | `Array of CArrays.t
    | `Blob of Blobs.t
    | `Thread of Threads.t
    | `Mutex
    | `Bot
  ] [@@deriving eq, ord, hash]

  let is_mutex_type (t: typ): bool = match t with
    | TNamed (info, attr) -> info.tname = "pthread_mutex_t" || info.tname = "spinlock_t" || info.tname = "pthead_spinlock_t"
    | TInt (IInt, attr) -> hasAttribute "mutex" attr
    | _ -> false

  let is_immediate_type t = is_mutex_type t || isFunctionType t

  let is_thread_type = function
    | TNamed ({tname = "pthread_t"; _}, _) -> true
    | _ -> false

  let rec bot_value ?(varAttr=[]) (t: typ): t =
    match t with
    | _ when is_mutex_type t -> `Mutex
    | TInt _ -> `Bot (*`Int (ID.bot ()) -- should be lower than any int or address*)
    | TFloat _ -> `Bot
    | TPtr _ -> `Address (AD.bot ())
    | TComp ({cstruct=true; _} as ci,_) -> `Struct (Structs.create (fun fd -> bot_value ~varAttr:fd.fattr fd.ftype) ci)
    | TComp ({cstruct=false; _},_) -> `Union (Unions.bot ())
    | TArray (ai, None, _) ->
      let typAttr = typeAttrs ai in
      `Array (CArrays.make ~varAttr ~typAttr (IndexDomain.bot ()) (bot_value ai))
    | TArray (ai, Some exp, _) ->
      let typAttr = typeAttrs ai in
      let l = BatOption.map Cilint.big_int_of_cilint (Cil.getInteger (Cil.constFold true exp)) in
      `Array (CArrays.make ~varAttr ~typAttr (BatOption.map_default (IndexDomain.of_int (Cilfacade.ptrdiff_ikind ())) (IndexDomain.bot ()) l) (bot_value ai))
    | t when is_thread_type t -> `Thread (ConcDomain.ThreadSet.empty ())
    | TNamed ({ttype=t; _}, _) -> bot_value ~varAttr (unrollType t)
    | _ -> `Bot

  let is_bot_value x =
    match x with
    | `Int x -> ID.is_bot x
    | `Float x -> FD.is_bot x
    | `Address x -> AD.is_bot x
    | `Struct x -> Structs.is_bot x
    | `Union x -> Unions.is_bot x
    | `Array x -> CArrays.is_bot x
    | `Blob x -> Blobs.is_bot x
    | `Thread x -> Threads.is_bot x
    | `Mutex -> true
    | `Bot -> true
    | `Top -> false

  let rec init_value ?(varAttr=[]) (t: typ): t = (* top_value is not used here because structs, blob etc will not contain the right members *)
    match t with
    | t when is_mutex_type t -> `Mutex
    | TInt (ik,_) -> `Int (ID.top_of ik)
    | TFloat ((FFloat | FDouble | FLongDouble as fkind), _) -> `Float (FD.top_of fkind)
    | TPtr _ -> `Address AD.top_ptr
    | TComp ({cstruct=true; _} as ci,_) -> `Struct (Structs.create (fun fd -> init_value ~varAttr:fd.fattr fd.ftype) ci)
    | TComp ({cstruct=false; _},_) -> `Union (Unions.top ())
    | TArray (ai, None, _) ->
      let typAttr = typeAttrs ai in
      let domain = ArrayDomain.get_domain ~varAttr ~typAttr in
      `Array (CArrays.make ~varAttr ~typAttr (IndexDomain.bot ()) (if (domain = PartitionedDomain || domain = UnrolledDomain) then (init_value ai) else (bot_value ai)))
    | TArray (ai, Some exp, _) ->
      let typAttr = typeAttrs ai in
      let l = BatOption.map Cilint.big_int_of_cilint (Cil.getInteger (Cil.constFold true exp)) in
      let domain = ArrayDomain.get_domain ~varAttr ~typAttr in
      `Array (CArrays.make ~varAttr ~typAttr (BatOption.map_default (IndexDomain.of_int (Cilfacade.ptrdiff_ikind ())) (IndexDomain.bot ()) l) (if (domain = PartitionedDomain || domain = UnrolledDomain) then (init_value ai) else (bot_value ai)))
    (* | t when is_thread_type t -> `Thread (ConcDomain.ThreadSet.empty ()) *)
    | TNamed ({ttype=t; _}, _) -> init_value ~varAttr t
    | _ -> `Top

  let rec top_value ?(varAttr=[]) (t: typ): t =
    match t with
    | _ when is_mutex_type t -> `Mutex
    | TInt (ik,_) -> `Int (ID.(cast_to ik (top_of ik)))
    | TFloat ((FFloat | FDouble | FLongDouble as fkind), _) -> `Float (FD.top_of fkind)
    | TPtr _ -> `Address AD.top_ptr
    | TComp ({cstruct=true; _} as ci,_) -> `Struct (Structs.create (fun fd -> top_value ~varAttr:fd.fattr fd.ftype) ci)
    | TComp ({cstruct=false; _},_) -> `Union (Unions.top ())
    | TArray (ai, None, _) ->
      let typAttr = typeAttrs ai in
      let domain = ArrayDomain.get_domain ~varAttr ~typAttr in
      `Array (CArrays.make ~varAttr ~typAttr (IndexDomain.top ()) (if (domain = PartitionedDomain || domain = UnrolledDomain) then (top_value ai) else (bot_value ai)))
    | TArray (ai, Some exp, _) ->
      let typAttr = typeAttrs ai in
      let l = BatOption.map Cilint.big_int_of_cilint (Cil.getInteger (Cil.constFold true exp)) in
      let domain = ArrayDomain.get_domain ~varAttr ~typAttr in
      `Array (CArrays.make ~varAttr ~typAttr (BatOption.map_default (IndexDomain.of_int (Cilfacade.ptrdiff_ikind ())) (IndexDomain.top_of (Cilfacade.ptrdiff_ikind ())) l) (if (domain = PartitionedDomain || domain = UnrolledDomain) then (top_value ai) else (bot_value ai)))
    | TNamed ({ttype=t; _}, _) -> top_value ~varAttr t
    | _ -> `Top

  let is_top_value x (t: typ) =
    match x with
    | `Int x -> ID.is_top_of (Cilfacade.get_ikind (t)) x
    | `Float x -> FD.is_top x
    | `Address x -> AD.is_top x
    | `Struct x -> Structs.is_top x
    | `Union x -> Unions.is_top x
    | `Array x -> CArrays.is_top x
    | `Blob x -> Blobs.is_top x
    | `Thread x -> Threads.is_top x
    | `Mutex -> true
    | `Top -> true
    | `Bot -> false

  let rec zero_init_value ?(varAttr=[]) (t:typ): t =
    match t with
    | _ when is_mutex_type t -> `Mutex
    | TInt (ikind, _) -> `Int (ID.of_int ikind BI.zero)
    | TFloat ((FFloat | FDouble | FLongDouble as fkind), _) -> `Float (FD.of_const fkind 0.0)
    | TPtr _ -> `Address AD.null_ptr
    | TComp ({cstruct=true; _} as ci,_) -> `Struct (Structs.create (fun fd -> zero_init_value ~varAttr:fd.fattr fd.ftype) ci)
    | TComp ({cstruct=false; _} as ci,_) ->
      let v = try
          (* C99 6.7.8.10: the first named member is initialized (recursively) according to these rules *)
          let firstmember = List.hd ci.cfields in
          `Lifted firstmember, zero_init_value ~varAttr:firstmember.fattr firstmember.ftype
        with
        (* Union with no members ò.O *)
          Failure _ -> Unions.top ()
      in
      `Union(v)
    | TArray (ai, None, _) ->
      let typAttr = typeAttrs ai in
      `Array (CArrays.make ~varAttr ~typAttr (IndexDomain.top_of (Cilfacade.ptrdiff_ikind ())) (zero_init_value ai))
    | TArray (ai, Some exp, _) ->
      let typAttr = typeAttrs ai in
      let l = BatOption.map Cilint.big_int_of_cilint (Cil.getInteger (Cil.constFold true exp)) in
      `Array (CArrays.make ~varAttr ~typAttr (BatOption.map_default (IndexDomain.of_int (Cilfacade.ptrdiff_ikind ())) (IndexDomain.top_of (Cilfacade.ptrdiff_ikind ())) l) (zero_init_value ai))
    (* | t when is_thread_type t -> `Thread (ConcDomain.ThreadSet.empty ()) *)
    | TNamed ({ttype=t; _}, _) -> zero_init_value ~varAttr t
    | _ -> `Top

  let tag_name : t -> string = function
    | `Top -> "Top" | `Int _ -> "Int" | `Float _ -> "Float" | `Address _ -> "Address" | `Struct _ -> "Struct" | `Union _ -> "Union" | `Array _ -> "Array" | `Blob _ -> "Blob" | `Thread _ -> "Thread" | `Mutex -> "Mutex" | `Bot -> "Bot"

  include Printable.Std
  let name () = "compound"

  type offs = (fieldinfo,IndexDomain.t) Lval.offs


  let bot () = `Bot
  let is_bot x = x = `Bot
  let bot_name = "Uninitialized"
  let top () = `Top
  let is_top x = x = `Top
  let top_name = "Unknown"

  let pretty () state =
    match state with
    | `Int n ->  ID.pretty () n
    | `Float n ->  FD.pretty () n
    | `Address n ->  AD.pretty () n
    | `Struct n ->  Structs.pretty () n
    | `Union n ->  Unions.pretty () n
    | `Array n ->  CArrays.pretty () n
    | `Blob n ->  Blobs.pretty () n
    | `Thread n -> Threads.pretty () n
    | `Mutex -> text "mutex"
    | `Bot -> text bot_name
    | `Top -> text top_name

  let show state =
    match state with
    | `Int n ->  ID.show n
    | `Float n ->  FD.show n
    | `Address n ->  AD.show n
    | `Struct n ->  Structs.show n
    | `Union n ->  Unions.show n
    | `Array n ->  CArrays.show n
    | `Blob n ->  Blobs.show n
    | `Thread n -> Threads.show n
    | `Mutex -> "mutex"
    | `Bot -> bot_name
    | `Top -> top_name

  let pretty_diff () (x,y) =
    match (x,y) with
    | (`Int x, `Int y) -> ID.pretty_diff () (x,y)
    | (`Float x, `Float y) -> FD.pretty_diff () (x,y)
    | (`Address x, `Address y) -> AD.pretty_diff () (x,y)
    | (`Struct x, `Struct y) -> Structs.pretty_diff () (x,y)
    | (`Union x, `Union y) -> Unions.pretty_diff () (x,y)
    | (`Array x, `Array y) -> CArrays.pretty_diff () (x,y)
    | (`Blob x, `Blob y) -> Blobs.pretty_diff () (x,y)
    | (`Thread x, `Thread y) -> Threads.pretty_diff () (x, y)
    | _ -> dprintf "%s: %a not same type as %a" (name ()) pretty x pretty y

  (************************************************************
   * Functions for getting state out of a compound:
   ************************************************************)

  (* is a cast t1 to t2 invertible, i.e., content-preserving? TODO also use abstract value? *)
  let is_safe_cast t2 t1 = match t2, t1 with
    (*| TPtr _, t -> bitsSizeOf t <= bitsSizeOf !upointType
      | t, TPtr _ -> bitsSizeOf t >= bitsSizeOf !upointType*)
    | TFloat (fk1,_), TFloat (fk2,_) when fk1 = fk2 -> true
    | TFloat (FDouble,_), TFloat (FFloat,_) -> true
    | TFloat (FLongDouble,_), TFloat (FFloat,_) -> true
    | TFloat (FLongDouble,_), TFloat (FDouble,_) -> true
    | _, TFloat _ -> false (* casting float to an integral type always looses the decimals *)
    | TFloat ((FFloat | FDouble | FLongDouble), _), TInt((IBool | IChar | IUChar | ISChar | IShort | IUShort), _) -> true (* resonably small integers can be stored in all fkinds *)
    | TFloat ((FDouble | FLongDouble), _), TInt((IInt | IUInt | ILong | IULong), _) -> true (* values stored in between 16 and 32 bits can only be stored in at least doubles *)
    | TFloat _, _ -> false (* all wider integers can not be completly put into a float, partially because our internal representation of long double is the same as for doubles *)
    | (TInt _ | TEnum _ | TPtr _) , (TInt _ | TEnum _ | TPtr _) ->
      IntDomain.Size.is_cast_injective ~from_type:t1 ~to_type:t2 && bitsSizeOf t2 >= bitsSizeOf t1
    | _ -> false

  exception CastError of string

  let typ_eq t1 t2 = match typeSig t1, typeSig t2 with
    (* f() and f(void) are not the same (1. no args specified, 2. specified as no args), but we don't care for function pointer casts TODO why does CIL have type f(void) for function definitions f(){..}? *)
    | TSFun (r1, None, false, _), TSFun (r2, Some [], false, _)
    | TSFun (r1, Some [], false, _), TSFun (r2, None, false, _)
      -> r1 = r2
    | a, b -> a = b

  let cast_addr t a =
    let rec stripVarLenArr = function
      | TPtr(t, args) -> TPtr(stripVarLenArr t, args)
      | TArray(t, None, args) -> TArray(stripVarLenArr t, None, args)
      | TArray(t, Some exp, args) when isConstant exp -> TArray(stripVarLenArr t, Some exp, args)
      | TArray(t, Some exp, args) -> TArray(stripVarLenArr t, None, args)
      | t -> t
    in
    let rec adjust_offs v o d =
      let ta = try Addr.type_offset v.vtype o with Addr.Type_offset (t,s) -> raise (CastError s) in
      let info = Pretty.(sprint ~width:0 @@ dprintf "Ptr-Cast %a from %a to %a" Addr.pretty (Addr.Addr (v,o)) d_type ta d_type t) in
      M.tracel "casta" "%s\n" info;
      let err s = raise (CastError (s ^ " (" ^ info ^ ")")) in
      match Stdlib.compare (bitsSizeOf (stripVarLenArr t)) (bitsSizeOf (stripVarLenArr ta)) with (* TODO is it enough to compare the size? -> yes? *)
      | 0 ->
        M.tracel "casta" "same size\n";
        if not (typ_eq t ta) then err "Cast to different type of same size."
        else (M.tracel "casta" "SUCCESS!\n"; o)
      | c when c > 0 -> (* cast to bigger/outer type *)
        M.tracel "casta" "cast to bigger size\n";
        if d = Some false then err "Ptr-cast to type of incompatible size!" else
        if o = `NoOffset then err "Ptr-cast to outer type, but no offset to remove."
        else if Addr.is_zero_offset o then adjust_offs v (Addr.remove_offset o) (Some true)
        else err "Ptr-cast to outer type, but possibly from non-zero offset."
      | _ -> (* cast to smaller/inner type *)
        M.tracel "casta" "cast to smaller size\n";
        if d = Some true then err "Ptr-cast to type of incompatible size!" else
          begin match ta, t with
            (* struct to its first field *)
            | TComp ({cfields = fi::_; _}, _), _ ->
              M.tracel "casta" "cast struct to its first field\n";
              adjust_offs v (Addr.add_offsets o (`Field (fi, `NoOffset))) (Some false)
            (* array of the same type but different length, e.g. assign array (with length) to array-ptr (no length) *)
            | TArray (t1, _, _), TArray (t2, _, _) when typ_eq t1 t2 -> o
            (* array to its first element *)
            | TArray _, _ ->
              M.tracel "casta" "cast array to its first element\n";
              adjust_offs v (Addr.add_offsets o (`Index (IndexDomain.of_int (Cilfacade.ptrdiff_ikind ()) BI.zero, `NoOffset))) (Some false)
            | _ -> err @@ "Cast to neither array index nor struct field."
                          ^ Pretty.(sprint ~width:0 @@ dprintf " is_zero_offset: %b" (Addr.is_zero_offset o))
          end
    in
    let one_addr = let open Addr in function
        (* only allow conversion of float pointers if source and target type are the same *)
        | Addr ({ vtype = TFloat(fkind, _); _}, _) as x when (match t with TFloat (fkind', _) when fkind = fkind' -> true | _ -> false) -> x
        (* do not allow conversion from/to float pointers*)
        | Addr ({ vtype = TFloat(_); _}, _) -> UnknownPtr
        | _ when (match t with TFloat _ -> true | _ -> false) -> UnknownPtr
        | Addr ({ vtype = TVoid _; _} as v, offs) when not (Cilfacade.isCharType t) -> (* we had no information about the type (e.g. malloc), so we add it; ignore for casts to char* since they're special conversions (N1570 6.3.2.3.7) *)
          Addr ({ v with vtype = t }, offs) (* HACK: equal varinfo with different type, causes inconsistencies down the line, when we again assume vtype being "right", but joining etc gives no consideration to which type version to keep *)
        | Addr (v, o) as a ->
          begin try Addr (v, (adjust_offs v o None)) (* cast of one address by adjusting the abstract offset *)
            with CastError s -> (* don't know how to handle this cast :( *)
              M.tracel "caste" "%s\n" s;
              a (* probably garbage, but this is deref's problem *)
              (*raise (CastError s)*)
            | SizeOfError (s,t) ->
              M.warn "size of error: %s" s;
              a
          end
        | x -> x (* TODO we should also keep track of the type here *)
    in
    let a' = AD.map one_addr a in
    M.tracel "cast" "cast_addr %a to %a is %a!\n" AD.pretty a d_type t AD.pretty a'; a'

  (* this is called for:
   * 1. normal casts
   * 2. dereferencing pointers (needed?)
  *)
  let cast ?torg t v =
    (*if v = `Bot || (match torg with Some x -> is_safe_cast t x | None -> false) then v else*)
    match v with
    | `Bot
    | `Thread _
    | `Mutex ->
      v
    | _ ->
      let log_top (_,l,_,_) = Messages.tracel "cast" "log_top at %d: %a to %a is top!\n" l pretty v d_type t in
      let t = unrollType t in
      let v' = match t with
        | TInt (ik,_) ->
          `Int (ID.cast_to ?torg ik (match v with
              | `Int x -> x
              | `Address x -> AD.to_int (module ID) x
              | `Float x -> FD.to_int ik x
              (*| `Struct x when Structs.cardinal x > 0 ->
                let some  = List.hd (Structs.keys x) in
                let first = List.hd some.fcomp.cfields in
                (match Structs.get x first with `Int x -> x | _ -> raise CastError)*)
              | _ -> log_top __POS__; ID.top_of ik
            ))
        | TFloat ((FFloat | FDouble | FLongDouble as fkind),_) ->
          (match v with
           |`Int ix ->  `Float (FD.of_int fkind ix)
           |`Float fx ->  `Float (FD.cast_to fkind fx)
           | _ -> log_top __POS__; `Top)
        | TFloat _ -> log_top __POS__; `Top (*ignore complex numbers by going to top*)
        | TEnum ({ekind=ik; _},_) ->
          `Int (ID.cast_to ?torg ik (match v with
              | `Int x -> (* TODO warn if x is not in the constant values of ei.eitems? (which is totally valid (only ik is relevant for wrapping), but might be unintended) *) x
              | _ -> log_top __POS__; ID.top_of ik
            ))
        | TPtr (t,_) when isVoidType t || isVoidPtrType t ->
          (match v with
          | `Address a -> v
          | `Int i -> `Int(ID.cast_to ?torg (Cilfacade.ptr_ikind ()) i)
          | _ -> v (* TODO: Does it make sense to have things here that are neither `Address nor `Int? *)
          )
          (* cast to voidPtr are ignored TODO what happens if our value does not fit? *)
        | TPtr (t,_) ->
          `Address (match v with
              | `Int x when ID.to_int x = Some BI.zero -> AD.null_ptr
              | `Int x -> AD.top_ptr
              (* we ignore casts to void*! TODO report UB! *)
              | `Address x -> (match t with TVoid _ -> x | _ -> cast_addr t x)
              (*| `Address x -> x*)
              | _ -> log_top __POS__; AD.top_ptr
            )
        | TArray (ta, l, _) -> (* TODO, why is the length exp option? *)
          (* TODO handle casts between different sizes? *)
          `Array (match v with
              | `Array x -> x
              | _ -> log_top __POS__; CArrays.top ()
            )
        | TComp (ci,_) -> (* struct/union *)
          (* rather clumsy, but our abstract values don't keep their type *)
          let same_struct x = (* check if both have the same parent *)
            match Structs.keys x, ci.cfields with
            | k :: _, f :: _ -> compFullName k.fcomp = compFullName f.fcomp (* compinfo is cyclic, so we only check the name *)
            | _, _ -> false (* can't say if struct is empty *)
          in
          (* 1. casting between structs of different type does not work
           * 2. dereferencing a casted pointer works, but is undefined behavior because of the strict aliasing rule (compiler assumes that pointers of different type can never point to the same location)
          *)
          if ci.cstruct then
            `Struct (match v with
                | `Struct x when same_struct x -> x
                | `Struct x when ci.cfields <> [] ->
                  let first = List.hd ci.cfields in
                  Structs.(replace (Structs.create (fun fd -> top_value ~varAttr:fd.fattr fd.ftype) ci) first (get x first))
                | _ -> log_top __POS__; Structs.create (fun fd -> top_value ~varAttr:fd.fattr fd.ftype) ci
              )
          else
            `Union (match v with
                | `Union x (* when same (Unions.keys x) *) -> x
                | _ -> log_top __POS__; Unions.top ()
              )
        (* | _ -> log_top (); `Top *)
        | TVoid _ -> log_top __POS__; `Top
        | TBuiltin_va_list _ ->
          (* cast to __builtin_va_list only happens in preprocessed SV-COMP files where vararg declarations are more explicit *)
          log_top __POS__; `Top
        | _ -> log_top __POS__; assert false
      in
      let s_torg = match torg with Some t -> Prelude.Ana.sprint d_type t | None -> "?" in
      Messages.tracel "cast" "cast %a from %s to %a is %a!\n" pretty v s_torg d_type t pretty v'; v'


  let warn_type op x y =
    if GobConfig.get_bool "dbg.verbose" then
      ignore @@ printf "warn_type %s: incomparable abstr. values %s and %s at %a: %a and %a\n" op (tag_name x) (tag_name y) CilType.Location.pretty !Tracing.current_loc pretty x pretty y

  let rec leq x y =
    match (x,y) with
    | (_, `Top) -> true
    | (`Top, _) -> false
    | (`Bot, _) -> true
    | (_, `Bot) -> false
    | (`Int x, `Int y) -> ID.leq x y
    | (`Float x, `Float y) -> FD.leq x y
    | (`Int x, `Address y) when ID.to_int x = Some BI.zero && not (AD.is_not_null y) -> true
    | (`Int _, `Address y) when AD.may_be_unknown y -> true
    | (`Address _, `Int y) when ID.is_top_of (Cilfacade.ptrdiff_ikind ()) y -> true
    | (`Address x, `Address y) -> AD.leq x y
    | (`Struct x, `Struct y) -> Structs.leq x y
    | (`Union x, `Union y) -> Unions.leq x y
    | (`Array x, `Array y) -> CArrays.leq x y
    | (`Blob x, `Blob y) -> Blobs.leq x y
    | `Blob (x,s,o), y -> leq (x:t) y
    | x, `Blob (y,s,o) -> leq x (y:t)
    | (`Thread x, `Thread y) -> Threads.leq x y
    | (`Int x, `Thread y) -> true
    | (`Address x, `Thread y) -> true
    | (`Mutex, `Mutex) -> true
    | _ -> warn_type "leq" x y; false

  let rec join x y =
    match (x,y) with
    | (`Top, _) -> `Top
    | (_, `Top) -> `Top
    | (`Bot, x) -> x
    | (x, `Bot) -> x
    | (`Int x, `Int y) -> (try `Int (ID.join x y) with IntDomain.IncompatibleIKinds m -> Messages.warn ~category:Analyzer ~tags:[Category Imprecise] "%s" m; `Top)
    | (`Float x, `Float y) -> `Float (FD.join x y)
    | (`Int x, `Address y)
    | (`Address y, `Int x) -> `Address (match ID.to_int x with
        | Some x when BI.equal x BI.zero -> AD.join AD.null_ptr y
        | Some x -> AD.(join y not_null)
        | None -> AD.join y AD.top_ptr)
    | (`Address x, `Address y) -> `Address (AD.join x y)
    | (`Struct x, `Struct y) -> `Struct (Structs.join x y)
    | (`Union (f,x), `Union (g,y)) -> `Union (match UnionDomain.Field.join f g with
        | `Lifted f -> (`Lifted f, join x y) (* f = g *)
        | x -> (x, `Top)) (* f <> g *)
    | (`Array x, `Array y) -> `Array (CArrays.join x y)
    | (`Blob x, `Blob y) -> `Blob (Blobs.join x y)
    | `Blob (x,s,o), y
    | y, `Blob (x,s,o) -> `Blob (join (x:t) y, s, o)
    | (`Thread x, `Thread y) -> `Thread (Threads.join x y)
    | (`Int x, `Thread y)
    | (`Thread y, `Int x) ->
      `Thread y (* TODO: ignores int! *)
    | (`Address x, `Thread y)
    | (`Thread y, `Address x) ->
      `Thread y (* TODO: ignores address! *)
    | (`Mutex, `Mutex) -> `Mutex
    | _ ->
      warn_type "join" x y;
      `Top

  let rec smart_join x_eval_int y_eval_int  (x:t) (y:t):t =
    let join_elem: (t -> t -> t) = smart_join x_eval_int y_eval_int in  (* does not compile without type annotation *)
    match (x,y) with
    | (`Top, _) -> `Top
    | (_, `Top) -> `Top
    | (`Bot, x) -> x
    | (x, `Bot) -> x
    | (`Int x, `Int y) -> (try `Int (ID.join x y) with IntDomain.IncompatibleIKinds m -> Messages.warn ~category:Analyzer "%s" m; `Top)
    | (`Float x, `Float y) -> `Float (FD.join x y)
    | (`Int x, `Address y)
    | (`Address y, `Int x) -> `Address (match ID.to_int x with
        | Some x when BI.equal BI.zero x -> AD.join AD.null_ptr y
        | Some x -> AD.(join y not_null)
        | None -> AD.join y AD.top_ptr)
    | (`Address x, `Address y) -> `Address (AD.join x y)
    | (`Struct x, `Struct y) -> `Struct (Structs.join_with_fct join_elem x y)
    | (`Union (f,x), `Union (g,y)) -> `Union (match UnionDomain.Field.join f g with
        | `Lifted f -> (`Lifted f, join_elem x y) (* f = g *)
        | x -> (x, `Top)) (* f <> g *)
    | (`Array x, `Array y) -> `Array (CArrays.smart_join x_eval_int y_eval_int x y)
    | (`Blob x, `Blob y) -> `Blob (Blobs.join x y) (* `Blob can not contain array -> normal join  *)
    | `Blob (x,s,o), y
    | y, `Blob (x,s,o) ->
      `Blob (join (x:t) y, s, o)
    | (`Thread x, `Thread y) -> `Thread (Threads.join x y)
    | (`Int x, `Thread y)
    | (`Thread y, `Int x) ->
      `Thread y (* TODO: ignores int! *)
    | (`Address x, `Thread y)
    | (`Thread y, `Address x) ->
      `Thread y (* TODO: ignores address! *)
    | (`Mutex, `Mutex) -> `Mutex
    | _ ->
      warn_type "join" x y;
      `Top

  let rec smart_widen x_eval_int y_eval_int x y:t =
    let widen_elem: (t -> t -> t) = smart_widen x_eval_int y_eval_int in (* does not compile without type annotation *)
    match (x,y) with
    | (`Top, _) -> `Top
    | (_, `Top) -> `Top
    | (`Bot, x) -> x
    | (x, `Bot) -> x
    | (`Int x, `Int y) -> (try `Int (ID.widen x y) with IntDomain.IncompatibleIKinds m -> Messages.warn ~category:Analyzer "%s" m; `Top)
    | (`Float x, `Float y) -> `Float (FD.widen x y)
    (* TODO: symmetric widen, wtf? *)
    | (`Int x, `Address y)
    | (`Address y, `Int x) -> `Address (match ID.to_int x with
        | Some x when BI.equal BI.zero x -> AD.widen AD.null_ptr (AD.join AD.null_ptr y)
        | Some x -> AD.(widen y (join y not_null))
        | None -> AD.widen y (AD.join y AD.top_ptr))
    | (`Address x, `Address y) -> `Address (AD.widen x y)
    | (`Struct x, `Struct y) -> `Struct (Structs.widen_with_fct widen_elem x y)
    | (`Union (f,x), `Union (g,y)) -> `Union (match UnionDomain.Field.widen f g with
        | `Lifted f -> `Lifted f, widen_elem x y  (* f = g *)
        | x -> x, `Top) (* f <> g *)
    | (`Array x, `Array y) -> `Array (CArrays.smart_widen x_eval_int y_eval_int x y)
    | (`Blob x, `Blob y) -> `Blob (Blobs.widen x y) (* `Blob can not contain array -> normal widen  *)
    | (`Thread x, `Thread y) -> `Thread (Threads.widen x y)
    | (`Int x, `Thread y)
    | (`Thread y, `Int x) ->
      `Thread y (* TODO: ignores int! *)
    | (`Address x, `Thread y)
    | (`Thread y, `Address x) ->
      `Thread y (* TODO: ignores address! *)
    | (`Mutex, `Mutex) -> `Mutex
    | _ ->
      warn_type "widen" x y;
      `Top


  let rec smart_leq x_eval_int y_eval_int x y =
    let leq_elem:(t ->t -> bool) = smart_leq x_eval_int y_eval_int in (* does not compile without type annotation *)
    match (x,y) with
    | (_, `Top) -> true
    | (`Top, _) -> false
    | (`Bot, _) -> true
    | (_, `Bot) -> false
    | (`Int x, `Int y) -> ID.leq x y
    | (`Float x, `Float y) -> FD.leq x y
    | (`Int x, `Address y) when ID.to_int x = Some BI.zero && not (AD.is_not_null y) -> true
    | (`Int _, `Address y) when AD.may_be_unknown y -> true
    | (`Address _, `Int y) when ID.is_top_of (Cilfacade.ptrdiff_ikind ()) y -> true
    | (`Address x, `Address y) -> AD.leq x y
    | (`Struct x, `Struct y) ->
          Structs.leq_with_fct leq_elem x y
    | (`Union (f, x), `Union (g, y)) ->
        UnionDomain.Field.leq f g && leq_elem x y
    | (`Array x, `Array y) -> CArrays.smart_leq x_eval_int y_eval_int x y
    | (`Blob x, `Blob y) -> Blobs.leq x y (* `Blob can not contain array -> normal leq  *)
    | (`Thread x, `Thread y) -> Threads.leq x y
    | (`Int x, `Thread y) -> true
    | (`Address x, `Thread y) -> true
    | (`Mutex, `Mutex) -> true
    | _ -> warn_type "leq" x y; false

  let rec meet x y =
    match (x,y) with
    | (`Bot, _) -> `Bot
    | (_, `Bot) -> `Bot
    | (`Top, x) -> x
    | (x, `Top) -> x
    | (`Int x, `Int y) -> `Int (ID.meet x y)
    | (`Float x, `Float y) -> `Float (FD.meet x y)
    | (`Int _, `Address _) -> meet x (cast (TInt(Cilfacade.ptr_ikind (),[])) y)
    | (`Address x, `Int y) -> `Address (AD.meet x (AD.of_int (module ID:IntDomain.Z with type t = ID.t) y))
    | (`Address x, `Address y) -> `Address (AD.meet x y)
    | (`Struct x, `Struct y) -> `Struct (Structs.meet x y)
    | (`Union x, `Union y) -> `Union (Unions.meet x y)
    | (`Array x, `Array y) -> `Array (CArrays.meet x y)
    | (`Blob x, `Blob y) -> `Blob (Blobs.meet x y)
    | (`Thread x, `Thread y) -> `Thread (Threads.meet x y)
    | (`Int x, `Thread y)
    | (`Thread y, `Int x) ->
      `Int x (* TODO: ignores thread! *)
    | (`Address x, `Thread y)
    | (`Thread y, `Address x) ->
      `Address x (* TODO: ignores thread! *)
    | (`Mutex, `Mutex) -> `Mutex
    | _ ->
      warn_type "meet" x y;
      `Bot

  let rec widen x y =
    match (x,y) with
    | (`Top, _) -> `Top
    | (_, `Top) -> `Top
    | (`Bot, x) -> x
    | (x, `Bot) -> x
    | (`Int x, `Int y) -> (try `Int (ID.widen x y) with IntDomain.IncompatibleIKinds m -> Messages.warn ~category:Analyzer "%s" m; `Top)
    | (`Float x, `Float y) -> `Float (FD.widen x y)
    (* TODO: symmetric widen, wtf? *)
    | (`Int x, `Address y)
    | (`Address y, `Int x) -> `Address (match ID.to_int x with
        | Some x when BI.equal x BI.zero -> AD.widen AD.null_ptr (AD.join AD.null_ptr y)
        | Some x -> AD.(widen y (join y not_null))
        | None -> AD.widen y (AD.join y AD.top_ptr))
    | (`Address x, `Address y) -> `Address (AD.widen x y)
    | (`Struct x, `Struct y) -> `Struct (Structs.widen x y)
    | (`Union (f,x), `Union (g,y)) -> `Union (match UnionDomain.Field.widen f g with
        | `Lifted f -> (`Lifted f, widen x y) (* f = g *)
        | x -> (x, `Top))
    | (`Array x, `Array y) -> `Array (CArrays.widen x y)
    | (`Blob x, `Blob y) -> `Blob (Blobs.widen x y)
    | (`Thread x, `Thread y) -> `Thread (Threads.widen x y)
    | (`Int x, `Thread y)
    | (`Thread y, `Int x) ->
      `Thread y (* TODO: ignores int! *)
    | (`Address x, `Thread y)
    | (`Thread y, `Address x) ->
      `Thread y (* TODO: ignores address! *)
    | (`Mutex, `Mutex) -> `Mutex
    | _ ->
      warn_type "widen" x y;
      `Top

  let rec narrow x y =
    match (x,y) with
    | (`Int x, `Int y) -> `Int (ID.narrow x y)
    | (`Float x, `Float y) -> `Float (FD.narrow x y)
    | (`Int _, `Address _) -> narrow x (cast IntDomain.Size.top_typ y)
    | (`Address x, `Int y) -> `Address (AD.narrow x (AD.of_int (module ID:IntDomain.Z with type t = ID.t) y))
    | (`Address x, `Address y) -> `Address (AD.narrow x y)
    | (`Struct x, `Struct y) -> `Struct (Structs.narrow x y)
    | (`Union x, `Union y) -> `Union (Unions.narrow x y)
    | (`Array x, `Array y) -> `Array (CArrays.narrow x y)
    | (`Blob x, `Blob y) -> `Blob (Blobs.narrow x y)
    | (`Thread x, `Thread y) -> `Thread (Threads.narrow x y)
    | (`Int x, `Thread y)
    | (`Thread y, `Int x) ->
      `Int x (* TODO: ignores thread! *)
    | (`Address x, `Thread y)
    | (`Thread y, `Address x) ->
      `Address x (* TODO: ignores thread! *)
    | (`Mutex, `Mutex) -> `Mutex
    | x, `Top | `Top, x -> x
    | x, `Bot | `Bot, x -> `Bot
    | _ ->
      warn_type "narrow" x y;
      x

  let rec invalidate_value (ask:Q.ask) typ (state:t) : t =
    let typ = unrollType typ in
    let invalid_struct compinfo old =
      let nstruct = Structs.create (fun fd -> invalidate_value ask fd.ftype (Structs.get old fd)) compinfo in
      let top_field nstruct fd =
        Structs.replace nstruct fd (invalidate_value ask fd.ftype (Structs.get old fd))
      in
      List.fold_left top_field nstruct compinfo.cfields
    in
    let array_idx_top = (ExpDomain.top (), ArrIdxDomain.top ()) in
    match typ, state with
    |                 _ , `Address n    -> `Address (AD.join AD.top_ptr n)
    | TComp (ci,_)  , `Struct n     -> `Struct (invalid_struct ci n)
    |                 _ , `Struct n     -> `Struct (Structs.map (fun x -> invalidate_value ask voidType x) n)
    | TComp (ci,_)  , `Union (`Lifted fd,n) -> `Union (`Lifted fd, invalidate_value ask fd.ftype n)
    | TArray (t,_,_), `Array n      ->
      let v = invalidate_value ask t (CArrays.get ask n array_idx_top) in
      `Array (CArrays.set ask n (array_idx_top) v)
    |                 _ , `Array n      ->
      let v = invalidate_value ask voidType (CArrays.get ask n (array_idx_top)) in
      `Array (CArrays.set ask n (array_idx_top) v)
    |                 t , `Blob n       -> `Blob (Blobs.invalidate_value ask t n)
    |                 _ , `Thread _     -> state (* TODO: no top thread ID set! *)
    | _, `Bot -> `Bot (* Leave uninitialized value (from malloc) alone in free to avoid trashing everything. TODO: sound? *)
    |                 t , _             -> top_value t


  (* take the last offset in offset and move it over to left *)
  let shift_one_over left offset =
    match left, offset with
    | Some(left), Some(offset) ->
      begin
        (* Remove the first part of an offset, returns (removedPart, remainingOffset) *)
        let removeFirstOffset offset =
          match offset with
            | Field(f, o) -> Field(f, NoOffset), o
            | Index(exp, o) -> Index(exp, NoOffset), o
            | NoOffset -> offset, offset in
        let removed, remaining = removeFirstOffset offset in
        Some (Cil.addOffsetLval removed left), Some(remaining)
      end
    | _ -> None, None

  let determine_offset (ask: Q.ask) left offset exp v =
    let rec contains_pointer exp = (* CIL offsets containing pointers is no issue here, as pointers can only occur in `Index and the domain *)
      match exp with               (* does not partition according to expressions having `Index in them *)
      |	Const _
      |	SizeOf _
      |	SizeOfE _
      |	SizeOfStr _
      |	AlignOf _
      | Lval(Var _, _)
      |	AlignOfE _ -> false
      | Question(e1, e2, e3, _) ->
        (contains_pointer e1) || (contains_pointer e2) || (contains_pointer e3)
      |	CastE(_, e)
      |	UnOp(_, e , _)
      | Real e
      | Imag e -> contains_pointer e
      |	BinOp(_, e1, e2, _) -> (contains_pointer e1) || (contains_pointer e2)
      | AddrOf _
      | AddrOfLabel _
      | StartOf _
      | Lval(Mem _, _) -> true
    in
    let equiv_expr exp start_of_array_lval =
      match exp, start_of_array_lval with
      | BinOp(IndexPI, Lval lval, add, _), (Var arr_start_var, NoOffset) when not (contains_pointer add) ->
        begin match ask.f (Q.MayPointTo (Lval lval)) with
          | v when Q.LS.cardinal v = 1 && not (Q.LS.is_top v) ->
            begin match Q.LS.choose v with
              | (var,`Index (i,`NoOffset)) when Cil.isZero (Cil.constFold true i) && CilType.Varinfo.equal var arr_start_var ->
                (* The idea here is that if a must(!) point to arr and we do sth like a[i] we don't want arr to be partitioned according to (arr+i)-&a but according to i instead  *)
                add
              | _ -> BinOp(MinusPP, exp, StartOf start_of_array_lval, !ptrdiffType)
            end
          | _ ->  BinOp(MinusPP, exp, StartOf start_of_array_lval, !ptrdiffType)
        end
      | _ -> BinOp(MinusPP, exp, StartOf start_of_array_lval, !ptrdiffType)
    in
    (* Create a typesig from a type, but drop the arraylen attribute *)
    let typeSigWithoutArraylen t =
      let attrFilter (attr : attribute) : bool =
        match attr with
        | Attr ("arraylen", _) -> false
        | _ -> true
      in
      typeSigWithAttrs (List.filter attrFilter) t
    in
    match left, offset with
      | Some(Var(_), _), Some(Index(exp, _)) -> (* The offset does not matter here, exp is used to index into this array *)
        if not (contains_pointer exp) then
          `Lifted exp
        else
          ExpDomain.top ()
      | Some((Mem(ptr), NoOffset)), Some(NoOffset) ->
        begin
          match v with
          | Some (v') ->
            begin
              try
                (* This should mean the entire expression we have here is a pointer into the array *)
                if Cil.isArrayType (Cilfacade.typeOfLval v') then
                  let expr = ptr in
                  let start_of_array = StartOf v' in
                  let start_type = typeSigWithoutArraylen (Cilfacade.typeOf start_of_array) in
                  let expr_type = typeSigWithoutArraylen (Cilfacade.typeOf ptr) in
                  (* Comparing types for structural equality is incorrect here, use typeSig *)
                  (* as explained at https://people.eecs.berkeley.edu/~necula/cil/api/Cil.html#TYPEtyp *)
                  if start_type = expr_type then
                    `Lifted (equiv_expr expr v')
                  else
                    (* If types do not agree here, this means that we were looking at pointers that *)
                    (* contain more than one array access. Those are not supported. *)
                    ExpDomain.top ()
                else
                  ExpDomain.top ()
              with (Cilfacade.TypeOfError _) -> ExpDomain.top ()
            end
          | _ ->
            ExpDomain.top ()
        end
      | _, _ ->  ExpDomain.top()

  let zero_init_calloced_memory orig x t =
    if orig then
      (* This Blob came from malloc *)
      x
    else if x = `Bot then
      (* This Blob came from calloc *)
      zero_init_value t (* This should be zero initialized *)
    else
      x (* This already contains some value *)

  (* Funny, this does not compile without the final type annotation! *)
  let rec eval_offset (ask: Q.ask) f (x: t) (offs:offs) (exp:exp option) (v:lval option) (t:typ): t =
    let rec do_eval_offset (ask:Q.ask) f (x:t) (offs:offs) (exp:exp option) (l:lval option) (o:offset option) (v:lval option) (t:typ): t =
      match x, offs with
      | `Blob((va, _, orig) as c), `Index (_, ox) ->
        begin
          let l', o' = shift_one_over l o in
          let ev = do_eval_offset ask f (Blobs.value c) ox exp l' o' v t in
          zero_init_calloced_memory orig ev t
        end
      | `Blob((va, _, orig) as c), `Field _ ->
        begin
          let l', o' = shift_one_over l o in
          let ev = do_eval_offset ask f (Blobs.value c) offs exp l' o' v t in
          zero_init_calloced_memory orig ev t
        end
      | `Blob((va, _, orig) as c), `NoOffset ->
      begin
        let l', o' = shift_one_over l o in
        let ev = do_eval_offset ask f (Blobs.value c) offs exp l' o' v t in
        zero_init_calloced_memory orig ev t
      end
      | `Bot, _ -> `Bot
      | _ ->
        match offs with
        | `NoOffset -> x
        | `Field (fld, offs) when fld.fcomp.cstruct -> begin
            match x with
            | `Struct str ->
              let x = Structs.get str fld in
              let l', o' = shift_one_over l o in
              do_eval_offset ask f x offs exp l' o' v t
            | `Top -> M.info ~category:Imprecise "Trying to read a field, but the struct is unknown"; top ()
            | _ -> M.warn ~category:Imprecise ~tags:[Category Program] "Trying to read a field, but was not given a struct"; top ()
          end
        | `Field (fld, offs) -> begin
            match x with
            | `Union (`Lifted l_fld, value) ->
              (match value, fld.ftype with
               (* only return an actual value if we have a type and return actually the exact same type *)
               | `Float f_value, TFloat(fkind, _) when FD.get_fkind f_value = fkind -> `Float f_value
               | `Float _, t -> top_value t
               | _, TFloat((FFloat | FDouble | FLongDouble as fkind), _) -> `Float (FD.top_of fkind)
               | _ ->
                 let x = cast ~torg:l_fld.ftype fld.ftype value in
                 let l', o' = shift_one_over l o in
                 do_eval_offset ask f x offs exp l' o' v t)
            | `Union _ -> top ()
            | `Top -> M.info ~category:Imprecise "Trying to read a field, but the union is unknown"; top ()
            | _ -> M.warn ~category:Imprecise ~tags:[Category Program] "Trying to read a field, but was not given a union"; top ()
          end
        | `Index (idx, offs) -> begin
            let l', o' = shift_one_over l o in
            match x with
            | `Array x ->
              let e = determine_offset ask l o exp v in
              do_eval_offset ask f (CArrays.get ask x (e, idx)) offs exp l' o' v t
            | `Address _ ->
              begin
                do_eval_offset ask f x offs exp l' o' v t (* this used to be `blob `address -> we ignore the index *)
              end
            | x when GobOption.exists (BI.equal (BI.zero)) (IndexDomain.to_int idx) -> eval_offset ask f x offs exp v t
            | `Top -> M.info ~category:Imprecise "Trying to read an index, but the array is unknown"; top ()
            | _ -> M.warn ~category:Imprecise ~tags:[Category Program] "Trying to read an index, but was not given an array (%a)" pretty x; top ()
          end
    in
    let l, o = match exp with
      | Some(Lval (x,o)) -> Some ((x, NoOffset)), Some(o)
      | _ -> None, None
    in
    do_eval_offset ask f x offs exp l o v t

  let update_offset (ask: Q.ask) (x:t) (offs:offs) (value:t) (exp:exp option) (v:lval) (t:typ): t =
    let rec do_update_offset (ask:Q.ask) (x:t) (offs:offs) (value:t) (exp:exp option) (l:lval option) (o:offset option) (v:lval) (t:typ):t =
      if M.tracing then M.traceli "update_offset" "do_update_offset %a %a %a\n" pretty x Offs.pretty offs pretty value;
      let mu = function `Blob (`Blob (y, s', orig), s, orig2) -> `Blob (y, ID.join s s',orig) | x -> x in
      let r =
      match x, offs with
        | `Mutex, _ -> (* hide mutex structure contents, not updated anyway *)
          `Mutex
      | `Blob (x,s,orig), `Index (_,ofs) ->
        begin
          let l', o' = shift_one_over l o in
          let x = zero_init_calloced_memory orig x t in
          mu (`Blob (join x (do_update_offset ask x ofs value exp l' o' v t), s, orig))
        end
      | `Blob (x,s,orig), `Field(f, _) ->
        begin
          (* We only have `Blob for dynamically allocated memory. In these cases t is the type of the lval used to access it, i.e. for a struct s {int x; int y;} a; accessed via a->x     *)
          (* will be int. Here, we need a zero_init of the entire contents of the blob though, which we get by taking the associated f.fcomp. Putting [] for attributes is ok, as we don't *)
          (* consider them in VD *)
          let l', o' = shift_one_over l o in
          let x = zero_init_calloced_memory orig x (TComp (f.fcomp, [])) in
          mu (`Blob (join x (do_update_offset ask x offs value exp l' o' v t), s, orig))
        end
      | `Blob (x,s,orig), _ ->
        begin
          let l', o' = shift_one_over l o in
          let x = zero_init_calloced_memory orig x t in
          (* Strong update of scalar variable is possible if the variable is unique and size of written value matches size of blob being written to. *)
          let do_strong_update =
            begin match v with
              | (Var var, _) ->
                let blob_size_opt = ID.to_int s in
                not @@ ask.f (Q.IsMultiple var)
                && not @@ Cil.isVoidType t      (* Size of value is known *)
                && Option.is_some blob_size_opt (* Size of blob is known *)
                && BI.equal (Option.get blob_size_opt) (BI.of_int @@ Cil.alignOf_int t)
              | _ -> false
            end
          in
          if do_strong_update then
            `Blob ((do_update_offset ask x offs value exp l' o' v t), s, orig)
          else
            mu (`Blob (join x (do_update_offset ask x offs value exp l' o' v t), s, orig))
        end
      | `Thread _, _ ->
        (* hack for pthread_t variables *)
        begin match value with
          | `Thread t -> value (* if actually assigning thread, use value *)
          | _ ->
            if !GU.global_initialization then
              `Thread (ConcDomain.ThreadSet.empty ()) (* if assigning global init (int on linux, ptr to struct on mac), use empty set instead *)
            else
              `Top
        end
      | _ ->
      let result =
        match offs with
        | `NoOffset -> begin
            match value with
            | `Blob (y, s, orig) -> mu (`Blob (join x y, s, orig))
            | `Int _ -> cast t value
            | _ -> value
          end
        | `Field (fld, offs) when fld.fcomp.cstruct -> begin
            let t = fld.ftype in
            match x with
            | `Struct str ->
              begin
                let l', o' = shift_one_over l o in
                let value' = do_update_offset ask (Structs.get str fld) offs value exp l' o' v t in
                `Struct (Structs.replace str fld value')
              end
            | `Bot ->
              let init_comp compinfo =
                let nstruct = Structs.create (fun fd -> `Bot) compinfo in
                let init_field nstruct fd = Structs.replace nstruct fd `Bot in
                List.fold_left init_field nstruct compinfo.cfields
              in
              let strc = init_comp fld.fcomp in
              let l', o' = shift_one_over l o in
              `Struct (Structs.replace strc fld (do_update_offset ask `Bot offs value exp l' o' v t))
            | `Top -> M.warn ~category:Imprecise "Trying to update a field, but the struct is unknown"; top ()
            | _ -> M.warn ~category:Imprecise "Trying to update a field, but was not given a struct"; top ()
          end
        | `Field (fld, offs) -> begin
            let t = fld.ftype in
            let l', o' = shift_one_over l o in
            match x with
            | `Union (last_fld, prev_val) ->
              let tempval, tempoffs =
                if UnionDomain.Field.equal last_fld (`Lifted fld) then
                  prev_val, offs
                else begin
                  match offs with
                  | `Field (fldi, _) when fldi.fcomp.cstruct ->
                    (top_value ~varAttr:fld.fattr fld.ftype), offs
                  | `Field (fldi, _) -> `Union (Unions.top ()), offs
                  | `NoOffset -> top (), offs
                  | `Index (idx, _) when Cil.isArrayType fld.ftype ->
                    begin
                      match fld.ftype with
                      | TArray(_, l, _) ->
                        let len = try Cil.lenOfArray l
                          with Cil.LenOfArray -> 42 (* will not happen, VLA not allowed in union and struct *) in
                        `Array(CArrays.make (IndexDomain.of_int (Cilfacade.ptrdiff_ikind ()) (BI.of_int len)) `Top), offs
                      | _ -> top (), offs (* will not happen*)
                    end
                  | `Index (idx, _) when IndexDomain.equal idx (IndexDomain.of_int (Cilfacade.ptrdiff_ikind ()) BI.zero) ->
                    (* Why does cil index unions? We'll just pick the first field. *)
                    top (), `Field (List.nth fld.fcomp.cfields 0,`NoOffset)
                  | _ -> M.warn ~category:Analyzer ~tags:[Category Unsound] "Indexing on a union is unusual, and unsupported by the analyzer";
                    top (), offs
                end
              in
              `Union (`Lifted fld, do_update_offset ask tempval tempoffs value exp l' o' v t)
            | `Bot -> `Union (`Lifted fld, do_update_offset ask `Bot offs value exp l' o' v t)
            | `Top -> M.warn ~category:Imprecise "Trying to update a field, but the union is unknown"; top ()
            | _ -> M.warn ~category:Imprecise "Trying to update a field, but was not given a union"; top ()
          end
        | `Index (idx, offs) -> begin
            let l', o' = shift_one_over l o in
            match x with
            | `Array x' ->
              let t = (match t with
              | TArray(t1 ,_,_) -> t1
              | _ -> t) in (* This is necessary because t is not a TArray in case of calloc *)
              let e = determine_offset ask l o exp (Some v) in
              let new_value_at_index = do_update_offset ask (CArrays.get ask x' (e,idx)) offs value exp l' o' v t in
              let new_array_value = CArrays.set ask x' (e, idx) new_value_at_index in
              `Array new_array_value
            | `Bot ->
              let t,len = (match t with
                  | TArray(t1 ,len,_) -> t1, len
                  | _ -> t, None) in (* This is necessary because t is not a TArray in case of calloc *)
              let x' = CArrays.bot () in
              let e = determine_offset ask l o exp (Some v) in
              let new_value_at_index = do_update_offset ask `Bot offs value exp l' o' v t in
              let new_array_value =  CArrays.set ask x' (e, idx) new_value_at_index in
              let len_ci = BatOption.bind len (fun e -> Cil.getInteger @@ Cil.constFold true e) in
              let len_id = BatOption.map (fun ci -> IndexDomain.of_int (Cilfacade.ptrdiff_ikind ()) @@ Cilint.big_int_of_cilint ci) len_ci in
              let newl = BatOption.default (ID.starting (Cilfacade.ptrdiff_ikind ()) Z.zero) len_id in
              let new_array_value = CArrays.update_length newl new_array_value in
              `Array new_array_value
            | `Top -> M.warn ~category:Imprecise "Trying to update an index, but the array is unknown"; top ()
            | x when GobOption.exists (BI.equal BI.zero) (IndexDomain.to_int idx) -> do_update_offset ask x offs value exp l' o' v t
            | _ -> M.warn ~category:Imprecise "Trying to update an index, but was not given an array(%a)" pretty x; top ()
          end
      in mu result
      in
      if M.tracing then M.traceu "update_offset" "do_update_offset -> %a\n" pretty r;
      r
    in
    let l, o = match exp with
      | Some(Lval (x,o)) -> Some ((x, NoOffset)), Some(o)
      | _ -> None, None
    in
    do_update_offset ask x offs value exp l o v t

  let rec affect_move ?(replace_with_const=false) ask (x:t) (v:varinfo) movement_for_expr:t =
    let move_fun x = affect_move ~replace_with_const:replace_with_const ask x v movement_for_expr in
    match x with
    | `Array a ->
      begin
        (* potentially move things (i.e. other arrays after arbitrarily deep nesting) in array first *)
        let moved_elems = CArrays.map move_fun a in
        (* then move the array itself *)
        let new_val = CArrays.move_if_affected ~replace_with_const:replace_with_const ask moved_elems v movement_for_expr in
        `Array (new_val)
      end
    | `Struct s -> `Struct (Structs.map (move_fun) s)
    | `Union (f, v) -> `Union(f, move_fun v)
    (* `Blob can not contain Array *)
    | x -> x

  let rec affecting_vars (x:t) =
    let add_affecting_one_level list (va:t) =
      list @ (affecting_vars va)
    in
    match x with
    | `Array a ->
      begin
        let immediately_affecting = CArrays.get_vars_in_e a in
        CArrays.fold_left add_affecting_one_level immediately_affecting a
      end
    | `Struct s ->
        Structs.fold (fun x value acc -> add_affecting_one_level acc value) s []
    | `Union (f, v) ->
        affecting_vars v
    (* `Blob can not contain Array *)
    | _ -> []

  (* Won't compile without the final :t annotation *)
  let rec update_array_lengths (eval_exp: exp -> t) (v:t) (typ:Cil.typ):t =
    match v, typ with
    | `Array(n), TArray(ti, e, _) ->
      begin
        let update_fun x = update_array_lengths eval_exp x ti in
        let n' = CArrays.map (update_fun) n in
        let newl = match e with
          | None -> ID.starting (Cilfacade.ptrdiff_ikind ()) Z.zero
          | Some e ->
            begin
              match eval_exp e with
              | `Int x -> ID.cast_to (Cilfacade.ptrdiff_ikind ())  x
              | _ ->
                M.debug ~category:Analyzer "Expression for size of VLA did not evaluate to Int at declaration";
                ID.starting (Cilfacade.ptrdiff_ikind ()) Z.zero
            end
        in
        `Array(CArrays.update_length newl n')
      end
    | _ -> v


  let printXml f state =
    match state with
    | `Int n ->  ID.printXml f n
    | `Float n ->  FD.printXml f n
    | `Address n ->  AD.printXml f n
    | `Struct n ->  Structs.printXml f n
    | `Union n ->  Unions.printXml f n
    | `Array n ->  CArrays.printXml f n
    | `Blob n ->  Blobs.printXml f n
    | `Thread n -> Threads.printXml f n
    | `Mutex -> BatPrintf.fprintf f "<value>\n<data>\nmutex\n</data>\n</value>\n"
    | `Bot -> BatPrintf.fprintf f "<value>\n<data>\nbottom\n</data>\n</value>\n"
    | `Top -> BatPrintf.fprintf f "<value>\n<data>\ntop\n</data>\n</value>\n"

  let to_yojson = function
    | `Int n -> ID.to_yojson n
    | `Float n -> FD.to_yojson n
    | `Address n -> AD.to_yojson n
    | `Struct n -> Structs.to_yojson n
    | `Union n -> Unions.to_yojson n
    | `Array n -> CArrays.to_yojson n
    | `Blob n -> Blobs.to_yojson n
    | `Thread n -> Threads.to_yojson n
    | `Mutex -> `String "mutex"
    | `Bot -> `String "⊥"
    | `Top -> `String "⊤"

  let arbitrary () = QCheck.always `Bot (* S TODO: other elements *)

  (*Changes the value: if p is present, change all Integer precisions. If array_attr=(varAttr, typeAttr) is present, change the top level array domain according to the attributes *)
  let rec project ask p array_attr (v: t): t =
    match v, p, array_attr with
    | _, None, None -> v (*Nothing to change*)
    (* as long as we only have one representation, project is a nop*)
    | `Float n, _, _ ->  `Float n
    | `Int n, Some p, _->  `Int (ID.project p n)
    | `Address n, Some p, _-> `Address (project_addr p n)
    | `Struct n, _, _ -> `Struct (Structs.map (fun (x: t) -> project ask p None x) n)
    | `Union (f, v), _, _ -> `Union (f, project ask p None v)
    | `Array n , _, _ -> `Array (project_arr ask p array_attr n)
    | `Blob (v, s, z), Some p', _ -> `Blob (project ask p None v, ID.project p' s, z)
    | `Thread n, _, _ -> `Thread n
    | `Bot, _, _ -> `Bot
    | `Top, _, _ -> `Top
    | _, _, _ -> v (*Nothing to change*)
  and project_addr p a =
    AD.map (fun addr ->
        match addr with
        | Addr.Addr (v, o) -> Addr.Addr (v, project_offs p o)
        | ptr -> ptr) a
  and project_offs p offs =
    match offs with
    | `NoOffset -> `NoOffset
    | `Field (field, offs') -> `Field (field, project_offs p offs')
    | `Index (idx, offs') -> `Index (ID.project p idx, project_offs p offs')
  and project_arr ask p array_attr n =
    let n = match array_attr with
      | Some (varAttr,typAttr) -> CArrays.project ~varAttr ~typAttr ask n
      | _ -> n
    in let n' = CArrays.map (fun (x: t) -> project ask p None x) n in
    match CArrays.length n, p with
    | None, _
    | _, None -> n'
    | Some l, Some p -> CArrays.update_length (ID.project p l) n'
end

and Structs: StructDomain.S with type field = fieldinfo and type value = Compound.t =
  StructDomain.FlagConfiguredStructDomain (Compound)

and Unions: UnionDomain.S with type t = UnionDomain.Field.t * Compound.t and type value = Compound.t =
  UnionDomain.Simple (Compound)

and CArrays: ArrayDomain.S with type value = Compound.t and type idx = ArrIdxDomain.t = ArrayDomain.AttributeConfiguredArrayDomain(Compound)(ArrIdxDomain)

and Blobs: Blob with type size = ID.t and type value = Compound.t and type origin = ZeroInit.t = Blob (Compound) (ID)


module type InvariantArg =
sig
  val context: Invariant.context
  val scope: fundec
  val find: varinfo -> Compound.t
end

module ValueInvariant (Arg: InvariantArg) =
struct
  open Arg

  (* VS is used to detect and break cycles in deref_invariant calls *)
  module VS = Set.Make (Basetype.Variables)

  let rec ad_invariant ~vs ~offset ~lval x =
<<<<<<< HEAD
    let c_exp = Cil.(Lval (Option.get lval)) in
    let is_opt = AD.fold (fun addr acc_opt ->
=======
    let c_exp = Lval lval in
    let i_opt = AD.fold (fun addr acc_opt ->
>>>>>>> 028ea66c
        BatOption.bind acc_opt (fun acc ->
            match addr with
            | Addr.UnknownPtr ->
              None
            | Addr.Addr (vi, offs) when Addr.Offs.is_definite offs ->
              let rec offs_to_offset = function
                | `NoOffset -> NoOffset
                | `Field (f, offs) -> Field (f, offs_to_offset offs)
                | `Index (i, offs) ->
                  (* Addr.Offs.is_definite implies Idx.to_int returns Some *)
                  let i_definite = BatOption.get (IndexDomain.to_int i) in
                  let i_exp = Cil.(kinteger64 ILongLong (IntOps.BigIntOps.to_int64 i_definite)) in
                  Index (i_exp, offs_to_offset offs)
              in
              let offset = offs_to_offset offs in

              let i =
                if InvariantCil.(not (exp_contains_tmp c_exp) && exp_is_in_scope scope c_exp && not (var_is_tmp vi) && var_is_in_scope scope vi && not (var_is_heap vi)) then
                  let addr_exp = AddrOf (Var vi, offset) in (* AddrOf or Lval? *)
                  Invariant.of_exp Cil.(BinOp (Eq, c_exp, addr_exp, intType))
                else
                  Invariant.none
              in
<<<<<<< HEAD
              let i_deref =
                match Cilfacade.typeOfLval (Var vi, offset) with
                | typ ->
                  (* Address set for a void* variable contains pointers to values of non-void type,
                     so insert pointer cast to make invariant expression valid (no field/index on void). *)
                  let newt = TPtr (typ, []) in
                  let c_exp = Cilfacade.mkCast ~e:c_exp ~newt in
                  deref_invariant ~vs ~lval vi offset (Mem c_exp, NoOffset)
                | exception Cilfacade.TypeOfError _ -> (* typeOffset: Index on a non-array on calloc-ed alloc variables *)
                  Invariant.none
              in
=======
              let i_deref = deref_invariant ~vs vi ~offset ~lval:(Mem c_exp, NoOffset) in
>>>>>>> 028ea66c

              Some (Invariant.(i && i_deref) :: acc)
            | Addr.NullPtr ->
              let i =
                let addr_exp = integer 0 in
                if InvariantCil.(not (exp_contains_tmp c_exp) && exp_is_in_scope scope c_exp) then
                  Invariant.of_exp Cil.(BinOp (Eq, c_exp, addr_exp, intType))
                else
                  Invariant.none
              in
              Some (i :: acc)
            (* TODO: handle Addr.StrPtr? *)
            | _ ->
              None
          )
      ) x (Some [])
    in
    match is_opt with
    | Some [i] -> if get_bool "witness.invariant.exact" then i else Invariant.none
    | Some is -> List.fold_left Invariant.(||) (Invariant.bot ()) is
    | None -> Invariant.none

  and blob_invariant ~vs ~offset ~lval (v, _, _) =
    vd_invariant ~vs ~offset ~lval v

  and vd_invariant ~vs ~offset ~lval = function
    | `Int n ->
      let e = Lval lval in
      if InvariantCil.(not (exp_contains_tmp e) && exp_is_in_scope scope e) then
        ID.invariant e n
      else
        Invariant.none
    | `Float n ->
      let e = Lval lval in
      if InvariantCil.(not (exp_contains_tmp e) && exp_is_in_scope scope e) then
        FD.invariant e n
      else
        Invariant.none
    | `Address n -> ad_invariant ~vs ~offset ~lval n
    | `Blob n -> blob_invariant ~vs ~offset ~lval n
    | `Struct n -> Structs.invariant ~value_invariant:(vd_invariant ~vs) ~offset ~lval n
    | `Union n -> Unions.invariant ~value_invariant:(vd_invariant ~vs) ~offset ~lval n
    | _ -> Invariant.none (* TODO *)

  and deref_invariant ~vs vi ~offset ~lval =
    let v = find vi in
    key_invariant_lval ~vs vi ~offset ~lval v

  and key_invariant_lval ?(vs=VS.empty) k ~offset ~lval v =
    if not (VS.mem k vs) then
      let vs' = VS.add k vs in
      vd_invariant ~vs:vs' ~offset ~lval v
    else
      Invariant.none

  let key_invariant k ?(offset=NoOffset) v = key_invariant_lval k ~offset ~lval:(var k) v
end

let invariant_global find g =
  let module Arg =
  struct
    let context = Invariant.default_context
    let scope = dummyFunDec
    let find = find
  end
  in
  let module I = ValueInvariant (Arg) in
  I.key_invariant g (find g)<|MERGE_RESOLUTION|>--- conflicted
+++ resolved
@@ -1221,13 +1221,8 @@
   module VS = Set.Make (Basetype.Variables)
 
   let rec ad_invariant ~vs ~offset ~lval x =
-<<<<<<< HEAD
-    let c_exp = Cil.(Lval (Option.get lval)) in
+    let c_exp = Lval lval in
     let is_opt = AD.fold (fun addr acc_opt ->
-=======
-    let c_exp = Lval lval in
-    let i_opt = AD.fold (fun addr acc_opt ->
->>>>>>> 028ea66c
         BatOption.bind acc_opt (fun acc ->
             match addr with
             | Addr.UnknownPtr ->
@@ -1251,7 +1246,6 @@
                 else
                   Invariant.none
               in
-<<<<<<< HEAD
               let i_deref =
                 match Cilfacade.typeOfLval (Var vi, offset) with
                 | typ ->
@@ -1259,13 +1253,10 @@
                      so insert pointer cast to make invariant expression valid (no field/index on void). *)
                   let newt = TPtr (typ, []) in
                   let c_exp = Cilfacade.mkCast ~e:c_exp ~newt in
-                  deref_invariant ~vs ~lval vi offset (Mem c_exp, NoOffset)
+                  deref_invariant ~vs vi ~offset ~lval:(Mem c_exp, NoOffset)
                 | exception Cilfacade.TypeOfError _ -> (* typeOffset: Index on a non-array on calloc-ed alloc variables *)
                   Invariant.none
               in
-=======
-              let i_deref = deref_invariant ~vs vi ~offset ~lval:(Mem c_exp, NoOffset) in
->>>>>>> 028ea66c
 
               Some (Invariant.(i && i_deref) :: acc)
             | Addr.NullPtr ->
@@ -1284,7 +1275,7 @@
       ) x (Some [])
     in
     match is_opt with
-    | Some [i] -> if get_bool "witness.invariant.exact" then i else Invariant.none
+    | Some [i] -> if GobConfig.get_bool "witness.invariant.exact" then i else Invariant.none
     | Some is -> List.fold_left Invariant.(||) (Invariant.bot ()) is
     | None -> Invariant.none
 
