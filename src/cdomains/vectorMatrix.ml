(** OCaml implementations of vectors and matrices. *)

open Batteries
module Array = Batteries.Array
module M = Messages

(* let timing_wrap = Timing.wrap *)
(* Disable timing of VectorMatrix and AffineEqualityDomain.
   This is cleaner than a timing functor because the timed functions also call each other. *)
let timing_wrap _ f x = f x

(** Abstracts the functions of the Mpqf module for rationals from Apron that implements multi-precision rationals.
    One could later exchange "Mpqf" with a different module that provides the functions specified by this interface. *)
module type RatOps =
sig
  type t [@@deriving eq, ord, hash]
  val add : t -> t -> t
  val sub : t -> t -> t
  val mul : t -> t -> t
  val div : t -> t -> t
  val neg : t -> t
  val abs : t -> t
  val to_string:  t -> string
  val of_int: int -> t
  val zero: t
  val one: t
  val get_den: t -> Z.t
  val get_num: t -> Z.t
end

(** It provides more readable infix operators for the functions of RatOps.
    It is designed to be included by modules that make use of RatOps's functions. *)
module ConvenienceOps (A: RatOps) =
struct
  let ( *: ) = A.mul
  let (+:) = A.add
  let (-:) = A.sub
  let (/:) = A.div
  let (=:) x y = A.equal x y
  let (<>:) x y = not (A.equal x y)
  let (<:) x y = A.compare x y < 0
  let (>:) x y = A.compare x y > 0
  let (<=:) x y = A.compare x y <= 0
  let (>=:) x y = A.compare x y >= 0
  let of_int x = A.of_int x
end

(** High-level abstraction of a vector. *)
module type Vector =
sig
  type num
  type t [@@deriving eq, ord, hash]

  val show: t -> string

  val keep_vals: t -> int ->  t

  val remove_val: t -> int ->  t

  val set_val: t -> int -> num ->  t

  val set_val_with: t -> int -> num -> unit

  val insert_val: int -> num ->  t ->  t

  val apply_with_c: (num -> num -> num) -> num ->  t ->  t

  val apply_with_c_with: (num -> num -> num) -> num -> t -> unit

  val zero_vec: int -> t

  val nth: t -> int -> num

  val length: t -> int

  val map2: (num -> num -> num) -> t -> t -> t

  val map2_with: (num -> num -> num) -> t -> t -> unit

  val findi: (num -> bool) ->  t -> int

  val map: (num -> num) -> t -> t

  val map_with: (num -> num) -> t -> unit

  val compare_length_with: t -> int -> int

  val of_list: num list -> t

  val to_list: t -> num list

  val filteri: (int -> num -> bool) -> t -> t

  val append: t -> t -> t

  val exists: (num -> bool) -> t -> bool

  val rev: t -> t

  val rev_with: t -> unit

  val map2i: (int -> num -> num -> num) -> t -> t -> t

  val map2i_with: (int -> num -> num -> num) -> t -> t -> unit

  val mapi: (int -> num -> num) -> t -> t

  val mapi_with: (int -> num -> num) -> t -> unit

  val find2i: (num -> num -> bool) -> t -> t -> int

  val to_array: t -> num array

  val of_array: num array -> t

  val copy: t -> t

  val of_sparse_list: (int * num) list -> int -> t

  val to_sparse_list: t -> (int * num) list

end

(** Some functions inside have the suffix _with, which means that the function has side effects. *)
module type AbstractVector =
  functor (A: RatOps) ->
  sig
    include Vector with type num:= A.t
  end


(** High-level abstraction of a matrix. *)
module type Matrix =
sig
  type num
  type vec
  type t [@@deriving eq, ord, hash]

  val empty: unit -> t (* TODO: needs unit? *)

  val is_empty: t -> bool

  val show: t -> string

  val add_empty_columns: t -> int array -> t

  val append_row: t -> vec -> t

  val get_row: t -> int -> vec

  val del_col: t -> int -> t

  val del_cols: t -> int array -> t

  val remove_row: t -> int -> t

  val get_col: t -> int -> vec

  val append_matrices: t -> t -> t

  val num_rows: t -> int

  val num_cols: t -> int

  val reduce_col: t -> int -> t

  val reduce_col_with: t -> int -> unit

  val normalize: t -> t Option.t (*Gauss-Jordan Elimination to get matrix in reduced row echelon form (rref) + deletion of zero rows. None matrix has no solution*)

  val normalize_with: t -> bool

  val rref_vec_with: t -> vec -> t Option.t

  val rref_matrix_with: t -> t -> t Option.t

  val find_opt: (vec -> bool) -> t -> vec option

  val map2: (vec -> num -> vec) -> t -> vec -> t

  val map2_with: (vec -> num -> vec) -> t -> vec -> unit

  val map2i: (int -> vec-> num -> vec) -> t -> vec -> t

  val map2i_with: (int -> vec -> num -> vec) -> t -> vec -> unit

  val set_col: t -> vec -> int -> t

  val set_col_with: t -> vec -> int -> t

  val init_with_vec: vec -> t

  val remove_zero_rows: t -> t

  val is_covered_by: t -> t -> bool

  val copy: t -> t

end

(** Some functions inside have the suffix _with, which means that the function has side effects. *)
module type AbstractMatrix =
  functor (A: RatOps) (V: AbstractVector) ->
  sig
    include Matrix with type vec := V(A).t and type num := A.t
  end


(** Array-based vector implementation. *)
module ArrayVector: AbstractVector =
  functor (A: RatOps) ->
  struct
    include ConvenienceOps (A)
    include Array
    type t = A.t array [@@deriving eq, ord, hash]

    let show t =
      let t = Array.to_list t in
      let rec list_str l =
        match l with
        | [] -> "]"
        | x :: xs -> (A.to_string x) ^" "^(list_str xs)
      in
      "["^list_str t^"\n"

    let keep_vals v n =
      if n >= Array.length v then v else
        Array.filteri (fun i x -> i < n) v (* TODO: take? *)

    let compare_length_with v len =
      Int.compare (Array.length v) len

    let remove_val v n =
      if n >= Array.length v then failwith "n outside of Array range" else
        Array.init (Array.length v - 1) (fun i -> if i < n then Array.get v i else Array.get v (i + 1)) (* TODO: remove_at? *)

    let set_val_with v n new_val =
      if n >= Array.length v then failwith "n outside of Array range" else
        Array.set v n new_val

    let set_val v n new_val =
      let copy = copy v in
      set_val_with copy n new_val; copy

    let insert_val n new_val v =
      if n > Array.length v then failwith "n too large" else
        Array.init (Array.length v + 1) (fun i -> if i < n then Array.get v i else if i = n then new_val else Array.get v (i -1)) (* insert? *)

    let apply_with_c f c v =
      Array.map (fun x -> f x c) v

    let zero_vec n = Array.make n A.zero

    let nth = Array.get

    let map2i f v1 v2 =
      let f' i = uncurry (f i) in
      Array.mapi f' (Array.combine v1 v2) (* TODO: iter2i? *)

    let map2i_with f v1 v2 = Array.iter2i (fun i x y -> v1.(i) <- f i x y) v1 v2

    let find2i f v1 v2 =
      Array.findi (uncurry f) (Array.combine v1 v2) (* TODO: iter2i? *)

    let to_array v = v

    let of_array v = v

    let apply_with_c_with f c v = Array.modify (fun x -> f x c) v

    let rev_with v = Array.rev_in_place v

    let map_with f v = Array.modify f v

    let map2_with f v1 v2 = Array.iter2i (fun i x y -> v1.(i) <- f x y) v1 v2

    let copy v = Array.copy v

    let mapi_with f v = Array.iteri (fun i x -> v.(i) <- f i x) v

    let of_sparse_list ls col_count =
      let vec = Array.make col_count A.zero in
      List.iter (fun (idx, value) -> vec.(idx) <- value) ls;
      vec

    let to_sparse_list v = 
      let rec aux idx acc =
        if idx < 0 then acc
        else
          let value = v.(idx) in
          let acc = if value <> A.zero then (idx, value):: acc else acc in
          aux (idx - 1) acc
      in aux (length v - 1) []
  end

open Batteries.Array

(** Array-based matrix implementation.
    It provides a normalization function to reduce a matrix into reduced row echelon form.
    Operations exploit that the input matrix/matrices are in reduced row echelon form already. *)
module ArrayMatrix: AbstractMatrix =
  functor (A: RatOps) (V: AbstractVector) ->
  struct
    include ConvenienceOps(A)
    module V = V(A)

    type t = A.t array array [@@deriving eq, ord, hash]

    let show x =
      Array.fold_left (^) "" (Array.map (fun v -> V.show @@ V.of_array v) x)

    let empty () =
      Array.make_matrix 0 0 A.zero

    let num_rows m =
      Array.length m

    let is_empty m =
      (num_rows m = 0)

    let num_cols m =
      if is_empty m then 0 else Array.length m.(0)

    let copy m =
      let cp = Array.make_matrix (num_rows m) (num_cols m) A.zero in
      Array.iteri (fun i x -> Array.blit x 0 cp.(i) 0 (num_cols m)) m; cp

    let copy m = timing_wrap "copy" (copy) m

    let add_empty_columns m cols =
      let nnc = Array.length cols in
      if is_empty m || nnc = 0 then m else
        let nr, nc = num_rows m, num_cols m in
        let m' = make_matrix nr (nc + nnc) A.zero in
        for i = 0 to nr - 1 do
          let offset = ref 0 in
          for j = 0 to nc - 1 do
            while  !offset < nnc &&  !offset + j = cols.(!offset) do incr offset done;
            m'.(i).(j + !offset) <- m.(i).(j);
          done
        done;
        m'

    let add_empty_columns m cols = timing_wrap "add_empty_cols" (add_empty_columns m) cols

    let append_row m row  =
      let size = num_rows m in
      let new_matrix = make_matrix (size + 1) (num_cols m) A.zero in
      for i = 0 to size - 1 do
        new_matrix.(i) <- m.(i)
      done;
      new_matrix.(size) <- V.to_array row;
      new_matrix

    let get_row m n =
      V.of_array m.(n)

    let remove_row m n =
      let new_matrix = make_matrix (num_rows m - 1) (num_cols m) A.zero in
      if not @@ is_empty new_matrix then
        if n = 0 then
          Array.blit m 1 new_matrix 0 (num_rows m - 1)
        else
          (Array.blit m 0 new_matrix 0 n;
           if n <> (num_rows m - 1) then
             Array.blit m (n + 1) new_matrix n (num_rows new_matrix - n)); new_matrix

    let get_col m n =
      V.of_array @@ Array.init (Array.length m) (fun i -> m.(i).(n))

    let get_col m n = timing_wrap "get_col" (get_col m) n

    let set_col_with m new_col n =
      for i = 0 to num_rows m - 1 do
        m.(i).(n) <- V.nth new_col i
      done; m

    let set_col_with m new_col n = timing_wrap "set_col" (set_col_with m new_col) n

    let set_col m new_col n =
      let copy = copy m in
      set_col_with copy new_col n

    let append_matrices m1 m2  =
      Array.append m1 m2

    let equal m1 m2 = timing_wrap "equal" (equal m1) m2

    let reduce_col_with m j =
      if not @@ is_empty m then
        (let r = ref (-1) in
         for i' = 0 to num_rows m - 1 do
           let rev_i' = num_rows m - i' - 1 in
           if !r < 0 && m.(rev_i').(j) <>: A.zero then r := rev_i';
           if !r <> rev_i' then
             let g = m.(rev_i').(j) in
             if g <>: A.zero then
               let s = g /: m.(!r).(j) in
               for j' = 0 to num_cols m - 1 do
                 m.(rev_i').(j') <- m.(rev_i').(j') -: s *: m.(!r).(j')
               done
         done;
         if !r >= 0 then Array.fill m.(!r) 0 (num_cols m) A.zero)

    let reduce_col_with m j  = timing_wrap "reduce_col_with" (reduce_col_with m) j
    let reduce_col m j =
      let copy = copy m in
      reduce_col_with copy j;
      copy

    let del_col m j =
      if is_empty m then m else
        let new_matrix = Array.make_matrix (num_rows m) (num_cols m - 1) A.zero in
        for i = 0 to num_rows m - 1 do
          new_matrix.(i) <- Array.remove_at j m.(i)
        done; new_matrix

    let del_cols m cols =
      let n_c = Array.length cols in
      if n_c = 0 || is_empty m then m
      else
        let m_r, m_c = num_rows m, num_cols m in
        if m_c = n_c then empty () else
          let m' = Array.make_matrix m_r (m_c - n_c) A.zero in
          for i = 0 to m_r - 1 do
            let offset = ref 0 in
            for j = 0 to (m_c - n_c) - 1 do
              while  !offset < n_c &&  !offset + j = cols.(!offset) do incr offset done;
              m'.(i).(j) <- m.(i).(j + !offset);
            done
          done;
          m'

    let del_cols m cols = timing_wrap "del_cols" (del_cols m) cols

    let map2i f m v =
      let f' x (i,y) = V.to_array @@ f i (V.of_array x) y in
      let range_array = Array.init (V.length v) Fun.id in
      Array.map2 f' m (Array.combine range_array (V.to_array v))

    let remove_zero_rows m =
      Array.filter (fun x -> Array.exists (fun y -> y <>: A.zero) x) m

    let rref_with m =
      (*Based on Cousot - Principles of Abstract Interpretation (2021)*)
      let swap_rows i1 i2 =
        let tmp = m.(i1) in
        m.(i1) <- m.(i2);
        m.(i2) <- tmp;
      in
      let exception Unsolvable in
      let num_rows = num_rows m in
      let num_cols = num_cols m in
      try (
        for i = 0 to num_rows-1 do
          let exception Found in
          try (
            for j = i to num_cols -2 do
              for k = i to num_rows -1 do
                if m.(k).(j) <>: A.zero then
                  (
                    if k <> i then swap_rows k i;
                    let piv = m.(i).(j) in
                    Array.iteri(fun j' x -> m.(i).(j') <- x /: piv) m.(i);
                    for l = 0 to num_rows-1 do
                      if l <> i && m.(l).(j) <>: A.zero then (
                        let is_only_zero = ref true in
                        let m_lj = m.(l).(j) in
                        for k = 0 to num_cols - 2 do
                          m.(l).(k) <- m.(l).(k) -: m.(i).(k) *: m_lj /: m.(i).(j);
                          if m.(l).(k) <>: A.zero then is_only_zero := false;
                        done;
                        let k_end = num_cols - 1 in
                        m.(l).(k_end) <- m.(l).(k_end) -: m.(i).(k_end) *: m_lj /: m.(i).(j);
                        if !is_only_zero && m.(l).(k_end) <>: A.zero then raise Unsolvable;
                      )
                    done;
                    raise Found
                  )
              done;
            done;
          )
          with Found -> ()
        done;
        true)
      with Unsolvable -> false

    let rref_with m = timing_wrap "rref_with" rref_with m

    let init_with_vec v =
      let new_matrix = Array.make_matrix 1 (V.length v) A.zero in
      new_matrix.(0) <- (V.to_array v); new_matrix


    let reduce_col_with_vec m j v =
      for i = 0 to num_rows m - 1 do
        if m.(i).(j) <>: A.zero then
          let beta = m.(i).(j) /: v.(j) in
          Array.iteri (fun j' x ->  m.(i).(j') <- x -: beta *: v.(j')) m.(i)
      done

    let get_pivot_positions m =
      let pivot_elements = Array.make (num_rows m) 0
      in Array.iteri (fun i x -> pivot_elements.(i) <- Array.findi (fun z -> z =: A.one) x) m; pivot_elements

    let rref_vec m pivot_positions v =
      let insert = ref (-1) in
      for j = 0 to Array.length v -2 do
        if v.(j) <>: A.zero then
          match Array.bsearch  Int.ord pivot_positions j with
          | `At i -> let beta = v.(j) /: m.(i).(j) in
            Array.iteri (fun j' x -> v.(j') <- x -: beta *: m.(i).(j')) v
          | _ -> if !insert < 0 then (let v_i = v.(j) in
                                      Array.iteri (fun j' x -> v.(j') <- x /: v_i) v; insert := j;
                                      reduce_col_with_vec m j v)

      done;
      if !insert < 0 then (
        if v.(Array.length v - 1) <>: A.zero then None
        else Some m
      )
      else
        let new_m = Array.make_matrix (num_rows m + 1) (num_cols m) A.zero
        in let (i, j) = Array.pivot_split Int.ord pivot_positions !insert in
        if i = 0 && j = 0 then (new_m.(0) <- v; Array.blit m 0 new_m 1 (num_rows m))
        else if i = num_rows m && j = num_rows m then (Array.blit m 0  new_m 0 j; new_m.(j) <- v)
        else (Array.blit m 0 new_m 0 i; new_m.(i) <- v; Array.blit m i new_m (i + 1) (Array.length m - j));
        Some new_m


    let rref_vec_with m v =
      (*This function yields the same result as appending vector v to m and normalizing it afterwards would. However, it is usually faster than performing those ops manually.*)
      (*m must be in rref form and contain the same num of cols as v*)
      (*If m is empty then v is simply normalized and returned*)
      let v = V.to_array v in
      if is_empty m then
        match Array.findi (fun x -> x <>: A.zero) v with
        | exception Not_found -> None
        | i -> if i = Array.length v - 1 then None else
            let v_i = v.(i) in
            Array.iteri (fun j x -> v.(j) <- x /: v_i) v; Some (init_with_vec @@ V.of_array v)
      else
        let pivot_elements = get_pivot_positions m in
        rref_vec m pivot_elements v

    let rref_vec_with m v = timing_wrap "rref_vec_with" (rref_vec_with m) v

    let rref_matrix_with m1 m2 =
      (*Similar to rref_vec_with but takes two matrices instead.*)
      (*ToDo Could become inefficient for large matrices since pivot_elements are always recalculated + many row additions*)
      let b_m, s_m = if num_rows m1 > num_rows m2 then m1, m2 else m2, m1 in
      let b = ref b_m in
      let exception Unsolvable in
      try (
        for i = 0 to num_rows s_m - 1 do
          let pivot_elements = get_pivot_positions !b in
          let res = rref_vec !b pivot_elements s_m.(i) in
          match res with
          | None -> raise Unsolvable
          | Some res -> b := res
        done;
        Some !b
      )
      with Unsolvable -> None

    let rref_matrix_with m1 m2 = timing_wrap "rref_matrix_with" (rref_matrix_with m1) m2

    let normalize_with m =
      rref_with m

    let normalize_with m = timing_wrap "normalize_with" normalize_with m

    let normalize m =
      let copy = copy m in
      if normalize_with copy then
        Some copy
      else
        None

    let is_covered_by m1 m2 =
      (*Performs a partial rref reduction to check if concatenating both matrices and afterwards normalizing them would yield a matrix <> m2 *)
      (*Both input matrices must be in rref form!*)
      if num_rows m1 > num_rows m2 then false else
        let p2 = lazy (get_pivot_positions m2) in
        try (
          for i = 0 to num_rows m1 - 1 do
            if Array.exists2 (<>:) m1.(i) m2.(i) then
              let m1_i = Array.copy m1.(i) in
              for j = 0 to Array.length m1_i - 2 do
                if m1_i.(j) <>: A.zero then
                  match Array.bsearch Int.ord (Lazy.force p2) j with
                  | `At pos -> let beta =  m1_i.(j) in
                    Array.iteri (fun j' x -> m1_i.(j') <- m1_i.(j') -: beta *: m2.(pos).(j') ) m1_i
                  | _ -> raise Stdlib.Exit;
              done;
              if m1_i. (num_cols m1 - 1) <>: A.zero then
                raise Stdlib.Exit
          done;
          true
        )
        with Stdlib.Exit -> false;;

    let is_covered_by m1 m2 = timing_wrap "is_covered_by" (is_covered_by m1) m2

    let find_opt f m =
      let f' x = f (V.of_array x) in Option.map V.of_array (Array.find_opt f' m)

    let map2 f m v =
      let f' x y = V.to_array @@ f (V.of_array x) y in Array.map2 f' m (V.to_array v)

    let map2_with f m v =
      if num_rows m = V.length v then
        Array.iter2i (fun i x y -> m.(i) <- V.to_array @@ f (V.of_array x) y) m (V.to_array v)
      else
        for i = 0 to Stdlib.min (num_rows m) (V.length v) -1  do
          m.(i) <- V.to_array @@ f (V.of_array m.(i)) (V.nth v i)
        done

    let map2_with f m v = timing_wrap "map2_with" (map2_with f m) v

    let map2i_with f m v =
      if num_rows m = V.length v then
        Array.iter2i (fun i x y -> m.(i) <- V.to_array @@ f i (V.of_array x) y) m (V.to_array v)
      else
        for i = 0 to Stdlib.min (num_rows m) (V.length v) -1 do
          m.(i) <- V.to_array @@ f i (V.of_array m.(i)) (V.nth v i)
        done

    let map2i_with f m v = timing_wrap "map2i_with" (map2i_with f m) v
  end


(** Sparse matrix implementation.
    It provides a normalization function to reduce a matrix into reduced row echelon form.
    Operations exploit that the input matrix/matrices are in reduced row echelon form already. *)
module SparseMatrix: AbstractMatrix =
  functor (A: RatOps) (V: AbstractVector) ->
  struct
    include ConvenienceOps(A)
    module V = V(A)

    (* Array of arrays implementation. One array per row containing tuple of column index and value *)
    type t = {
      entries : (int * A.t) list list;
      column_count : int
    } [@@deriving eq, ord, hash]

    let show x =
      List.fold_left (^) " " (List.map (fun row -> V.show @@ V.of_sparse_list row x.column_count) x.entries)

    let empty () =
      {entries = []; column_count = 0}

    let num_rows m =
      List.length m.entries

    let is_empty m =
      num_rows m = 0
      (*This should be different if the implimentation is sound*)
      (*m.column_count = 0*)

    let num_cols m =
      m.column_count

    let copy m =
<<<<<<< HEAD
      {entries = m.entries; column_count = m.column_count}
=======
      {entries = m.entries; column_count = m.column_count} (* Lists are immutable, so this should suffice? A.t is mutuable currently, but is treated like its not in ArrayMatrix*)
>>>>>>> bfbd373d

    let copy m =
      timing_wrap "copy" (copy) m

    let add_empty_columns m (cols : int enumerable) =
      let colsL = Array.to_list(cols) in
      let emptyT = A.zero in
      let rec list_of_all_before_index idx cols =
        (*This should return two arrays
          all the idices before idx and all those after, but I'm not sure if inclusive or not
          e.g. list_of_all_before_index 3 [1,2,3,4] = ([1,2], [3,4]) or = ([1,2,3], [4])
          right now its of the first form!
        *)
        match  cols with
        | x::xs -> 
          if x < idx 
            then 
              let (h,t) = list_of_all_before_index idx xs in
              (x::h, t)
            else ([],x::xs)
        | [] -> ([],[])
      in
      (*This could easily be abstracted into the above functions, but its nice to have 
      it here for readability and debugging*)
      let rec make_empty_entries_for_idxs idxs =
        match idxs with
        | x::xs -> (x, emptyT)::(make_empty_entries_for_idxs xs) 
        | [] -> []
      in
      let rec add_column_element r cols = 
        match r with
        | (idx, _)::xs -> 
          let (bef,aft) = list_of_all_before_index idx cols in
          (make_empty_entries_for_idxs bef)@(add_column_element xs aft)
        | [] -> []
      in
      let rec add_empty_columns_on_list m cols =
        match m with
        | x::xs -> (add_column_element x cols)::(add_empty_columns_on_list xs cols)
        | [] -> []
      in {entries = add_empty_columns_on_list m.entries colsL; column_count = m.column_count + Array.length cols}

    let add_empty_columns m (cols : int enumerable) =
      timing_wrap "add_empty_cols" (add_empty_columns m) cols

    let append_row m row  =
      {entries = m.entries @ [V.to_sparse_list row]; column_count = m.column_count}

    let get_row m n =
      V.of_sparse_list (List.nth m.entries n) m.column_count

    let remove_row m n =
      let rec aux idx entries = match idx, entries with
        | i, x :: xs when i = n -> xs
        | _, x :: xs -> x :: aux (idx + 1) xs
        | _, _ -> failwith "trying to remove out of bounds row"
      in 
      let new_entries = aux 0 m.entries in
      let new_col_count = if new_entries = [] then 0 else m.column_count in
      {entries = new_entries; column_count = new_col_count}

    let get_col m n =
      (* Uses the fact that row is sorted to return Zero when index n is exceeded *)
      let rec get_col_from_row row =
        match row with
        | [] -> A.zero
        | (col_idx, value)::_ when col_idx = n -> value
        | (col_idx, _)::_ when col_idx > n -> A.zero
        | _::cs -> get_col_from_row cs
      in
      V.of_list @@ List.map (fun row -> get_col_from_row row ) m.entries

    let get_col m n =
      timing_wrap "get_col" (get_col m) n

    let set_col_with m new_col n =
      failwith "TODO"

    let set_col_with m new_col n = timing_wrap "set_col" (set_col_with m new_col) n

    let set_col m new_col n = 
      failwith "TODO"

    let append_matrices m1 m2  =
      failwith "TODO"

    let equal m1 m2 = timing_wrap "equal" (equal m1) m2

    let reduce_col_with m j =
      failwith "TODO"

    let reduce_col_with m j  = timing_wrap "reduce_col_with" (reduce_col_with m) j
    let reduce_col m j =
      failwith "TODO"

    let del_col m j =
      if is_empty m then m else
        let del_col_from_row row =
          List.filter_map (fun (col_idx, value) ->
              if col_idx = j then
                None
              else if col_idx > j then
                Some (col_idx - 1, value)
              else
                Some (col_idx, value)
            ) row
        in
        let new_entries = List.map (fun row -> del_col_from_row row) m.entries in
        {entries = new_entries; column_count = m.column_count - 1}

    (* TODO: Might be more efficient to check for each entry how much to reduce their index and not by recursively calling del_col *)
    let del_cols m cols =
      let cols = Array.to_list cols in (* TODO: Get away from Arrays *)
      let to_delete_count = List.length cols in
      if to_delete_count = 0 || is_empty m then m
      else
      if num_cols m = to_delete_count then empty () else
        let sorted_cols = List.sort_uniq Stdlib.compare cols in (* Apron Docs:  Repetitions are meaningless (and are not correct specification)*)
        let rec del_cols_aux m cols deleted_col_count =
          match cols with
          | [] -> m
          | col_idx::cs ->
            let m' = del_col m (col_idx - deleted_col_count) in (* Taking already deleted cols into account because of new index *)
            del_cols_aux m' cs (deleted_col_count + 1)
        in del_cols_aux m sorted_cols 0

    let del_cols m cols = timing_wrap "del_cols" (del_cols m) cols

    let map2i f m v =
      failwith "TODO"

    let remove_zero_rows m =
      failwith "TODO"

    let rref_with m =
      failwith "TODO"

    let rref_with m = timing_wrap "rref_with" rref_with m

    let init_with_vec v =
      failwith "TODO"


    let reduce_col_with_vec m j v =
      failwith "TODO"

    let get_pivot_positions m = 
      failwith "TODO"

    let rref_vec m pivot_positions v =
      failwith "TODO"


    let rref_vec_with m v =
      (*This function yields the same result as appending vector v to m and normalizing it afterwards would. However, it is usually faster than performing those ops manually.*)
      (*m must be in rref form and contain the same num of cols as v*)
      (*If m is empty then v is simply normalized and returned*)
      failwith "TODO"

    let rref_vec_with m v = timing_wrap "rref_vec_with" (rref_vec_with m) v

    let rref_matrix_with m1 m2 =
      (*Similar to rref_vec_with but takes two matrices instead.*)
      (*ToDo Could become inefficient for large matrices since pivot_elements are always recalculated + many row additions*)
      failwith "TODO"

    let rref_matrix_with m1 m2 = timing_wrap "rref_matrix_with" (rref_matrix_with m1) m2

    let normalize_with m = 
      failwith "TODO"

    let normalize_with m = timing_wrap "normalize_with" normalize_with m

    let normalize m =
      failwith "TODO"

    let is_covered_by m1 m2 =
      failwith "TODO"

    let is_covered_by m1 m2 = timing_wrap "is_covered_by" (is_covered_by m1) m2

    let find_opt f m =
      failwith "TODO"

    let map2 f m v =
      failwith "TODO"

    let map2_with f m v =
      failwith "TODO"

    let map2_with f m v = timing_wrap "map2_with" (map2_with f m) v

    let map2i_with f m v =
      failwith "TODO"

    let map2i_with f m v = timing_wrap "map2i_with" (map2i_with f m) v
  end<|MERGE_RESOLUTION|>--- conflicted
+++ resolved
@@ -663,11 +663,7 @@
       m.column_count
 
     let copy m =
-<<<<<<< HEAD
-      {entries = m.entries; column_count = m.column_count}
-=======
       {entries = m.entries; column_count = m.column_count} (* Lists are immutable, so this should suffice? A.t is mutuable currently, but is treated like its not in ArrayMatrix*)
->>>>>>> bfbd373d
 
     let copy m =
       timing_wrap "copy" (copy) m
