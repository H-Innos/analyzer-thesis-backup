(** Domain for weakly relational pointer analysis. *)

open Batteries
open GoblintCil
module Var = CilType.Varinfo
module CC = CongruenceClosure
include CC.CongruenceClosure
module M = Messages
module T = CC.T

(**Find out if two addresses are not equal by using the MayPointTo query*)
module MayBeEqual = struct

  module AD = Queries.AD
  let dummy_varinfo typ: varinfo = {dummyFunDec.svar with vid=(-1);vtype=typ;vname="wrpointer__@dummy"}
  let dummy_var var = T.aux_term_of_varinfo (dummy_varinfo var)
  let dummy_lval var = Lval (Var (dummy_varinfo var), NoOffset)

  let return_varinfo typ = {dummyFunDec.svar with vtype=typ;vid=(-2);vname="wrpointer__@return"}
  let return_var var = T.aux_term_of_varinfo (return_varinfo var)
  let return_lval var = Lval (Var (return_varinfo var), NoOffset)

  let ask_may_point_to (ask: Queries.ask) exp =
    match ask.f (MayPointTo exp) with
    | exception (IntDomain.ArithmeticOnIntegerBot _) -> AD.top ()
    | res -> res

  (**Find out if two addresses are possibly equal by using the MayPointTo query. *)
  let may_point_to_address (ask:Queries.ask) adresses t2 off =
    match T.to_cil_sum off (T.to_cil t2) with
    | exception (T.UnsupportedCilExpression _) -> true
    | exp2 ->
      let mpt1 = adresses in
      let mpt2 = ask_may_point_to ask exp2 in
      let res = not (AD.is_bot (AD.meet mpt1 mpt2)) in
      if M.tracing then M.tracel "wrpointer-maypointto2" "QUERY MayPointTo. \nres: %a;\nt2: %s; exp2: %a; res: %a; \nmeet: %a; result: %s\n"
          AD.pretty mpt1 (T.show t2) d_plainexp exp2 AD.pretty mpt2 AD.pretty (AD.meet mpt1 mpt2) (string_of_bool res); res

  let may_point_to_same_address (ask:Queries.ask) t1 t2 off =
    if T.equal t1 t2 then true else
<<<<<<< HEAD
      let exp1 = T.to_cil t1 in
      let mpt1 = ask.f (MayPointTo exp1) in
      may_point_to_address ask mpt1 t2 off
=======
      (* two local arrays can never point to the same array *)
      let are_different_arrays = match t1, t2 with
        | Deref (Addr x1, z1,_), Deref (Addr x2, z2,_) -> if T.is_array_type x1.vtype && T.is_array_type x2.vtype && not (Var.equal x1 x2) then true else false
        | _ -> false in
      if are_different_arrays || Var.equal (dummy_varinfo (T.type_of_term t1)) (T.get_var t1) || Var.equal (return_varinfo (T.type_of_term t1)) (T.get_var t1) || Var.equal (return_varinfo (T.type_of_term t2)) (T.get_var t2) then false else
        let exp1 = T.to_cil t1 in
        let mpt1 = ask_may_point_to ask exp1 in
        may_point_to_address ask mpt1 t2 off
>>>>>>> 9152fc04

  (**Returns true iff by assigning to t1, the value of t2 could change.
      The parameter s is the size in bits of the variable t1 we are assigning to. *)
  let rec may_be_equal ask cc s t1 t2 =
    match t1, t2 with
    | CC.Deref (t, z,_), CC.Deref (v, z',_) ->
      (* If we have a disequality, then they are not equal *)
      (
        not (neq_query cc (t,v,Z.(z'-z)))
        (* or if we know that they are not equal according to the query MayPointTo*)
        &&
        (may_point_to_same_address ask t v Z.(z' - z))
      )
      || (may_be_equal ask cc s t1 v)
    | CC.Deref _, _ -> false (* The value of addresses or auxiliaries never change when we overwrite the memory*)
    | CC.Addr _ , _ | CC.Aux _, _ -> T.is_subterm t1 t2

  let may_be_equal ask cc s t1 t2 =
    let res = (may_be_equal ask cc s t1 t2) in
    if M.tracing then M.tracel "wrpointer-maypointto" "MAY BE EQUAL: %s %s: %b\n" (T.show t1) (T.show t2) res;
    res

  let rec may_point_to_one_of_these_adresses ask adresses t2 =
    match t2 with
    |  CC.Deref (v, z',_) ->
      (may_point_to_address ask adresses v z')
      || (may_point_to_one_of_these_adresses ask adresses v)
    | CC.Addr _ | CC.Aux _ -> false

end

module D = struct

  include Printable.StdLeaf

  type domain = t option [@@deriving ord, hash]
  type t = domain [@@deriving ord, hash]

  (** Convert to string *)
  let show x = match x with
    | None -> "⊥\n"
    | Some x -> show_conj (get_normal_form x)

  let show_all = function
    | None -> "⊥\n"
    | Some x -> show_all x

  include Printable.SimpleShow(struct type t = domain let show = show end)

  let name () = "wrpointer"

  let equal x y =
    let res = match x, y with
      | Some x, Some y ->
        (T.props_equal (get_normal_form x) (get_normal_form y))
      | None, None -> true
      | _ -> false
    in if M.tracing then M.trace "wrpointer-equal" "equal. %b\nx=\n%s\ny=\n%s" res (show x) (show y);res

  let empty () = Some {uf = TUF.empty; set = SSet.empty; map = LMap.empty; min_repr = MRMap.empty; diseq = Disequalities.empty}

  let init () = init_congruence []

  let bot () = None
  let is_bot x = Option.is_none x
  let top () = empty ()
  let is_top = function None -> false
                      | Some cc -> TUF.is_empty cc.uf

  let join a b =
    let res =
      match a,b with
      | None, b -> b
      | a, None -> a
      | Some a, Some b -> let cc = fst(join_eq a b)
        in join_neq a.diseq b.diseq a b cc
    in
    if M.tracing then M.tracel "wrpointer-join" "JOIN. FIRST ELEMENT: %s\nSECOND ELEMENT: %s\nJOIN: %s\n"
        (show a) (show b) (show res);
    res

  let widen a b = if M.tracing then M.trace "wrpointer-join" "WIDEN\n";join a b

  let meet a b = match a,b with
    | None, _ -> None
    | _, None -> None
    | Some a, b ->
      let a_conj = get_normal_form a in
      meet_conjs_opt a_conj b

  let leq x y = equal (meet x y) x

  let narrow = meet

  let pretty_diff () (x,y) = Pretty.dprintf ""

  let printXml f x = match x with
    | Some x ->
      BatPrintf.fprintf f "<value>\n<map>\n<key>\nnormal form\n</key>\n<value>\n%s</value>\n<key>\nuf\n</key>\n<value>\n%s</value>\n<key>\nsubterm set\n</key>\n<value>\n%s</value>\n<key>\nmap\n</key>\n<value>\n%s</value>\n<key>\nmin. repr\n</key>\n<value>\n%s</value>\n<key>\ndiseq\n</key>\n<value>\n%s</value>\n</map>\n</value>\n"
        (XmlUtil.escape (Format.asprintf "%s" (show (Some x))))
        (XmlUtil.escape (Format.asprintf "%s" (TUF.show_uf x.uf)))
        (XmlUtil.escape (Format.asprintf "%s" (SSet.show_set x.set)))
        (XmlUtil.escape (Format.asprintf "%s" (LMap.show_map x.map)))
        (XmlUtil.escape (Format.asprintf "%s" (MRMap.show_min_rep x.min_repr)))
        (XmlUtil.escape (Format.asprintf "%s" (Disequalities.show_neq x.diseq)))
    | None ->  BatPrintf.fprintf f "<value>\nbottom\n</value>\n"

  (** Remove terms from the data structure.
      It removes all terms for which "var" is a subterm,
      while maintaining all equalities about variables that are not being removed.*)
  let remove_terms_containing_variable var cc =
    if M.tracing then M.trace "wrpointer" "remove_terms_containing_variable: %s\n" (T.show (Addr var));
    Option.bind cc (remove_terms (fun t -> Var.equal (T.get_var t) var))

  (** Remove terms from the data structure.
      It removes all terms which contain one of the "vars",
      while maintaining all equalities about variables that are not being removed.*)
  let remove_terms_containing_variables vars cc =
    if M.tracing then M.trace "wrpointer" "remove_terms_containing_variables: %s\n" (List.fold_left (fun s v -> s ^"; " ^v.vname) "" vars);
    Option.bind cc (remove_terms (T.contains_variable vars))

  (** Remove terms from the data structure.
      It removes all terms which do not contain one of the "vars",
      except the global vars are also keeped (when vstorage = static),
      while maintaining all equalities about variables that are not being removed.*)
  let remove_terms_not_containing_variables vars cc =
    if M.tracing then M.trace "wrpointer" "remove_terms_not_containing_variables: %s\n" (List.fold_left (fun s v -> s ^"; " ^v.vname) "" vars);
    Option.bind cc (remove_terms (fun t -> (not (T.get_var t).vglob) && not (T.contains_variable vars t)))

  (** Remove terms from the data structure.
      It removes all terms that may be changed after an assignment to "term".*)
  let remove_may_equal_terms ask s term cc =
    if M.tracing then M.trace "wrpointer" "remove_may_equal_terms: %s\n" (T.show term);
    let cc = snd (insert cc term) in
    Option.bind cc (remove_terms (MayBeEqual.may_be_equal ask cc s term))

  (** Remove terms from the data structure.
      It removes all terms that may point to the same address as "tainted".*)
  let remove_tainted_terms ask address cc =
    if M.tracing then M.tracel "wrpointer-tainted" "remove_tainted_terms: %a\n" MayBeEqual.AD.pretty address;
    Option.bind cc (remove_terms (MayBeEqual.may_point_to_one_of_these_adresses ask address))

end<|MERGE_RESOLUTION|>--- conflicted
+++ resolved
@@ -38,20 +38,9 @@
 
   let may_point_to_same_address (ask:Queries.ask) t1 t2 off =
     if T.equal t1 t2 then true else
-<<<<<<< HEAD
       let exp1 = T.to_cil t1 in
-      let mpt1 = ask.f (MayPointTo exp1) in
+      let mpt1 = ask_may_point_to ask exp1 in
       may_point_to_address ask mpt1 t2 off
-=======
-      (* two local arrays can never point to the same array *)
-      let are_different_arrays = match t1, t2 with
-        | Deref (Addr x1, z1,_), Deref (Addr x2, z2,_) -> if T.is_array_type x1.vtype && T.is_array_type x2.vtype && not (Var.equal x1 x2) then true else false
-        | _ -> false in
-      if are_different_arrays || Var.equal (dummy_varinfo (T.type_of_term t1)) (T.get_var t1) || Var.equal (return_varinfo (T.type_of_term t1)) (T.get_var t1) || Var.equal (return_varinfo (T.type_of_term t2)) (T.get_var t2) then false else
-        let exp1 = T.to_cil t1 in
-        let mpt1 = ask_may_point_to ask exp1 in
-        may_point_to_address ask mpt1 t2 off
->>>>>>> 9152fc04
 
   (**Returns true iff by assigning to t1, the value of t2 could change.
       The parameter s is the size in bits of the variable t1 we are assigning to. *)
