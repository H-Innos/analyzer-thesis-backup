--- conflicted
+++ resolved
@@ -557,11 +557,11 @@
                   "octagon",
                   "wideningThresholds",
                   "memsafetySpecification",
-                  "termination"
+                  "termination",
+                  "tmpSpecialAnalysis"
                 ]
               },
               "default": [
-<<<<<<< HEAD
                 "congruence",
                 "singleThreaded",
                 "specification",
@@ -573,10 +573,8 @@
                 "octagon",
                 "wideningThresholds",
                 "memsafetySpecification",
-                "termination"
-=======
-                "congruence", "singleThreaded", "specification", "mallocWrappers", "noRecursiveIntervals", "enums", "loopUnrollHeuristic", "arrayDomain", "octagon", "wideningThresholds", "memsafetySpecification", "tmpSpecialAnalysis"
->>>>>>> 6b605c63
+                "termination",
+                "tmpSpecialAnalysis"
               ]
             }
           },
