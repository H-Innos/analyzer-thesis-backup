open Batteries
open Cil
open Pretty
open GobConfig

module M = Messages

(* Some helper functions to avoid flagging race warnings on atomic types, and
 * other irrelevant stuff, such as mutexes and functions. *)

let is_ignorable_type (t: typ): bool =
  match t with
  | TNamed ({ tname = "atomic_t" | "pthread_mutex_t" | "spinlock_t"; _ }, _) -> true
  | TComp ({ cname = "lock_class_key"; _ }, _) -> true
  | TInt (IInt, attr) when hasAttribute "mutex" attr -> true
  | t when hasAttribute "atomic" (typeAttrs t) -> true (* C11 _Atomic *)
  | _ -> false

let is_ignorable = function
  | None -> false
  | Some (v,os) ->
    try isFunctionType v.vtype || is_ignorable_type v.vtype
    with Not_found -> false

let typeVar  = Hashtbl.create 101
let typeIncl = Hashtbl.create 101
let unsound = ref false

let init (f:file) =
  unsound := get_bool "ana.mutex.disjoint_types";
  let visited_vars = Hashtbl.create 100 in
  let visit_field fi =
    Hashtbl.add typeIncl (typeSig fi.ftype) fi
  in
  let visit_glob = function
    | GCompTag (c,_) ->
      List.iter visit_field c.cfields
    | GVarDecl (v,_) | GVar (v,_,_) ->
      if not (Hashtbl.mem visited_vars v.vid) then begin
        Hashtbl.add typeVar (typeSig v.vtype) v;
        (* ignore (printf "init adding %s : %a" v.vname d_typsig ((typeSig v.vtype))); *)
        Hashtbl.replace visited_vars v.vid true
      end
    | _ -> ()
  in
  List.iter visit_glob f.globals


type offs = [`NoOffset | `Index of offs | `Field of CilType.Fieldinfo.t * offs] [@@deriving eq, ord]

let rec remove_idx : offset -> offs  = function
  | NoOffset    -> `NoOffset
  | Index (_,o) -> `Index (remove_idx o)
  | Field (f,o) -> `Field (f, remove_idx o)

let rec addOffs os1 os2 : offs =
  match os1 with
  | `NoOffset -> os2
  | `Index os -> `Index (addOffs os os2)
  | `Field (f,os) -> `Field (f, addOffs os os2)

let rec d_offs () : offs -> doc = function
  | `NoOffset -> nil
  | `Index o -> dprintf "[?]%a" d_offs o
  | `Field (f,o) -> dprintf ".%s%a" f.fname d_offs o

type acc_typ = [ `Type of CilType.Typ.t | `Struct of CilType.Compinfo.t * offs ] [@@deriving eq, ord]

let d_acct () = function
  | `Type t -> dprintf "(%a)" d_type t
  | `Struct (s,o) -> dprintf "(struct %s)%a" s.cname d_offs o

let file_re = Str.regexp "\\(.*/\\|\\)\\([^/]*\\)"
let d_loc () loc =
  let loc =
    if Str.string_match file_re loc.file 0 then
      {loc with file = Str.matched_group 2 loc.file}
    else
      loc
  in
  CilType.Location.pretty () loc

let d_memo () (t, lv) =
  match lv with
  | Some (v,o) -> dprintf "%s%a@@%a" v.vname d_offs o d_loc v.vdecl
  | None       -> dprintf "%a" d_acct t

let rec get_type (fb: typ) : exp -> acc_typ = function
  | AddrOf (h,o) | StartOf (h,o) ->
    let rec f htyp =
      match htyp with
      | TComp (ci,_) -> `Struct (ci,remove_idx o)
      | TNamed (ti,_) -> f ti.ttype
      | _ -> `Type fb
    in
    begin match o with
      | Field (f, on) -> `Struct (f.fcomp, remove_idx o)
      | NoOffset | Index _ ->
        begin match h with
          | Var v -> f (v.vtype)
          | Mem e -> f fb
        end
    end
  | SizeOf _ | SizeOfE _ | SizeOfStr _ | AlignOf _ | AlignOfE _ | AddrOfLabel _  ->
    `Type (uintType)
  | UnOp (_,_,t) -> `Type t
  | BinOp (_,_,_,t) -> `Type t
  | CastE (t,e) ->
    begin match get_type fb e with
      | `Struct s -> `Struct s
      | _         -> `Type t
    end
  | Question (_,b,c,t) ->
    begin match get_type fb b, get_type fb c with
      | `Struct (s1,o1), `Struct (s2,o2)
        when CilType.Compinfo.equal s1 s2 && equal_offs o1 o2 ->
        `Struct (s1, o1)
      | _ -> `Type t
    end
  | _ -> `Type fb

let get_type fb e =
  (* printf "e = %a\n" d_plainexp e; *)
  let r = get_type fb e in
  (* printf "result = %a\n" d_acct r; *)
  match r with
  | `Type (TPtr (t,a)) -> `Type t
  | x -> x


module Ht =
struct
  include Hashtbl

  let find_def ht k z : 'b =
    try
      find ht k
    with Not_found ->
      let v = Lazy.force z in
      add ht k v;
      v

  let modify_def ht k z f: unit =
    let g = function
      | None -> Some (f (Lazy.force z))
      | Some b -> Some (f b)
    in
    modify_opt k g ht

end


type var_o = varinfo option
type off_o = offset  option

let get_val_type e (vo: var_o) (oo: off_o) : acc_typ =
  try (* FIXME: Cilfacade.typeOf fails on our fake variables: (struct s).data *)
    let t = Cilfacade.typeOf e in
    match vo, oo with
    | Some v, Some o -> get_type t (AddrOf (Var v, o))
    | Some v, None -> get_type t (AddrOf (Var v, NoOffset))
    | _ -> get_type t e
  with _ -> get_type voidType e

let add_one side (e:exp) (w:bool) (conf:int) (ty:acc_typ) (lv:(varinfo*offs) option) a: unit =
  if is_ignorable lv then () else begin
    let loc = !Tracing.current_loc in
    side ty lv (conf, w, loc, e, a)
  end

let type_from_type_offset : acc_typ -> typ = function
  | `Type t -> t
  | `Struct (s,o) ->
    let deref t =
      match unrollType t with
      | TPtr (t,_) -> t  (*?*)
      | TArray (t,_,_) -> t
      | _ -> failwith "type_from_type_offset: indexing non-pointer type"
    in
    let rec type_from_offs (t,o) =
      match o with
      | `NoOffset -> t
      | `Index os -> type_from_offs (deref t, os)
      | `Field (f,os) -> type_from_offs (f.ftype, os)
    in
    unrollType (type_from_offs (TComp (s, []), o))

let add_struct side (e:exp) (w:bool) (conf:int) (ty:acc_typ) (lv: (varinfo * offs) option) a: unit =
  let rec dist_fields ty =
    match unrollType ty with
    | TComp (ci,_)   ->
      let one_field fld =
        List.map (fun x -> `Field (fld,x)) (dist_fields fld.ftype)
      in
      List.concat_map one_field ci.cfields
    | TArray (t,_,_) ->
      List.map (fun x -> `Index x) (dist_fields t)
    | _ -> [`NoOffset]
  in
  match ty with
  | `Struct (s,os2) ->
    let add_lv os = match lv with
      | Some (v, os1) -> Some (v, addOffs os1 os)
      | None -> None
    in
    begin try
        let oss = dist_fields (type_from_type_offset ty) in
        List.iter (fun os -> add_one side e w conf (`Struct (s,addOffs os2 os)) (add_lv os) a) oss
      with Failure _ ->
        add_one side e w conf ty lv a
    end
  | _ when lv = None && !unsound ->
    (* don't recognize accesses to locations such as (long ) and (int ). *)
    ()
  | _ ->
    add_one side e w conf ty lv a

let add_propagate side e w conf ty ls a =
  (* ignore (printf "%a:\n" d_exp e); *)
  let rec only_fields = function
    | `NoOffset -> true
    | `Field (_,os) -> only_fields os
    | `Index _ -> false
  in
  let struct_inv (f:offs) =
    let fi =
      match f with
      | `Field (fi,_) -> fi
      | _ -> failwith "add_propagate: no field found"
    in
    let ts = typeSig (TComp (fi.fcomp,[])) in
    let vars = Ht.find_all typeVar ts in
    (* List.iter (fun v -> ignore (printf " * %s : %a" v.vname d_typsig ts)) vars; *)
    let add_vars v = add_struct side e w conf (`Struct (fi.fcomp, f)) (Some (v, f)) a in
    List.iter add_vars vars;
    add_struct side e w conf (`Struct (fi.fcomp, f)) None a;
  in
  let just_vars t v =
    add_struct side e w conf (`Type t) (Some (v, `NoOffset)) a;
  in
  add_struct side e w conf ty None a;
  match ty with
  | `Struct (c,os) when only_fields os && os <> `NoOffset ->
    (* ignore (printf "  * type is a struct\n"); *)
    struct_inv  os
  | _ ->
    (* ignore (printf "  * type is NOT a struct\n"); *)
    let t = type_from_type_offset ty in
    let incl = Ht.find_all typeIncl (typeSig t) in
    List.iter (fun fi -> struct_inv (`Field (fi,`NoOffset))) incl;
    let vars = Ht.find_all typeVar (typeSig t) in
    List.iter (just_vars t) vars

let rec distribute_access_lval f w r c lv =
  (* Use unoptimized AddrOf so RegionDomain.Reg.eval_exp knows about dereference *)
  (* f w r c (mkAddrOf lv); *)
  f w r c (AddrOf lv);
  distribute_access_lval_addr f w r c lv

and distribute_access_lval_addr f w r c lv =
  match lv with
  | (Var v, os) ->
    distribute_access_offset f c os
  | (Mem e, os) ->
    distribute_access_offset f c os;
    distribute_access_exp f false false c e

and distribute_access_offset f c = function
  | NoOffset -> ()
  | Field (_,os) ->
    distribute_access_offset f c os
  | Index (e,os) ->
    distribute_access_exp f false false c e;
    distribute_access_offset f c os

and distribute_access_exp f w r c = function
  (* Variables and address expressions *)
  | Lval lval ->
    distribute_access_lval f w r c lval;

    (* Binary operators *)
  | BinOp (op,arg1,arg2,typ) ->
    distribute_access_exp f w r c arg1;
    distribute_access_exp f w r c arg2

  (* Unary operators *)
  | UnOp (op,arg1,typ) -> distribute_access_exp f w r c arg1

  (* The address operators, we just check the accesses under them *)
  | AddrOf lval | StartOf lval ->
    if r then
      distribute_access_lval f w r c lval
    else
      distribute_access_lval_addr f false r c lval

  (* Most casts are currently just ignored, that's probably not a good idea! *)
  | CastE  (t, exp) ->
    distribute_access_exp f w r c exp
  | Question (b,t,e,_) ->
    distribute_access_exp f false r c b;
    distribute_access_exp f w     r c t;
    distribute_access_exp f w     r c e
  | _ -> ()

let add side e w conf vo oo a =
  let ty = get_val_type e vo oo in
  (* let loc = !Tracing.current_loc in *)
  (* ignore (printf "add %a %b -- %a\n" d_exp e w d_loc loc); *)
  match vo, oo with
  | Some v, Some o -> add_struct side e w conf ty (Some (v, remove_idx o)) a
  | _ ->
    if !unsound && isArithmeticType (type_from_type_offset ty) then
      add_struct side e w conf ty None a
    else
      add_propagate side e w conf ty None a


(* Access table as Lattice. *)
(* (varinfo ->) offset -> type -> 2^(confidence, write, loc, e, acc) *)
module A =
struct
  include Printable.Std
  type t = int * bool * CilType.Location.t * CilType.Exp.t * MCPAccess.A.t [@@deriving eq, ord]

  let hash (conf, w, loc, e, lp) = 0 (* TODO: never hashed? *)

<<<<<<< HEAD
  let pretty () (conf, w, loc, e, lp) =
    Pretty.dprintf "%d, %B, %a, %a, %a" conf w CilType.Location.pretty loc CilType.Exp.pretty e MCPAccess.A.pretty lp
=======
  let pretty () (conf, (mhp:MHP.t), w, loc, e, lp) =
    Pretty.dprintf "%d, %B, %a, %a, %a, %s" conf w CilType.Location.pretty loc CilType.Exp.pretty e LSSet.pretty lp  (MHP.show mhp)
>>>>>>> 87117f32

  include Printable.SimplePretty (
    struct
      type nonrec t = t
      let pretty = pretty
    end
  )
end
module AS = SetDomain.Make (A)
module T =
struct
  include Printable.Std
  type t = acc_typ [@@deriving eq, ord]

  let hash = function
    | `Type t -> CilType.Typ.hash t
    | `Struct (c,o) -> Hashtbl.hash (c.ckey, o)

  let pretty = d_acct
  include Printable.SimplePretty (
    struct
      type nonrec t = t
      let pretty = pretty
    end
  )
end
module O =
struct
  include Printable.Std
  type t = offs [@@deriving eq, ord]

  let rec hash = function
    | `NoOffset -> 13
    | `Index os -> 3 + hash os
    | `Field (f, os) -> 3 * CilType.Fieldinfo.hash f + hash os

  let pretty = d_offs
  include Printable.SimplePretty (
    struct
      type nonrec t = t
      let pretty = pretty
    end
  )
end
module LV = Printable.Prod (CilType.Varinfo) (O)
module LVOpt = Printable.Option (LV) (struct let name = "NONE" end)


(* Check if two accesses may race and if yes with which confidence *)
let may_race (conf,w,loc,e,a) (conf2,w2,loc2,e2,a2) =
  if not w && not w2 then
    None (* two read/read accesses do not race *)
  else if not (MCPAccess.A.may_race a a2) then
    None (* analysis-specific information excludes race *)
  else
    Some (max conf conf2)

let check_safe accs =
  let accs = AS.elements accs in
  let cart = List.cartesian_product accs accs in
  let conf = List.filter_map (fun (x,y) -> if A.compare x y <= 0 then may_race x y else None) cart in
  if conf = [] then
    None
  else
    let maxconf = List.max conf in
    Some maxconf

let is_all_safe = ref true

(* Commenting your code is for the WEAK! *)
let incr_summary safe vulnerable unsafe (lv, ty) accs =
  (* ignore(printf "Checking safety of %a:\n" d_memo (ty,lv)); *)
  let safety = check_safe accs in
  match safety with
  | None -> incr safe
  | Some n when n >= 100 -> is_all_safe := false; incr unsafe
  | Some n -> is_all_safe := false; incr vulnerable

let print_accesses (lv, ty) accs =
  let allglobs = get_bool "allglobs" in
  let debug = get_bool "dbg.debug" in
  let msgs () =
    let h (conf,w,loc,e,a) =
      let atyp = if w then "write" else "read" in
<<<<<<< HEAD
      let d_msg () = dprintf "%s with %a (conf. %d)" atyp MCPAccess.A.pretty a conf in
=======
      let d_msg () = dprintf "%s%t with %a and MHP %s (conf. %d)" atyp d_ls LSSet.pretty lp (MHP.show mhp) conf in
>>>>>>> 87117f32
      let doc =
        if debug then
          dprintf "%t  (exp: %a)" d_msg d_exp e
        else
          d_msg ()
      in
      (doc, Some loc)
    in
    AS.elements accs
    |> List.map h
  in
  match check_safe accs with
  | None ->
    if allglobs then
      M.msg_group Success ~category:Race "Memory location %a (safe)" d_memo (ty,lv) (msgs ())
  | Some n ->
    M.msg_group Warning ~category:Race "Memory location %a (race with conf. %d)" d_memo (ty,lv) n (msgs ())<|MERGE_RESOLUTION|>--- conflicted
+++ resolved
@@ -324,13 +324,8 @@
 
   let hash (conf, w, loc, e, lp) = 0 (* TODO: never hashed? *)
 
-<<<<<<< HEAD
   let pretty () (conf, w, loc, e, lp) =
     Pretty.dprintf "%d, %B, %a, %a, %a" conf w CilType.Location.pretty loc CilType.Exp.pretty e MCPAccess.A.pretty lp
-=======
-  let pretty () (conf, (mhp:MHP.t), w, loc, e, lp) =
-    Pretty.dprintf "%d, %B, %a, %a, %a, %s" conf w CilType.Location.pretty loc CilType.Exp.pretty e LSSet.pretty lp  (MHP.show mhp)
->>>>>>> 87117f32
 
   include Printable.SimplePretty (
     struct
@@ -415,11 +410,7 @@
   let msgs () =
     let h (conf,w,loc,e,a) =
       let atyp = if w then "write" else "read" in
-<<<<<<< HEAD
       let d_msg () = dprintf "%s with %a (conf. %d)" atyp MCPAccess.A.pretty a conf in
-=======
-      let d_msg () = dprintf "%s%t with %a and MHP %s (conf. %d)" atyp d_ls LSSet.pretty lp (MHP.show mhp) conf in
->>>>>>> 87117f32
       let doc =
         if debug then
           dprintf "%t  (exp: %a)" d_msg d_exp e
