(** Structures for the querying subsystem. *)

open Cil

module GU = Goblintutil
module ID =
struct
  include IntDomain.IntDomTuple
  (* Special IntDomTuple that has _some_ top and bot which MCP2.query can use *)
  let top () = top_of IInt
  let is_top x = equal (top ()) x
  let bot () = bot_of IInt
  let is_bot x = equal (bot ()) x
  let join x y =
    if is_top x || is_top y then
      top ()
    else if is_bot x then
      y
    else if is_bot y then
      x
    else
      join x y
  let meet x y =
    if is_bot x || is_bot y then
      bot ()
    else if is_top x then
      y
    else if is_top y then
      x
    else
      meet x y
end
module LS = SetDomain.ToppedSet (Lval.CilLval) (struct let topname = "All" end)
module TS = SetDomain.ToppedSet (CilType.Typ) (struct let topname = "All" end)
module ES = SetDomain.Reverse (SetDomain.ToppedSet (Exp.Exp) (struct let topname = "All" end))

module VI = Lattice.Flat (Basetype.Variables) (struct
  let top_name = "Unknown line"
  let bot_name = "Unreachable line"
end)

module PartAccessResult = Access.PartAccessResult

type iterprevvar = int -> (MyCFG.node * Obj.t * int) -> MyARG.inline_edge -> unit
type itervar = int -> unit
<<<<<<< HEAD
let itervar_to_yojson _ = `Null

type t = EqualSet of exp
       | Assert of exp
       | MayPointTo of exp
       | ReachableFrom of exp
       | ReachableUkTypes of exp
       | Regions of exp
       | MayEscape of varinfo
       | Priority of string
       | MayBePublic of varinfo
       | MustBeSingleThreaded
       | MustBeUniqueThread
       | CurrentThreadId
       | MayBeThreadReturn
       | EvalFunvar of exp
       | EvalInt of exp
       | EvalStr of exp
       | EvalLength of exp (* length of an array or string *)
       | BlobSize of exp (* size of a dynamically allocated `Blob pointed to by exp *)
       | PrintFullState
       | CondVars of exp
       | Access of exp * bool * bool * int
       | IterPrevVars of iterprevvar
       | IterVars of itervar
       | MustBeEqual of exp * exp (* are two expression known to must-equal ? *)
       | MayBeEqual of exp * exp (* may two expressions be equal? *)
       | MayBeLess of exp * exp (* may exp1 < exp2 ? *)
       | TheAnswerToLifeUniverseAndEverything
       | HeapVar
       | IsHeapVar of varinfo
[@@deriving to_yojson]

type result = [
  | `Top
  | `Int of ID.t
  | `Str of string
  | `LvalSet of LS.t
  | `ExprSet of ES.t
  | `ExpTriples of PS.t
  | `TypeSet of TS.t
  | `Varinfo of VI.t
  | `MustBool of bool  (* true \leq false *)
  | `MayBool of bool   (* false \leq true *)
  | `Bot
] [@@deriving to_yojson]

type ask = t -> result
=======
let compare_itervar _ _ = 0
let compare_iterprevvar _ _ = 0
>>>>>>> 1dfddf74

module SD = Basetype.Strings

module MayBool = BoolDomain.MayBool
module MustBool = BoolDomain.MustBool

module Unit = Lattice.Unit

(* Helper definitions for deriving complex parts of Any.compare below. *)
type maybepublic = {global: CilType.Varinfo.t; write: bool} [@@deriving ord]
type maybepublicwithout = {global: CilType.Varinfo.t; write: bool; without_mutex: PreValueDomain.Addr.t} [@@deriving ord]
type mustbeprotectedby = {mutex: PreValueDomain.Addr.t; global: CilType.Varinfo.t; write: bool} [@@deriving ord]
type partaccess = {exp: CilType.Exp.t; var_opt: CilType.Varinfo.t option; write: bool} [@@deriving ord]

(** GADT for queries with specific result type. *)
type _ t =
  | EqualSet: exp -> ES.t t
  | MayPointTo: exp -> LS.t t
  | ReachableFrom: exp -> LS.t t
  | ReachableUkTypes: exp -> TS.t t
  | Regions: exp -> LS.t t
  | MayEscape: varinfo -> MayBool.t t
  | Priority: string -> ID.t t
  | MayBePublic: maybepublic -> MayBool.t t (* old behavior with write=false *)
  | MayBePublicWithout: maybepublicwithout -> MayBool.t t
  | MustBeProtectedBy: mustbeprotectedby -> MustBool.t t
  | CurrentLockset: LS.t t
  | MustBeAtomic: MustBool.t t
  | MustBeSingleThreaded: MustBool.t t
  | MustBeUniqueThread: MustBool.t t
  | CurrentThreadId: ThreadIdDomain.ThreadLifted.t t
  | MayBeThreadReturn: MayBool.t t
  | EvalFunvar: exp -> LS.t t
  | EvalInt: exp -> ID.t t
  | EvalStr: exp -> SD.t t
  | EvalLength: exp -> ID.t t (* length of an array or string *)
  | BlobSize: exp -> ID.t t (* size of a dynamically allocated `Blob pointed to by exp *)
  | PrintFullState: Unit.t t
  | CondVars: exp -> ES.t t
  | PartAccess: partaccess -> PartAccessResult.t t
  | IterPrevVars: iterprevvar -> Unit.t t
  | IterVars: itervar -> Unit.t t
  | MustBeEqual: exp * exp -> MustBool.t t (* are two expression known to must-equal ? *)
  | MayBeEqual: exp * exp -> MayBool.t t (* may two expressions be equal? *)
  | MayBeLess: exp * exp -> MayBool.t t (* may exp1 < exp2 ? *)
  | HeapVar: VI.t t
  | IsHeapVar: varinfo -> MayBool.t t (* TODO: is may or must? *)
  | IsMultiple: varinfo -> MustBool.t t (* Is no other copy of this local variable reachable via pointers? *)
  | EvalThread: exp -> ConcDomain.ThreadSet.t t
  | CreatedThreads: ConcDomain.ThreadSet.t t
  | MustJoinedThreads: ConcDomain.MustThreadSet.t t

type 'a result = 'a

(** Container for explicitly polymorphic [ctx.ask] function out of [ctx].
    To be used when passing entire [ctx] around seems inappropriate.
    Use [Analyses.ask_of_ctx] to convert [ctx] to [ask]. *)
(* Must be in a singleton record due to second-order polymorphism.
   See https://ocaml.org/releases/4.12/htmlman/polymorphism.html#s%3Ahigher-rank-poly. *)
type ask = { f: 'a. 'a t -> 'a result }

(* Result cannot implement Lattice.S because the function types are different due to GADT. *)
module Result =
struct
  let lattice (type a) (q: a t): (module Lattice.S with type t = a) =
    match q with
    (* Cannot group these GADTs... *)
    | EqualSet _ -> (module ES)
    | CondVars _ -> (module ES)
    | MayPointTo _ -> (module LS)
    | ReachableFrom _ -> (module LS)
    | Regions _ -> (module LS)
    | CurrentLockset -> (module LS)
    | EvalFunvar _ -> (module LS)
    | ReachableUkTypes _ -> (module TS)
    | MayEscape _ -> (module MayBool)
    | MayBePublic _ -> (module MayBool)
    | MayBePublicWithout _ -> (module MayBool)
    | MayBeThreadReturn -> (module MayBool)
    | MayBeEqual _ -> (module MayBool)
    | MayBeLess _ -> (module MayBool)
    | IsHeapVar _ -> (module MayBool)
    | MustBeProtectedBy _ -> (module MustBool)
    | MustBeAtomic -> (module MustBool)
    | MustBeSingleThreaded -> (module MustBool)
    | MustBeUniqueThread -> (module MustBool)
    | MustBeEqual _ -> (module MustBool)
    | Priority _ -> (module ID)
    | EvalInt _ -> (module ID)
    | EvalLength _ -> (module ID)
    | BlobSize _ -> (module ID)
    | CurrentThreadId -> (module ThreadIdDomain.ThreadLifted)
    | HeapVar -> (module VI)
    | EvalStr _ -> (module SD)
    | PrintFullState -> (module Unit)
    | IterPrevVars _ -> (module Unit)
    | IterVars _ -> (module Unit)
    | PartAccess _ -> (module PartAccessResult)
    | IsMultiple _ -> (module MustBool) (* see https://github.com/goblint/analyzer/pull/310#discussion_r700056687 on why this needs to be MustBool *)
    | EvalThread _ -> (module ConcDomain.ThreadSet)
    | CreatedThreads ->  (module ConcDomain.ThreadSet)
    | MustJoinedThreads -> (module ConcDomain.MustThreadSet)

  (** Get bottom result for query. *)
  let bot (type a) (q: a t): a result =
    let module Result = (val lattice q) in
    Result.bot ()

  (** Get top result for query. *)
  let top (type a) (q: a t): a result =
    (* let module Result = (val lattice q) in
    Result.top () *)
    (* [lattice] and [top] manually inlined to avoid first-class module
       for every unsupported [query] implementation.
       See benchmarks at: https://github.com/goblint/analyzer/pull/221#issuecomment-842351621. *)
    match q with
    (* Cannot group these GADTs... *)
    | EqualSet _ -> ES.top ()
    | CondVars _ -> ES.top ()
    | MayPointTo _ -> LS.top ()
    | ReachableFrom _ -> LS.top ()
    | Regions _ -> LS.top ()
    | CurrentLockset -> LS.top ()
    | EvalFunvar _ -> LS.top ()
    | ReachableUkTypes _ -> TS.top ()
    | MayEscape _ -> MayBool.top ()
    | MayBePublic _ -> MayBool.top ()
    | MayBePublicWithout _ -> MayBool.top ()
    | MayBeThreadReturn -> MayBool.top ()
    | MayBeEqual _ -> MayBool.top ()
    | MayBeLess _ -> MayBool.top ()
    | IsHeapVar _ -> MayBool.top ()
    | MustBeProtectedBy _ -> MustBool.top ()
    | MustBeAtomic -> MustBool.top ()
    | MustBeSingleThreaded -> MustBool.top ()
    | MustBeUniqueThread -> MustBool.top ()
    | MustBeEqual _ -> MustBool.top ()
    | Priority _ -> ID.top ()
    | EvalInt _ -> ID.top ()
    | EvalLength _ -> ID.top ()
    | BlobSize _ -> ID.top ()
    | CurrentThreadId -> ThreadIdDomain.ThreadLifted.top ()
    | HeapVar -> VI.top ()
    | EvalStr _ -> SD.top ()
    | PrintFullState -> Unit.top ()
    | IterPrevVars _ -> Unit.top ()
    | IterVars _ -> Unit.top ()
    | PartAccess _ -> PartAccessResult.top ()
    | IsMultiple _ -> MustBool.top ()
    | EvalThread _ -> ConcDomain.ThreadSet.top ()
    | CreatedThreads -> ConcDomain.ThreadSet.top ()
    | MustJoinedThreads -> ConcDomain.MustThreadSet.top ()
end

(* The type any_query can't be directly defined in Any as t,
   because it also refers to the t from the outer scope. *)
type any_query = Any: 'a t -> any_query

module Any =
struct
  type t = any_query

  (* deriving ord doesn't work for GADTs (t and any_query) so this must be done manually... *)
  let compare a b =
    let order = function
      | Any (EqualSet _) -> 0
      | Any (MayPointTo _) -> 1
      | Any (ReachableFrom _) -> 2
      | Any (ReachableUkTypes _) -> 3
      | Any (Regions _) -> 4
      | Any (MayEscape _) -> 5
      | Any (Priority _) -> 6
      | Any (MayBePublic _) -> 7
      | Any (MayBePublicWithout _) -> 8
      | Any (MustBeProtectedBy _) -> 9
      | Any CurrentLockset -> 10
      | Any MustBeAtomic -> 11
      | Any MustBeSingleThreaded -> 12
      | Any MustBeUniqueThread -> 13
      | Any CurrentThreadId -> 14
      | Any MayBeThreadReturn -> 15
      | Any (EvalFunvar _) -> 16
      | Any (EvalInt _) -> 17
      | Any (EvalStr _) -> 18
      | Any (EvalLength _) -> 19
      | Any (BlobSize _) -> 20
      | Any PrintFullState -> 21
      | Any (CondVars _) -> 22
      | Any (PartAccess _) -> 23
      | Any (IterPrevVars _) -> 24
      | Any (IterVars _) -> 25
      | Any (MustBeEqual _) -> 26
      | Any (MayBeEqual _) -> 27
      | Any (MayBeLess _) -> 28
      | Any HeapVar -> 29
      | Any (IsHeapVar _) -> 30
      | Any (IsMultiple _) -> 31
      | Any (EvalThread _) -> 32
      | Any CreatedThreads -> 33
      | Any MustJoinedThreads -> 34
    in
    let r = Stdlib.compare (order a) (order b) in
    if r <> 0 then
      r
    else
      match a, b with
      | Any (EqualSet e1), Any (EqualSet e2) -> CilType.Exp.compare e1 e2
      | Any (MayPointTo e1), Any (MayPointTo e2) -> CilType.Exp.compare e1 e2
      | Any (ReachableFrom e1), Any (ReachableFrom e2) -> CilType.Exp.compare e1 e2
      | Any (ReachableUkTypes e1), Any (ReachableUkTypes e2) -> CilType.Exp.compare e1 e2
      | Any (Regions e1), Any (Regions e2) -> CilType.Exp.compare e1 e2
      | Any (MayEscape vi1), Any (MayEscape vi2) -> CilType.Varinfo.compare vi1 vi2
      | Any (Priority s1), Any (Priority s2) -> compare s1 s2
      | Any (MayBePublic x1), Any (MayBePublic x2) -> compare_maybepublic x1 x2
      | Any (MayBePublicWithout x1), Any (MayBePublicWithout x2) -> compare_maybepublicwithout x1 x2
      | Any (MustBeProtectedBy x1), Any (MustBeProtectedBy x2) -> compare_mustbeprotectedby x1 x2
      | Any (EvalFunvar e1), Any (EvalFunvar e2) -> CilType.Exp.compare e1 e2
      | Any (EvalInt e1), Any (EvalInt e2) -> CilType.Exp.compare e1 e2
      | Any (EvalStr e1), Any (EvalStr e2) -> CilType.Exp.compare e1 e2
      | Any (EvalLength e1), Any (EvalLength e2) -> CilType.Exp.compare e1 e2
      | Any (BlobSize e1), Any (BlobSize e2) -> CilType.Exp.compare e1 e2
      | Any (CondVars e1), Any (CondVars e2) -> CilType.Exp.compare e1 e2
      | Any (PartAccess p1), Any (PartAccess p2) -> compare_partaccess p1 p2
      | Any (IterPrevVars ip1), Any (IterPrevVars ip2) -> compare_iterprevvar ip1 ip2
      | Any (IterVars i1), Any (IterVars i2) -> compare_itervar i1 i2
      | Any (MustBeEqual (e1, e2)), Any (MustBeEqual (e3, e4)) ->
        [%ord: CilType.Exp.t * CilType.Exp.t] (e1, e2) (e3, e4)
      | Any (MayBeEqual (e1, e2)), Any (MayBeEqual (e3, e4)) ->
        [%ord: CilType.Exp.t * CilType.Exp.t] (e1, e2) (e3, e4)
      | Any (MayBeLess (e1, e2)), Any (MayBeEqual (e3, e4)) ->
        [%ord: CilType.Exp.t * CilType.Exp.t] (e1, e2) (e3, e4)
      | Any (IsHeapVar v1), Any (IsHeapVar v2) -> CilType.Varinfo.compare v1 v2
      | Any (IsMultiple v1), Any (IsMultiple v2) -> CilType.Varinfo.compare v1 v2
      | Any (EvalThread e1), Any (EvalThread e2) -> CilType.Exp.compare e1 e2
      (* only argumentless queries should remain *)
      | _, _ -> Stdlib.compare (order a) (order b)
end<|MERGE_RESOLUTION|>--- conflicted
+++ resolved
@@ -43,59 +43,8 @@
 
 type iterprevvar = int -> (MyCFG.node * Obj.t * int) -> MyARG.inline_edge -> unit
 type itervar = int -> unit
-<<<<<<< HEAD
-let itervar_to_yojson _ = `Null
-
-type t = EqualSet of exp
-       | Assert of exp
-       | MayPointTo of exp
-       | ReachableFrom of exp
-       | ReachableUkTypes of exp
-       | Regions of exp
-       | MayEscape of varinfo
-       | Priority of string
-       | MayBePublic of varinfo
-       | MustBeSingleThreaded
-       | MustBeUniqueThread
-       | CurrentThreadId
-       | MayBeThreadReturn
-       | EvalFunvar of exp
-       | EvalInt of exp
-       | EvalStr of exp
-       | EvalLength of exp (* length of an array or string *)
-       | BlobSize of exp (* size of a dynamically allocated `Blob pointed to by exp *)
-       | PrintFullState
-       | CondVars of exp
-       | Access of exp * bool * bool * int
-       | IterPrevVars of iterprevvar
-       | IterVars of itervar
-       | MustBeEqual of exp * exp (* are two expression known to must-equal ? *)
-       | MayBeEqual of exp * exp (* may two expressions be equal? *)
-       | MayBeLess of exp * exp (* may exp1 < exp2 ? *)
-       | TheAnswerToLifeUniverseAndEverything
-       | HeapVar
-       | IsHeapVar of varinfo
-[@@deriving to_yojson]
-
-type result = [
-  | `Top
-  | `Int of ID.t
-  | `Str of string
-  | `LvalSet of LS.t
-  | `ExprSet of ES.t
-  | `ExpTriples of PS.t
-  | `TypeSet of TS.t
-  | `Varinfo of VI.t
-  | `MustBool of bool  (* true \leq false *)
-  | `MayBool of bool   (* false \leq true *)
-  | `Bot
-] [@@deriving to_yojson]
-
-type ask = t -> result
-=======
 let compare_itervar _ _ = 0
 let compare_iterprevvar _ _ = 0
->>>>>>> 1dfddf74
 
 module SD = Basetype.Strings
 
