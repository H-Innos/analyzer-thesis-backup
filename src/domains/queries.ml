(** Structures for the querying subsystem. *)

<<<<<<< HEAD
open Deriving.Cil
open TypeDomain
=======
open Cil
>>>>>>> d9c4818a

module GU = Goblintutil
module ID =
struct
  include IntDomain.IntDomTuple
  (* Special IntDomTuple that has _some_ top and bot which MCP2.query can use *)
  let top () = top_of IInt
  let is_top x = equal (top ()) x
  let bot () = bot_of IInt
  let is_bot x = equal (bot ()) x
  let join x y =
    if is_top x || is_top y then
      top ()
    else if is_bot x then
      y
    else if is_bot y then
      x
    else
      join x y
  let meet x y =
    if is_bot x || is_bot y then
      bot ()
    else if is_top x then
      y
    else if is_top y then
      x
    else
      meet x y
end
module LS = SetDomain.ToppedSet (Lval.CilLval) (struct let topname = "All" end)
module TS = SetDomain.ToppedSet (CilType.Typ) (struct let topname = "All" end)
module ES = SetDomain.Reverse (SetDomain.ToppedSet (Exp.Exp) (struct let topname = "All" end))

module VI = Lattice.Flat (Basetype.Variables) (struct
  let top_name = "Unknown line"
  let bot_name = "Unreachable line"
end)

module PartAccessResult = Access.PartAccessResult

type iterprevvar = int -> (MyCFG.node * Obj.t * int) -> MyARG.inline_edge -> unit
type itervar = int -> unit
let compare_itervar _ _ = 0
let compare_iterprevvar _ _ = 0

module SD = Basetype.Strings

module MayBool = BoolDomain.MayBool
module MustBool = BoolDomain.MustBool

module Unit = Lattice.Unit

(* Helper definitions for deriving complex parts of Any.compare below. *)
type maybepublic = {global: CilType.Varinfo.t; write: bool} [@@deriving ord]
type maybepublicwithout = {global: CilType.Varinfo.t; write: bool; without_mutex: PreValueDomain.Addr.t} [@@deriving ord]
type mustbeprotectedby = {mutex: PreValueDomain.Addr.t; global: CilType.Varinfo.t; write: bool} [@@deriving ord]
type partaccess = {exp: CilType.Exp.t; var_opt: CilType.Varinfo.t option; write: bool} [@@deriving ord]

(** GADT for queries with specific result type. *)
type _ t =
  | EqualSet: exp -> ES.t t
  | MayPointTo: exp -> LS.t t
  | ReachableFrom: exp -> LS.t t
  | ReachableUkTypes: exp -> TS.t t
  | Regions: exp -> LS.t t
  | MayEscape: varinfo -> MayBool.t t
  | Priority: string -> ID.t t
  | MayBePublic: maybepublic -> MayBool.t t (* old behavior with write=false *)
  | MayBePublicWithout: maybepublicwithout -> MayBool.t t
  | MustBeProtectedBy: mustbeprotectedby -> MustBool.t t
  | CurrentLockset: LS.t t
  | MustBeAtomic: MustBool.t t
  | MustBeSingleThreaded: MustBool.t t
  | MustBeUniqueThread: MustBool.t t
  | CurrentThreadId: VI.t t
  | MayBeThreadReturn: MayBool.t t
  | EvalFunvar: exp -> LS.t t
  | WrittenLvals: varinfo -> LS.t t
  | EvalInt: exp -> ID.t t
  | EvalStr: exp -> SD.t t
  | EvalLength: exp -> ID.t t (* length of an array or string *)
  | BlobSize: exp -> ID.t t (* size of a dynamically allocated `Blob pointed to by exp *)
  | PrintFullState: Unit.t t
  | CondVars: exp -> ES.t t
  | PartAccess: partaccess -> PartAccessResult.t t
  | IterPrevVars: iterprevvar -> Unit.t t
  | IterVars: itervar -> Unit.t t
  | MustBeEqual: exp * exp -> MustBool.t t (* are two expression known to must-equal ? *)
  | MayBeEqual: exp * exp -> MayBool.t t (* may two expressions be equal? *)
  | MayBeLess: exp * exp -> MayBool.t t (* may exp1 < exp2 ? *)
  | HeapVar: VI.t t
<<<<<<< HEAD
  | ArgVarTyp: typ -> VI.t t
  | IsHeapVar: varinfo -> MustBool.t t (* TODO: is may or must? *)
  | IsAllocatedVar: varinfo -> MustBool.t t
  | TypeCasts: varinfo -> TypeCastMap.t t
  | VarArgSet: varinfo -> TypeSetTopped.t t
  | Assert: exp -> AR.t t
=======
  | IsHeapVar: varinfo -> MayBool.t t (* TODO: is may or must? *)
>>>>>>> d9c4818a

type 'a result = 'a

(** Container for explicitly polymorphic [ctx.ask] function out of [ctx].
    To be used when passing entire [ctx] around seems inappropriate.
    Use [Analyses.ask_of_ctx] to convert [ctx] to [ask]. *)
(* Must be in a singleton record due to second-order polymorphism.
   See https://ocaml.org/releases/4.12/htmlman/polymorphism.html#s%3Ahigher-rank-poly. *)
type ask = { f: 'a. 'a t -> 'a result }

(* Result cannot implement Lattice.S because the function types are different due to GADT. *)
module Result =
struct
  let lattice (type a) (q: a t): (module Lattice.S with type t = a) =
    match q with
    (* Cannot group these GADTs... *)
    | EqualSet _ -> (module ES)
    | CondVars _ -> (module ES)
    | MayPointTo _ -> (module LS)
    | ReachableFrom _ -> (module LS)
    | Regions _ -> (module LS)
    | CurrentLockset -> (module LS)
    | EvalFunvar _ -> (module LS)
    | WrittenLvals _ -> (module LS)
    | ReachableUkTypes _ -> (module TS)
    | MayEscape _ -> (module MayBool)
    | MayBePublic _ -> (module MayBool)
    | MayBePublicWithout _ -> (module MayBool)
    | MayBeThreadReturn -> (module MayBool)
    | MayBeEqual _ -> (module MayBool)
    | MayBeLess _ -> (module MayBool)
    | IsHeapVar _ -> (module MustBool)
    | IsAllocatedVar _ -> (module MustBool)
    | MustBeProtectedBy _ -> (module MustBool)
    | MustBeAtomic -> (module MustBool)
    | MustBeSingleThreaded -> (module MustBool)
    | MustBeUniqueThread -> (module MustBool)
    | MustBeEqual _ -> (module MustBool)
    | Priority _ -> (module ID)
    | EvalInt _ -> (module ID)
    | EvalLength _ -> (module ID)
    | BlobSize _ -> (module ID)
    | CurrentThreadId -> (module VI)
    | HeapVar -> (module VI)
    | ArgVarTyp _ -> (module VI)
    | EvalStr _ -> (module SD)
    | PrintFullState -> (module Unit)
    | IterPrevVars _ -> (module Unit)
    | IterVars _ -> (module Unit)
    | PartAccess _ -> (module PartAccessResult)
<<<<<<< HEAD
    | TypeCasts _ -> (module TypeCastMap)
    | VarArgSet _ -> (module TypeSetTopped)
    | Assert _ -> (module AR)
=======
>>>>>>> d9c4818a

  (** Get bottom result for query. *)
  let bot (type a) (q: a t): a result =
    let module Result = (val lattice q) in
    Result.bot ()

  (** Get top result for query. *)
  let top (type a) (q: a t): a result =
    (* let module Result = (val lattice q) in
    Result.top () *)
    (* [lattice] and [top] manually inlined to avoid first-class module
       for every unsupported [query] implementation.
       See benchmarks at: https://github.com/goblint/analyzer/pull/221#issuecomment-842351621. *)
    match q with
    (* Cannot group these GADTs... *)
    | EqualSet _ -> ES.top ()
    | CondVars _ -> ES.top ()
    | MayPointTo _ -> LS.top ()
    | ReachableFrom _ -> LS.top ()
    | Regions _ -> LS.top ()
    | CurrentLockset -> LS.top ()
    | EvalFunvar _ -> LS.top ()
    | WrittenLvals _ -> LS.top ()
    | ReachableUkTypes _ -> TS.top ()
    | MayEscape _ -> MayBool.top ()
    | MayBePublic _ -> MayBool.top ()
    | MayBePublicWithout _ -> MayBool.top ()
    | MayBeThreadReturn -> MayBool.top ()
    | MayBeEqual _ -> MayBool.top ()
    | MayBeLess _ -> MayBool.top ()
    | IsHeapVar _ -> MustBool.top ()
    | IsAllocatedVar _ -> MustBool.top ()
    | MustBeProtectedBy _ -> MustBool.top ()
    | MustBeAtomic -> MustBool.top ()
    | MustBeSingleThreaded -> MustBool.top ()
    | MustBeUniqueThread -> MustBool.top ()
    | MustBeEqual _ -> MustBool.top ()
    | Priority _ -> ID.top ()
    | EvalInt _ -> ID.top ()
    | EvalLength _ -> ID.top ()
    | BlobSize _ -> ID.top ()
    | CurrentThreadId -> VI.top ()
    | HeapVar -> VI.top ()
    | ArgVarTyp _ -> VI.top ()
    | EvalStr _ -> SD.top ()
    | PrintFullState -> Unit.top ()
    | IterPrevVars _ -> Unit.top ()
    | IterVars _ -> Unit.top ()
    | PartAccess _ -> PartAccessResult.top ()
<<<<<<< HEAD
    | TypeCasts _ -> TypeCastMap.top ()
    | VarArgSet _ -> TypeSetTopped.top  ()
    | Assert _ -> AR.top ()
=======
end

(* The type any_query can't be directly defined in Any as t,
   because it also refers to the t from the outer scope. *)
type any_query = Any: 'a t -> any_query

module Any =
struct
  type t = any_query

  (* deriving ord doesn't work for GADTs (t and any_query) so this must be done manually... *)
  let compare a b =
    let order = function
      | Any (EqualSet _) -> 0
      | Any (MayPointTo _) -> 1
      | Any (ReachableFrom _) -> 2
      | Any (ReachableUkTypes _) -> 3
      | Any (Regions _) -> 4
      | Any (MayEscape _) -> 5
      | Any (Priority _) -> 6
      | Any (MayBePublic _) -> 7
      | Any (MayBePublicWithout _) -> 8
      | Any (MustBeProtectedBy _) -> 9
      | Any CurrentLockset -> 10
      | Any MustBeAtomic -> 11
      | Any MustBeSingleThreaded -> 12
      | Any MustBeUniqueThread -> 13
      | Any CurrentThreadId -> 14
      | Any MayBeThreadReturn -> 15
      | Any (EvalFunvar _) -> 16
      | Any (EvalInt _) -> 17
      | Any (EvalStr _) -> 18
      | Any (EvalLength _) -> 19
      | Any (BlobSize _) -> 20
      | Any PrintFullState -> 21
      | Any (CondVars _) -> 22
      | Any (PartAccess _) -> 23
      | Any (IterPrevVars _) -> 24
      | Any (IterVars _) -> 25
      | Any (MustBeEqual _) -> 26
      | Any (MayBeEqual _) -> 27
      | Any (MayBeLess _) -> 28
      | Any HeapVar -> 29
      | Any (IsHeapVar _) -> 30
    in
    let r = Stdlib.compare (order a) (order b) in
    if r <> 0 then
      r
    else
      match a, b with
      | Any (EqualSet e1), Any (EqualSet e2) -> CilType.Exp.compare e1 e2
      | Any (MayPointTo e1), Any (MayPointTo e2) -> CilType.Exp.compare e1 e2
      | Any (ReachableFrom e1), Any (ReachableFrom e2) -> CilType.Exp.compare e1 e2
      | Any (ReachableUkTypes e1), Any (ReachableUkTypes e2) -> CilType.Exp.compare e1 e2
      | Any (Regions e1), Any (Regions e2) -> CilType.Exp.compare e1 e2
      | Any (MayEscape vi1), Any (MayEscape vi2) -> CilType.Varinfo.compare vi1 vi2
      | Any (Priority s1), Any (Priority s2) -> compare s1 s2
      | Any (MayBePublic x1), Any (MayBePublic x2) -> compare_maybepublic x1 x2
      | Any (MayBePublicWithout x1), Any (MayBePublicWithout x2) -> compare_maybepublicwithout x1 x2
      | Any (MustBeProtectedBy x1), Any (MustBeProtectedBy x2) -> compare_mustbeprotectedby x1 x2
      | Any (EvalFunvar e1), Any (EvalFunvar e2) -> CilType.Exp.compare e1 e2
      | Any (EvalInt e1), Any (EvalInt e2) -> CilType.Exp.compare e1 e2
      | Any (EvalStr e1), Any (EvalStr e2) -> CilType.Exp.compare e1 e2
      | Any (EvalLength e1), Any (EvalLength e2) -> CilType.Exp.compare e1 e2
      | Any (BlobSize e1), Any (BlobSize e2) -> CilType.Exp.compare e1 e2
      | Any (CondVars e1), Any (CondVars e2) -> CilType.Exp.compare e1 e2
      | Any (PartAccess p1), Any (PartAccess p2) -> compare_partaccess p1 p2
      | Any (IterPrevVars ip1), Any (IterPrevVars ip2) -> compare_iterprevvar ip1 ip2
      | Any (IterVars i1), Any (IterVars i2) -> compare_itervar i1 i2
      | Any (MustBeEqual (e1, e2)), Any (MustBeEqual (e3, e4)) ->
        [%ord: CilType.Exp.t * CilType.Exp.t] (e1, e2) (e3, e4)
      | Any (MayBeEqual (e1, e2)), Any (MayBeEqual (e3, e4)) ->
        [%ord: CilType.Exp.t * CilType.Exp.t] (e1, e2) (e3, e4)
      | Any (MayBeLess (e1, e2)), Any (MayBeEqual (e3, e4)) ->
        [%ord: CilType.Exp.t * CilType.Exp.t] (e1, e2) (e3, e4)
      | Any (IsHeapVar v1), Any (IsHeapVar v2) -> CilType.Varinfo.compare v1 v2
      (* only argumentless queries should remain *)
      | _, _ -> Stdlib.compare (order a) (order b)
>>>>>>> d9c4818a
end<|MERGE_RESOLUTION|>--- conflicted
+++ resolved
@@ -1,11 +1,7 @@
 (** Structures for the querying subsystem. *)
 
-<<<<<<< HEAD
-open Deriving.Cil
+open Cil
 open TypeDomain
-=======
-open Cil
->>>>>>> d9c4818a
 
 module GU = Goblintutil
 module ID =
@@ -97,16 +93,11 @@
   | MayBeEqual: exp * exp -> MayBool.t t (* may two expressions be equal? *)
   | MayBeLess: exp * exp -> MayBool.t t (* may exp1 < exp2 ? *)
   | HeapVar: VI.t t
-<<<<<<< HEAD
   | ArgVarTyp: typ -> VI.t t
   | IsHeapVar: varinfo -> MustBool.t t (* TODO: is may or must? *)
   | IsAllocatedVar: varinfo -> MustBool.t t
   | TypeCasts: varinfo -> TypeCastMap.t t
   | VarArgSet: varinfo -> TypeSetTopped.t t
-  | Assert: exp -> AR.t t
-=======
-  | IsHeapVar: varinfo -> MayBool.t t (* TODO: is may or must? *)
->>>>>>> d9c4818a
 
 type 'a result = 'a
 
@@ -157,12 +148,8 @@
     | IterPrevVars _ -> (module Unit)
     | IterVars _ -> (module Unit)
     | PartAccess _ -> (module PartAccessResult)
-<<<<<<< HEAD
     | TypeCasts _ -> (module TypeCastMap)
     | VarArgSet _ -> (module TypeSetTopped)
-    | Assert _ -> (module AR)
-=======
->>>>>>> d9c4818a
 
   (** Get bottom result for query. *)
   let bot (type a) (q: a t): a result =
@@ -212,11 +199,8 @@
     | IterPrevVars _ -> Unit.top ()
     | IterVars _ -> Unit.top ()
     | PartAccess _ -> PartAccessResult.top ()
-<<<<<<< HEAD
     | TypeCasts _ -> TypeCastMap.top ()
     | VarArgSet _ -> TypeSetTopped.top  ()
-    | Assert _ -> AR.top ()
-=======
 end
 
 (* The type any_query can't be directly defined in Any as t,
@@ -261,6 +245,11 @@
       | Any (MayBeLess _) -> 28
       | Any HeapVar -> 29
       | Any (IsHeapVar _) -> 30
+      | Any (WrittenLvals _) -> 31
+      | Any (ArgVarTyp _) -> 32
+      | Any (IsAllocatedVar _) -> 33
+      | Any (TypeCasts _) -> 34
+      | Any (VarArgSet _) -> 35
     in
     let r = Stdlib.compare (order a) (order b) in
     if r <> 0 then
@@ -293,7 +282,11 @@
       | Any (MayBeLess (e1, e2)), Any (MayBeEqual (e3, e4)) ->
         [%ord: CilType.Exp.t * CilType.Exp.t] (e1, e2) (e3, e4)
       | Any (IsHeapVar v1), Any (IsHeapVar v2) -> CilType.Varinfo.compare v1 v2
+      | Any (WrittenLvals v1), Any (WrittenLvals v2) -> CilType.Varinfo.compare v1 v2
+      | Any (ArgVarTyp t1), Any (ArgVarTyp t2) -> CilType.Typ.compare t1 t2
+      | Any (IsAllocatedVar v1), Any (IsAllocatedVar v2) -> CilType.Varinfo.compare v1 v2
+      | Any (TypeCasts v1), Any (TypeCasts v2)-> CilType.Varinfo.compare v1 v2
+      | Any (VarArgSet v1), Any (VarArgSet v2) -> CilType.Varinfo.compare v1 v2
       (* only argumentless queries should remain *)
       | _, _ -> Stdlib.compare (order a) (order b)
->>>>>>> d9c4818a
 end