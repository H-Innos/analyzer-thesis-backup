--- conflicted
+++ resolved
@@ -324,16 +324,13 @@
     | Any (MutexType _) -> 49
     | Any (EvalMutexAttr _ ) -> 50
     | Any ThreadCreateIndexedNode -> 51
-<<<<<<< HEAD
-    | Any Written -> 52
-    | Any (EvalLval _) -> 53
-    | Any AccessedGlobals -> 54
-    | Any (ReachableAddressesFrom _) -> 55
-    | Any (IsModular) -> 56
-    | Any Read -> 57
-=======
     | Any ThreadsJoinedCleanly -> 52
->>>>>>> 00c703cb
+    | Any Written -> 53
+    | Any (EvalLval _) -> 54
+    | Any AccessedGlobals -> 55
+    | Any (ReachableAddressesFrom _) -> 56
+    | Any (IsModular) -> 57
+    | Any Read -> 58
 
   let rec compare a b =
     let r = Stdlib.compare (order a) (order b) in
