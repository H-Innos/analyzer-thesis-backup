--- conflicted
+++ resolved
@@ -290,13 +290,10 @@
     | Any (MustProtectedVars _) -> 39
     | Any MayAccessed -> 40
     | Any MayBeTainted -> 41
-<<<<<<< HEAD
-    | Any (MayRace _) -> 42
-=======
     | Any (PathQuery _) -> 42
     | Any DYojson -> 43
     | Any (EvalValueYojson _) -> 44
->>>>>>> 59bff2e1
+    | Any (MayRace _) -> 45
 
   let rec compare a b =
     let r = Stdlib.compare (order a) (order b) in
@@ -337,7 +334,7 @@
       | Any (InvariantGlobal vi1), Any (InvariantGlobal vi2) -> Stdlib.compare (Hashtbl.hash vi1) (Hashtbl.hash vi2)
       | Any (IterSysVars (vq1, vf1)), Any (IterSysVars (vq2, vf2)) -> VarQuery.compare vq1 vq2 (* not comparing fs *)
       | Any (MustProtectedVars m1), Any (MustProtectedVars m2) -> compare_mustprotectedvars m1 m2
-      | Any (MayRace a1), Any (MayRace a2) -> compare (Hashtbl.hash a1) (Hashtbl.hash a2) 
+      | Any (MayRace a1), Any (MayRace a2) -> Stdlib.compare (Hashtbl.hash a1) (Hashtbl.hash a2) 
       (* only argumentless queries should remain *)
       | _, _ -> Stdlib.compare (order a) (order b)
 
@@ -416,11 +413,9 @@
     | Any (InvariantGlobal i) -> Pretty.dprintf "InvariantGlobal _"
     | Any MayAccessed -> Pretty.dprintf "MayAccessed"
     | Any MayBeTainted -> Pretty.dprintf "MayBeTainted"
-<<<<<<< HEAD
-    | Any MayRace _ -> Pretty.dprintf "MayRace _"
-=======
     | Any DYojson -> Pretty.dprintf "DYojson"
->>>>>>> 59bff2e1
+    | Any (MayRace _) -> Pretty.dprintf "MayRace _"
+
 end
 
 
