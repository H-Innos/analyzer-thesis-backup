(** Queries and their result lattices. *)

open GoblintCil

module VDQ = ValueDomainQueries

module ID = VDQ.ID

module LS = VDQ.LS
module TS = SetDomain.ToppedSet (CilType.Typ) (struct let topname = "All" end)
module ES = SetDomain.Reverse (SetDomain.ToppedSet (CilType.Exp) (struct let topname = "All" end))
module VS = SetDomain.ToppedSet (CilType.Varinfo) (struct let topname = "All" end)

module VI = Lattice.Flat (Basetype.Variables) (struct
    let top_name = "Unknown line"
    let bot_name = "Unreachable line"
  end)

type iterprevvar = int -> (MyCFG.node * Obj.t * int) -> MyARG.inline_edge -> unit
type itervar = int -> unit
let compare_itervar _ _ = 0
let compare_iterprevvar _ _ = 0

module FlatYojson = Lattice.Flat (Printable.Yojson) (struct
    let top_name = "top yojson"
    let bot_name = "bot yojson"
  end)

module SD = Basetype.Strings
module VD = ValueDomain.Compound

module MayBool = BoolDomain.MayBool
module MustBool = BoolDomain.MustBool

module Unit = Lattice.Unit

(* Helper definitions for deriving complex parts of Any.compare below. *)
type maybepublic = {global: CilType.Varinfo.t; write: bool} [@@deriving ord, hash]
type maybepublicwithout = {global: CilType.Varinfo.t; write: bool; without_mutex: PreValueDomain.Addr.t} [@@deriving ord, hash]
type mustbeprotectedby = {mutex: PreValueDomain.Addr.t; global: CilType.Varinfo.t; write: bool} [@@deriving ord, hash]
type mustprotectedvars = {mutex: PreValueDomain.Addr.t; write: bool} [@@deriving ord, hash]
type memory_access = {exp: CilType.Exp.t; var_opt: CilType.Varinfo.t option; kind: AccessKind.t} [@@deriving ord, hash]
type access =
  | Memory of memory_access (** Memory location access (race). *)
  | Point (** Program point and state access (MHP), independent of memory location. *)
[@@deriving ord, hash] (* TODO: fix ppx_deriving_hash on variant with inline record *)
type invariant_context = Invariant.context = {
  path: int option;
  lvals: CilLval.Set.t;
}
[@@deriving ord, hash]


(** GADT for queries with specific result type. *)
type _ t =
  | EqualSet: exp -> ES.t t
  | MayPointTo: exp -> LS.t t
  | ReachableFrom: exp -> LS.t t
  | ReachableUkTypes: exp -> TS.t t
  | Regions: exp -> LS.t t
  | MayEscape: varinfo -> MayBool.t t
  | MayBePublic: maybepublic -> MayBool.t t (* old behavior with write=false *)
  | MayBePublicWithout: maybepublicwithout -> MayBool.t t
  | MustBeProtectedBy: mustbeprotectedby -> MustBool.t t
  | MustLockset: LS.t t
  | MustBeAtomic: MustBool.t t
  | MustBeSingleThreaded: {since_start: bool} -> MustBool.t t
  | MustBeUniqueThread: MustBool.t t
  | CurrentThreadId: ThreadIdDomain.ThreadLifted.t t
  | MayBeThreadReturn: MayBool.t t
  | EvalFunvar: exp -> LS.t t
  | EvalInt: exp -> ID.t t
  | EvalStr: exp -> SD.t t
  | EvalLength: exp -> ID.t t (* length of an array or string *)
  | EvalValue: exp -> VD.t t
  | BlobSize: exp -> ID.t t (* size of a dynamically allocated `Blob pointed to by exp *)
  | CondVars: exp -> ES.t t
  | PartAccess: access -> Obj.t t (** Only queried by access and deadlock analysis. [Obj.t] represents [MCPAccess.A.t], needed to break dependency cycle. *)
  | IterPrevVars: iterprevvar -> Unit.t t
  | IterVars: itervar -> Unit.t t
  | PathQuery: int * 'a t -> 'a t (** Query only one path under witness lifter. *)
  | DYojson: FlatYojson.t t (** Get local state Yojson of one path under [PathQuery]. *)
  | HeapVar: VI.t t
  | IsHeapVar: varinfo -> MayBool.t t (* TODO: is may or must? *)
  | IsMultiple: varinfo -> MustBool.t t (* Is no other copy of this local variable reachable via pointers? *)
  | MutexType: varinfo * Lval.OffsetNoIdx.t -> MutexAttrDomain.t t
  | EvalThread: exp -> ConcDomain.ThreadSet.t t
  | EvalMutexAttr: exp -> MutexAttrDomain.t t
  | EvalJumpBuf: exp -> JmpBufDomain.JmpBufSet.t t
  | ActiveJumpBuf: JmpBufDomain.ActiveLongjmps.t t
  | ValidLongJmp: JmpBufDomain.JmpBufSet.t t
  | CreatedThreads: ConcDomain.ThreadSet.t t
  | MustJoinedThreads: ConcDomain.MustThreadSet.t t
  | MustProtectedVars: mustprotectedvars -> LS.t t
  | Invariant: invariant_context -> Invariant.t t
  | InvariantGlobal: Obj.t -> Invariant.t t (** Argument must be of corresponding [Spec.V.t]. *)
  | WarnGlobal: Obj.t -> Unit.t t (** Argument must be of corresponding [Spec.V.t]. *)
  | IterSysVars: VarQuery.t * Obj.t VarQuery.f -> Unit.t t (** [iter_vars] for [Constraints.FromSpec]. [Obj.t] represents [Spec.V.t]. *)
  | MayAccessed: AccessDomain.EventSet.t t
  | MayBeTainted: LS.t t
  | MayBeModifiedSinceSetjmp: JmpBufDomain.BufferEntry.t -> VS.t t
  | MustTermLoop: varinfo -> MustBool.t t (** TODO: not sure if it is the MayBool*)
  | MustTermProg: MustBool.t t

type 'a result = 'a

(** Container for explicitly polymorphic [ctx.ask] function out of [ctx].
    To be used when passing entire [ctx] around seems inappropriate.
    Use [Analyses.ask_of_ctx] to convert [ctx] to [ask]. *)
(* Must be in a singleton record due to second-order polymorphism.
   See https://ocaml.org/manual/polymorphism.html#s%3Ahigher-rank-poly. *)
type ask = { f: 'a. 'a t -> 'a result }

(* Result cannot implement Lattice.S because the function types are different due to GADT. *)
module Result =
struct
  let rec lattice: type a. a t -> (module Lattice.S with type t = a) = fun q ->
    match q with
    (* Cannot group these GADTs... *)
    | EqualSet _ -> (module ES)
    | CondVars _ -> (module ES)
    | MayPointTo _ -> (module LS)
    | ReachableFrom _ -> (module LS)
    | Regions _ -> (module LS)
    | MustLockset -> (module LS)
    | EvalFunvar _ -> (module LS)
    | ReachableUkTypes _ -> (module TS)
    | MayEscape _ -> (module MayBool)
    | MayBePublic _ -> (module MayBool)
    | MayBePublicWithout _ -> (module MayBool)
    | MayBeThreadReturn -> (module MayBool)
    | IsHeapVar _ -> (module MayBool)
    | MustBeProtectedBy _ -> (module MustBool)
    | MustBeAtomic -> (module MustBool)
    | MustBeSingleThreaded _ -> (module MustBool)
    | MustBeUniqueThread -> (module MustBool)
    | EvalInt _ -> (module ID)
    | EvalLength _ -> (module ID)
    | EvalMutexAttr _ -> (module MutexAttrDomain)
    | EvalValue _ -> (module VD)
    | BlobSize _ -> (module ID)
    | CurrentThreadId -> (module ThreadIdDomain.ThreadLifted)
    | HeapVar -> (module VI)
    | EvalStr _ -> (module SD)
    | IterPrevVars _ -> (module Unit)
    | IterVars _ -> (module Unit)
    | PathQuery (_, q) -> lattice q
    | DYojson -> (module FlatYojson)
    | PartAccess _ -> Obj.magic (module Unit: Lattice.S) (* Never used, MCP handles PartAccess specially. Must still return module (instead of failwith) here, but the module is never used. *)
    | IsMultiple _ -> (module MustBool) (* see https://github.com/goblint/analyzer/pull/310#discussion_r700056687 on why this needs to be MustBool *)
    | MutexType _ -> (module MutexAttrDomain)
    | EvalThread _ -> (module ConcDomain.ThreadSet)
    | EvalJumpBuf _ -> (module JmpBufDomain.JmpBufSet)
    | ActiveJumpBuf -> (module JmpBufDomain.ActiveLongjmps)
    | ValidLongJmp ->  (module JmpBufDomain.JmpBufSet)
    | CreatedThreads ->  (module ConcDomain.ThreadSet)
    | MustJoinedThreads -> (module ConcDomain.MustThreadSet)
    | MustProtectedVars _ -> (module LS)
    | Invariant _ -> (module Invariant)
    | InvariantGlobal _ -> (module Invariant)
    | WarnGlobal _ -> (module Unit)
    | IterSysVars _ -> (module Unit)
    | MayAccessed -> (module AccessDomain.EventSet)
    | MayBeTainted -> (module LS)
    | MayBeModifiedSinceSetjmp _ -> (module VS)
    | MustTermLoop _ -> (module MustBool)
    | MustTermProg -> (module MustBool)

  (** Get bottom result for query. *)
  let bot (type a) (q: a t): a result =
    let module Result = (val lattice q) in
    Result.bot ()

  (** Get top result for query. *)
  let rec top: type a. a t -> a result = fun q ->
    (* let module Result = (val lattice q) in
       Result.top () *)
    (* [lattice] and [top] manually inlined to avoid first-class module
       for every unsupported [query] implementation.
       See benchmarks at: https://github.com/goblint/analyzer/pull/221#issuecomment-842351621. *)
    match q with
    (* Cannot group these GADTs... *)
    | EqualSet _ -> ES.top ()
    | CondVars _ -> ES.top ()
    | MayPointTo _ -> LS.top ()
    | ReachableFrom _ -> LS.top ()
    | Regions _ -> LS.top ()
    | MustLockset -> LS.top ()
    | EvalFunvar _ -> LS.top ()
    | ReachableUkTypes _ -> TS.top ()
    | MayEscape _ -> MayBool.top ()
    | MayBePublic _ -> MayBool.top ()
    | MayBePublicWithout _ -> MayBool.top ()
    | MayBeThreadReturn -> MayBool.top ()
    | IsHeapVar _ -> MayBool.top ()
    | MutexType _ -> MutexAttrDomain.top ()
    | MustBeProtectedBy _ -> MustBool.top ()
    | MustBeAtomic -> MustBool.top ()
    | MustBeSingleThreaded _ -> MustBool.top ()
    | MustBeUniqueThread -> MustBool.top ()
    | EvalInt _ -> ID.top ()
    | EvalLength _ -> ID.top ()
    | EvalMutexAttr _ -> MutexAttrDomain.top ()
    | EvalValue _ -> VD.top ()
    | BlobSize _ -> ID.top ()
    | CurrentThreadId -> ThreadIdDomain.ThreadLifted.top ()
    | HeapVar -> VI.top ()
    | EvalStr _ -> SD.top ()
    | IterPrevVars _ -> Unit.top ()
    | IterVars _ -> Unit.top ()
    | PathQuery (_, q) -> top q
    | DYojson -> FlatYojson.top ()
    | PartAccess _ -> failwith "Queries.Result.top: PartAccess" (* Never used, MCP handles PartAccess specially. *)
    | IsMultiple _ -> MustBool.top ()
    | EvalThread _ -> ConcDomain.ThreadSet.top ()
    | EvalJumpBuf _ -> JmpBufDomain.JmpBufSet.top ()
    | ActiveJumpBuf -> JmpBufDomain.ActiveLongjmps.top ()
    | ValidLongJmp -> JmpBufDomain.JmpBufSet.top ()
    | CreatedThreads -> ConcDomain.ThreadSet.top ()
    | MustJoinedThreads -> ConcDomain.MustThreadSet.top ()
    | MustProtectedVars _ -> LS.top ()
    | Invariant _ -> Invariant.top ()
    | InvariantGlobal _ -> Invariant.top ()
    | WarnGlobal _ -> Unit.top ()
    | IterSysVars _ -> Unit.top ()
    | MayAccessed -> AccessDomain.EventSet.top ()
    | MayBeTainted -> LS.top ()
    | MayBeModifiedSinceSetjmp _ -> VS.top ()
    | MustTermLoop _ -> MustBool.top ()
    | MustTermProg -> MustBool.top ()
end

(* The type any_query can't be directly defined in Any as t,
   because it also refers to the t from the outer scope. *)
type any_query = Any: 'a t -> any_query

module Any =
struct
  type t = any_query

  (* deriving ord doesn't work for GADTs (t and any_query) so this must be done manually... *)
  let order = function
    | Any (EqualSet _) -> 0
    | Any (MayPointTo _) -> 1
    | Any (ReachableFrom _) -> 2
    | Any (ReachableUkTypes _) -> 3
    | Any (Regions _) -> 4
    | Any (MayEscape _) -> 5
    | Any (MayBePublic _) -> 7
    | Any (MayBePublicWithout _) -> 8
    | Any (MustBeProtectedBy _) -> 9
    | Any MustLockset -> 10
    | Any MustBeAtomic -> 11
    | Any (MustBeSingleThreaded _)-> 12
    | Any MustBeUniqueThread -> 13
    | Any CurrentThreadId -> 14
    | Any MayBeThreadReturn -> 15
    | Any (EvalFunvar _) -> 16
    | Any (EvalInt _) -> 17
    | Any (EvalStr _) -> 18
    | Any (EvalLength _) -> 19
    | Any (BlobSize _) -> 20
    | Any (CondVars _) -> 22
    | Any (PartAccess _) -> 23
    | Any (IterPrevVars _) -> 24
    | Any (IterVars _) -> 25
    | Any HeapVar -> 29
    | Any (IsHeapVar _) -> 30
    | Any (IsMultiple _) -> 31
    | Any (EvalThread _) -> 32
    | Any CreatedThreads -> 33
    | Any MustJoinedThreads -> 34
    | Any (WarnGlobal _) -> 35
    | Any (Invariant _) -> 36
    | Any (IterSysVars _) -> 37
    | Any (InvariantGlobal _) -> 38
    | Any (MustProtectedVars _) -> 39
    | Any MayAccessed -> 40
    | Any MayBeTainted -> 41
    | Any (PathQuery _) -> 42
    | Any DYojson -> 43
    | Any (EvalValue _) -> 44
    | Any (EvalJumpBuf _) -> 45
    | Any ActiveJumpBuf -> 46
    | Any ValidLongJmp -> 47
    | Any (MayBeModifiedSinceSetjmp _) -> 48
<<<<<<< HEAD
    | Any (MustTermLoop _) -> 49
    | Any MustTermProg -> 50
=======
    | Any (MutexType _) -> 49
    | Any (EvalMutexAttr _ ) -> 50
>>>>>>> 42bf105c

  let rec compare a b =
    let r = Stdlib.compare (order a) (order b) in
    if r <> 0 then
      r
    else
      match a, b with
      | Any (EqualSet e1), Any (EqualSet e2) -> CilType.Exp.compare e1 e2
      | Any (MayPointTo e1), Any (MayPointTo e2) -> CilType.Exp.compare e1 e2
      | Any (ReachableFrom e1), Any (ReachableFrom e2) -> CilType.Exp.compare e1 e2
      | Any (ReachableUkTypes e1), Any (ReachableUkTypes e2) -> CilType.Exp.compare e1 e2
      | Any (Regions e1), Any (Regions e2) -> CilType.Exp.compare e1 e2
      | Any (MayEscape vi1), Any (MayEscape vi2) -> CilType.Varinfo.compare vi1 vi2
      | Any (MayBePublic x1), Any (MayBePublic x2) -> compare_maybepublic x1 x2
      | Any (MayBePublicWithout x1), Any (MayBePublicWithout x2) -> compare_maybepublicwithout x1 x2
      | Any (MustBeProtectedBy x1), Any (MustBeProtectedBy x2) -> compare_mustbeprotectedby x1 x2
      | Any (EvalFunvar e1), Any (EvalFunvar e2) -> CilType.Exp.compare e1 e2
      | Any (EvalInt e1), Any (EvalInt e2) -> CilType.Exp.compare e1 e2
      | Any (EvalStr e1), Any (EvalStr e2) -> CilType.Exp.compare e1 e2
      | Any (EvalLength e1), Any (EvalLength e2) -> CilType.Exp.compare e1 e2
      | Any (EvalMutexAttr e1), Any (EvalMutexAttr e2) -> CilType.Exp.compare e1 e2
      | Any (EvalValue e1), Any (EvalValue e2) -> CilType.Exp.compare e1 e2
      | Any (BlobSize e1), Any (BlobSize e2) -> CilType.Exp.compare e1 e2
      | Any (CondVars e1), Any (CondVars e2) -> CilType.Exp.compare e1 e2
      | Any (PartAccess p1), Any (PartAccess p2) -> compare_access p1 p2
      | Any (IterPrevVars ip1), Any (IterPrevVars ip2) -> compare_iterprevvar ip1 ip2
      | Any (IterVars i1), Any (IterVars i2) -> compare_itervar i1 i2
      | Any (PathQuery (i1, q1)), Any (PathQuery (i2, q2)) ->
        let r = Stdlib.compare i1 i2 in
        if r <> 0 then
          r
        else
          compare (Any q1) (Any q2)
      | Any (IsHeapVar v1), Any (IsHeapVar v2) -> CilType.Varinfo.compare v1 v2
      | Any (IsMultiple v1), Any (IsMultiple v2) -> CilType.Varinfo.compare v1 v2
      | Any (MustTermLoop v1), Any (MustTermLoop v2) -> CilType.Varinfo.compare v1 v2
      | Any (EvalThread e1), Any (EvalThread e2) -> CilType.Exp.compare e1 e2
      | Any (EvalJumpBuf e1), Any (EvalJumpBuf e2) -> CilType.Exp.compare e1 e2
      | Any (WarnGlobal vi1), Any (WarnGlobal vi2) -> Stdlib.compare (Hashtbl.hash vi1) (Hashtbl.hash vi2)
      | Any (Invariant i1), Any (Invariant i2) -> compare_invariant_context i1 i2
      | Any (InvariantGlobal vi1), Any (InvariantGlobal vi2) -> Stdlib.compare (Hashtbl.hash vi1) (Hashtbl.hash vi2)
      | Any (IterSysVars (vq1, vf1)), Any (IterSysVars (vq2, vf2)) -> VarQuery.compare vq1 vq2 (* not comparing fs *)
      | Any (MutexType (v1,o1)), Any (MutexType (v2,o2)) -> [%ord: CilType.Varinfo.t * Lval.OffsetNoIdx.t] (v1,o1) (v2,o2)
      | Any (MustProtectedVars m1), Any (MustProtectedVars m2) -> compare_mustprotectedvars m1 m2
      | Any (MayBeModifiedSinceSetjmp e1), Any (MayBeModifiedSinceSetjmp e2) -> JmpBufDomain.BufferEntry.compare e1 e2
      | Any (MustBeSingleThreaded {since_start=s1;}),  Any (MustBeSingleThreaded {since_start=s2;}) -> Stdlib.compare s1 s2
      (* only argumentless queries should remain *)
      | _, _ -> Stdlib.compare (order a) (order b)

  let equal x y = compare x y = 0

  let rec hash_arg = function
    | Any (EqualSet e) -> CilType.Exp.hash e
    | Any (MayPointTo e) -> CilType.Exp.hash e
    | Any (ReachableFrom e) -> CilType.Exp.hash e
    | Any (ReachableUkTypes e) -> CilType.Exp.hash e
    | Any (Regions e) -> CilType.Exp.hash e
    | Any (MayEscape vi) -> CilType.Varinfo.hash vi
    | Any (MayBePublic x) -> hash_maybepublic x
    | Any (MayBePublicWithout x) -> hash_maybepublicwithout x
    | Any (MustBeProtectedBy x) -> hash_mustbeprotectedby x
    | Any (EvalFunvar e) -> CilType.Exp.hash e
    | Any (EvalInt e) -> CilType.Exp.hash e
    | Any (EvalStr e) -> CilType.Exp.hash e
    | Any (EvalLength e) -> CilType.Exp.hash e
    | Any (EvalMutexAttr e) -> CilType.Exp.hash e
    | Any (EvalValue e) -> CilType.Exp.hash e
    | Any (BlobSize e) -> CilType.Exp.hash e
    | Any (CondVars e) -> CilType.Exp.hash e
    | Any (PartAccess p) -> hash_access p
    | Any (IterPrevVars i) -> 0
    | Any (IterVars i) -> 0
    | Any (PathQuery (i, q)) -> 31 * i + hash (Any q)
    | Any (IsHeapVar v) -> CilType.Varinfo.hash v
    | Any (MustTermLoop v) -> CilType.Varinfo.hash v
    | Any (IsMultiple v) -> CilType.Varinfo.hash v
    | Any (EvalThread e) -> CilType.Exp.hash e
    | Any (EvalJumpBuf e) -> CilType.Exp.hash e
    | Any (WarnGlobal vi) -> Hashtbl.hash vi
    | Any (Invariant i) -> hash_invariant_context i
    | Any (MutexType (v,o)) -> 31*CilType.Varinfo.hash v + Lval.OffsetNoIdx.hash o
    | Any (InvariantGlobal vi) -> Hashtbl.hash vi
    | Any (MustProtectedVars m) -> hash_mustprotectedvars m
    | Any (MayBeModifiedSinceSetjmp e) -> JmpBufDomain.BufferEntry.hash e
    | Any (MustBeSingleThreaded {since_start}) -> Hashtbl.hash since_start
    (* IterSysVars:                                                                    *)
    (*   - argument is a function and functions cannot be compared in any meaningful way. *)
    (*   - doesn't matter because IterSysVars is always queried from outside of the analysis, so MCP's query caching is not done for it. *)
    (* only argumentless queries should remain *)
    | _ -> 0

  and hash x = 31 * order x + hash_arg x

  let rec pretty () = function
    | Any (EqualSet e) -> Pretty.dprintf "EqualSet %a" CilType.Exp.pretty e
    | Any (MayPointTo e) -> Pretty.dprintf "MayPointTo %a" CilType.Exp.pretty e
    | Any (ReachableFrom e) -> Pretty.dprintf "ReachableFrom %a" CilType.Exp.pretty e
    | Any (ReachableUkTypes e) -> Pretty.dprintf "ReachableUkTypes %a" CilType.Exp.pretty e
    | Any (Regions e) -> Pretty.dprintf "Regions %a" CilType.Exp.pretty e
    | Any (MayEscape vi) -> Pretty.dprintf "MayEscape %a" CilType.Varinfo.pretty vi
    | Any (MayBePublic x) -> Pretty.dprintf "MayBePublic _"
    | Any (MayBePublicWithout x) -> Pretty.dprintf "MayBePublicWithout _"
    | Any (MustBeProtectedBy x) -> Pretty.dprintf "MustBeProtectedBy _"
    | Any MustLockset -> Pretty.dprintf "MustLockset"
    | Any MustBeAtomic -> Pretty.dprintf "MustBeAtomic"
    | Any (MustBeSingleThreaded {since_start}) -> Pretty.dprintf "MustBeSingleThreaded since_start=%b" since_start
    | Any MustBeUniqueThread -> Pretty.dprintf "MustBeUniqueThread"
    | Any CurrentThreadId -> Pretty.dprintf "CurrentThreadId"
    | Any MayBeThreadReturn -> Pretty.dprintf "MayBeThreadReturn"
    | Any (EvalFunvar e) -> Pretty.dprintf "EvalFunvar %a" CilType.Exp.pretty e
    | Any (EvalInt e) -> Pretty.dprintf "EvalInt %a" CilType.Exp.pretty e
    | Any (EvalStr e) -> Pretty.dprintf "EvalStr %a" CilType.Exp.pretty e
    | Any (EvalLength e) -> Pretty.dprintf "EvalLength %a" CilType.Exp.pretty e
    | Any (EvalValue e) -> Pretty.dprintf "EvalValue %a" CilType.Exp.pretty e
    | Any (BlobSize e) -> Pretty.dprintf "BlobSize %a" CilType.Exp.pretty e
    | Any (CondVars e) -> Pretty.dprintf "CondVars %a" CilType.Exp.pretty e
    | Any (PartAccess p) -> Pretty.dprintf "PartAccess _"
    | Any (IterPrevVars i) -> Pretty.dprintf "IterPrevVars _"
    | Any (IterVars i) -> Pretty.dprintf "IterVars _"
    | Any (PathQuery (i, q)) -> Pretty.dprintf "PathQuery (%d, %a)" i pretty (Any q)
    | Any HeapVar -> Pretty.dprintf "HeapVar"
    | Any (IsHeapVar v) -> Pretty.dprintf "IsHeapVar %a" CilType.Varinfo.pretty v
    | Any (IsMultiple v) -> Pretty.dprintf "IsMultiple %a" CilType.Varinfo.pretty v
    | Any (EvalThread e) -> Pretty.dprintf "EvalThread %a" CilType.Exp.pretty e
    | Any (EvalJumpBuf e) -> Pretty.dprintf "EvalJumpBuf %a" CilType.Exp.pretty e
    | Any ActiveJumpBuf ->  Pretty.dprintf "ActiveJumpBuf"
    | Any ValidLongJmp -> Pretty.dprintf "ValidLongJmp"
    | Any CreatedThreads -> Pretty.dprintf "CreatedThreads"
    | Any MustJoinedThreads -> Pretty.dprintf "MustJoinedThreads"
    | Any (MustProtectedVars m) -> Pretty.dprintf "MustProtectedVars _"
    | Any (Invariant i) -> Pretty.dprintf "Invariant _"
    | Any (WarnGlobal vi) -> Pretty.dprintf "WarnGlobal _"
    | Any (IterSysVars _) -> Pretty.dprintf "IterSysVars _"
    | Any (InvariantGlobal i) -> Pretty.dprintf "InvariantGlobal _"
    | Any (MutexType (v,o)) ->  Pretty.dprintf "MutexType _"
    | Any (EvalMutexAttr a) ->  Pretty.dprintf "EvalMutexAttr _"
    | Any MayAccessed -> Pretty.dprintf "MayAccessed"
    | Any MayBeTainted -> Pretty.dprintf "MayBeTainted"
    | Any DYojson -> Pretty.dprintf "DYojson"
    | Any MayBeModifiedSinceSetjmp buf -> Pretty.dprintf "MayBeModifiedSinceSetjmp %a" JmpBufDomain.BufferEntry.pretty buf
    | Any (MustTermLoop v) -> Pretty.dprintf "MustTermLoop %a" CilType.Varinfo.pretty v
    | Any MustTermProg -> Pretty.dprintf "MustTermProg"
end

let to_value_domain_ask (ask: ask) =
  let eval_int e = ask.f (EvalInt e) in
  let may_point_to e = ask.f (MayPointTo e) in
  let is_multiple v = ask.f (IsMultiple v) in
  { VDQ.eval_int; may_point_to; is_multiple }

let eval_int_binop (module Bool: Lattice.S with type t = bool) binop (ask: ask) e1 e2: Bool.t =
  let eval_int e = ask.f (EvalInt e) in
  VDQ.eval_int_binop (module Bool) binop eval_int e1 e2

(** Backwards-compatibility for former [MustBeEqual] query. *)
let must_be_equal = eval_int_binop (module MustBool) Eq

(** Backwards-compatibility for former [MayBeEqual] query. *)
let may_be_equal = eval_int_binop (module MayBool) Eq

(** Backwards-compatibility for former [MayBeLess] query. *)
let may_be_less = eval_int_binop (module MayBool) Lt


module Set = BatSet.Make (Any)
module Hashtbl = BatHashtbl.Make (Any)<|MERGE_RESOLUTION|>--- conflicted
+++ resolved
@@ -284,13 +284,10 @@
     | Any ActiveJumpBuf -> 46
     | Any ValidLongJmp -> 47
     | Any (MayBeModifiedSinceSetjmp _) -> 48
-<<<<<<< HEAD
-    | Any (MustTermLoop _) -> 49
-    | Any MustTermProg -> 50
-=======
     | Any (MutexType _) -> 49
     | Any (EvalMutexAttr _ ) -> 50
->>>>>>> 42bf105c
+    | Any (MustTermLoop _) -> 51
+    | Any MustTermProg -> 52
 
   let rec compare a b =
     let r = Stdlib.compare (order a) (order b) in
