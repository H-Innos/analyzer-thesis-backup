--- conflicted
+++ resolved
@@ -60,17 +60,12 @@
   | MayBeEqual: exp * exp -> MayBool.t t (* may two expressions be equal? *)
   | MayBeLess: exp * exp -> MayBool.t t (* may exp1 < exp2 ? *)
   | HeapVar: VI.t t
-<<<<<<< HEAD
   | ArgVarTyp: typ -> VI.t t
   | IsHeapVar: varinfo -> MustBool.t t (* TODO: is may or must? *)
   | IsAllocatedVar: varinfo -> MustBool.t t
   | TypeCasts: varinfo -> TypeCastMap.t t
   | VarArgSet: varinfo -> TypeSetTopped.t t
-
-=======
-  | IsHeapVar: varinfo -> MayBool.t t (* TODO: is may or must? *)
   | Assert: exp -> AR.t t
->>>>>>> 3690e97b
 
 type 'a result = 'a
 
@@ -121,12 +116,9 @@
     | IterPrevVars _ -> (module Unit)
     | IterVars _ -> (module Unit)
     | PartAccess _ -> (module PartAccessResult)
-<<<<<<< HEAD
     | TypeCasts _ -> (module TypeCastMap)
     | VarArgSet _ -> (module TypeSetTopped)
-=======
     | Assert _ -> (module AR)
->>>>>>> 3690e97b
 
   (** Get bottom result for query. *)
   let bot (type a) (q: a t): a result =
@@ -176,10 +168,7 @@
     | IterPrevVars _ -> Unit.top ()
     | IterVars _ -> Unit.top ()
     | PartAccess _ -> PartAccessResult.top ()
-<<<<<<< HEAD
     | TypeCasts _ -> TypeCastMap.top ()
     | VarArgSet _ -> TypeSetTopped.top  ()
-=======
     | Assert _ -> AR.top ()
->>>>>>> 3690e97b
 end