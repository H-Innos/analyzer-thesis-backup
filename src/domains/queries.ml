--- conflicted
+++ resolved
@@ -92,11 +92,8 @@
   | MayBeLess: exp * exp -> MayBool.t t (* may exp1 < exp2 ? *)
   | HeapVar: VI.t t
   | IsHeapVar: varinfo -> MayBool.t t (* TODO: is may or must? *)
-<<<<<<< HEAD
+  | IsMultiple: varinfo -> MustBool.t t (* Is no other copy of this local variable reachable via pointers? *)
   | EvalThread: exp -> ConcDomain.ThreadSet.t t
-=======
-  | IsMultiple: varinfo -> MustBool.t t (* Is no other copy of this local variable reachable via pointers? *)
->>>>>>> 2e94bccb
 
 type 'a result = 'a
 
@@ -144,11 +141,8 @@
     | IterPrevVars _ -> (module Unit)
     | IterVars _ -> (module Unit)
     | PartAccess _ -> (module PartAccessResult)
-<<<<<<< HEAD
+    | IsMultiple _ -> (module MustBool) (* see https://github.com/goblint/analyzer/pull/310#discussion_r700056687 on why this needs to be MustBool *)
     | EvalThread _ -> (module ConcDomain.ThreadSet)
-=======
-    | IsMultiple _ -> (module MustBool) (* see https://github.com/goblint/analyzer/pull/310#discussion_r700056687 on why this needs to be MustBool *)
->>>>>>> 2e94bccb
 
   (** Get bottom result for query. *)
   let bot (type a) (q: a t): a result =
@@ -195,11 +189,8 @@
     | IterPrevVars _ -> Unit.top ()
     | IterVars _ -> Unit.top ()
     | PartAccess _ -> PartAccessResult.top ()
-<<<<<<< HEAD
+    | IsMultiple _ -> MustBool.top ()
     | EvalThread _ -> ConcDomain.ThreadSet.top ()
-=======
-    | IsMultiple _ -> MustBool.top ()
->>>>>>> 2e94bccb
 end
 
 (* The type any_query can't be directly defined in Any as t,
@@ -244,11 +235,8 @@
       | Any (MayBeLess _) -> 28
       | Any HeapVar -> 29
       | Any (IsHeapVar _) -> 30
-<<<<<<< HEAD
-      | Any (EvalThread _) -> 31
-=======
       | Any (IsMultiple _) -> 31
->>>>>>> 2e94bccb
+      | Any (EvalThread _) -> 32
     in
     let r = Stdlib.compare (order a) (order b) in
     if r <> 0 then
@@ -281,11 +269,8 @@
       | Any (MayBeLess (e1, e2)), Any (MayBeEqual (e3, e4)) ->
         [%ord: CilType.Exp.t * CilType.Exp.t] (e1, e2) (e3, e4)
       | Any (IsHeapVar v1), Any (IsHeapVar v2) -> CilType.Varinfo.compare v1 v2
-<<<<<<< HEAD
+      | Any (IsMultiple v1), Any (IsMultiple v2) -> CilType.Varinfo.compare v1 v2
       | Any (EvalThread e1), Any (EvalThread e2) -> CilType.Exp.compare e1 e2
-=======
-      | Any (IsMultiple v1), Any (IsMultiple v2) -> CilType.Varinfo.compare v1 v2
->>>>>>> 2e94bccb
       (* only argumentless queries should remain *)
       | _, _ -> Stdlib.compare (order a) (order b)
 end