--- conflicted
+++ resolved
@@ -7,8 +7,6 @@
 module ID = VDQ.ID
 
 module LS = VDQ.LS
-
-module AD = Lattice.LiftTop (ValueDomain.AD)
 
 module TS = SetDomain.ToppedSet (CilType.Typ) (struct let topname = "All" end)
 module ES = SetDomain.Reverse (SetDomain.ToppedSet (CilType.Exp) (struct let topname = "All" end))
@@ -75,14 +73,9 @@
 (** GADT for queries with specific result type. *)
 type _ t =
   | EqualSet: exp -> ES.t t
-<<<<<<< HEAD
-  | MayPointTo: exp -> LS.t t
-  | ReachableFrom: exp -> LS.t t
-  | ReachableAddressesFrom: exp -> AD.t t
-=======
   | MayPointTo: exp -> AD.t t
   | ReachableFrom: exp -> AD.t t
->>>>>>> 6389a7f6
+  | ReachableAddressesFrom: exp -> AD.t t
   | ReachableUkTypes: exp -> TS.t t
   | Regions: exp -> LS.t t
   | MayEscape: varinfo -> MayBool.t t
@@ -135,21 +128,16 @@
   | WarnGlobal: Obj.t -> Unit.t t (** Argument must be of corresponding [Spec.V.t]. *)
   | IterSysVars: VarQuery.t * Obj.t VarQuery.f -> Unit.t t (** [iter_vars] for [Constraints.FromSpec]. [Obj.t] represents [Spec.V.t]. *)
   | MayAccessed: AccessDomain.EventSet.t t
-<<<<<<< HEAD
-  | MayBeTainted: LS.t t
-  | AccessedGlobals: VS.t t
-  | MayBeModifiedSinceSetjmp: JmpBufDomain.BufferEntry.t -> VS.t t
-  | Written: WrittenDomain.Written.t t
-  | Read: AD.t t
-  | IsModular: MustBool.t t (* Whether the function is to be analyzed modularly *)
-=======
   | MayBeTainted: AD.t t
   | MayBeModifiedSinceSetjmp: JmpBufDomain.BufferEntry.t -> VS.t t
   | MustTermLoop: stmt -> MustBool.t t
   | MustTermAllLoops: MustBool.t t
   | IsEverMultiThreaded: MayBool.t t
   | TmpSpecial:  Mval.Exp.t -> ML.t t
->>>>>>> 6389a7f6
+  | AccessedGlobals: VS.t t
+  | Written: WrittenDomain.Written.t t
+  | Read: AD.t t
+  | IsModular: MustBool.t t
 
 type 'a result = 'a
 
@@ -168,14 +156,9 @@
     (* Cannot group these GADTs... *)
     | EqualSet _ -> (module ES)
     | CondVars _ -> (module ES)
-<<<<<<< HEAD
-    | MayPointTo _ -> (module LS)
-    | ReachableFrom _ -> (module LS)
-    | ReachableAddressesFrom _ -> (module AD)
-=======
     | MayPointTo _ -> (module AD)
     | ReachableFrom _ -> (module AD)
->>>>>>> 6389a7f6
+    | ReachableAddressesFrom _ -> (module AD)
     | Regions _ -> (module LS)
     | MustLockset -> (module AD)
     | EvalFunvar _ -> (module AD)
@@ -222,17 +205,14 @@
     | MayAccessed -> (module AccessDomain.EventSet)
     | MayBeTainted -> (module AD)
     | MayBeModifiedSinceSetjmp _ -> (module VS)
-<<<<<<< HEAD
     | AccessedGlobals -> (module VS)
     | Written -> (module WrittenDomain.Written)
     | Read -> (module AD)
     | IsModular -> (module MustBool)
-=======
     | MustTermLoop _ -> (module MustBool)
     | MustTermAllLoops -> (module MustBool)
     | IsEverMultiThreaded -> (module MayBool)
     | TmpSpecial _ -> (module ML)
->>>>>>> 6389a7f6
 
   (** Get bottom result for query. *)
   let bot (type a) (q: a t): a result =
@@ -250,14 +230,9 @@
     (* Cannot group these GADTs... *)
     | EqualSet _ -> ES.top ()
     | CondVars _ -> ES.top ()
-<<<<<<< HEAD
-    | MayPointTo _ -> LS.top ()
-    | ReachableFrom _ -> LS.top ()
-    | ReachableAddressesFrom _ -> AD.top ()
-=======
     | MayPointTo _ -> AD.top ()
     | ReachableFrom _ -> AD.top ()
->>>>>>> 6389a7f6
+    | ReachableAddressesFrom _ -> AD.top ()
     | Regions _ -> LS.top ()
     | MustLockset -> AD.top ()
     | EvalFunvar _ -> AD.top ()
@@ -304,17 +279,14 @@
     | MayAccessed -> AccessDomain.EventSet.top ()
     | MayBeTainted -> AD.top ()
     | MayBeModifiedSinceSetjmp _ -> VS.top ()
-<<<<<<< HEAD
     | Written -> WrittenDomain.Written.top ()
     | Read -> AD.top ()
     | AccessedGlobals -> VS.top ()
     | IsModular -> MustBool.top ()
-=======
     | MustTermLoop _ -> MustBool.top ()
     | MustTermAllLoops -> MustBool.top ()
     | IsEverMultiThreaded -> MayBool.top ()
     | TmpSpecial _ -> ML.top ()
->>>>>>> 6389a7f6
 end
 
 (* The type any_query can't be directly defined in Any as t,
@@ -375,20 +347,17 @@
     | Any (EvalMutexAttr _ ) -> 50
     | Any ThreadCreateIndexedNode -> 51
     | Any ThreadsJoinedCleanly -> 52
-<<<<<<< HEAD
-    | Any Written -> 53
-    | Any (EvalLval _) -> 54
-    | Any AccessedGlobals -> 55
-    | Any (ReachableAddressesFrom _) -> 56
-    | Any (IsModular) -> 57
-    | Any Read -> 58
-=======
     | Any (MustTermLoop _) -> 53
     | Any MustTermAllLoops -> 54
     | Any IsEverMultiThreaded -> 55
-    | Any (TmpSpecial _) -> 53
-    | Any (IsAllocVar _) -> 54
->>>>>>> 6389a7f6
+    | Any (TmpSpecial _) -> 56
+    | Any (IsAllocVar _) -> 57
+    | Any Written -> 58
+    | Any (EvalLval _) -> 59
+    | Any AccessedGlobals -> 60
+    | Any (ReachableAddressesFrom _) -> 61
+    | Any (IsModular) -> 62
+    | Any Read -> 63
 
   let rec compare a b =
     let r = Stdlib.compare (order a) (order b) in
@@ -546,17 +515,14 @@
     | Any MayBeTainted -> Pretty.dprintf "MayBeTainted"
     | Any DYojson -> Pretty.dprintf "DYojson"
     | Any MayBeModifiedSinceSetjmp buf -> Pretty.dprintf "MayBeModifiedSinceSetjmp %a" JmpBufDomain.BufferEntry.pretty buf
-<<<<<<< HEAD
+    | Any (MustTermLoop s) -> Pretty.dprintf "MustTermLoop %a" CilType.Stmt.pretty s
+    | Any MustTermAllLoops -> Pretty.dprintf "MustTermAllLoops"
+    | Any IsEverMultiThreaded -> Pretty.dprintf "IsEverMultiThreaded"
+    | Any (TmpSpecial lv) -> Pretty.dprintf "TmpSpecial %a" Mval.Exp.pretty lv
     | Any AccessedGlobals -> Pretty.printf "AccessedGlobals"
     | Any Written -> Pretty.dprintf "Written"
     | Any Read -> Pretty.dprintf "Read"
     | Any IsModular -> Pretty.dprintf "IsModular"
-=======
-    | Any (MustTermLoop s) -> Pretty.dprintf "MustTermLoop %a" CilType.Stmt.pretty s
-    | Any MustTermAllLoops -> Pretty.dprintf "MustTermAllLoops"
-    | Any IsEverMultiThreaded -> Pretty.dprintf "IsEverMultiThreaded"
-    | Any (TmpSpecial lv) -> Pretty.dprintf "TmpSpecial %a" Mval.Exp.pretty lv
->>>>>>> 6389a7f6
 end
 
 let to_value_domain_ask (ask: ask) =
