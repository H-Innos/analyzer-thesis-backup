(** Queries and their result lattices. *)

open GoblintCil

module VDQ = ValueDomainQueries

module ID = VDQ.ID

module LS = VDQ.LS
module TS = SetDomain.ToppedSet (CilType.Typ) (struct let topname = "All" end)
module ES = SetDomain.Reverse (SetDomain.ToppedSet (CilType.Exp) (struct let topname = "All" end))
module VS = SetDomain.ToppedSet (CilType.Varinfo) (struct let topname = "All" end)

module NFL = WrapperFunctionAnalysis0.NodeFlatLattice
module TC = WrapperFunctionAnalysis0.ThreadCreateUniqueCount

module ThreadNodeLattice = Lattice.Prod (NFL) (TC)
module ML = LibraryDesc.MathLifted

module VI = Lattice.Flat (Basetype.Variables) (struct
    let top_name = "Unknown line"
    let bot_name = "Unreachable line"
  end)

type iterprevvar = int -> (MyCFG.node * Obj.t * int) -> MyARG.inline_edge -> unit
type itervar = int -> unit
let compare_itervar _ _ = 0
let compare_iterprevvar _ _ = 0

module FlatYojson = Lattice.Flat (Printable.Yojson) (struct
    let top_name = "top yojson"
    let bot_name = "bot yojson"
  end)

module SD = Basetype.Strings
module VD = ValueDomain.Compound

module MayBool = BoolDomain.MayBool
module MustBool = BoolDomain.MustBool

module Unit = Lattice.Unit

(** Different notions of protection for a global variables g by a mutex m
    m protects g strongly if:
    - whenever g is accessed after the program went multi-threaded for the first time, m is held

    m protects g weakly if:
    - whenever g is accessed and there are any threads other than the main thread that are created but not joined yet, m is held
*)
module Protection = struct
  type t = Strong | Weak [@@deriving ord, hash]
end

(* Helper definitions for deriving complex parts of Any.compare below. *)
type maybepublic = {global: CilType.Varinfo.t; write: bool; protection: Protection.t} [@@deriving ord, hash]
type maybepublicwithout = {global: CilType.Varinfo.t; write: bool; without_mutex: PreValueDomain.Addr.t; protection: Protection.t} [@@deriving ord, hash]
type mustbeprotectedby = {mutex: PreValueDomain.Addr.t; global: CilType.Varinfo.t; write: bool; protection: Protection.t} [@@deriving ord, hash]
type mustprotectedvars = {mutex: PreValueDomain.Addr.t; write: bool} [@@deriving ord, hash]
type memory_access = {exp: CilType.Exp.t; var_opt: CilType.Varinfo.t option; kind: AccessKind.t} [@@deriving ord, hash]
type access =
  | Memory of memory_access (** Memory location access (race). *)
  | Point (** Program point and state access (MHP), independent of memory location. *)
[@@deriving ord, hash] (* TODO: fix ppx_deriving_hash on variant with inline record *)
type invariant_context = Invariant.context = {
  path: int option;
  lvals: Lval.Set.t;
}
[@@deriving ord, hash]


(** GADT for queries with specific result type. *)
type _ t =
  | EqualSet: exp -> ES.t t
  | MayPointTo: exp -> LS.t t
  | ReachableFrom: exp -> LS.t t
  | ReachableUkTypes: exp -> TS.t t
  | Regions: exp -> LS.t t
  | MayEscape: varinfo -> MayBool.t t
  | MayBePublic: maybepublic -> MayBool.t t (* old behavior with write=false *)
  | MayBePublicWithout: maybepublicwithout -> MayBool.t t
  | MustBeProtectedBy: mustbeprotectedby -> MustBool.t t
  | MustLockset: LS.t t
  | MustBeAtomic: MustBool.t t
  | MustBeSingleThreaded: {since_start: bool} -> MustBool.t t
  | MustBeUniqueThread: MustBool.t t
  | CurrentThreadId: ThreadIdDomain.ThreadLifted.t t
  | ThreadCreateIndexedNode: ThreadNodeLattice.t t
  | MayBeThreadReturn: MayBool.t t
  | EvalFunvar: exp -> LS.t t
  | EvalInt: exp -> ID.t t
  | EvalStr: exp -> SD.t t
  | EvalLength: exp -> ID.t t (* length of an array or string *)
  | EvalValue: exp -> VD.t t
  | BlobSize: exp -> ID.t t (* size of a dynamically allocated `Blob pointed to by exp *)
  | CondVars: exp -> ES.t t
  | PartAccess: access -> Obj.t t (** Only queried by access and deadlock analysis. [Obj.t] represents [MCPAccess.A.t], needed to break dependency cycle. *)
  | IterPrevVars: iterprevvar -> Unit.t t
  | IterVars: itervar -> Unit.t t
  | PathQuery: int * 'a t -> 'a t (** Query only one path under witness lifter. *)
  | DYojson: FlatYojson.t t (** Get local state Yojson of one path under [PathQuery]. *)
  | HeapVar: VI.t t
  | IsHeapVar: varinfo -> MayBool.t t (* TODO: is may or must? *)
  | IsMultiple: varinfo -> MustBool.t t
  (* For locals: Is another copy of this local variable reachable via pointers? *)
  (* For dynamically allocated memory: Does this abstract variable corrrespond to a unique heap location? *)
  (* For globals: Is it declared as thread-local? (https://github.com/goblint/analyzer/issues/1072) *)
  | MutexType: Mval.Unit.t -> MutexAttrDomain.t t
  | EvalThread: exp -> ConcDomain.ThreadSet.t t
  | EvalMutexAttr: exp -> MutexAttrDomain.t t
  | EvalJumpBuf: exp -> JmpBufDomain.JmpBufSet.t t
  | ActiveJumpBuf: JmpBufDomain.ActiveLongjmps.t t
  | ValidLongJmp: JmpBufDomain.JmpBufSet.t t
  | CreatedThreads: ConcDomain.ThreadSet.t t
  | MustJoinedThreads: ConcDomain.MustThreadSet.t t
  | ThreadsJoinedCleanly: MustBool.t t
  | MustProtectedVars: mustprotectedvars -> LS.t t
  | Invariant: invariant_context -> Invariant.t t
  | InvariantGlobal: Obj.t -> Invariant.t t (** Argument must be of corresponding [Spec.V.t]. *)
  | WarnGlobal: Obj.t -> Unit.t t (** Argument must be of corresponding [Spec.V.t]. *)
  | IterSysVars: VarQuery.t * Obj.t VarQuery.f -> Unit.t t (** [iter_vars] for [Constraints.FromSpec]. [Obj.t] represents [Spec.V.t]. *)
  | MayAccessed: AccessDomain.EventSet.t t
  | MayBeTainted: LS.t t
  | MayBeModifiedSinceSetjmp: JmpBufDomain.BufferEntry.t -> VS.t t
<<<<<<< HEAD
  | VarArraySize: varinfo -> ID.t t (* size of an array or blob only *)
  | VarStringLength: varinfo -> ID.t t
  | SubstringMayNullPtr: varinfo * varinfo -> MayBool.t t
  | SubstringMustOffsetZero: varinfo * varinfo -> MustBool.t t
  | StringComparison: varinfo * varinfo * int option -> ID.t t
=======
  | TmpSpecial:  Mval.Exp.t -> ML.t t
>>>>>>> f47d9832

type 'a result = 'a

(** Container for explicitly polymorphic [ctx.ask] function out of [ctx].
    To be used when passing entire [ctx] around seems inappropriate.
    Use [Analyses.ask_of_ctx] to convert [ctx] to [ask]. *)
(* Must be in a singleton record due to second-order polymorphism.
   See https://ocaml.org/manual/polymorphism.html#s%3Ahigher-rank-poly. *)
type ask = { f: 'a. 'a t -> 'a result }

(* Result cannot implement Lattice.S because the function types are different due to GADT. *)
module Result =
struct
  let rec lattice: type a. a t -> (module Lattice.S with type t = a) = fun q ->
    match q with
    (* Cannot group these GADTs... *)
    | EqualSet _ -> (module ES)
    | CondVars _ -> (module ES)
    | MayPointTo _ -> (module LS)
    | ReachableFrom _ -> (module LS)
    | Regions _ -> (module LS)
    | MustLockset -> (module LS)
    | EvalFunvar _ -> (module LS)
    | ReachableUkTypes _ -> (module TS)
    | MayEscape _ -> (module MayBool)
    | MayBePublic _ -> (module MayBool)
    | MayBePublicWithout _ -> (module MayBool)
    | MayBeThreadReturn -> (module MayBool)
    | IsHeapVar _ -> (module MayBool)
    | MustBeProtectedBy _ -> (module MustBool)
    | MustBeAtomic -> (module MustBool)
    | MustBeSingleThreaded _ -> (module MustBool)
    | MustBeUniqueThread -> (module MustBool)
    | EvalInt _ -> (module ID)
    | EvalLength _ -> (module ID)
    | EvalMutexAttr _ -> (module MutexAttrDomain)
    | EvalValue _ -> (module VD)
    | BlobSize _ -> (module ID)
    | CurrentThreadId -> (module ThreadIdDomain.ThreadLifted)
    | ThreadCreateIndexedNode -> (module ThreadNodeLattice)
    | HeapVar -> (module VI)
    | EvalStr _ -> (module SD)
    | IterPrevVars _ -> (module Unit)
    | IterVars _ -> (module Unit)
    | PathQuery (_, q) -> lattice q
    | DYojson -> (module FlatYojson)
    | PartAccess _ -> Obj.magic (module Unit: Lattice.S) (* Never used, MCP handles PartAccess specially. Must still return module (instead of failwith) here, but the module is never used. *)
    | IsMultiple _ -> (module MustBool) (* see https://github.com/goblint/analyzer/pull/310#discussion_r700056687 on why this needs to be MustBool *)
    | MutexType _ -> (module MutexAttrDomain)
    | EvalThread _ -> (module ConcDomain.ThreadSet)
    | EvalJumpBuf _ -> (module JmpBufDomain.JmpBufSet)
    | ActiveJumpBuf -> (module JmpBufDomain.ActiveLongjmps)
    | ValidLongJmp ->  (module JmpBufDomain.JmpBufSet)
    | CreatedThreads ->  (module ConcDomain.ThreadSet)
    | MustJoinedThreads -> (module ConcDomain.MustThreadSet)
    | ThreadsJoinedCleanly -> (module MustBool)
    | MustProtectedVars _ -> (module LS)
    | Invariant _ -> (module Invariant)
    | InvariantGlobal _ -> (module Invariant)
    | WarnGlobal _ -> (module Unit)
    | IterSysVars _ -> (module Unit)
    | MayAccessed -> (module AccessDomain.EventSet)
    | MayBeTainted -> (module LS)
    | MayBeModifiedSinceSetjmp _ -> (module VS)
<<<<<<< HEAD
    | VarArraySize _ -> (module ID)
    | VarStringLength _ -> (module ID)
    | SubstringMayNullPtr _ -> (module MayBool)
    | SubstringMustOffsetZero _ -> (module MustBool)
    | StringComparison _ -> (module ID)
=======
    | TmpSpecial _ -> (module ML)
>>>>>>> f47d9832

  (** Get bottom result for query. *)
  let bot (type a) (q: a t): a result =
    let module Result = (val lattice q) in
    Result.bot ()

  (** Get top result for query. *)
  let rec top: type a. a t -> a result = fun q ->
    (* let module Result = (val lattice q) in
       Result.top () *)
    (* [lattice] and [top] manually inlined to avoid first-class module
       for every unsupported [query] implementation.
       See benchmarks at: https://github.com/goblint/analyzer/pull/221#issuecomment-842351621. *)
    match q with
    (* Cannot group these GADTs... *)
    | EqualSet _ -> ES.top ()
    | CondVars _ -> ES.top ()
    | MayPointTo _ -> LS.top ()
    | ReachableFrom _ -> LS.top ()
    | Regions _ -> LS.top ()
    | MustLockset -> LS.top ()
    | EvalFunvar _ -> LS.top ()
    | ReachableUkTypes _ -> TS.top ()
    | MayEscape _ -> MayBool.top ()
    | MayBePublic _ -> MayBool.top ()
    | MayBePublicWithout _ -> MayBool.top ()
    | MayBeThreadReturn -> MayBool.top ()
    | IsHeapVar _ -> MayBool.top ()
    | MutexType _ -> MutexAttrDomain.top ()
    | MustBeProtectedBy _ -> MustBool.top ()
    | MustBeAtomic -> MustBool.top ()
    | MustBeSingleThreaded _ -> MustBool.top ()
    | MustBeUniqueThread -> MustBool.top ()
    | EvalInt _ -> ID.top ()
    | EvalLength _ -> ID.top ()
    | EvalMutexAttr _ -> MutexAttrDomain.top ()
    | EvalValue _ -> VD.top ()
    | BlobSize _ -> ID.top ()
    | CurrentThreadId -> ThreadIdDomain.ThreadLifted.top ()
    | ThreadCreateIndexedNode -> ThreadNodeLattice.top ()
    | HeapVar -> VI.top ()
    | EvalStr _ -> SD.top ()
    | IterPrevVars _ -> Unit.top ()
    | IterVars _ -> Unit.top ()
    | PathQuery (_, q) -> top q
    | DYojson -> FlatYojson.top ()
    | PartAccess _ -> failwith "Queries.Result.top: PartAccess" (* Never used, MCP handles PartAccess specially. *)
    | IsMultiple _ -> MustBool.top ()
    | EvalThread _ -> ConcDomain.ThreadSet.top ()
    | EvalJumpBuf _ -> JmpBufDomain.JmpBufSet.top ()
    | ActiveJumpBuf -> JmpBufDomain.ActiveLongjmps.top ()
    | ValidLongJmp -> JmpBufDomain.JmpBufSet.top ()
    | CreatedThreads -> ConcDomain.ThreadSet.top ()
    | MustJoinedThreads -> ConcDomain.MustThreadSet.top ()
    | ThreadsJoinedCleanly -> MustBool.top ()
    | MustProtectedVars _ -> LS.top ()
    | Invariant _ -> Invariant.top ()
    | InvariantGlobal _ -> Invariant.top ()
    | WarnGlobal _ -> Unit.top ()
    | IterSysVars _ -> Unit.top ()
    | MayAccessed -> AccessDomain.EventSet.top ()
    | MayBeTainted -> LS.top ()
    | MayBeModifiedSinceSetjmp _ -> VS.top ()
<<<<<<< HEAD
    | VarArraySize _ -> ID.top_of ILong
    | VarStringLength _ -> ID.top_of !Cil.kindOfSizeOf
    | SubstringMayNullPtr _ -> MayBool.top ()
    | SubstringMustOffsetZero _ -> MustBool.top ()
    | StringComparison _ -> ID.top_of IInt
=======
    | TmpSpecial _ -> ML.top ()
>>>>>>> f47d9832
end

(* The type any_query can't be directly defined in Any as t,
   because it also refers to the t from the outer scope. *)
type any_query = Any: 'a t -> any_query

module Any =
struct
  type t = any_query

  (* deriving ord doesn't work for GADTs (t and any_query) so this must be done manually... *)
  let order = function
    | Any (EqualSet _) -> 0
    | Any (MayPointTo _) -> 1
    | Any (ReachableFrom _) -> 2
    | Any (ReachableUkTypes _) -> 3
    | Any (Regions _) -> 4
    | Any (MayEscape _) -> 5
    | Any (MayBePublic _) -> 7
    | Any (MayBePublicWithout _) -> 8
    | Any (MustBeProtectedBy _) -> 9
    | Any MustLockset -> 10
    | Any MustBeAtomic -> 11
    | Any (MustBeSingleThreaded _)-> 12
    | Any MustBeUniqueThread -> 13
    | Any CurrentThreadId -> 14
    | Any MayBeThreadReturn -> 15
    | Any (EvalFunvar _) -> 16
    | Any (EvalInt _) -> 17
    | Any (EvalStr _) -> 18
    | Any (EvalLength _) -> 19
    | Any (BlobSize _) -> 20
    | Any (CondVars _) -> 22
    | Any (PartAccess _) -> 23
    | Any (IterPrevVars _) -> 24
    | Any (IterVars _) -> 25
    | Any HeapVar -> 29
    | Any (IsHeapVar _) -> 30
    | Any (IsMultiple _) -> 31
    | Any (EvalThread _) -> 32
    | Any CreatedThreads -> 33
    | Any MustJoinedThreads -> 34
    | Any (WarnGlobal _) -> 35
    | Any (Invariant _) -> 36
    | Any (IterSysVars _) -> 37
    | Any (InvariantGlobal _) -> 38
    | Any (MustProtectedVars _) -> 39
    | Any MayAccessed -> 40
    | Any MayBeTainted -> 41
    | Any (PathQuery _) -> 42
    | Any DYojson -> 43
    | Any (EvalValue _) -> 44
    | Any (EvalJumpBuf _) -> 45
    | Any ActiveJumpBuf -> 46
    | Any ValidLongJmp -> 47
    | Any (MayBeModifiedSinceSetjmp _) -> 48
    | Any (MutexType _) -> 49
    | Any (EvalMutexAttr _ ) -> 50
    | Any ThreadCreateIndexedNode -> 51
    | Any ThreadsJoinedCleanly -> 52
<<<<<<< HEAD
    | Any (VarArraySize _) -> 53
    | Any (VarStringLength _) -> 54
    | Any (SubstringMayNullPtr _) -> 55
    | Any (SubstringMustOffsetZero _) -> 56
    | Any (StringComparison _) -> 57
=======
    | Any (TmpSpecial _) -> 53
>>>>>>> f47d9832

  let rec compare a b =
    let r = Stdlib.compare (order a) (order b) in
    if r <> 0 then
      r
    else
      match a, b with
      | Any (EqualSet e1), Any (EqualSet e2) -> CilType.Exp.compare e1 e2
      | Any (MayPointTo e1), Any (MayPointTo e2) -> CilType.Exp.compare e1 e2
      | Any (ReachableFrom e1), Any (ReachableFrom e2) -> CilType.Exp.compare e1 e2
      | Any (ReachableUkTypes e1), Any (ReachableUkTypes e2) -> CilType.Exp.compare e1 e2
      | Any (Regions e1), Any (Regions e2) -> CilType.Exp.compare e1 e2
      | Any (MayEscape vi1), Any (MayEscape vi2) -> CilType.Varinfo.compare vi1 vi2
      | Any (MayBePublic x1), Any (MayBePublic x2) -> compare_maybepublic x1 x2
      | Any (MayBePublicWithout x1), Any (MayBePublicWithout x2) -> compare_maybepublicwithout x1 x2
      | Any (MustBeProtectedBy x1), Any (MustBeProtectedBy x2) -> compare_mustbeprotectedby x1 x2
      | Any (EvalFunvar e1), Any (EvalFunvar e2) -> CilType.Exp.compare e1 e2
      | Any (EvalInt e1), Any (EvalInt e2) -> CilType.Exp.compare e1 e2
      | Any (EvalStr e1), Any (EvalStr e2) -> CilType.Exp.compare e1 e2
      | Any (EvalLength e1), Any (EvalLength e2) -> CilType.Exp.compare e1 e2
      | Any (EvalMutexAttr e1), Any (EvalMutexAttr e2) -> CilType.Exp.compare e1 e2
      | Any (EvalValue e1), Any (EvalValue e2) -> CilType.Exp.compare e1 e2
      | Any (BlobSize e1), Any (BlobSize e2) -> CilType.Exp.compare e1 e2
      | Any (CondVars e1), Any (CondVars e2) -> CilType.Exp.compare e1 e2
      | Any (PartAccess p1), Any (PartAccess p2) -> compare_access p1 p2
      | Any (IterPrevVars ip1), Any (IterPrevVars ip2) -> compare_iterprevvar ip1 ip2
      | Any (IterVars i1), Any (IterVars i2) -> compare_itervar i1 i2
      | Any (PathQuery (i1, q1)), Any (PathQuery (i2, q2)) ->
        let r = Stdlib.compare i1 i2 in
        if r <> 0 then
          r
        else
          compare (Any q1) (Any q2)
      | Any (IsHeapVar v1), Any (IsHeapVar v2) -> CilType.Varinfo.compare v1 v2
      | Any (IsMultiple v1), Any (IsMultiple v2) -> CilType.Varinfo.compare v1 v2
      | Any (EvalThread e1), Any (EvalThread e2) -> CilType.Exp.compare e1 e2
      | Any (EvalJumpBuf e1), Any (EvalJumpBuf e2) -> CilType.Exp.compare e1 e2
      | Any (WarnGlobal vi1), Any (WarnGlobal vi2) -> Stdlib.compare (Hashtbl.hash vi1) (Hashtbl.hash vi2)
      | Any (Invariant i1), Any (Invariant i2) -> compare_invariant_context i1 i2
      | Any (InvariantGlobal vi1), Any (InvariantGlobal vi2) -> Stdlib.compare (Hashtbl.hash vi1) (Hashtbl.hash vi2)
      | Any (IterSysVars (vq1, vf1)), Any (IterSysVars (vq2, vf2)) -> VarQuery.compare vq1 vq2 (* not comparing fs *)
      | Any (MutexType m1), Any (MutexType m2) -> Mval.Unit.compare m1 m2
      | Any (MustProtectedVars m1), Any (MustProtectedVars m2) -> compare_mustprotectedvars m1 m2
      | Any (MayBeModifiedSinceSetjmp e1), Any (MayBeModifiedSinceSetjmp e2) -> JmpBufDomain.BufferEntry.compare e1 e2
      | Any (MustBeSingleThreaded {since_start=s1;}),  Any (MustBeSingleThreaded {since_start=s2;}) -> Stdlib.compare s1 s2
      | Any (TmpSpecial lv1), Any (TmpSpecial lv2) -> Mval.Exp.compare lv1 lv2
      (* only argumentless queries should remain *)
      | _, _ -> Stdlib.compare (order a) (order b)

  let equal x y = compare x y = 0

  let rec hash_arg = function
    | Any (EqualSet e) -> CilType.Exp.hash e
    | Any (MayPointTo e) -> CilType.Exp.hash e
    | Any (ReachableFrom e) -> CilType.Exp.hash e
    | Any (ReachableUkTypes e) -> CilType.Exp.hash e
    | Any (Regions e) -> CilType.Exp.hash e
    | Any (MayEscape vi) -> CilType.Varinfo.hash vi
    | Any (MayBePublic x) -> hash_maybepublic x
    | Any (MayBePublicWithout x) -> hash_maybepublicwithout x
    | Any (MustBeProtectedBy x) -> hash_mustbeprotectedby x
    | Any (EvalFunvar e) -> CilType.Exp.hash e
    | Any (EvalInt e) -> CilType.Exp.hash e
    | Any (EvalStr e) -> CilType.Exp.hash e
    | Any (EvalLength e) -> CilType.Exp.hash e
    | Any (EvalMutexAttr e) -> CilType.Exp.hash e
    | Any (EvalValue e) -> CilType.Exp.hash e
    | Any (BlobSize e) -> CilType.Exp.hash e
    | Any (CondVars e) -> CilType.Exp.hash e
    | Any (PartAccess p) -> hash_access p
    | Any (IterPrevVars i) -> 0
    | Any (IterVars i) -> 0
    | Any (PathQuery (i, q)) -> 31 * i + hash (Any q)
    | Any (IsHeapVar v) -> CilType.Varinfo.hash v
    | Any (IsMultiple v) -> CilType.Varinfo.hash v
    | Any (EvalThread e) -> CilType.Exp.hash e
    | Any (EvalJumpBuf e) -> CilType.Exp.hash e
    | Any (WarnGlobal vi) -> Hashtbl.hash vi
    | Any (Invariant i) -> hash_invariant_context i
    | Any (MutexType m) -> Mval.Unit.hash m
    | Any (InvariantGlobal vi) -> Hashtbl.hash vi
    | Any (MustProtectedVars m) -> hash_mustprotectedvars m
    | Any (MayBeModifiedSinceSetjmp e) -> JmpBufDomain.BufferEntry.hash e
    | Any (MustBeSingleThreaded {since_start}) -> Hashtbl.hash since_start
    | Any (TmpSpecial lv) -> Mval.Exp.hash lv
    (* IterSysVars:                                                                    *)
    (*   - argument is a function and functions cannot be compared in any meaningful way. *)
    (*   - doesn't matter because IterSysVars is always queried from outside of the analysis, so MCP's query caching is not done for it. *)
    (* only argumentless queries should remain *)
    | _ -> 0

  and hash x = 31 * order x + hash_arg x

  let rec pretty () = function
    | Any (EqualSet e) -> Pretty.dprintf "EqualSet %a" CilType.Exp.pretty e
    | Any (MayPointTo e) -> Pretty.dprintf "MayPointTo %a" CilType.Exp.pretty e
    | Any (ReachableFrom e) -> Pretty.dprintf "ReachableFrom %a" CilType.Exp.pretty e
    | Any (ReachableUkTypes e) -> Pretty.dprintf "ReachableUkTypes %a" CilType.Exp.pretty e
    | Any (Regions e) -> Pretty.dprintf "Regions %a" CilType.Exp.pretty e
    | Any (MayEscape vi) -> Pretty.dprintf "MayEscape %a" CilType.Varinfo.pretty vi
    | Any (MayBePublic x) -> Pretty.dprintf "MayBePublic _"
    | Any (MayBePublicWithout x) -> Pretty.dprintf "MayBePublicWithout _"
    | Any (MustBeProtectedBy x) -> Pretty.dprintf "MustBeProtectedBy _"
    | Any MustLockset -> Pretty.dprintf "MustLockset"
    | Any MustBeAtomic -> Pretty.dprintf "MustBeAtomic"
    | Any (MustBeSingleThreaded {since_start}) -> Pretty.dprintf "MustBeSingleThreaded since_start=%b" since_start
    | Any MustBeUniqueThread -> Pretty.dprintf "MustBeUniqueThread"
    | Any CurrentThreadId -> Pretty.dprintf "CurrentThreadId"
    | Any ThreadCreateIndexedNode -> Pretty.dprintf "ThreadCreateIndexedNode"
    | Any MayBeThreadReturn -> Pretty.dprintf "MayBeThreadReturn"
    | Any (EvalFunvar e) -> Pretty.dprintf "EvalFunvar %a" CilType.Exp.pretty e
    | Any (EvalInt e) -> Pretty.dprintf "EvalInt %a" CilType.Exp.pretty e
    | Any (EvalStr e) -> Pretty.dprintf "EvalStr %a" CilType.Exp.pretty e
    | Any (EvalLength e) -> Pretty.dprintf "EvalLength %a" CilType.Exp.pretty e
    | Any (EvalValue e) -> Pretty.dprintf "EvalValue %a" CilType.Exp.pretty e
    | Any (BlobSize e) -> Pretty.dprintf "BlobSize %a" CilType.Exp.pretty e
    | Any (CondVars e) -> Pretty.dprintf "CondVars %a" CilType.Exp.pretty e
    | Any (PartAccess p) -> Pretty.dprintf "PartAccess _"
    | Any (IterPrevVars i) -> Pretty.dprintf "IterPrevVars _"
    | Any (IterVars i) -> Pretty.dprintf "IterVars _"
    | Any (PathQuery (i, q)) -> Pretty.dprintf "PathQuery (%d, %a)" i pretty (Any q)
    | Any HeapVar -> Pretty.dprintf "HeapVar"
    | Any (IsHeapVar v) -> Pretty.dprintf "IsHeapVar %a" CilType.Varinfo.pretty v
    | Any (IsMultiple v) -> Pretty.dprintf "IsMultiple %a" CilType.Varinfo.pretty v
    | Any (EvalThread e) -> Pretty.dprintf "EvalThread %a" CilType.Exp.pretty e
    | Any (EvalJumpBuf e) -> Pretty.dprintf "EvalJumpBuf %a" CilType.Exp.pretty e
    | Any ActiveJumpBuf ->  Pretty.dprintf "ActiveJumpBuf"
    | Any ValidLongJmp -> Pretty.dprintf "ValidLongJmp"
    | Any CreatedThreads -> Pretty.dprintf "CreatedThreads"
    | Any MustJoinedThreads -> Pretty.dprintf "MustJoinedThreads"
    | Any ThreadsJoinedCleanly -> Pretty.dprintf "ThreadsJoinedCleanly"
    | Any (MustProtectedVars m) -> Pretty.dprintf "MustProtectedVars _"
    | Any (Invariant i) -> Pretty.dprintf "Invariant _"
    | Any (WarnGlobal vi) -> Pretty.dprintf "WarnGlobal _"
    | Any (IterSysVars _) -> Pretty.dprintf "IterSysVars _"
    | Any (InvariantGlobal i) -> Pretty.dprintf "InvariantGlobal _"
    | Any (MutexType (v,o)) ->  Pretty.dprintf "MutexType _"
    | Any (EvalMutexAttr a) ->  Pretty.dprintf "EvalMutexAttr _"
    | Any MayAccessed -> Pretty.dprintf "MayAccessed"
    | Any MayBeTainted -> Pretty.dprintf "MayBeTainted"
    | Any DYojson -> Pretty.dprintf "DYojson"
    | Any MayBeModifiedSinceSetjmp buf -> Pretty.dprintf "MayBeModifiedSinceSetjmp %a" JmpBufDomain.BufferEntry.pretty buf
<<<<<<< HEAD
    | Any (VarArraySize v) -> Pretty.dprintf "VarArraySize %a" CilType.Varinfo.pretty v
    | Any (VarStringLength v) -> Pretty.dprintf "VarStringLength %a" CilType.Varinfo.pretty v
    | Any (SubstringMayNullPtr (v1, v2)) -> Pretty.dprintf "SubstringMayNullPtr %a %a" CilType.Varinfo.pretty v1 CilType.Varinfo.pretty v2
    | Any (SubstringMustOffsetZero (v1, v2)) -> Pretty.dprintf "SubstringMustOffsetZero %a %a" CilType.Varinfo.pretty v1 CilType.Varinfo.pretty v2
    | Any (StringComparison (v1, v2, n)) when n = None -> Pretty.dprintf "StringComparison %a %a" CilType.Varinfo.pretty v1 CilType.Varinfo.pretty v2
    | Any (StringComparison (v1, v2, n)) -> match n with Some n -> Pretty.dprintf "StringNComparison %a %a %d" CilType.Varinfo.pretty v1 CilType.Varinfo.pretty v2 n | _ -> failwith "unreachable"
=======
    | Any (TmpSpecial lv) -> Pretty.dprintf "TmpSpecial %a" Mval.Exp.pretty lv
>>>>>>> f47d9832
end

let to_value_domain_ask (ask: ask) =
  let eval_int e = ask.f (EvalInt e) in
  let may_point_to e = ask.f (MayPointTo e) in
  let is_multiple v = ask.f (IsMultiple v) in
  { VDQ.eval_int; may_point_to; is_multiple }

let eval_int_binop (module Bool: Lattice.S with type t = bool) binop (ask: ask) e1 e2: Bool.t =
  let eval_int e = ask.f (EvalInt e) in
  VDQ.eval_int_binop (module Bool) binop eval_int e1 e2

(** Backwards-compatibility for former [MustBeEqual] query. *)
let must_be_equal = eval_int_binop (module MustBool) Eq

(** Backwards-compatibility for former [MayBeEqual] query. *)
let may_be_equal = eval_int_binop (module MayBool) Eq

(** Backwards-compatibility for former [MayBeLess] query. *)
let may_be_less = eval_int_binop (module MayBool) Lt


module Set = BatSet.Make (Any)
module Hashtbl = BatHashtbl.Make (Any)<|MERGE_RESOLUTION|>--- conflicted
+++ resolved
@@ -121,15 +121,12 @@
   | MayAccessed: AccessDomain.EventSet.t t
   | MayBeTainted: LS.t t
   | MayBeModifiedSinceSetjmp: JmpBufDomain.BufferEntry.t -> VS.t t
-<<<<<<< HEAD
+  | TmpSpecial:  Mval.Exp.t -> ML.t t
   | VarArraySize: varinfo -> ID.t t (* size of an array or blob only *)
   | VarStringLength: varinfo -> ID.t t
   | SubstringMayNullPtr: varinfo * varinfo -> MayBool.t t
   | SubstringMustOffsetZero: varinfo * varinfo -> MustBool.t t
   | StringComparison: varinfo * varinfo * int option -> ID.t t
-=======
-  | TmpSpecial:  Mval.Exp.t -> ML.t t
->>>>>>> f47d9832
 
 type 'a result = 'a
 
@@ -194,15 +191,12 @@
     | MayAccessed -> (module AccessDomain.EventSet)
     | MayBeTainted -> (module LS)
     | MayBeModifiedSinceSetjmp _ -> (module VS)
-<<<<<<< HEAD
+    | TmpSpecial _ -> (module ML)
     | VarArraySize _ -> (module ID)
     | VarStringLength _ -> (module ID)
     | SubstringMayNullPtr _ -> (module MayBool)
     | SubstringMustOffsetZero _ -> (module MustBool)
     | StringComparison _ -> (module ID)
-=======
-    | TmpSpecial _ -> (module ML)
->>>>>>> f47d9832
 
   (** Get bottom result for query. *)
   let bot (type a) (q: a t): a result =
@@ -266,15 +260,12 @@
     | MayAccessed -> AccessDomain.EventSet.top ()
     | MayBeTainted -> LS.top ()
     | MayBeModifiedSinceSetjmp _ -> VS.top ()
-<<<<<<< HEAD
+    | TmpSpecial _ -> ML.top ()
     | VarArraySize _ -> ID.top_of ILong
     | VarStringLength _ -> ID.top_of !Cil.kindOfSizeOf
     | SubstringMayNullPtr _ -> MayBool.top ()
     | SubstringMustOffsetZero _ -> MustBool.top ()
     | StringComparison _ -> ID.top_of IInt
-=======
-    | TmpSpecial _ -> ML.top ()
->>>>>>> f47d9832
 end
 
 (* The type any_query can't be directly defined in Any as t,
@@ -335,15 +326,12 @@
     | Any (EvalMutexAttr _ ) -> 50
     | Any ThreadCreateIndexedNode -> 51
     | Any ThreadsJoinedCleanly -> 52
-<<<<<<< HEAD
-    | Any (VarArraySize _) -> 53
-    | Any (VarStringLength _) -> 54
-    | Any (SubstringMayNullPtr _) -> 55
-    | Any (SubstringMustOffsetZero _) -> 56
-    | Any (StringComparison _) -> 57
-=======
     | Any (TmpSpecial _) -> 53
->>>>>>> f47d9832
+    | Any (VarArraySize _) -> 54
+    | Any (VarStringLength _) -> 55
+    | Any (SubstringMayNullPtr _) -> 56
+    | Any (SubstringMustOffsetZero _) -> 57
+    | Any (StringComparison _) -> 58
 
   let rec compare a b =
     let r = Stdlib.compare (order a) (order b) in
@@ -486,16 +474,13 @@
     | Any MayBeTainted -> Pretty.dprintf "MayBeTainted"
     | Any DYojson -> Pretty.dprintf "DYojson"
     | Any MayBeModifiedSinceSetjmp buf -> Pretty.dprintf "MayBeModifiedSinceSetjmp %a" JmpBufDomain.BufferEntry.pretty buf
-<<<<<<< HEAD
+    | Any (TmpSpecial lv) -> Pretty.dprintf "TmpSpecial %a" Mval.Exp.pretty lv
     | Any (VarArraySize v) -> Pretty.dprintf "VarArraySize %a" CilType.Varinfo.pretty v
     | Any (VarStringLength v) -> Pretty.dprintf "VarStringLength %a" CilType.Varinfo.pretty v
     | Any (SubstringMayNullPtr (v1, v2)) -> Pretty.dprintf "SubstringMayNullPtr %a %a" CilType.Varinfo.pretty v1 CilType.Varinfo.pretty v2
     | Any (SubstringMustOffsetZero (v1, v2)) -> Pretty.dprintf "SubstringMustOffsetZero %a %a" CilType.Varinfo.pretty v1 CilType.Varinfo.pretty v2
     | Any (StringComparison (v1, v2, n)) when n = None -> Pretty.dprintf "StringComparison %a %a" CilType.Varinfo.pretty v1 CilType.Varinfo.pretty v2
     | Any (StringComparison (v1, v2, n)) -> match n with Some n -> Pretty.dprintf "StringNComparison %a %a %d" CilType.Varinfo.pretty v1 CilType.Varinfo.pretty v2 n | _ -> failwith "unreachable"
-=======
-    | Any (TmpSpecial lv) -> Pretty.dprintf "TmpSpecial %a" Mval.Exp.pretty lv
->>>>>>> f47d9832
 end
 
 let to_value_domain_ask (ask: ask) =
