(** Structures for the querying subsystem. *)

open Cil
open TypeDomain

module GU = Goblintutil
module ID =
struct
  module I = IntDomain.IntDomTuple
  include Lattice.Lift (I) (Printable.DefaultNames)

  let lift op x = `Lifted (op x)
  let unlift op x = match x with
    | `Lifted x -> op x
    | _ -> failwith "Queries.ID.unlift"
  let unlift_opt op x = match x with
    | `Lifted x -> op x
    | _ -> None
  let unlift_is op x = match x with
    | `Lifted x -> op x
    | _ -> false

  let bot_of = lift I.bot_of
  let top_of = lift I.top_of

  let of_int ik = lift (I.of_int ik)
  let of_bool ik = lift (I.of_bool ik)
  let of_interval ik = lift (I.of_interval ik)
  let of_excl_list ik = lift (I.of_excl_list ik)
  let of_congruence ik = lift (I.of_congruence ik)
  let starting ik = lift (I.starting ik)
  let ending ik = lift (I.ending ik)

  let to_int x = unlift_opt I.to_int x
  let is_int x = unlift_is I.is_int x
  let to_bool x = unlift_opt I.to_bool x
  let is_bool x = unlift_is I.is_bool x

  let is_bot_ikind = function
    | `Bot -> false
    | `Lifted x -> I.is_bot x
    | `Top -> false
end
module LS = SetDomain.ToppedSet (Lval.CilLval) (struct let topname = "All" end)
module TS = SetDomain.ToppedSet (CilType.Typ) (struct let topname = "All" end)
module ES = SetDomain.Reverse (SetDomain.ToppedSet (CilType.Exp) (struct let topname = "All" end))

module VI = Lattice.Flat (Basetype.Variables) (struct
  let top_name = "Unknown line"
  let bot_name = "Unreachable line"
end)

type iterprevvar = int -> (MyCFG.node * Obj.t * int) -> MyARG.inline_edge -> unit
type itervar = int -> unit
let compare_itervar _ _ = 0
let compare_iterprevvar _ _ = 0

module SD = Basetype.Strings

module MayBool = BoolDomain.MayBool
module MustBool = BoolDomain.MustBool

module Unit = Lattice.Unit

(* Helper definitions for deriving complex parts of Any.compare below. *)
type maybepublic = {global: CilType.Varinfo.t; write: bool} [@@deriving ord, hash]
type maybepublicwithout = {global: CilType.Varinfo.t; write: bool; without_mutex: PreValueDomain.Addr.t} [@@deriving ord, hash]
type mustbeprotectedby = {mutex: PreValueDomain.Addr.t; global: CilType.Varinfo.t; write: bool} [@@deriving ord, hash]
type memory_access = {exp: CilType.Exp.t; var_opt: CilType.Varinfo.t option; kind: AccessKind.t} [@@deriving ord, hash]
type access =
  | Memory of memory_access (** Memory location access (race). *)
  | Point (** Program point and state access (MHP), independent of memory location. *)
[@@deriving ord, hash] (* TODO: fix ppx_deriving_hash on variant with inline record *)
type invariant_context = Invariant.context = {
  path: int option;
  lval: CilType.Lval.t option;
}
[@@deriving ord, hash]


(** GADT for queries with specific result type. *)
type _ t =
  | EqualSet: exp -> ES.t t
  | MayPointTo: exp -> LS.t t
  | ReachableFrom: exp -> LS.t t
  | ReachableUkTypes: exp -> TS.t t
  | Regions: exp -> LS.t t
  | MayEscape: varinfo -> MayBool.t t
  | MayBePublic: maybepublic -> MayBool.t t (* old behavior with write=false *)
  | MayBePublicWithout: maybepublicwithout -> MayBool.t t
  | MustBeProtectedBy: mustbeprotectedby -> MustBool.t t
  | MustLockset: LS.t t
  | MustBeAtomic: MustBool.t t
  | MustBeSingleThreaded: MustBool.t t
  | MustBeUniqueThread: MustBool.t t
  | CurrentThreadId: ThreadIdDomain.ThreadLifted.t t
  | MayBeThreadReturn: MayBool.t t
  | EvalFunvar: exp -> LS.t t
  | WrittenLvals: varinfo -> LS.t t
  | EvalInt: exp -> ID.t t
  | EvalStr: exp -> SD.t t
  | EvalLength: exp -> ID.t t (* length of an array or string *)
  | BlobSize: exp -> ID.t t (* size of a dynamically allocated `Blob pointed to by exp *)
  | CondVars: exp -> ES.t t
  | PartAccess: access -> Obj.t t (** Only queried by access and deadlock analysis. [Obj.t] represents [MCPAccess.A.t], needed to break dependency cycle. *)
  | IterPrevVars: iterprevvar -> Unit.t t
  | IterVars: itervar -> Unit.t t
  | HeapVar: VI.t t
  | ArgVarTyp: typ -> VI.t t
  | IsAllocatedVar: varinfo -> MustBool.t t
  | TypeCasts: varinfo -> TypeCastMap.t t
  | VarArgSet: varinfo -> TypeSetTopped.t t
  | IsHeapVar: varinfo -> MayBool.t t (* TODO: is may or must? *)
  | IsMultiple: varinfo -> MustBool.t t (* Is no other copy of this local variable reachable via pointers? *)
  | EvalThread: exp -> ConcDomain.ThreadSet.t t
  | CreatedThreads: ConcDomain.ThreadSet.t t
  | MustJoinedThreads: ConcDomain.MustThreadSet.t t
  | Invariant: invariant_context -> Invariant.t t
  | WarnGlobal: Obj.t -> Unit.t t (** Argument must be of corresponding [Spec.V.t]. *)

type 'a result = 'a

(** Container for explicitly polymorphic [ctx.ask] function out of [ctx].
    To be used when passing entire [ctx] around seems inappropriate.
    Use [Analyses.ask_of_ctx] to convert [ctx] to [ask]. *)
(* Must be in a singleton record due to second-order polymorphism.
   See https://ocaml.org/manual/polymorphism.html#s%3Ahigher-rank-poly. *)
type ask = { f: 'a. 'a t -> 'a result }

(* Result cannot implement Lattice.S because the function types are different due to GADT. *)
module Result =
struct
  let lattice (type a) (q: a t): (module Lattice.S with type t = a) =
    match q with
    (* Cannot group these GADTs... *)
    | EqualSet _ -> (module ES)
    | CondVars _ -> (module ES)
    | MayPointTo _ -> (module LS)
    | ReachableFrom _ -> (module LS)
    | Regions _ -> (module LS)
    | MustLockset -> (module LS)
    | EvalFunvar _ -> (module LS)
    | WrittenLvals _ -> (module LS)
    | ReachableUkTypes _ -> (module TS)
    | MayEscape _ -> (module MayBool)
    | MayBePublic _ -> (module MayBool)
    | MayBePublicWithout _ -> (module MayBool)
    | MayBeThreadReturn -> (module MayBool)
<<<<<<< HEAD
    | IsHeapVar _ -> (module MayBool)
=======
    | MayBeEqual _ -> (module MayBool)
    | MayBeLess _ -> (module MayBool)
    | IsHeapVar _ -> (module MustBool)
    | IsAllocatedVar _ -> (module MustBool)
>>>>>>> ec0a8c4d
    | MustBeProtectedBy _ -> (module MustBool)
    | MustBeAtomic -> (module MustBool)
    | MustBeSingleThreaded -> (module MustBool)
    | MustBeUniqueThread -> (module MustBool)
    | EvalInt _ -> (module ID)
    | EvalLength _ -> (module ID)
    | BlobSize _ -> (module ID)
    | CurrentThreadId -> (module ThreadIdDomain.ThreadLifted)
    | HeapVar -> (module VI)
    | ArgVarTyp _ -> (module VI)
    | EvalStr _ -> (module SD)
    | IterPrevVars _ -> (module Unit)
    | IterVars _ -> (module Unit)
<<<<<<< HEAD
    | PartAccess _ -> Obj.magic (module Unit: Lattice.S) (* Never used, MCP handles PartAccess specially. Must still return module (instead of failwith) here, but the module is never used. *)
=======
    | PartAccess _ -> (module PartAccessResult)
    | TypeCasts _ -> (module TypeCastMap)
    | VarArgSet _ -> (module TypeSetTopped)
>>>>>>> ec0a8c4d
    | IsMultiple _ -> (module MustBool) (* see https://github.com/goblint/analyzer/pull/310#discussion_r700056687 on why this needs to be MustBool *)
    | EvalThread _ -> (module ConcDomain.ThreadSet)
    | CreatedThreads ->  (module ConcDomain.ThreadSet)
    | MustJoinedThreads -> (module ConcDomain.MustThreadSet)
    | Invariant _ -> (module Invariant)
    | WarnGlobal _ -> (module Unit)

  (** Get bottom result for query. *)
  let bot (type a) (q: a t): a result =
    let module Result = (val lattice q) in
    Result.bot ()

  (** Get top result for query. *)
  let top (type a) (q: a t): a result =
    (* let module Result = (val lattice q) in
    Result.top () *)
    (* [lattice] and [top] manually inlined to avoid first-class module
       for every unsupported [query] implementation.
       See benchmarks at: https://github.com/goblint/analyzer/pull/221#issuecomment-842351621. *)
    match q with
    (* Cannot group these GADTs... *)
    | EqualSet _ -> ES.top ()
    | CondVars _ -> ES.top ()
    | MayPointTo _ -> LS.top ()
    | ReachableFrom _ -> LS.top ()
    | Regions _ -> LS.top ()
    | MustLockset -> LS.top ()
    | EvalFunvar _ -> LS.top ()
    | WrittenLvals _ -> LS.top ()
    | ReachableUkTypes _ -> TS.top ()
    | MayEscape _ -> MayBool.top ()
    | MayBePublic _ -> MayBool.top ()
    | MayBePublicWithout _ -> MayBool.top ()
    | MayBeThreadReturn -> MayBool.top ()
<<<<<<< HEAD
    | IsHeapVar _ -> MayBool.top ()
=======
    | MayBeEqual _ -> MayBool.top ()
    | MayBeLess _ -> MayBool.top ()
    | IsHeapVar _ -> MustBool.top ()
    | IsAllocatedVar _ -> MustBool.top ()
>>>>>>> ec0a8c4d
    | MustBeProtectedBy _ -> MustBool.top ()
    | MustBeAtomic -> MustBool.top ()
    | MustBeSingleThreaded -> MustBool.top ()
    | MustBeUniqueThread -> MustBool.top ()
    | EvalInt _ -> ID.top ()
    | EvalLength _ -> ID.top ()
    | BlobSize _ -> ID.top ()
    | CurrentThreadId -> ThreadIdDomain.ThreadLifted.top ()
    | HeapVar -> VI.top ()
    | ArgVarTyp _ -> VI.top ()
    | EvalStr _ -> SD.top ()
    | IterPrevVars _ -> Unit.top ()
    | IterVars _ -> Unit.top ()
<<<<<<< HEAD
    | PartAccess _ -> failwith "Queries.Result.top: PartAccess" (* Never used, MCP handles PartAccess specially. *)
=======
    | PartAccess _ -> PartAccessResult.top ()
    | TypeCasts _ -> TypeCastMap.top ()
    | VarArgSet _ -> TypeSetTopped.top  ()
>>>>>>> ec0a8c4d
    | IsMultiple _ -> MustBool.top ()
    | EvalThread _ -> ConcDomain.ThreadSet.top ()
    | CreatedThreads -> ConcDomain.ThreadSet.top ()
    | MustJoinedThreads -> ConcDomain.MustThreadSet.top ()
    | Invariant _ -> Invariant.top ()
    | WarnGlobal _ -> Unit.top ()
end

(* The type any_query can't be directly defined in Any as t,
   because it also refers to the t from the outer scope. *)
type any_query = Any: 'a t -> any_query

module Any =
struct
  type t = any_query

  (* deriving ord doesn't work for GADTs (t and any_query) so this must be done manually... *)
  let order = function
    | Any (EqualSet _) -> 0
    | Any (MayPointTo _) -> 1
    | Any (ReachableFrom _) -> 2
    | Any (ReachableUkTypes _) -> 3
    | Any (Regions _) -> 4
    | Any (MayEscape _) -> 5
    | Any (MayBePublic _) -> 7
    | Any (MayBePublicWithout _) -> 8
    | Any (MustBeProtectedBy _) -> 9
    | Any MustLockset -> 10
    | Any MustBeAtomic -> 11
    | Any MustBeSingleThreaded -> 12
    | Any MustBeUniqueThread -> 13
    | Any CurrentThreadId -> 14
    | Any MayBeThreadReturn -> 15
    | Any (EvalFunvar _) -> 16
    | Any (EvalInt _) -> 17
    | Any (EvalStr _) -> 18
    | Any (EvalLength _) -> 19
    | Any (BlobSize _) -> 20
    | Any (CondVars _) -> 22
    | Any (PartAccess _) -> 23
    | Any (IterPrevVars _) -> 24
    | Any (IterVars _) -> 25
    | Any HeapVar -> 29
    | Any (IsHeapVar _) -> 30
    | Any (IsMultiple _) -> 31
    | Any (EvalThread _) -> 32
    | Any CreatedThreads -> 33
    | Any MustJoinedThreads -> 34
    | Any (WarnGlobal _) -> 35
    | Any (Invariant _) -> 36

  let compare a b =
<<<<<<< HEAD
=======
    let order = function
      | Any (EqualSet _) -> 0
      | Any (MayPointTo _) -> 1
      | Any (ReachableFrom _) -> 2
      | Any (ReachableUkTypes _) -> 3
      | Any (Regions _) -> 4
      | Any (MayEscape _) -> 5
      | Any (Priority _) -> 6
      | Any (MayBePublic _) -> 7
      | Any (MayBePublicWithout _) -> 8
      | Any (MustBeProtectedBy _) -> 9
      | Any CurrentLockset -> 10
      | Any MustBeAtomic -> 11
      | Any MustBeSingleThreaded -> 12
      | Any MustBeUniqueThread -> 13
      | Any CurrentThreadId -> 14
      | Any MayBeThreadReturn -> 15
      | Any (EvalFunvar _) -> 16
      | Any (EvalInt _) -> 17
      | Any (EvalStr _) -> 18
      | Any (EvalLength _) -> 19
      | Any (BlobSize _) -> 20
      | Any PrintFullState -> 21
      | Any (CondVars _) -> 22
      | Any (PartAccess _) -> 23
      | Any (IterPrevVars _) -> 24
      | Any (IterVars _) -> 25
      | Any (MustBeEqual _) -> 26
      | Any (MayBeEqual _) -> 27
      | Any (MayBeLess _) -> 28
      | Any HeapVar -> 29
      | Any (IsHeapVar _) -> 30
      | Any (WrittenLvals _) -> 31
      | Any (ArgVarTyp _) -> 32
      | Any (IsAllocatedVar _) -> 33
      | Any (TypeCasts _) -> 34
      | Any (VarArgSet _) -> 35
      | Any (IsMultiple _) -> 31
      | Any (EvalThread _) -> 32
      | Any CreatedThreads -> 33
      | Any MustJoinedThreads -> 34
    in
>>>>>>> ec0a8c4d
    let r = Stdlib.compare (order a) (order b) in
    if r <> 0 then
      r
    else
      match a, b with
      | Any (EqualSet e1), Any (EqualSet e2) -> CilType.Exp.compare e1 e2
      | Any (MayPointTo e1), Any (MayPointTo e2) -> CilType.Exp.compare e1 e2
      | Any (ReachableFrom e1), Any (ReachableFrom e2) -> CilType.Exp.compare e1 e2
      | Any (ReachableUkTypes e1), Any (ReachableUkTypes e2) -> CilType.Exp.compare e1 e2
      | Any (Regions e1), Any (Regions e2) -> CilType.Exp.compare e1 e2
      | Any (MayEscape vi1), Any (MayEscape vi2) -> CilType.Varinfo.compare vi1 vi2
      | Any (MayBePublic x1), Any (MayBePublic x2) -> compare_maybepublic x1 x2
      | Any (MayBePublicWithout x1), Any (MayBePublicWithout x2) -> compare_maybepublicwithout x1 x2
      | Any (MustBeProtectedBy x1), Any (MustBeProtectedBy x2) -> compare_mustbeprotectedby x1 x2
      | Any (EvalFunvar e1), Any (EvalFunvar e2) -> CilType.Exp.compare e1 e2
      | Any (EvalInt e1), Any (EvalInt e2) -> CilType.Exp.compare e1 e2
      | Any (EvalStr e1), Any (EvalStr e2) -> CilType.Exp.compare e1 e2
      | Any (EvalLength e1), Any (EvalLength e2) -> CilType.Exp.compare e1 e2
      | Any (BlobSize e1), Any (BlobSize e2) -> CilType.Exp.compare e1 e2
      | Any (CondVars e1), Any (CondVars e2) -> CilType.Exp.compare e1 e2
      | Any (PartAccess p1), Any (PartAccess p2) -> compare_access p1 p2
      | Any (IterPrevVars ip1), Any (IterPrevVars ip2) -> compare_iterprevvar ip1 ip2
      | Any (IterVars i1), Any (IterVars i2) -> compare_itervar i1 i2
      | Any (IsHeapVar v1), Any (IsHeapVar v2) -> CilType.Varinfo.compare v1 v2
      | Any (WrittenLvals v1), Any (WrittenLvals v2) -> CilType.Varinfo.compare v1 v2
      | Any (ArgVarTyp t1), Any (ArgVarTyp t2) -> CilType.Typ.compare t1 t2
      | Any (IsAllocatedVar v1), Any (IsAllocatedVar v2) -> CilType.Varinfo.compare v1 v2
      | Any (TypeCasts v1), Any (TypeCasts v2)-> CilType.Varinfo.compare v1 v2
      | Any (VarArgSet v1), Any (VarArgSet v2) -> CilType.Varinfo.compare v1 v2
      | Any (IsMultiple v1), Any (IsMultiple v2) -> CilType.Varinfo.compare v1 v2
      | Any (EvalThread e1), Any (EvalThread e2) -> CilType.Exp.compare e1 e2
      | Any (WarnGlobal vi1), Any (WarnGlobal vi2) -> compare (Hashtbl.hash vi1) (Hashtbl.hash vi2)
      | Any (Invariant i1), Any (Invariant i2) -> compare_invariant_context i1 i2
      (* only argumentless queries should remain *)
      | _, _ -> Stdlib.compare (order a) (order b)

  let equal x y = compare x y = 0

  let hash_arg = function
    | Any (EqualSet e) -> CilType.Exp.hash e
    | Any (MayPointTo e) -> CilType.Exp.hash e
    | Any (ReachableFrom e) -> CilType.Exp.hash e
    | Any (ReachableUkTypes e) -> CilType.Exp.hash e
    | Any (Regions e) -> CilType.Exp.hash e
    | Any (MayEscape vi) -> CilType.Varinfo.hash vi
    | Any (MayBePublic x) -> hash_maybepublic x
    | Any (MayBePublicWithout x) -> hash_maybepublicwithout x
    | Any (MustBeProtectedBy x) -> hash_mustbeprotectedby x
    | Any (EvalFunvar e) -> CilType.Exp.hash e
    | Any (EvalInt e) -> CilType.Exp.hash e
    | Any (EvalStr e) -> CilType.Exp.hash e
    | Any (EvalLength e) -> CilType.Exp.hash e
    | Any (BlobSize e) -> CilType.Exp.hash e
    | Any (CondVars e) -> CilType.Exp.hash e
    | Any (PartAccess p) -> hash_access p
    | Any (IterPrevVars i) -> 0
    | Any (IterVars i) -> 0
    | Any (IsHeapVar v) -> CilType.Varinfo.hash v
    | Any (IsMultiple v) -> CilType.Varinfo.hash v
    | Any (EvalThread e) -> CilType.Exp.hash e
    | Any (WarnGlobal vi) -> Hashtbl.hash vi
    | Any (Invariant i) -> hash_invariant_context i
    (* only argumentless queries should remain *)
    | _ -> 0

  let hash x = 31 * order x + hash_arg x
end


let eval_int_binop (module Bool: Lattice.S with type t = bool) binop (ask: ask) e1 e2: Bool.t =
  let e = Cilfacade.makeBinOp binop e1 e2 in
  let i = ask.f (EvalInt e) in
  if ID.is_bot i || ID.is_bot_ikind i then
    Bool.top () (* base returns bot for non-int results, consider unknown *)
  else
    match ID.to_bool i with
    | Some b -> b
    | None -> Bool.top ()

(** Backwards-compatibility for former [MustBeEqual] query. *)
let must_be_equal = eval_int_binop (module MustBool) Eq

(** Backwards-compatibility for former [MayBeEqual] query. *)
let may_be_equal = eval_int_binop (module MayBool) Eq

(** Backwards-compatibility for former [MayBeLess] query. *)
let may_be_less = eval_int_binop (module MayBool) Lt


module Set = BatSet.Make (Any)
module Hashtbl = BatHashtbl.Make (Any)<|MERGE_RESOLUTION|>--- conflicted
+++ resolved
@@ -146,14 +146,8 @@
     | MayBePublic _ -> (module MayBool)
     | MayBePublicWithout _ -> (module MayBool)
     | MayBeThreadReturn -> (module MayBool)
-<<<<<<< HEAD
-    | IsHeapVar _ -> (module MayBool)
-=======
-    | MayBeEqual _ -> (module MayBool)
-    | MayBeLess _ -> (module MayBool)
     | IsHeapVar _ -> (module MustBool)
     | IsAllocatedVar _ -> (module MustBool)
->>>>>>> ec0a8c4d
     | MustBeProtectedBy _ -> (module MustBool)
     | MustBeAtomic -> (module MustBool)
     | MustBeSingleThreaded -> (module MustBool)
@@ -167,13 +161,9 @@
     | EvalStr _ -> (module SD)
     | IterPrevVars _ -> (module Unit)
     | IterVars _ -> (module Unit)
-<<<<<<< HEAD
     | PartAccess _ -> Obj.magic (module Unit: Lattice.S) (* Never used, MCP handles PartAccess specially. Must still return module (instead of failwith) here, but the module is never used. *)
-=======
-    | PartAccess _ -> (module PartAccessResult)
     | TypeCasts _ -> (module TypeCastMap)
     | VarArgSet _ -> (module TypeSetTopped)
->>>>>>> ec0a8c4d
     | IsMultiple _ -> (module MustBool) (* see https://github.com/goblint/analyzer/pull/310#discussion_r700056687 on why this needs to be MustBool *)
     | EvalThread _ -> (module ConcDomain.ThreadSet)
     | CreatedThreads ->  (module ConcDomain.ThreadSet)
@@ -208,14 +198,8 @@
     | MayBePublic _ -> MayBool.top ()
     | MayBePublicWithout _ -> MayBool.top ()
     | MayBeThreadReturn -> MayBool.top ()
-<<<<<<< HEAD
-    | IsHeapVar _ -> MayBool.top ()
-=======
-    | MayBeEqual _ -> MayBool.top ()
-    | MayBeLess _ -> MayBool.top ()
     | IsHeapVar _ -> MustBool.top ()
     | IsAllocatedVar _ -> MustBool.top ()
->>>>>>> ec0a8c4d
     | MustBeProtectedBy _ -> MustBool.top ()
     | MustBeAtomic -> MustBool.top ()
     | MustBeSingleThreaded -> MustBool.top ()
@@ -229,13 +213,9 @@
     | EvalStr _ -> SD.top ()
     | IterPrevVars _ -> Unit.top ()
     | IterVars _ -> Unit.top ()
-<<<<<<< HEAD
     | PartAccess _ -> failwith "Queries.Result.top: PartAccess" (* Never used, MCP handles PartAccess specially. *)
-=======
-    | PartAccess _ -> PartAccessResult.top ()
     | TypeCasts _ -> TypeCastMap.top ()
     | VarArgSet _ -> TypeSetTopped.top  ()
->>>>>>> ec0a8c4d
     | IsMultiple _ -> MustBool.top ()
     | EvalThread _ -> ConcDomain.ThreadSet.top ()
     | CreatedThreads -> ConcDomain.ThreadSet.top ()
@@ -286,53 +266,13 @@
     | Any MustJoinedThreads -> 34
     | Any (WarnGlobal _) -> 35
     | Any (Invariant _) -> 36
+    | Any (WrittenLvals _) -> 37
+    | Any (ArgVarTyp _) -> 38
+    | Any (IsAllocatedVar _) -> 39
+    | Any (TypeCasts _) -> 40
+    | Any (VarArgSet _) -> 41
 
   let compare a b =
-<<<<<<< HEAD
-=======
-    let order = function
-      | Any (EqualSet _) -> 0
-      | Any (MayPointTo _) -> 1
-      | Any (ReachableFrom _) -> 2
-      | Any (ReachableUkTypes _) -> 3
-      | Any (Regions _) -> 4
-      | Any (MayEscape _) -> 5
-      | Any (Priority _) -> 6
-      | Any (MayBePublic _) -> 7
-      | Any (MayBePublicWithout _) -> 8
-      | Any (MustBeProtectedBy _) -> 9
-      | Any CurrentLockset -> 10
-      | Any MustBeAtomic -> 11
-      | Any MustBeSingleThreaded -> 12
-      | Any MustBeUniqueThread -> 13
-      | Any CurrentThreadId -> 14
-      | Any MayBeThreadReturn -> 15
-      | Any (EvalFunvar _) -> 16
-      | Any (EvalInt _) -> 17
-      | Any (EvalStr _) -> 18
-      | Any (EvalLength _) -> 19
-      | Any (BlobSize _) -> 20
-      | Any PrintFullState -> 21
-      | Any (CondVars _) -> 22
-      | Any (PartAccess _) -> 23
-      | Any (IterPrevVars _) -> 24
-      | Any (IterVars _) -> 25
-      | Any (MustBeEqual _) -> 26
-      | Any (MayBeEqual _) -> 27
-      | Any (MayBeLess _) -> 28
-      | Any HeapVar -> 29
-      | Any (IsHeapVar _) -> 30
-      | Any (WrittenLvals _) -> 31
-      | Any (ArgVarTyp _) -> 32
-      | Any (IsAllocatedVar _) -> 33
-      | Any (TypeCasts _) -> 34
-      | Any (VarArgSet _) -> 35
-      | Any (IsMultiple _) -> 31
-      | Any (EvalThread _) -> 32
-      | Any CreatedThreads -> 33
-      | Any MustJoinedThreads -> 34
-    in
->>>>>>> ec0a8c4d
     let r = Stdlib.compare (order a) (order b) in
     if r <> 0 then
       r
