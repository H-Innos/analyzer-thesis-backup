--- conflicted
+++ resolved
@@ -128,11 +128,8 @@
   | MustTermAllLoops: MustBool.t t
   | IsEverMultiThreaded: MayBool.t t
   | TmpSpecial:  Mval.Exp.t -> ML.t t
-<<<<<<< HEAD
+  | MaySignedOverflow: exp -> MayBool.t t
   | YamlEntryGlobal: Obj.t * YamlWitnessType.Task.t -> YS.t t
-=======
-  | MaySignedOverflow: exp -> MayBool.t t
->>>>>>> 29581484
 
 type 'a result = 'a
 
@@ -203,11 +200,8 @@
     | MustTermAllLoops -> (module MustBool)
     | IsEverMultiThreaded -> (module MayBool)
     | TmpSpecial _ -> (module ML)
-<<<<<<< HEAD
+    | MaySignedOverflow  _ -> (module MayBool)
     | YamlEntryGlobal _ -> (module YS)
-=======
-    | MaySignedOverflow  _ -> (module MayBool)
->>>>>>> 29581484
 
   (** Get bottom result for query. *)
   let bot (type a) (q: a t): a result =
@@ -277,11 +271,8 @@
     | MustTermAllLoops -> MustBool.top ()
     | IsEverMultiThreaded -> MayBool.top ()
     | TmpSpecial _ -> ML.top ()
-<<<<<<< HEAD
+    | MaySignedOverflow _ -> MayBool.top ()
     | YamlEntryGlobal _ -> YS.top ()
-=======
-    | MaySignedOverflow _ -> MayBool.top ()
->>>>>>> 29581484
 end
 
 (* The type any_query can't be directly defined in Any as t,
@@ -347,12 +338,9 @@
     | Any IsEverMultiThreaded -> 55
     | Any (TmpSpecial _) -> 56
     | Any (IsAllocVar _) -> 57
-<<<<<<< HEAD
-    | Any (YamlEntryGlobal _) -> 58
-    | Any (MustProtectingLocks _) -> 59
-=======
     | Any (MaySignedOverflow _) -> 58
->>>>>>> 29581484
+    | Any (YamlEntryGlobal _) -> 59
+    | Any (MustProtectingLocks _) -> 60
 
   let rec compare a b =
     let r = Stdlib.compare (order a) (order b) in
