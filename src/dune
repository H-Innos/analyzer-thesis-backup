; http://rgrinberg.com/posts/dune-upcoming-1-1/#faster-compilation-in-development-mode
; -opaque used per default now? cmp default build (dev?) vs. `--profile release`

(include_subdirs unqualified)

(executables
  (names goblint maindomaintest) ; TODO: separate domaintest executable?
  (public_names goblint -)
  (modes native js) ; https://dune.readthedocs.io/en/stable/dune-files.html#linking-modes
  (modules :standard \ apronDomain poly)
<<<<<<< HEAD
  (libraries goblint-cil.all-features batteries xml-light zarith_stubs_js z3)
=======
  (libraries goblint-cil.all-features batteries xml-light zarith_stubs_js qcheck)
>>>>>>> 08316c55
  (preprocess (staged_pps ppx_import ppx_deriving.std ppx_deriving_yojson ppx_distr_guards ocaml-monadic))
)

(rule
  (targets goblint.ml config.ml version.ml)
  (mode fallback) ; do nothing if all targets already exist
  (deps ../scripts/set_version.sh (source_tree .)) ; also depend on src/ such that all files are copied before goblint.ml is generated. Otherwise dune runs this rule in parallel and might be in the middle of building, i.e., some files might not be reached and copied yet.
  (action (chdir .. (run ./make.sh gen)))
)

(rule
  (alias runtest)
  (deps ../goblint ../scripts/update_suite.rb ../Makefile (source_tree ../tests) (source_tree ../includes))
  (action (chdir .. (run ./make.sh test)))
)

(env
  (dev
    (flags (:standard -warn-error -A -w -6-27-32)) ; https://dune.readthedocs.io/en/stable/faq.html#how-to-make-warnings-non-fatal
  )
)<|MERGE_RESOLUTION|>--- conflicted
+++ resolved
@@ -8,11 +8,7 @@
   (public_names goblint -)
   (modes native js) ; https://dune.readthedocs.io/en/stable/dune-files.html#linking-modes
   (modules :standard \ apronDomain poly)
-<<<<<<< HEAD
-  (libraries goblint-cil.all-features batteries xml-light zarith_stubs_js z3)
-=======
-  (libraries goblint-cil.all-features batteries xml-light zarith_stubs_js qcheck)
->>>>>>> 08316c55
+  (libraries goblint-cil.all-features batteries xml-light zarith_stubs_js qcheck z3)
   (preprocess (staged_pps ppx_import ppx_deriving.std ppx_deriving_yojson ppx_distr_guards ocaml-monadic))
 )
 
