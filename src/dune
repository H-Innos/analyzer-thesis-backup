; http://rgrinberg.com/posts/dune-upcoming-1-1/#faster-compilation-in-development-mode
; -opaque used per default now? cmp default build (dev?) vs. `--profile release`

(include_subdirs unqualified)

(library
  (name goblint_lib)
  (public_name goblint.lib)
  (wrapped false)
<<<<<<< HEAD
  (modules :standard apronDomain poly \ goblint mainarinc maindomaintest mainspec
=======
  (modules :standard \ goblint mainarinc maindomaintest mainspec
>>>>>>> 02e04ec0
    violationZ3)
  (libraries goblint-cil.all-features batteries.unthreaded zarith_stubs_js
    qcheck-core.runner apron apron.polkaMPQ apron.octD)
  (preprocess
    (staged_pps ppx_import ppx_deriving.std ppx_deriving_yojson
      ppx_distr_guards ocaml-monadic))
)

(executables
  (names goblint maindomaintest) ; TODO: separate domaintest executable?
  (public_names goblint -)
  (modes native js) ; https://dune.readthedocs.io/en/stable/dune-files.html#linking-modes
  (modules goblint mainarinc maindomaintest mainspec)
  (libraries goblint.lib)
  (preprocess (staged_pps ppx_import ppx_deriving.std ppx_deriving_yojson ppx_distr_guards ocaml-monadic))
  (flags :standard -linkall)
)

(rule
  (targets goblint.ml config.ml version.ml)
  (mode fallback) ; do nothing if all targets already exist
  (deps ../scripts/set_version.sh (source_tree .)) ; also depend on src/ such that all files are copied before goblint.ml is generated. Otherwise dune runs this rule in parallel and might be in the middle of building, i.e., some files might not be reached and copied yet.
  (action (chdir .. (run ./make.sh gen)))
)

(rule
  (alias runtest)
  (deps ../goblint ../scripts/update_suite.rb ../Makefile (source_tree ../tests) (source_tree ../includes))
  (action (chdir .. (run ./make.sh test)))
)

(env
  (dev
    (flags (:standard -warn-error -A -w -6-27-32)) ; https://dune.readthedocs.io/en/stable/faq.html#how-to-make-warnings-non-fatal
  )
)<|MERGE_RESOLUTION|>--- conflicted
+++ resolved
@@ -7,11 +7,7 @@
   (name goblint_lib)
   (public_name goblint.lib)
   (wrapped false)
-<<<<<<< HEAD
-  (modules :standard apronDomain poly \ goblint mainarinc maindomaintest mainspec
-=======
   (modules :standard \ goblint mainarinc maindomaintest mainspec
->>>>>>> 02e04ec0
     violationZ3)
   (libraries goblint-cil.all-features batteries.unthreaded zarith_stubs_js
     qcheck-core.runner apron apron.polkaMPQ apron.octD)
