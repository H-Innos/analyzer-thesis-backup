--- conflicted
+++ resolved
@@ -8,11 +8,7 @@
   (public_name goblint.lib)
   (wrapped false)
   (modules :standard \ goblint mainarinc maindomaintest mainspec
-<<<<<<< HEAD
-    violationZ3)
-=======
-    apronDomain poly violationZ3 privPrecCompare)
->>>>>>> c3987737
+    violationZ3 privPrecCompare)
   (libraries goblint-cil.all-features batteries.unthreaded zarith_stubs_js
     qcheck-core.runner apron apron.polkaMPQ apron.octD)
   (preprocess
