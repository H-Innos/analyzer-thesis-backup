--- conflicted
+++ resolved
@@ -595,13 +595,6 @@
         end
       | "html" -> 
           Htmldump.print_html out (resultXML (Lazy.force table)) file
-<<<<<<< HEAD
-      | "newhtml" -> 
-          Htmldump.printFiles file (resultXML (Lazy.force table)) (Lazy.force gtable)
-=======
-      (*| GU.NewHtml -> 
-          Htmldump.printFiles file (resultXML (Lazy.force table)) (Lazy.force gtable) *)
->>>>>>> cf3dda68
       | _ -> ()
 end
 
