--- conflicted
+++ resolved
@@ -11,113 +11,6 @@
   * other functions. *)
 type fundecs = fundec list * fundec list * fundec list
 
-<<<<<<< HEAD
-(** General type of an analyzer. *)
-module type S =
-sig
-  val name: string
-  (** name of the analyzer*)
-  val analyze: file -> fundecs -> unit
-  (** analyze a file -- output using Messages.* *)
-end
-
-type local_state = [ 
-    | `Base        of BaseDomain.Dom.t
-    | `Mutex       of LockDomain.Lockset.t
-    | `SymbLocks   of LockDomain.Symbolic.t
-    | `VarEq       of PartitionDomain.ExpPartitions.t
-    | `Uninit      of ValueDomain.AddrSetDomain.t
-    | `Malloc_null of ValueDomain.AddrSetDomain.t
-    | `Thread      of ConcDomain.ThreadDomain.t
-    | `Escape      of EscapeDomain.EscapedVars.t
-    | `File        of FileDomain.FileUses.t
-    | `Spec        of SpecDomain.Dom.t
-    | `Region      of RegionDomain.RegionDom.t
-    | `OSEK        of LockDomain.Lockset.t
-    | `OSEK2       of Osektupel.t*Osektupel.t
-    | `OSEK3       of IntDomain.Flattened.t
-(*    | `Access      of AccessDomain.Access.t*)
-    | `Contain     of ContainDomain.Dom.t
-    | `Shape       of ShapeDomain.Dom.t*RegionDomain.RegionDom.t
-    | `Stack       of StackDomain.Dom.t
-    | `Stack2       of StackDomain.Dom2.t
-    | `Stack3       of StackDomain.Dom3.t
-    | `Flag        of ConcDomain.Trivial.t
-    | `MayLocks    of LockDomain.MayLockset.t
-    | `ThreadLocSet of ConcDomain.ThreadStringSet.t
-    | `Oslo         of LockDomain.Lockset.t
-    | `FlagModeDom  of FlagModeDomain.Dom.t
-    | `Deadlock    of DeadlockDomain.Lockset.t
-    | `Unit
-    ]
-
-type global_state = [
-    | `Base   of BaseDomain.Glob.Val.t
-    | `Mutex  of LockDomain.Glob.Val.t
-    | `Oslo  of LockDomain.Glob.Val.t
-    | `Osek  of LockDomain.OsekGlob.Val.t
-    | `Region of RegionDomain.RegPart.t
-(*    | `Access of AccessDomain.Access.GlobDom.t *)
-    | `Contain of ContainDomain.Globals.t
-    | `Shapes of ShapeDomain.Bool.t * RegionDomain.RegPart.t
-    | `None ]
-
-(* Experiment to reduce the number of arguments on transfer functions and allow
-  sub-analyses. The list sub contains the current local states of analyses in
-  the same order as writen in the dependencies list (in MCP).
-  
-  The foreign states when calling special_fn or enter are joined if the foreign 
-  analysis tries to be path-sensitive in these functions. First try to only
-  depend on simple analyses.
- 
-  It is not clear if we need pre-states, post-states or both on foreign analyses.
- *)
-type ('a,'b,'c) ctx = 
-    { ask   : Queries.t -> Queries.Result.t
-    ; local : 'a
-    ; global: 'b -> 'c 
-    ; presub: local_state list
-    ; sub   : local_state list
-    ; spawn : varinfo -> 'a -> unit
-    ; geffect : 'b -> 'c -> unit 
-    ; precomp : local_state list list 
-    ; preglob : (varinfo -> global_state list) list 
-    ; report_access : [ `Lval of lval * bool | `Reach of exp * bool ] -> unit
-    }
-
-let set_q ctx ask = 
-  {ctx with ask = ask} 
-
-let set_st ctx st spawn_tr =
-  {ctx with local=st; spawn=spawn_tr ctx.spawn}
-
-let swap_st ctx st =
-  {ctx with local=st}
-
-let set_gl ctx gl eff_tr =
-  {ctx with global=gl; geffect=eff_tr ctx.geffect}
-
-let set_st_gl ctx st gl spawn_tr eff_tr =
-  {ctx with local=st; global=gl; spawn=spawn_tr ctx.spawn; geffect=eff_tr ctx.geffect}
-
-let set_precomp ctx pc = 
-  {ctx with precomp = pc}
-
-let set_preglob ctx pg = 
-  {ctx with preglob = pg}
-
-let context ask st gl dp sp ge rep = {ask=ask; local=st; global=gl;sub=dp;presub=[];spawn=sp;geffect=ge;precomp=[];preglob=[]; report_access=rep}
-
-module type DomainTranslator =
-sig
-  type from_type
-  type to_type
-  
-  val translate : from_type -> to_type 
-end
-
-=======
->>>>>>> 0c8c227d
 module type VarType = 
 sig
   include Hashtbl.HashedType
