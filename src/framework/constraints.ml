(** Construction of a {{!Analyses.MonSystem} constraint system} from an {{!Analyses.Spec} analysis specification} and {{!MyCFG.CfgBackward} CFGs}.
    Transformatons of analysis specifications as functors. *)

open Batteries
open GoblintCil
open MyCFG
open Analyses
open ConstrSys
open GobConfig

module M = Messages


(** Lifts a [Spec] so that the domain is [Hashcons]d *)
<<<<<<< HEAD
module HashconsLifter (S:PostSpec)
  : PostSpec with module D = Lattice.HConsed (S.D)
          and module G = S.G
          and module C = S.C
=
struct
  module D =  Lattice.HConsed (S.D)
=======
module HashconsLifter (S:Spec)
  : Spec with module G = S.G
          and module C = S.C
=
struct
  module HConsedArg =
  struct
    (* We do refine int values on narrow and meet {!IntDomain.IntDomTupleImpl}, which can lead to fixpoint issues if we assume x op x = x *)
    (* see https://github.com/goblint/analyzer/issues/1005 *)
    let assume_idempotent = GobConfig.get_string "ana.int.refinement" = "never"
  end
  module D = Lattice.HConsed (S.D) (HConsedArg)
>>>>>>> 6e79c1f5
  module G = S.G
  module C = S.C
  module V = S.V
  module P =
  struct
    include S.P
    let of_elt x = of_elt (D.unlift x)
  end


  let name () = S.name () ^" hashconsed"

  type marshal = S.marshal (* TODO: should hashcons table be in here to avoid relift altogether? *)
  let init = S.init
  let finalize = S.finalize

  let startstate v = D.lift (S.startstate v)
  let exitstate  v = D.lift (S.exitstate  v)
  let morphstate v d = D.lift (S.morphstate v (D.unlift d))

  let context fd = S.context fd % D.unlift

  let conv ctx =
    { ctx with local = D.unlift ctx.local
             ; split = (fun d es -> ctx.split (D.lift d) es )
    }

  let sync ctx reason =
    D.lift @@ S.sync (conv ctx) reason

  let query ctx =
    S.query (conv ctx)

  let assign ctx lv e =
    D.lift @@ S.assign (conv ctx) lv e

  let vdecl ctx v =
    D.lift @@ S.vdecl (conv ctx) v

  let branch ctx e tv =
    D.lift @@ S.branch (conv ctx) e tv

  let body ctx f =
    D.lift @@ S.body (conv ctx) f

  let return ctx r f =
    D.lift @@ S.return (conv ctx) r f

  let asm ctx =
    D.lift @@ S.asm (conv ctx)

  let skip ctx =
    D.lift @@ S.skip (conv ctx)

  let enter ctx r f args =
    List.map (fun (x,y) -> D.lift x, D.lift y) @@ S.enter (conv ctx) r f args

  let special ctx r f args =
    D.lift @@ S.special (conv ctx) r f args

  let modular_combine_env ctx r f args f_ask =
    D.lift @@ S.modular_combine_env (conv ctx) r f args f_ask

  let modular_combine_assign ctx r f args f_ask =
    D.lift @@ S.modular_combine_assign (conv ctx) r f args f_ask

  let combine_env ctx r fe f args fc es f_ask =
    D.lift @@ S.combine_env (conv ctx) r fe f args fc (D.unlift es) f_ask

  let combine_assign ctx r fe f args fc es f_ask =
    D.lift @@ S.combine_assign (conv ctx) r fe f args fc (D.unlift es) f_ask

  let threadenter ctx ~multiple lval f args =
    List.map D.lift @@ S.threadenter (conv ctx) ~multiple lval f args

  let threadspawn ctx ~multiple lval f args fctx =
    D.lift @@ S.threadspawn (conv ctx) ~multiple lval f args (conv fctx)

  let paths_as_set ctx =
    List.map (fun x -> D.lift x) @@ S.paths_as_set (conv ctx)

  let event ctx e octx =
    D.lift @@ S.event (conv ctx) e (conv octx)
end

(** Lifts a [Spec] so that the context is [Hashcons]d. *)
module HashconsContextLifter (S:PostSpec)
  : PostSpec with module D = S.D
          and module G = S.G
          and module C = Printable.HConsed (S.C)
=
struct
  module D = S.D
  module G = S.G
  module C = Printable.HConsed (S.C)
  module V = S.V
  module P = S.P

  let name () = S.name () ^" context hashconsed"

  type marshal = S.marshal (* TODO: should hashcons table be in here to avoid relift altogether? *)
  let init = S.init
  let finalize = S.finalize

  let startstate = S.startstate
  let exitstate  = S.exitstate
  let morphstate = S.morphstate

  let context fd = C.lift % S.context fd

  let conv ctx =
    { ctx with context = (fun () -> C.unlift (ctx.context ())) }

  let sync ctx reason =
    S.sync (conv ctx) reason

  let query ctx (type a) (q: a Queries.t): a Queries.result =
    match q with
    | Queries.IterPrevVars f ->
      let g i (n, c, j) e = f i (n, Obj.repr (C.lift (Obj.obj c)), j) e in
      S.query (conv ctx) (Queries.IterPrevVars g)
    | _ -> S.query (conv ctx) q

  let assign ctx lv e =
    S.assign (conv ctx) lv e

  let vdecl ctx v =
    S.vdecl (conv ctx) v

  let branch ctx e tv =
    S.branch (conv ctx) e tv

  let body ctx f =
    S.body (conv ctx) f

  let return ctx r f =
    S.return (conv ctx) r f

  let asm ctx =
    S.asm (conv ctx)

  let skip ctx =
    S.skip (conv ctx)

  let enter ctx r f args =
    S.enter (conv ctx) r f args

  let special ctx r f args =
    S.special (conv ctx) r f args

  let modular_combine_env ctx r f args =
    S.modular_combine_env (conv ctx) r f args

  let modular_combine_assign ctx r f args =
    S.modular_combine_assign (conv ctx) r f args

  let combine_env ctx r fe f args fc es f_ask =
    S.combine_env (conv ctx) r fe f args (Option.map C.unlift fc) es f_ask

  let combine_assign ctx r fe f args fc es f_ask =
    S.combine_assign (conv ctx) r fe f args (Option.map C.unlift fc) es f_ask

  let threadenter ctx ~multiple lval f args =
    S.threadenter (conv ctx) ~multiple lval f args

  let threadspawn ctx ~multiple lval f args fctx =
    S.threadspawn (conv ctx) ~multiple lval f args (conv fctx)

  let paths_as_set ctx = S.paths_as_set (conv ctx)
  let event ctx e octx = S.event (conv ctx) e (conv octx)
end

module TimedLifter (S: PostSpec) : PostSpec with module D = S.D
and module G = S.G
and module C = S.C
=
struct
  include S


  let name () = S.name () ^" context hashconsed"

  let time s f x = Timing.wrap (name () ^ "."^ s) f x
  let init x = time "init" S.init x
  let finalize () = time "finalize" S.finalize ()

  let startstate v = time "startstate" S.startstate v
  let exitstate v = time "exitstate" S.exitstate v
  let morphstate v d = time "morphstate" (S.morphstate v) d

  let context fd d = time "context" (S.context fd) d

  let sync ctx reason =
    time "sync" (S.sync ctx) reason

  let query ctx (type a) (q: a Queries.t): a Queries.result =
    time "query" (S.query ctx) q

  let assign ctx lv e =
    time "assign" (S.assign ctx lv) e

  let vdecl ctx v =
    time "vdecl" (S.vdecl ctx) v

  let branch ctx e tv =
    time "branch" (S.branch ctx e) tv

  let body ctx f =
    time "body" (S.body ctx) f

  let return ctx r f =
    time "return" (S.return ctx r) f

  let asm ctx =
    time "asm" S.asm ctx

  let skip ctx =
    time "skip" S.skip ctx

  let enter ctx r f args =
    time "enter" (S.enter ctx r f) args

  let special ctx r f args =
    time "special" (S.special ctx r f) args

  let modular_combine_env ctx r f args =
    time "modular_combine_env" (S.modular_combine_env ctx r f) args

  let modular_combine_assign ctx r f args =
    time "modular_combine_assign" (S.modular_combine_assign ctx r f) args

  let combine_env ctx r fe f args fc es f_ask =
    time "combine_env" (S.combine_env ctx r fe f args fc es) f_ask

  let combine_assign ctx r fe f args fc es f_ask =
    time "combine_assign" (S.combine_assign ctx r fe f args fc es) f_ask

  let threadenter ctx ~multiple lval f args =
    time "threadenter" (S.threadenter ~multiple ctx lval f) args

  let threadspawn ctx ~multiple lval f args fctx =
    time "threadspwan" (S.threadspawn ~multiple ctx lval f args) fctx

  let paths_as_set ctx =
    time "paths_as_set" S.paths_as_set ctx
  let event ctx e octx =
    time "event" (S.event ctx e) octx
end

(* Adds special handling for calls to functions that are to be analyzed modularly.
   Needs to be applied before PathSensitiveFunctors, so that the [S.D.join] operation does not result in multiple paths *)
module ModularCallLifter (S:PostSpec)
  : PostSpec with module D = S.D
              and module G = S.G
              and module C = S.C
=
struct

  let build_ctx ?(prev_node=None) ctx local =
    let prev_node = Option.default ctx.prev_node prev_node in
    let rec new_ctx =
      {
        ctx with
        ask = (fun (type a) (q: a Queries.t) -> S.query new_ctx q);
        local;
        prev_node;
      } in
    new_ctx

  include S
  let enter ctx lv fd args =
    let entered = S.enter ctx lv fd args in
    let modular = ModularUtil.is_modular_fun fd.svar in
    if modular then begin
      (* Project away the non-modular analyses for the callee *)
      (* (?) Keep both modular and non-modular analyses for the caller, filter them out in the combine *)
      List.map (fun (caller_state, callee_state) -> caller_state, D.to_modular callee_state) entered
    end else
      entered

  let combine_env ctx lv fe f args fc fd f_ask =
    let modular = ModularUtil.is_modular_fun f.svar in
    if modular then begin
      let local_modular = D.to_modular ctx.local in
      let local_non_modular = D.to_non_modular ctx.local in
      let ctx_modular = build_ctx ctx local_modular in
      let ctx_non_modular = build_ctx ctx local_non_modular in

      let combine_enved_modular = S.combine_env ctx_modular lv fe f args fc fd f_ask in
      let combine_enved_non_modular = S.modular_combine_env ctx_non_modular lv f args f_ask in
      let combine_enved = S.D.join combine_enved_modular combine_enved_non_modular in
      combine_enved
    end else
      S.combine_env ctx lv fe f args fc fd f_ask

  let combine_assign ctx lv fe f args fc es f_ask =
    let modular = ModularUtil.is_modular_fun f.svar in
    if modular then begin
      let local_modular = D.to_modular ctx.local in
      let local_non_modular = D.to_non_modular ctx.local in
      let ctx_modular = build_ctx ctx local_modular in
      let ctx_non_modular = build_ctx ctx local_non_modular in

      let combine_assigned_modular = S.combine_assign ctx_modular lv fe f args fc es f_ask in
      let combine_assigned_non_modular = S.modular_combine_assign ctx_non_modular lv f args f_ask in
      let combine_assigned = S.D.join combine_assigned_modular combine_assigned_non_modular in
      combine_assigned
    end else
      S.combine_assign ctx lv fe f args fc es f_ask

  let context fd d =
    let modular = ModularUtil.is_modular_fun fd.svar in
    let d = if modular then
        D.to_modular d
      else
        d
    in
    S.context fd d
end


(* see option ana.opt.equal *)
module OptEqual (S: PostSpec) = struct
  module D = struct include S.D let equal x y = x == y || equal x y end
  module G = struct include S.G let equal x y = x == y || equal x y end
  module C = struct include S.C let equal x y = x == y || equal x y end
  include (S : PostSpec with module D := D and module G := G and module C := C)
end

module D (S: PostSpec) = struct
  include Lattice.Prod (S.D) (Lattice.Reverse (IntDomain.Lifted))
  let remove_non_modular (x, y) = (S.D.remove_non_modular x, y)
  let to_modular (x, y) = (S.D.to_modular x, y)
  let to_non_modular (x, y) = (S.D.to_non_modular x, y)
end

(** If dbg.slice.on, stops entering functions after dbg.slice.n levels. *)
module LevelSliceLifter (S:PostSpec)
  : PostSpec with module D = D (S)
          and module G = S.G
          and module C = S.C
=
struct
  module D = D (S)
  module G = S.G
  module C = S.C
  module V = S.V
  module P =
  struct
    include S.P
    let of_elt (x, _) = of_elt x
  end

  let name () = S.name ()^" level sliced"

  let start_level = ref (`Top)

  type marshal = S.marshal (* TODO: should hashcons table be in here to avoid relift altogether? *)
  let init marshal =
    if get_bool "dbg.slice.on" then
      start_level := `Lifted (Int64.of_int (get_int "dbg.slice.n"));
    S.init marshal

  let finalize = S.finalize

  let startstate v = (S.startstate v, !start_level)
  let exitstate  v = (S.exitstate  v, !start_level)
  let morphstate v (d,l) = (S.morphstate v d, l)

  let context fd (d,_) = S.context fd d

  let conv ctx =
    { ctx with local = fst ctx.local
             ; split = (fun d es -> ctx.split (d, snd ctx.local) es )
    }

  let lift_fun ctx f g h =
    f @@ h (g (conv ctx))

  let enter' ctx r f args =
    let liftmap = List.map (fun (x,y) -> (x, snd ctx.local), (y, snd ctx.local)) in
    lift_fun ctx liftmap S.enter ((|>) args % (|>) f % (|>) r)

  let lift ctx d = (d, snd ctx.local)
  let lift_start_level d = (d, !start_level)

  let sync ctx reason = lift_fun ctx (lift ctx) S.sync   ((|>) reason)
  let query' ctx (type a) (q: a Queries.t): a Queries.result =
    lift_fun ctx identity   S.query  (fun x -> x q)
  let assign ctx lv e = lift_fun ctx (lift ctx) S.assign ((|>) e % (|>) lv)
  let vdecl ctx v     = lift_fun ctx (lift ctx) S.vdecl  ((|>) v)
  let branch ctx e tv = lift_fun ctx (lift ctx) S.branch ((|>) tv % (|>) e)
  let body ctx f      = lift_fun ctx (lift ctx) S.body   ((|>) f)
  let return ctx r f  = lift_fun ctx (lift ctx) S.return ((|>) f % (|>) r)
  let asm ctx         = lift_fun ctx (lift ctx) S.asm    identity
  let skip ctx        = lift_fun ctx (lift ctx) S.skip   identity
  let special ctx r f args        = lift_fun ctx (lift ctx) S.special ((|>) args % (|>) f % (|>) r)
  let modular_combine_env ctx r f args f_ask       = lift_fun ctx (lift ctx) S.modular_combine_env ((|>) f_ask % (|>) args % (|>) f % (|>) r)
  let modular_combine_assign ctx r f args f_ask       = lift_fun ctx (lift ctx) S.modular_combine_assign ((|>) f_ask % (|>) args % (|>) f % (|>) r)
  let combine_env' ctx r fe f args fc es f_ask = lift_fun ctx (lift ctx) S.combine_env (fun p -> p r fe f args fc (fst es) f_ask)
  let combine_assign' ctx r fe f args fc es f_ask = lift_fun ctx (lift ctx) S.combine_assign (fun p -> p r fe f args fc (fst es) f_ask)

  let threadenter ctx ~multiple lval f args = lift_fun ctx (List.map lift_start_level) (S.threadenter ~multiple) ((|>) args % (|>) f % (|>) lval)
  let threadspawn ctx ~multiple lval f args fctx = lift_fun ctx (lift ctx) (S.threadspawn ~multiple) ((|>) (conv fctx) % (|>) args % (|>) f % (|>) lval)

  let leq0 = function
    | `Top -> false
    | `Lifted x -> x <= 0L
    | `Bot -> true

  let sub1 = function
    | `Lifted x -> `Lifted (Int64.sub x 1L)
    | x -> x

  let add1 = function
    | `Lifted x -> `Lifted (Int64.add x 1L)
    | x -> x

  let paths_as_set ctx =
    let liftmap = List.map (fun x -> (x, snd ctx.local)) in
    lift_fun ctx liftmap S.paths_as_set (Fun.id)

  let event ctx e octx =
    lift_fun ctx (lift ctx) S.event ((|>) (conv octx) % (|>) e)

  let enter ctx r f args =
    let (d,l) = ctx.local in
    if leq0 l then
      [ctx.local, D.bot ()]
    else
      enter' {ctx with local=(d, sub1 l)} r f args

  let combine_env ctx r fe f args fc es f_ask =
    let (d,l) = ctx.local in
    let l = add1 l in
    if leq0 l then
      (d, l)
    else
      let d',_ = combine_env' ctx r fe f args fc es f_ask in
      (d', l)

  let combine_assign ctx r fe f args fc es f_ask =
    let (d,l) = ctx.local in
    (* No need to add1 here, already done in combine_env. *)
    if leq0 l then
      (d, l)
    else
      let d',_ = combine_assign' ctx r fe f args fc es f_ask in
      (d', l)

  let query ctx (type a) (q: a Queries.t): a Queries.result =
    match q with
    | Queries.EvalFunvar e ->
      let (d,l) = ctx.local in
      if leq0 l then
        Queries.AD.empty ()
      else
        query' ctx (Queries.EvalFunvar e)
    | q -> query' ctx q
end


(** Limits the number of widenings per node. *)
module LimitLifter (S:PostSpec) =
struct
  include (S : module type of S with module D := S.D and type marshal = S.marshal)

  let name () = S.name ()^" limited"

  let limit = ref 0

  let init marshal =
    limit := get_int "dbg.limit.widen";
    S.init marshal

  module H = MyCFG.NodeH
  let h = H.create 13
  let incr k =
    H.modify_def 1 k (fun v ->
        if v >= !limit then failwith (GobPretty.sprintf "LimitLifter: Reached limit (%d) for node %a" !limit Node.pretty_plain_short (Option.get !MyCFG.current_node));
        v+1
      ) h;
  module D = struct
    include S.D
    let widen x y = Option.may incr !MyCFG.current_node; widen x y (* when is this None? *)
  end
end


(* widening on contexts, keeps contexts for calls only in D *)
module WidenContextLifterSide (S:PostSpec)
=
struct
  module DD =
  struct
    include S.D
    let printXml f d = BatPrintf.fprintf f "<value>%a</value>" printXml d
  end
  module M = MapDomain.MapBot (Basetype.Variables) (DD) (* should be CilFun -> S.C, but CilFun is not Groupable, and S.C is no Lattice *)

  module D = struct
    include Lattice.Prod (S.D) (M)
    let printXml f (d,m) = BatPrintf.fprintf f "\n%a<analysis name=\"widen-context\">\n%a\n</analysis>" S.D.printXml d M.printXml m
    let remove_non_modular (x, y) = S.D.remove_non_modular x, y
    let to_modular (x, y) = S.D.to_modular x, y
    let to_non_modular (x, y) = S.D.to_non_modular x, y
  end
  module G = S.G
  module C = S.C
  module V = S.V
  module P =
  struct
    include S.P
    let of_elt (x, _) = of_elt x
  end


  let name () = S.name ()^" with widened contexts"

  type marshal = S.marshal
  let init = S.init
  let finalize = S.finalize

  let inj f x = f x, M.bot ()

  let startstate = inj S.startstate
  let exitstate  = inj S.exitstate
  let morphstate v (d,m) = S.morphstate v d, m

  let context fd (d,m) = S.context fd d (* just the child analysis' context *)

  let conv ctx =
    { ctx with local = fst ctx.local
             ; split = (fun d es -> ctx.split (d, snd ctx.local) es )
    }
  let lift_fun ctx f g = g (f (conv ctx)), snd ctx.local

  let sync ctx reason = lift_fun ctx S.sync   ((|>) reason)
  let query ctx       = S.query (conv ctx)
  let assign ctx lv e = lift_fun ctx S.assign ((|>) e % (|>) lv)
  let vdecl ctx v     = lift_fun ctx S.vdecl  ((|>) v)
  let branch ctx e tv = lift_fun ctx S.branch ((|>) tv % (|>) e)
  let body ctx f      = lift_fun ctx S.body   ((|>) f)
  let return ctx r f  = lift_fun ctx S.return ((|>) f % (|>) r)
  let asm ctx         = lift_fun ctx S.asm    identity
  let skip ctx        = lift_fun ctx S.skip   identity
  let special ctx r f args       = lift_fun ctx S.special ((|>) args % (|>) f % (|>) r)
  let modular_combine_env ctx r f args f_ask     = lift_fun ctx S.modular_combine_env ((|>) f_ask % (|>) args % (|>) f % (|>) r)
  let modular_combine_assign ctx r f args f_ask     = lift_fun ctx S.modular_combine_assign ((|>) f_ask % (|>) args % (|>) f % (|>) r)

  let event ctx e octx = lift_fun ctx S.event ((|>) (conv octx) % (|>) e)

  let threadenter ctx ~multiple lval f args = S.threadenter (conv ctx) ~multiple lval f args |> List.map (fun d -> (d, snd ctx.local))
  let threadspawn ctx ~multiple lval f args fctx = lift_fun ctx (S.threadspawn ~multiple) ((|>) (conv fctx) % (|>) args % (|>) f % (|>) lval)

  let enter ctx r f args =
    let m = snd ctx.local in
    let d' v_cur =
      if ContextUtil.should_keep ~isAttr:GobContext ~keepOption:"ana.context.widen" ~keepAttr:"widen" ~removeAttr:"no-widen" f then (
        let v_old = M.find f.svar m in (* S.D.bot () if not found *)
        let v_new = S.D.widen v_old (S.D.join v_old v_cur) in
        Messages.(if tracing && not (S.D.equal v_old v_new) then tracel "widen-context" "enter results in new context for function %s\n" f.svar.vname);
        v_new, M.add f.svar v_new m
      )
      else
        v_cur, m
    in
    S.enter (conv ctx) r f args
    |> List.map (fun (c,v) -> (c,m), d' v) (* c: caller, v: callee *)

  let paths_as_set ctx =
    let m = snd ctx.local in
    S.paths_as_set (conv ctx) |> List.map (fun v -> (v,m))

  let combine_env ctx r fe f args fc es f_ask = lift_fun ctx S.combine_env (fun p -> p r fe f args fc (fst es) f_ask)
  let combine_assign ctx r fe f args fc es f_ask = lift_fun ctx S.combine_assign (fun p -> p r fe f args fc (fst es) f_ask)
end


(** Lifts a [Spec] with a special bottom element that represent unreachable code. *)
module DeadCodeLifter (S:PostSpec)
  : PostSpec with module D = Dom (S.D)
          and module G = S.G
          and module C = S.C
=
struct
  module D = Dom (S.D)
  module G = S.G
  module C = S.C
  module V = S.V
  module P =
  struct
    include Printable.Option (S.P) (struct let name = "None" end)

    let of_elt = function
      | `Lifted x -> Some (S.P.of_elt x)
      | _ -> None
  end

  let name () = S.name ()^" lifted"

  type marshal = S.marshal
  let init = S.init
  let finalize = S.finalize

  let startstate v = `Lifted (S.startstate v)
  let exitstate  v = `Lifted (S.exitstate  v)
  let morphstate v d = try `Lifted (S.morphstate v (D.unlift d)) with Deadcode -> d

  let context fd = S.context fd % D.unlift

  let conv ctx =
    { ctx with local = D.unlift ctx.local
             ; split = (fun d es -> ctx.split (D.lift d) es )
    }

  let lift_fun ctx f g h b =
    try f @@ h (g (conv ctx))
    with Deadcode -> b

  let sync ctx reason = lift_fun ctx D.lift   S.sync   ((|>) reason)      `Bot

  let enter ctx r f args =
    let liftmap = List.map (fun (x,y) -> D.lift x, D.lift y) in
    lift_fun ctx liftmap S.enter ((|>) args % (|>) f % (|>) r) []

  let paths_as_set ctx =
    let liftmap = List.map (fun x -> D.lift x) in
    lift_fun ctx liftmap S.paths_as_set (Fun.id) [D.bot ()] (* One dead path instead of none, such that combine_env gets called for functions with dead normal return (and thus longjmpy returns can be correctly handled by lifter). *)

  let query ctx (type a) (q: a Queries.t): a Queries.result =
    lift_fun ctx identity S.query (fun (x) -> x q) (Queries.Result.bot q)
  let assign ctx lv e = lift_fun ctx D.lift   S.assign ((|>) e % (|>) lv) `Bot
  let vdecl ctx v     = lift_fun ctx D.lift   S.vdecl  ((|>) v)            `Bot
  let branch ctx e tv = lift_fun ctx D.lift   S.branch ((|>) tv % (|>) e) `Bot
  let body ctx f      = lift_fun ctx D.lift   S.body   ((|>) f)            `Bot
  let return ctx r f  = lift_fun ctx D.lift   S.return ((|>) f % (|>) r)  `Bot
  let asm ctx         = lift_fun ctx D.lift   S.asm    identity           `Bot
  let skip ctx        = lift_fun ctx D.lift   S.skip   identity           `Bot
  let special ctx r f args       = lift_fun ctx D.lift S.special ((|>) args % (|>) f % (|>) r)        `Bot
  let modular_combine_env ctx r f args f_ask      = lift_fun ctx D.lift S.modular_combine_env ((|>) f_ask % (|>) args % (|>) f % (|>) r)        `Bot
  let modular_combine_assign ctx r f args f_ask      = lift_fun ctx D.lift S.modular_combine_assign ((|>) f_ask % (|>) args % (|>) f % (|>) r)        `Bot
  let combine_env ctx r fe f args fc es f_ask = lift_fun ctx D.lift S.combine_env (fun p -> p r fe f args fc (D.unlift es) f_ask) `Bot
  let combine_assign ctx r fe f args fc es f_ask = lift_fun ctx D.lift S.combine_assign (fun p -> p r fe f args fc (D.unlift es) f_ask) `Bot

  let threadenter ctx ~multiple lval f args = lift_fun ctx (List.map D.lift) (S.threadenter ~multiple) ((|>) args % (|>) f % (|>) lval) []
  let threadspawn ctx ~multiple lval f args fctx = lift_fun ctx D.lift (S.threadspawn ~multiple) ((|>) (conv fctx) % (|>) args % (|>) f % (|>) lval) `Bot

  let event (ctx:(D.t,G.t,C.t,V.t) ctx) (e:Events.t) (octx:(D.t,G.t,C.t,V.t) ctx):D.t = lift_fun ctx D.lift S.event ((|>) (conv octx) % (|>) e) `Bot
end

module type Increment =
sig
  val increment: increment_data option
end


(** The main point of this file---generating a [GlobConstrSys] from a [Spec]. *)
module FromSpec (S:PostSpec) (Cfg:CfgBackward) (I: Increment)
  : sig
    include GlobConstrSys with module LVar = VarF (S.C)
                           and module GVar = GVarF (S.V)
                           and module D = S.D
                           and module G = GVarG (S.G) (S.C)
  end
=
struct
  type lv = MyCFG.node * S.C.t
  (* type gv = varinfo *)
  type ld = S.D.t
  (* type gd = S.G.t *)
  module LVar = VarF (S.C)
  module GVar = GVarF (S.V)
  module D = S.D
  module G = GVarG (S.G) (S.C)

  (* Two global invariants:
     1. S.V -> S.G  --  used for Spec
     2. fundec -> set of S.C  --  used for IterSysVars Node *)

  let sync ctx =
    match ctx.prev_node, Cfg.prev ctx.prev_node with
    | _, _ :: _ :: _ (* Join in CFG. *)
    | FunctionEntry _, _ -> (* Function entry, also needs sync because partial contexts joined by solver, see 00-sanity/35-join-contexts. *)
      S.sync ctx `Join
    | _, _ -> S.sync ctx `Normal

  let side_context sideg f c =
    if !AnalysisState.postsolving then
      sideg (GVar.contexts f) (G.create_contexts (G.CSet.singleton c))

  let common_ctx var edge prev_node pval (getl:lv -> ld) sidel getg sideg : (D.t, S.G.t, S.C.t, S.V.t) ctx * D.t list ref * (lval option * varinfo * exp list * D.t * bool) list ref =
    let r = ref [] in
    let spawns = ref [] in
    (* now watch this ... *)
    let rec ctx =
      { ask     = (fun (type a) (q: a Queries.t) -> S.query ctx q)
      ; emit    = (fun _ -> failwith "emit outside MCP")
      ; node    = fst var
      ; prev_node = prev_node
      ; control_context = snd var |> Obj.obj
      ; context = snd var |> Obj.obj
      ; edge    = edge
      ; local   = pval
      ; global  = (fun g -> G.spec (getg (GVar.spec g)))
      ; spawn   = spawn
      ; split   = (fun (d:D.t) es -> assert (List.is_empty es); r := d::!r)
      ; sideg   = (fun g d -> sideg (GVar.spec g) (G.create_spec d))
      }
    and spawn ?(multiple=false) lval f args =
      (* TODO: adjust ctx node/edge? *)
      (* TODO: don't repeat for all paths that spawn same *)
      let ds = S.threadenter ~multiple ctx lval f args in
      List.iter (fun d ->
          spawns := (lval, f, args, d, multiple) :: !spawns;
          match Cilfacade.find_varinfo_fundec f with
          | fd ->
            let c = S.context fd d in
            sidel (FunctionEntry fd, c) d;
            ignore (getl (Function fd, c))
          | exception Not_found ->
            (* unknown function *)
            M.error ~category:Imprecise ~tags:[Category Unsound] "Created a thread from unknown function %s" f.vname
            (* actual implementation (e.g. invalidation) is done by threadenter *)
        ) ds
    in
    (* ... nice, right! *)
    let pval = sync ctx in
    { ctx with local = pval }, r, spawns

  let rec bigsqcup = function
    | []    -> D.bot ()
    | [x]   -> x
    | x::xs -> D.join x (bigsqcup xs)

  let thread_spawns ctx d spawns =
    if List.is_empty spawns then
      d
    else
      let rec ctx' =
        { ctx with
          ask = (fun (type a) (q: a Queries.t) -> S.query ctx' q)
        ; local = d
        }
      in
      (* TODO: don't forget path dependencies *)
      let one_spawn (lval, f, args, fd, multiple) =
        let rec fctx =
          { ctx with
            ask = (fun (type a) (q: a Queries.t) -> S.query fctx q)
          ; local = fd
          }
        in
        S.threadspawn ctx' ~multiple lval f args fctx
      in
      bigsqcup (List.map one_spawn spawns)

  let common_join ctx d splits spawns =
    thread_spawns ctx (bigsqcup (d :: splits)) spawns

  let common_joins ctx ds splits spawns = common_join ctx (bigsqcup ds) splits spawns

  let tf_assign var edge prev_node lv e getl sidel getg sideg d =
    let ctx, r, spawns = common_ctx var edge prev_node d getl sidel getg sideg in
    common_join ctx (S.assign ctx lv e) !r !spawns

  let tf_vdecl var edge prev_node v getl sidel getg sideg d =
    let ctx, r, spawns = common_ctx var edge prev_node d getl sidel getg sideg in
    common_join ctx (S.vdecl ctx v) !r !spawns

  let normal_return r fd ctx sideg =
    let spawning_return = S.return ctx r fd in
    let nval = S.sync { ctx with local = spawning_return } `Return in
    nval

  let toplevel_kernel_return r fd ctx sideg =
    let st = if fd.svar.vname = MyCFG.dummy_func.svar.vname then ctx.local else S.return ctx r fd in
    let spawning_return = S.return {ctx with local = st} None MyCFG.dummy_func in
    let nval = S.sync { ctx with local = spawning_return } `Return in
    nval

  let tf_ret var edge prev_node ret fd getl sidel getg sideg d =
    let ctx, r, spawns = common_ctx var edge prev_node d getl sidel getg sideg in
    let d =
      if (CilType.Fundec.equal fd MyCFG.dummy_func ||
          List.mem fd.svar.vname (get_string_list "mainfun")) &&
         get_bool "kernel"
      then toplevel_kernel_return ret fd ctx sideg
      else normal_return ret fd ctx sideg
    in
    common_join ctx d !r !spawns

  let tf_entry var edge prev_node fd getl sidel getg sideg d =
    (* Side effect function context here instead of at sidel to FunctionEntry,
       because otherwise context for main functions (entrystates) will be missing or pruned during postsolving. *)
    let c: unit -> S.C.t = snd var |> Obj.obj in
    side_context sideg fd (c ());
    let ctx, r, spawns = common_ctx var edge prev_node d getl sidel getg sideg in
    common_join ctx (S.body ctx fd) !r !spawns

  let tf_test var edge prev_node e tv getl sidel getg sideg d =
    let ctx, r, spawns = common_ctx var edge prev_node d getl sidel getg sideg in
    common_join ctx (S.branch ctx e tv) !r !spawns

    let tf_normal_call ctx lv e (f:fundec) args getl sidel getg sideg =
      let combine (cd, fc, fd) =
        if M.tracing then M.traceli "combine" "local: %a\n" S.D.pretty cd;
        if M.tracing then M.trace "combine" "function: %a\n" S.D.pretty fd;
        let rec cd_ctx =
          { ctx with
            ask = (fun (type a) (q: a Queries.t) -> S.query cd_ctx q);
            local = cd;
          }
        in
        let fd_ctx =
          (* Inner scope to prevent unsynced fd_ctx from being used. *)
          (* Extra sync in case function has multiple returns.
             Each `Return sync is done before joining, so joined value may be unsound.
             Since sync is normally done before tf (in common_ctx), simulate it here for fd. *)
          (* TODO: don't do this extra sync here *)
          let rec sync_ctx =
            { ctx with
              ask = (fun (type a) (q: a Queries.t) -> S.query sync_ctx q);
              local = fd;
              prev_node = Function f;
            }
          in
          (* TODO: more accurate ctx? *)
          let synced = sync sync_ctx in
          let rec fd_ctx =
            { sync_ctx with
              ask = (fun (type a) (q: a Queries.t) -> S.query fd_ctx q);
              local = synced;
            }
          in
          fd_ctx
        in
        let r = List.fold_left (fun acc fd1 ->
            let rec fd1_ctx =
              { fd_ctx with
                ask = (fun (type a) (q: a Queries.t) -> S.query fd1_ctx q);
                local = fd1;
              }
            in
            let combine_enved = S.combine_env cd_ctx lv e f args fc fd1_ctx.local (Analyses.ask_of_ctx fd1_ctx) in
            let rec combine_assign_ctx =
              { cd_ctx with
                ask = (fun (type a) (q: a Queries.t) -> S.query combine_assign_ctx q);
                local = combine_enved;
              }
            in
            S.D.join acc (S.combine_assign combine_assign_ctx lv e f args fc fd1_ctx.local (Analyses.ask_of_ctx fd1_ctx))
          ) (S.D.bot ()) (S.paths_as_set fd_ctx)
        in
        if M.tracing then M.traceu "combine" "combined local: %a\n" S.D.pretty r;
        r
      in
      let paths = S.enter ctx lv f args in
      let paths = List.map (fun (c,v) -> (c, S.context f v, v)) paths in
      List.iter (fun (c,fc,v) -> if not (S.D.is_bot v) then sidel (FunctionEntry f, fc) v) paths;
      let paths = List.map (fun (c,fc,v) -> (c, fc, if S.D.is_bot v then v else getl (Function f, fc))) paths in
      (* Don't filter bot paths, otherwise LongjmpLifter is not called. *)
      (* let paths = List.filter (fun (c,fc,v) -> not (D.is_bot v)) paths in *)
      let paths = List.map (Tuple3.map2 Option.some) paths in
      if M.tracing then M.traceli "combine" "combining\n";
      let paths = List.map combine paths in
      let r = List.fold_left D.join (D.bot ()) paths in
      if M.tracing then M.traceu "combine" "combined: %a\n" S.D.pretty r;
      r

  let tf_special_call ctx lv f args = S.special ctx lv f args

  let tf_proc var edge prev_node lv e args getl sidel getg sideg d =
    let ctx, r, spawns = common_ctx var edge prev_node d getl sidel getg sideg in
    let functions =
      match e with
      | Lval (Var v, NoOffset) ->
        (* Handle statically known function call directly.
           Allows deactivating base. *)
        [v]
      | _ ->
        (* Depends on base for query. *)
        let ad = ctx.ask (Queries.EvalFunvar e) in
        Queries.AD.to_var_may ad (* TODO: don't convert, handle UnknownPtr below *)
    in
    let one_function f =
      match f.vtype with
      | TFun (_, params, var_arg, _)  ->
        let arg_length = List.length args in
        let p_length = Option.map_default List.length 0 params in
        (* TODO: Insert some handling that, for functions that are to be analyzed modularly,
           use special for non-modular analyses, normal call for modular anlayses *)
        (* Check whether number of arguments fits. *)
        (* If params is None, the function or its parameters are not declared, so we still analyze the unknown function call. *)
        if Option.is_none params || p_length = arg_length || (var_arg && arg_length >= p_length) then
          begin Some (match Cilfacade.find_varinfo_fundec f with
              | fd when LibraryFunctions.use_special f.vname ->
                M.info ~category:Analyzer "Using special for defined function %s" f.vname;
                tf_special_call ctx lv f args
              | fd ->
                tf_normal_call ctx lv e fd args getl sidel getg sideg
              | exception Not_found ->
                tf_special_call ctx lv f args)
          end
        else begin
          let geq = if var_arg then ">=" else "" in
          M.warn ~category:Unsound ~tags:[Category Call; CWE 685] "Potential call to function %a with wrong number of arguments (expected: %s%d, actual: %d). This call will be ignored." CilType.Varinfo.pretty f geq p_length arg_length;
          None
        end
      | _ ->
        M.warn ~category:Call "Something that is not a function (%a) is called." CilType.Varinfo.pretty f;
        None
    in
    let funs = List.filter_map one_function functions in
    if [] = funs then begin
      M.msg_final Warning ~category:Unsound ~tags:[Category Call] "No suitable function to call";
      M.warn ~category:Unsound ~tags:[Category Call] "No suitable function to be called at call site. Continuing with state before call.";
      d (* because LevelSliceLifter *)
    end else
      common_joins ctx funs !r !spawns

  let tf_asm var edge prev_node getl sidel getg sideg d =
    let ctx, r, spawns = common_ctx var edge prev_node d getl sidel getg sideg in
    common_join ctx (S.asm ctx) !r !spawns

  let tf_skip var edge prev_node getl sidel getg sideg d =
    let ctx, r, spawns = common_ctx var edge prev_node d getl sidel getg sideg in
    common_join ctx (S.skip ctx) !r !spawns

  let tf var getl sidel getg sideg prev_node edge d =
    begin match edge with
      | Assign (lv,rv) -> tf_assign var edge prev_node lv rv
      | VDecl (v)      -> tf_vdecl var edge prev_node v
      | Proc (r,f,ars) -> tf_proc var edge prev_node r f ars
      | Entry f        -> tf_entry var edge prev_node f
      | Ret (r,fd)     -> tf_ret var edge prev_node r fd
      | Test (p,b)     -> tf_test var edge prev_node p b
      | ASM (_, _, _)  -> tf_asm var edge prev_node (* TODO: use ASM fields for something? *)
      | Skip           -> tf_skip var edge prev_node
    end getl sidel getg sideg d

  type Goblint_backtrace.mark += TfLocation of location

  let () = Goblint_backtrace.register_mark_printer (function
      | TfLocation loc ->
        Some ("transfer function at " ^ CilType.Location.show loc)
      | _ -> None (* for other marks *)
    )

  let tf var getl sidel getg sideg prev_node (_,edge) d (f,t) =
    let old_loc  = !Goblint_tracing.current_loc in
    let old_loc2 = !Goblint_tracing.next_loc in
    Goblint_tracing.current_loc := f;
    Goblint_tracing.next_loc := t;
    Goblint_backtrace.protect ~mark:(fun () -> TfLocation f) ~finally:(fun () ->
        Goblint_tracing.current_loc := old_loc;
        Goblint_tracing.next_loc := old_loc2
      ) (fun () ->
        let d       = tf var getl sidel getg sideg prev_node edge d in
        d
      )

  let tf (v,c) (edges, u) getl sidel getg sideg =
    let pval = getl (u,c) in
    let _, locs = List.fold_right (fun (f,e) (t,xs) -> f, (f,t)::xs) edges (Node.location v,[]) in
    List.fold_left2 (|>) pval (List.map (tf (v,Obj.repr (fun () -> c)) getl sidel getg sideg u) edges) locs

  let tf (v,c) (e,u) getl sidel getg sideg =
    let old_node = !current_node in
    let old_fd = Option.map Node.find_fundec old_node |? Cil.dummyFunDec in
    let new_fd = Node.find_fundec v in
    if not (CilType.Fundec.equal old_fd new_fd) then
      Timing.Program.enter new_fd.svar.vname;
    let old_context = !M.current_context in
    current_node := Some u;
    M.current_context := Some (Obj.magic c); (* magic is fine because Spec is top-level Control Spec *)
    Fun.protect ~finally:(fun () ->
        current_node := old_node;
        M.current_context := old_context;
        if not (CilType.Fundec.equal old_fd new_fd) then
          Timing.Program.exit new_fd.svar.vname
      ) (fun () ->
        let d       = tf (v,c) (e,u) getl sidel getg sideg in
        d
      )

  let system (v,c) =
    match v with
    | FunctionEntry _ ->
      None
    | _ ->
      let tf getl sidel getg sideg =
        let tf' eu = tf (v,c) eu getl sidel getg sideg in

        match NodeH.find_option CfgTools.node_scc_global v with
        | Some scc when NodeH.mem scc.prev v && NodeH.length scc.prev = 1 ->
          (* Limited to loops with only one entry node. Otherwise unsound as is. *)
          (* TODO: Is it possible to do soundly for multi-entry loops? *)
          let stricts = NodeH.find_default scc.prev v [] in
          let xs_stricts = List.map tf' stricts in
          (* Evaluate non-strict for dead code warnings. See 00-sanity/36-strict-loop-dead. *)
          let equal = [%eq: (CilType.Location.t * Edge.t) list * Node.t] in
          let is_strict eu = List.exists (equal eu) stricts in
          let non_stricts = List.filter (neg is_strict) (Cfg.prev v) in
          let xs_non_stricts = List.map tf' non_stricts in
          if List.for_all S.D.is_bot xs_stricts then
            S.D.bot ()
          else (
            let xs_strict = List.fold_left S.D.join (S.D.bot ()) xs_stricts in
            List.fold_left S.D.join xs_strict xs_non_stricts
          )
        | _ ->
          let xs = List.map tf' (Cfg.prev v) in
          List.fold_left S.D.join (S.D.bot ()) xs
      in
      Some tf

  let iter_vars getl getg vq fl fg =
    (* vars for Spec *)
    let rec ctx =
      { ask    = (fun (type a) (q: a Queries.t) -> S.query ctx q)
      ; emit   = (fun _ -> failwith "Cannot \"emit\" in query context.")
      ; node   = MyCFG.dummy_node (* TODO maybe ask should take a node (which could be used here) instead of a location *)
      ; prev_node = MyCFG.dummy_node
      ; control_context = (fun () -> ctx_failwith "No context in query context.")
      ; context = (fun () -> ctx_failwith "No context in query context.")
      ; edge    = MyCFG.Skip
      ; local  = S.startstate Cil.dummyFunDec.svar (* bot and top both silently raise and catch Deadcode in DeadcodeLifter *)
      ; global = (fun g -> G.spec (getg (GVar.spec g)))
      ; spawn  = (fun ?(multiple=false) v d    -> failwith "Cannot \"spawn\" in query context.")
      ; split  = (fun d es   -> failwith "Cannot \"split\" in query context.")
      ; sideg  = (fun v g    -> failwith "Cannot \"split\" in query context.")
      }
    in
    let f v = fg (GVar.spec (Obj.obj v)) in
    S.query ctx (IterSysVars (vq, f));

    (* node vars for locals *)
    match vq with
    | Node {node; fundec} ->
      let fd = Option.default_delayed (fun () -> Node.find_fundec node) fundec in
      let cs = G.contexts (getg (GVar.contexts fd)) in
      G.CSet.iter (fun c ->
          fl (node, c)
        ) cs
    | _ ->
      ()

  let sys_change getl getg =
    let open CompareCIL in

    let c = match I.increment with
      | Some {changes; _} -> changes
      | None -> empty_change_info ()
    in
    List.(Printf.printf "change_info = { unchanged = %d; changed = %d (with unchangedHeader = %d); added = %d; removed = %d }\n" (length c.unchanged) (length c.changed) (BatList.count_matching (fun c -> c.unchangedHeader) c.changed) (length c.added) (length c.removed));

    let changed_funs = List.filter_map (function
        | {old = {def = Some (Fun f); _}; diff = None; _} ->
          print_endline ("Completely changed function: " ^ f.svar.vname);
          Some f
        | _ -> None
      ) c.changed
    in
    let part_changed_funs = List.filter_map (function
        | {old = {def = Some (Fun f); _}; diff = Some nd; _} ->
          print_endline ("Partially changed function: " ^ f.svar.vname);
          Some (f, nd.primObsoleteNodes, nd.unchangedNodes)
        | _ -> None
      ) c.changed
    in
    let removed_funs = List.filter_map (function
        | {def = Some (Fun f); _} ->
          print_endline ("Removed function: " ^ f.svar.vname);
          Some f
        | _ -> None
      ) c.removed
    in

    let module HM = Hashtbl.Make (Var2 (LVar) (GVar)) in

    let mark_node hm f node =
      iter_vars getl getg (Node {node; fundec = Some f}) (fun v ->
          HM.replace hm (`L v) ()
        ) (fun v ->
          HM.replace hm (`G v) ()
        )
    in

    let reluctant = GobConfig.get_bool "incremental.reluctant.enabled" in
    let reanalyze_entry f =
      (* destabilize the entry points of a changed function when reluctant is off,
         or the function is to be force-reanalyzed  *)
      (not reluctant) || CompareCIL.VarinfoSet.mem f.svar c.exclude_from_rel_destab
    in
    let obsolete_ret = HM.create 103 in
    let obsolete_entry = HM.create 103 in
    let obsolete_prim = HM.create 103 in

    (* When reluctant is on:
       Only add function entry nodes to obsolete_entry if they are in force-reanalyze *)
    List.iter (fun f ->
        if reanalyze_entry f then
          (* collect function entry for eager destabilization *)
          mark_node obsolete_entry f (FunctionEntry f)
        else
          (* collect function return for reluctant analysis *)
          mark_node obsolete_ret f (Function f)
      ) changed_funs;
    (* Primary changed unknowns from partially changed functions need only to be collected for eager destabilization when reluctant is off *)
    (* The return nodes of partially changed functions are collected in obsolete_ret for reluctant analysis *)
    (* We utilize that force-reanalyzed functions are always considered as completely changed (and not partially changed) *)
    List.iter (fun (f, pn, _) ->
        if not reluctant then (
          List.iter (fun n ->
              mark_node obsolete_prim f n
            ) pn
        )
        else
          mark_node obsolete_ret f (Function f)
      ) part_changed_funs;

    let obsolete = Enum.append (HM.keys obsolete_entry) (HM.keys obsolete_prim) |> List.of_enum in
    let reluctant = HM.keys obsolete_ret |> List.of_enum in

    let marked_for_deletion = HM.create 103 in

    let dummy_pseudo_return_node f =
      (* not the same as in CFG, but compares equal because of sid *)
      Node.Statement ({Cil.dummyStmt with sid = Cilfacade.get_pseudo_return_id f})
    in
    let add_nodes_of_fun (functions: fundec list) (withEntry: fundec -> bool) =
      let add_stmts (f: fundec) =
        List.iter (fun s ->
            mark_node marked_for_deletion f (Statement s)
          ) f.sallstmts
      in
      List.iter (fun f ->
          if withEntry f then
            mark_node marked_for_deletion f (FunctionEntry f);
          mark_node marked_for_deletion f (Function f);
          add_stmts f;
          mark_node marked_for_deletion f (dummy_pseudo_return_node f)
        ) functions;
    in

    add_nodes_of_fun changed_funs reanalyze_entry;
    add_nodes_of_fun removed_funs (fun _ -> true);
    (* it is necessary to remove all unknowns for changed pseudo-returns because they have static ids *)
    let add_pseudo_return f un =
      let pseudo = dummy_pseudo_return_node f in
      if not (List.exists (Node.equal pseudo % fst) un) then
        mark_node marked_for_deletion f (dummy_pseudo_return_node f)
    in
    List.iter (fun (f,_,un) ->
        mark_node marked_for_deletion f (Function f);
        add_pseudo_return f un
      ) part_changed_funs;

    let delete = HM.keys marked_for_deletion |> List.of_enum in

    let restart = match I.increment with
      | Some data ->
        let restart = ref [] in
        List.iter (fun g ->
            iter_vars getl getg g (fun v ->
                restart := `L v :: !restart
              ) (fun v ->
                restart := `G v :: !restart
              )
          ) data.restarting;
        !restart
      | None -> []
    in

    {obsolete; delete; reluctant; restart}
end


(** Add path sensitivity to a analysis *)
module PathSensitive2 (Spec:PostSpec)
  : PostSpec
    with module G = Spec.G
     and module C = Spec.C
     and module V = Spec.V
=
struct
  module D =
  struct
    (* TODO is it really worth it to check every time instead of just using sets and joining later? *)
    module R =
    struct
      include Spec.P
      type elt = Spec.D.t
    end
    module J = SetDomain.Joined (Spec.D)
    include DisjointDomain.ProjectiveSet (Spec.D) (J) (R)

    let remove_non_modular x = map Spec.D.to_modular x
    let to_modular x = map Spec.D.to_modular x
    let to_non_modular x = map Spec.D.to_non_modular x

    let name () = "PathSensitive (" ^ name () ^ ")"

    let printXml f x =
      let print_one x =
        BatPrintf.fprintf f "\n<path>%a</path>" Spec.D.printXml x
      in
      iter print_one x
  end

  module G = Spec.G
  module C = Spec.C
  module V = Spec.V
  module P = UnitP

  let name () = "PathSensitive2("^Spec.name ()^")"

  type marshal = Spec.marshal
  let init = Spec.init
  let finalize = Spec.finalize

  let exitstate  v = D.singleton (Spec.exitstate  v)
  let startstate v = D.singleton (Spec.startstate v)
  let morphstate v d = D.map (Spec.morphstate v) d

  let context fd l =
    if D.cardinal l <> 1 then
      failwith "PathSensitive2.context must be called with a singleton set."
    else
      Spec.context fd @@ D.choose l

  let conv ctx x =
    let rec ctx' = { ctx with ask   = (fun (type a) (q: a Queries.t) -> Spec.query ctx' q)
                            ; local = x
                            ; split = (ctx.split % D.singleton) }
    in
    ctx'

  let map ctx f g =
    let h x xs =
      try D.add (g (f (conv ctx x))) xs
      with Deadcode -> xs
    in
    let d = D.fold h ctx.local (D.empty ()) in
    if D.is_bot d then raise Deadcode else d

  let fold' ctx f g h a =
    let k x a =
      try h a @@ g @@ f @@ conv ctx x
      with Deadcode -> a
    in
    D.fold k ctx.local a

  let assign ctx l e    = map ctx Spec.assign  (fun h -> h l e )
  let vdecl ctx v       = map ctx Spec.vdecl   (fun h -> h v)
  let body   ctx f      = map ctx Spec.body    (fun h -> h f   )
  let return ctx e f    = map ctx Spec.return  (fun h -> h e f )
  let branch ctx e tv   = map ctx Spec.branch  (fun h -> h e tv)
  let asm ctx           = map ctx Spec.asm     identity
  let skip ctx          = map ctx Spec.skip    identity
  let special ctx l f a = map ctx Spec.special (fun h -> h l f a)
  let modular_combine_env ctx l f a f_ask = map ctx Spec.modular_combine_env (fun h -> h l f a f_ask)
  let modular_combine_assign ctx l f a f_ask = map ctx Spec.modular_combine_assign (fun h -> h l f a f_ask)

  let event ctx e octx =
    let fd1 = D.choose octx.local in
    map ctx Spec.event (fun h -> h e (conv octx fd1))

  let threadenter ctx ~multiple lval f args =
    let g xs ys = (List.map (fun y -> D.singleton y) ys) @ xs in
    fold' ctx (Spec.threadenter ~multiple) (fun h -> h lval f args) g []

  let threadspawn ctx ~multiple lval f args fctx =
    let fd1 = D.choose fctx.local in
    map ctx (Spec.threadspawn ~multiple) (fun h -> h lval f args (conv fctx fd1))

  let sync ctx reason = map ctx Spec.sync (fun h -> h reason)

  let query ctx (type a) (q: a Queries.t): a Queries.result =
    (* TODO: handle Invariant path like PathSensitive3? *)
    (* join results so that they are sound for all paths *)
    let module Result = (val Queries.Result.lattice q) in
    fold' ctx Spec.query identity (fun x f -> Result.join x (f q)) (Result.bot ())

  let enter ctx l f a =
    let g xs ys = (List.map (fun (x,y) -> D.singleton x, D.singleton y) ys) @ xs in
    fold' ctx Spec.enter (fun h -> h l f a) g []

  let paths_as_set ctx =
    (* Path-sensitivity is only here, not below! *)
    let elems = D.elements ctx.local in
    List.map (D.singleton) elems

  let combine_env ctx l fe f a fc d f_ask =
    assert (D.cardinal ctx.local = 1);
    let cd = D.choose ctx.local in
    let k x y =
      if M.tracing then M.traceli "combine" "function: %a\n" Spec.D.pretty x;
      try
        let r = Spec.combine_env (conv ctx cd) l fe f a fc x f_ask in
        if M.tracing then M.traceu "combine" "combined function: %a\n" Spec.D.pretty r;
        D.add r y
      with Deadcode ->
        if M.tracing then M.traceu "combine" "combined function: dead\n";
        y
    in
    let d = D.fold k d (D.bot ()) in
    if D.is_bot d then raise Deadcode else d

  let combine_assign ctx l fe f a fc d f_ask =
    assert (D.cardinal ctx.local = 1);
    let cd = D.choose ctx.local in
    let k x y =
      if M.tracing then M.traceli "combine" "function: %a\n" Spec.D.pretty x;
      try
        let r = Spec.combine_assign (conv ctx cd) l fe f a fc x f_ask in
        if M.tracing then M.traceu "combine" "combined function: %a\n" Spec.D.pretty r;
        D.add r y
      with Deadcode ->
        if M.tracing then M.traceu "combine" "combined function: dead\n";
        y
    in
    let d = D.fold k d (D.bot ()) in
    if D.is_bot d then raise Deadcode else d


end

module DeadBranchLifter (S: PostSpec): PostSpec =
struct
  include S
  let name () = "DeadBranch (" ^ S.name () ^ ")"

  (* Two global invariants:
     1. S.V -> S.G  --  used for S
     2. node -> (exp -> flat bool)  --  used for warnings *)

  module V =
  struct
    include Printable.EitherConf (struct let expand1 = false let expand2 = true end) (S.V) (Node)
    let name () = "DeadBranch"
    let s x = `Left x
    let node x = `Right x
    let is_write_only = function
      | `Left x -> S.V.is_write_only x
      | `Right _ -> true
  end

  module EM =
  struct
    include MapDomain.MapBot (Basetype.CilExp) (BoolDomain.FlatBool)
    let name () = "branches"
  end

  module G =
  struct
    include Lattice.Lift2 (S.G) (EM)
    let name () = "deadbranch"

    let s = function
      | `Bot -> S.G.bot ()
      | `Lifted1 x -> x
      | _ -> failwith "DeadBranchLifter.s"
    let node = function
      | `Bot -> EM.bot ()
      | `Lifted2 x -> x
      | _ -> failwith "DeadBranchLifter.node"
    let create_s s = `Lifted1 s
    let create_node node = `Lifted2 node

    let printXml f = function
      | `Lifted1 x -> S.G.printXml f x
      | `Lifted2 x -> BatPrintf.fprintf f "<analysis name=\"dead-branch\">%a</analysis>" EM.printXml x
      | x -> BatPrintf.fprintf f "<analysis name=\"dead-branch-lifter\">%a</analysis>" printXml x
  end

  let conv (ctx: (_, G.t, _, V.t) ctx): (_, S.G.t, _, S.V.t) ctx =
    { ctx with
      global = (fun v -> G.s (ctx.global (V.s v)));
      sideg = (fun v g -> ctx.sideg (V.s v) (G.create_s g));
    }

  let query ctx (type a) (q: a Queries.t): a Queries.result =
    match q with
    | WarnGlobal g ->
      let g: V.t = Obj.obj g in
      begin match g with
        | `Left g ->
          S.query (conv ctx) (WarnGlobal (Obj.repr g))
        | `Right g ->
          let em = G.node (ctx.global (V.node g)) in
          EM.iter (fun exp tv ->
              match tv with
              | `Lifted tv ->
                let loc = Node.location g in (* TODO: looking up location now doesn't work nicely with incremental *)
                let cilinserted = if loc.synthetic then "(possibly inserted by CIL) " else "" in
                M.warn ~loc:(Node g) ~tags:[CWE (if tv then 571 else 570)] ~category:Deadcode "condition '%a' %sis always %B" d_exp exp cilinserted tv
              | `Bot when not (CilType.Exp.equal exp one) -> (* all branches dead *)
                M.msg_final Error ~category:Analyzer ~tags:[Category Unsound] "Both branches dead";
                M.error ~loc:(Node g) ~category:Analyzer ~tags:[Category Unsound] "both branches over condition '%a' are dead" d_exp exp
              | `Bot (* all branches dead, fine at our inserted Neg(1)-s because no Pos(1) *)
              | `Top -> (* may be both true and false *)
                ()
            ) em;
      end
    | InvariantGlobal g ->
      let g: V.t = Obj.obj g in
      begin match g with
        | `Left g ->
          S.query (conv ctx) (InvariantGlobal (Obj.repr g))
        | `Right g ->
          Queries.Result.top q
      end
    | IterSysVars (vq, vf) ->
      (* vars for S *)
      let vf' x = vf (Obj.repr (V.s (Obj.obj x))) in
      S.query (conv ctx) (IterSysVars (vq, vf'));

      (* node vars for dead branches *)
      begin match vq with
        | Node {node; _} ->
          vf (Obj.repr (V.node node))
        | _ ->
          ()
      end
    | _ ->
      S.query (conv ctx) q


  let branch ctx = S.branch (conv ctx)

  let branch ctx exp tv =
    if !AnalysisState.postsolving then (
      try
        let r = branch ctx exp tv in
        (* branch is live *)
        ctx.sideg (V.node ctx.prev_node) (G.create_node (EM.singleton exp (`Lifted tv))); (* record expression with reached tv *)
        r
      with Deadcode ->
        (* branch is dead *)
        ctx.sideg (V.node ctx.prev_node) (G.create_node (EM.singleton exp `Bot)); (* record expression without reached tv *)
        raise Deadcode
    )
    else (
      ctx.sideg (V.node ctx.prev_node) (G.create_node (EM.bot ())); (* create global variable during solving, to allow postsolving leq hack to pass verify *)
      branch ctx exp tv
    )

  let assign ctx = S.assign (conv ctx)
  let vdecl ctx = S.vdecl (conv ctx)
  let enter ctx = S.enter (conv ctx)
  let paths_as_set ctx = S.paths_as_set (conv ctx)
  let body ctx = S.body (conv ctx)
  let return ctx = S.return (conv ctx)
  let combine_env ctx = S.combine_env (conv ctx)
  let combine_assign ctx = S.combine_assign (conv ctx)
  let special ctx = S.special (conv ctx)
  let modular_combine_env ctx = S.modular_combine_env (conv ctx)
  let modular_combine_assign ctx = S.modular_combine_assign (conv ctx)
  let threadenter ctx = S.threadenter (conv ctx)
  let threadspawn ctx ~multiple lv f args fctx = S.threadspawn (conv ctx) ~multiple lv f args (conv fctx)
  let sync ctx = S.sync (conv ctx)
  let skip ctx = S.skip (conv ctx)
  let asm ctx = S.asm (conv ctx)
  let event ctx e octx = S.event (conv ctx) e (conv octx)
end

module LongjmpLifter (S: PostSpec): PostSpec =
struct
  include S

  let name () = "Longjmp (" ^ S.name () ^ ")"

  module V =
  struct
    include Printable.Either3Conf (struct let expand1 = false let expand2 = true let expand3 = true end) (S.V) (Printable.Prod (Node) (C)) (Printable.Prod (CilType.Fundec) (C))
    let name () = "longjmp"
    let s x = `Left x
    let longjmpto x = `Middle x
    let longjmpret x = `Right x
    let is_write_only = function
      | `Left x -> S.V.is_write_only x
      | _ -> false
  end

  module G =
  struct
    include Lattice.Lift2 (S.G) (S.D)

    let s = function
      | `Bot -> S.G.bot ()
      | `Lifted1 x -> x
      | _ -> failwith "LongjmpLifter.s"
    let local = function
      | `Bot -> S.D.bot ()
      | `Lifted2 x -> x
      | _ -> failwith "LongjmpLifter.local"
    let create_s s = `Lifted1 s
    let create_local local = `Lifted2 local

    let printXml f = function
      | `Lifted1 x -> S.G.printXml f x
      | `Lifted2 x -> BatPrintf.fprintf f "<analysis name=\"longjmp\"><value>%a</value></analysis>" S.D.printXml x
      | x -> BatPrintf.fprintf f "<analysis name=\"longjmp-lifter\">%a</analysis>" printXml x
  end

  let conv (ctx: (_, G.t, _, V.t) ctx): (_, S.G.t, _, S.V.t) ctx =
    { ctx with
      global = (fun v -> G.s (ctx.global (V.s v)));
      sideg = (fun v g -> ctx.sideg (V.s v) (G.create_s g));
    }

  let query ctx (type a) (q: a Queries.t): a Queries.result =
    match q with
    | WarnGlobal g ->
      let g: V.t = Obj.obj g in
      begin match g with
        | `Left g ->
          S.query (conv ctx) (WarnGlobal (Obj.repr g))
        | _ ->
          Queries.Result.top q
      end
    | InvariantGlobal g ->
      let g: V.t = Obj.obj g in
      begin match g with
        | `Left g ->
          S.query (conv ctx) (InvariantGlobal (Obj.repr g))
        | _ ->
          Queries.Result.top q
      end
    | IterSysVars (vq, vf) ->
      (* vars for S *)
      let vf' x = vf (Obj.repr (V.s (Obj.obj x))) in
      S.query (conv ctx) (IterSysVars (vq, vf'));
      (* TODO: vars? *)
    | _ ->
      S.query (conv ctx) q


  let branch ctx = S.branch (conv ctx)
  let assign ctx = S.assign (conv ctx)
  let vdecl ctx = S.vdecl (conv ctx)
  let enter ctx = S.enter (conv ctx)
  let paths_as_set ctx = S.paths_as_set (conv ctx)
  let body ctx = S.body (conv ctx)
  let return ctx = S.return (conv ctx)

  let combine_env ctx lv e f args fc fd f_ask =
    let conv_ctx = conv ctx in
    let current_fundec = Node.find_fundec ctx.node in
    let handle_longjmp (cd, fc, longfd) =
      (* This is called per-path. *)
      let rec cd_ctx =
        { conv_ctx with
          ask = (fun (type a) (q: a Queries.t) -> S.query cd_ctx q);
          local = cd;
        }
      in
      let longfd_ctx =
        (* Inner scope to prevent unsynced longfd_ctx from being used. *)
        (* Extra sync like with normal combine. *)
        let rec sync_ctx =
          { conv_ctx with
            ask = (fun (type a) (q: a Queries.t) -> S.query sync_ctx q);
            local = longfd;
            prev_node = Function f;
          }
        in
        let synced = S.sync sync_ctx `Join in
        let rec longfd_ctx =
          { sync_ctx with
            ask = (fun (type a) (q: a Queries.t) -> S.query longfd_ctx q);
            local = synced;
          }
        in
        longfd_ctx
      in
      let combined = lazy ( (* does not depend on target, do at most once *)
        (* Globals are non-problematic here, as they are always carried around without any issues! *)
        (* A combine call is mostly needed to ensure locals have appropriate values. *)
        (* Using f from called function on purpose here! Needed? *)
        S.combine_env cd_ctx None e f args fc longfd_ctx.local (Analyses.ask_of_ctx longfd_ctx) (* no lval because longjmp return skips return value assignment *)
      )
      in
      let returned = lazy ( (* does not depend on target, do at most once *)
        let rec combined_ctx =
          { cd_ctx with
            ask = (fun (type a) (q: a Queries.t) -> S.query combined_ctx q);
            local = Lazy.force combined;
          }
        in
        S.return combined_ctx None current_fundec
      )
      in
      let (active_targets, _) = longfd_ctx.ask ActiveJumpBuf in
      let valid_targets = cd_ctx.ask ValidLongJmp in
      let handle_target target = match target with
        | JmpBufDomain.BufferEntryOrTop.AllTargets -> () (* The warning is already emitted at the point where the longjmp happens *)
        | Target (target_node, target_context) ->
          let target_fundec = Node.find_fundec target_node in
          if CilType.Fundec.equal target_fundec current_fundec && ControlSpecC.equal target_context (ctx.control_context ()) then (
            if M.tracing then Messages.tracel "longjmp" "Fun: Potentially from same context, side-effect to %a\n" Node.pretty target_node;
            ctx.sideg (V.longjmpto (target_node, ctx.context ())) (G.create_local (Lazy.force combined))
            (* No need to propagate this outwards here, the set of valid longjumps is part of the context, we can never have the same context setting the longjmp multiple times *)
          )
          (* Appropriate setjmp is not in current function & current context *)
          else if JmpBufDomain.JmpBufSet.mem target valid_targets then
            ctx.sideg (V.longjmpret (current_fundec, ctx.context ())) (G.create_local (Lazy.force returned))
          else
            (* It actually is not handled here but was propagated here spuriously, we already warned at the location where this issue is caused *)
            (* As the validlongjumps inside the callee is a a superset of the ones inside the caller *)
            ()
      in
      JmpBufDomain.JmpBufSet.iter handle_target active_targets
    in
    if M.tracing then M.tracel "longjmp" "longfd getg %a\n" CilType.Fundec.pretty f;
    let longfd = G.local (ctx.global (V.longjmpret (f, Option.get fc))) in
    if M.tracing then M.tracel "longjmp" "longfd %a\n" D.pretty longfd;
    if not (D.is_bot longfd) then
      handle_longjmp (ctx.local, fc, longfd);
    S.combine_env (conv_ctx) lv e f args fc fd f_ask

  let combine_assign ctx lv e f args fc fd f_ask =
    S.combine_assign (conv ctx) lv e f args fc fd f_ask

  let special ctx lv f args =
    let conv_ctx = conv ctx in
    match (LibraryFunctions.find f).special args with
    | Setjmp {env} ->
      (* Handling of returning for the first time *)
      let normal_return = S.special conv_ctx lv f args in
      let jmp_return = G.local (ctx.global (V.longjmpto (ctx.prev_node, ctx.context ()))) in
      if S.D.is_bot jmp_return then
        normal_return
      else (
        let rec jmp_ctx =
          { conv_ctx with
            ask = (fun (type a) (q: a Queries.t) -> S.query jmp_ctx q);
            local = jmp_return;
          }
        in
        let longjmped = S.event jmp_ctx (Events.Longjmped {lval=lv}) jmp_ctx in
        S.D.join normal_return longjmped
      )
    | Longjmp {env; value} ->
      let current_fundec = Node.find_fundec ctx.node in
      let handle_path path = (
        let rec path_ctx =
          { conv_ctx with
            ask = (fun (type a) (q: a Queries.t) -> S.query path_ctx q);
            local = path;
          }
        in
        let specialed = lazy ( (* does not depend on target, do at most once *)
          S.special path_ctx lv f args
        )
        in
        let returned = lazy ( (* does not depend on target, do at most once *)
          let rec specialed_ctx =
            { path_ctx with
              ask = (fun (type a) (q: a Queries.t) -> S.query specialed_ctx q);
              local = Lazy.force specialed;
            }
          in
          S.return specialed_ctx None current_fundec
        )
        in
        (* Eval `env` again to avoid having to construct bespoke ctx to ask *)
        let targets = path_ctx.ask (EvalJumpBuf env) in
        let valid_targets = path_ctx.ask ValidLongJmp in
        if M.tracing then Messages.tracel "longjmp" "Jumping to %a\n" JmpBufDomain.JmpBufSet.pretty targets;
        let handle_target target = match target with
          | JmpBufDomain.BufferEntryOrTop.AllTargets ->
            M.warn ~category:Imprecise "Longjmp to potentially invalid target, as contents of buffer %a may be unknown! (imprecision due to heap?)" d_exp env;
            M.msg_final Error ~category:Unsound ~tags:[Category Imprecise; Category Call] "Longjmp to unknown target ignored"
          | Target (target_node, target_context) ->
            let target_fundec = Node.find_fundec target_node in
            if CilType.Fundec.equal target_fundec current_fundec && ControlSpecC.equal target_context (ctx.control_context ()) then (
              if M.tracing then Messages.tracel "longjmp" "Potentially from same context, side-effect to %a\n" Node.pretty target_node;
              ctx.sideg (V.longjmpto (target_node, ctx.context ())) (G.create_local (Lazy.force specialed))
            )
            else if JmpBufDomain.JmpBufSet.mem target valid_targets then (
              if M.tracing then Messages.tracel "longjmp" "Longjmp to somewhere else, side-effect to %i\n" (S.C.hash (ctx.context ()));
              ctx.sideg (V.longjmpret (current_fundec, ctx.context ())) (G.create_local (Lazy.force returned))
            )
            else
              M.warn ~category:(Behavior (Undefined Other)) "Longjmp to potentially invalid target! (Target %a in Function %a which may have already returned or is in a different thread)" Node.pretty target_node CilType.Fundec.pretty target_fundec
        in
        if JmpBufDomain.JmpBufSet.is_empty targets then
          M.warn ~category:(Behavior (Undefined Other)) "Longjmp to potentially invalid target (%a is bot?!)" d_exp env
        else
          JmpBufDomain.JmpBufSet.iter handle_target targets
      )
      in
      List.iter handle_path (S.paths_as_set conv_ctx);
      if !AnalysisState.should_warn && List.mem "termination" @@ get_string_list "ana.activated" then (
        AnalysisState.svcomp_may_not_terminate := true;
        M.warn ~category:Termination "The program might not terminate! (Longjmp)"
      );
      S.D.bot ()
    | _ -> S.special conv_ctx lv f args

  let modular_combine_env ctx = S.modular_combine_env (conv ctx)
  let modular_combine_assign ctx = S.modular_combine_assign (conv ctx)
  let threadenter ctx = S.threadenter (conv ctx)
  let threadspawn ctx ~multiple lv f args fctx = S.threadspawn (conv ctx) ~multiple lv f args (conv fctx)
  let sync ctx = S.sync (conv ctx)
  let skip ctx = S.skip (conv ctx)
  let asm ctx = S.asm (conv ctx)
  let event ctx e octx = S.event (conv ctx) e (conv octx)
end


(** Add cycle detection in the context-sensitive dynamic function call graph to an analysis *)
module RecursionTermLifter (S: PostSpec)
  : PostSpec with module D = S.D
              and module C = S.C
=
(* two global invariants:
   - S.V -> S.G
     Needed to store the previously built global invariants
   - fundec * S.C -> (Set (fundec * S.C))
     The second global invariant maps from the callee fundec and context to a set of caller fundecs and contexts.
     This structure therefore stores the context-sensitive call graph.
     For example:
      let the function f in context c call function g in context c'.
      In the global invariant structure it would be stored like this: (g,c') -> {(f, c)}
*)

struct
  include S

  (* contains all the callee fundecs and contexts *)
  module V = GVarFC(S.V)(S.C)

  (* Tuple containing the fundec and context of a caller *)
  module Call = Printable.Prod (CilType.Fundec) (S.C)

  (* Set containing multiple caller tuples *)
  module CallerSet = SetDomain.Make (Call)

  module G =
  struct
    include Lattice.Lift2 (G) (CallerSet)

    let spec = function
      | `Bot -> G.bot ()
      | `Lifted1 x -> x
      | _ -> failwith "RecursionTermLifter.spec"

    let callers = function
      | `Bot -> CallerSet.bot ()
      | `Lifted2 x -> x
      | _ -> failwith "RecursionTermLifter.callGraph"

    let create_spec spec = `Lifted1 spec
    let create_singleton_caller caller = `Lifted2 (CallerSet.singleton caller)

    let printXml f = function
      | `Lifted1 x -> G.printXml f x
      | `Lifted2 x -> BatPrintf.fprintf f "<analysis name=\"recTerm-context\">%a</analysis>" CallerSet.printXml x
      | x -> BatPrintf.fprintf f "<analysis name=\"recTerm\">%a</analysis>" printXml x

  end

  let name () = "RecursionTermLifter (" ^ S.name () ^ ")"

  let conv (ctx: (_, G.t, _, V.t) ctx): (_, S.G.t, _, S.V.t) ctx =
    { ctx with
      global = (fun v -> G.spec (ctx.global (V.spec v)));
      sideg = (fun v g -> ctx.sideg (V.spec v) (G.create_spec g));
    }

  let cycleDetection ctx call =
    let module LH = Hashtbl.Make (Printable.Prod (CilType.Fundec) (S.C)) in
    let module LS = Set.Make (Printable.Prod (CilType.Fundec) (S.C)) in
    (* find all cycles/SCCs *)
    let global_visited_calls = LH.create 100 in

    (* DFS *)
    let rec iter_call (path_visited_calls: LS.t) ((fundec, _) as call) =
      if LS.mem call path_visited_calls then (
        AnalysisState.svcomp_may_not_terminate := true; (*set the indicator for a non-terminating program for the sv comp*)
        (*Cycle found*)
        let loc = M.Location.CilLocation fundec.svar.vdecl in
        M.warn ~loc ~category:Termination "The program might not terminate! (Fundec %a is contained in a call graph cycle)" CilType.Fundec.pretty fundec) (* output a warning for non-termination*)
      else if not (LH.mem global_visited_calls call) then begin
        LH.replace global_visited_calls call ();
        let new_path_visited_calls = LS.add call path_visited_calls in
        let gvar = V.call call in
        let callers = G.callers (ctx.global gvar) in
        CallerSet.iter (fun to_call ->
            iter_call new_path_visited_calls to_call
          ) callers;
      end
    in
    iter_call LS.empty call

  let query ctx (type a) (q: a Queries.t): a Queries.result =
    match q with
    | WarnGlobal v ->
      (* check result of loop analysis *)
      if not (ctx.ask Queries.MustTermAllLoops) then
        AnalysisState.svcomp_may_not_terminate := true;
      let v: V.t = Obj.obj v in
      begin match v with
        | `Left v' ->
          S.query (conv ctx) (WarnGlobal (Obj.repr v'))
        | `Right call -> cycleDetection ctx call (* Note: to make it more efficient, one could only execute the cycle detection in case the loop analysis returns true, because otherwise the program will probably not terminate anyway*)
      end
    | InvariantGlobal v ->
      let v: V.t = Obj.obj v in
      begin match v with
        | `Left v ->
          S.query (conv ctx) (InvariantGlobal (Obj.repr v))
        | `Right v ->
          Queries.Result.top q
      end
    | _ -> S.query (conv ctx) q

  let branch ctx = S.branch (conv ctx)
  let assign ctx = S.assign (conv ctx)
  let vdecl ctx = S.vdecl (conv ctx)


  let record_call sideg callee caller =
    sideg (V.call callee) (G.create_singleton_caller caller)

  let enter ctx  = S.enter (conv ctx)
  let paths_as_set ctx = S.paths_as_set (conv ctx)
  let body ctx = S.body (conv ctx)
  let return ctx = S.return (conv ctx)
  let combine_env ctx r fe f args fc es f_ask =
    if !AnalysisState.postsolving then (
      let c_r: S.C.t = ctx.context () in (* Caller context *)
      let nodeF = ctx.node in
      let fd_r : fundec = Node.find_fundec nodeF in (* Caller fundec *)
      let caller: (fundec * S.C.t) = (fd_r, c_r) in
      let c_e: S.C.t = Option.get fc in (* Callee context *)
      let fd_e : fundec = f in (* Callee fundec *)
      let callee = (fd_e, c_e) in
      record_call ctx.sideg callee caller
    );
    S.combine_env (conv ctx) r fe f args fc es f_ask

  let combine_assign ctx = S.combine_assign (conv ctx)
  let modular_combine_env ctx = S.modular_combine_env (conv ctx)
  let modular_combine_assign ctx = S.modular_combine_assign (conv ctx)
  let special ctx = S.special (conv ctx)
  let threadenter ctx = S.threadenter (conv ctx)
  let threadspawn ctx ~multiple lv f args fctx = S.threadspawn (conv ctx) ~multiple lv f args (conv fctx)
  let sync ctx = S.sync (conv ctx)
  let skip ctx = S.skip (conv ctx)
  let asm ctx = S.asm (conv ctx)
  let event ctx e octx = S.event (conv ctx) e (conv octx)
end

module CompareGlobSys (SpecSys: SpecSys) =
struct
  open SpecSys
  module Sys = EQSys
  module LH = LHT
  module GH = GHT

  open Spec
  module G = Sys.G

  module PP = Hashtbl.Make (Node)

  let compare_globals g1 g2 =
    let eq, le, gr, uk = ref 0, ref 0, ref 0, ref 0 in
    let f_eq () = incr eq in
    let f_le () = incr le in
    let f_gr () = incr gr in
    let f_uk () = incr uk in
    let f k v1 =
      let v2 = try GH.find g2 k with Not_found -> G.bot () in
      let b1 = G.leq v1 v2 in
      let b2 = G.leq v2 v1 in
      if b1 && b2 then
        f_eq ()
      else if b1 then begin
        if get_bool "dbg.compare_runs.diff" then
          ignore (Pretty.printf "Global %a is more precise using left:\n%a\n" Sys.GVar.pretty_trace k G.pretty_diff (v2,v1));
        f_le ()
      end else if b2 then begin
        if get_bool "dbg.compare_runs.diff" then
          ignore (Pretty.printf "Global %a is more precise using right:\n%a\n" Sys.GVar.pretty_trace k G.pretty_diff (v1,v2));
        f_gr ()
      end else begin
        if get_bool "dbg.compare_runs.diff" then (
          ignore (Pretty.printf "Global %a is incomparable (diff):\n%a\n" Sys.GVar.pretty_trace k G.pretty_diff (v1,v2));
          ignore (Pretty.printf "Global %a is incomparable (reverse diff):\n%a\n" Sys.GVar.pretty_trace k G.pretty_diff (v2,v1));
        );
        f_uk ()
      end
    in
    GH.iter f g1;
    Printf.printf "globals:\tequal = %d\tleft = %d\tright = %d\tincomparable = %d\n" !eq !le !gr !uk

  let compare_locals h1 h2 =
    let eq, le, gr, uk = ref 0, ref 0, ref 0, ref 0 in
    let f k v1 =
      if not (PP.mem h2 k) then () else
        let v2 = PP.find h2 k in
        let b1 = D.leq v1 v2 in
        let b2 = D.leq v2 v1 in
        if b1 && b2 then
          incr eq
        else if b1 then begin
          if get_bool "dbg.compare_runs.diff" then
            ignore (Pretty.printf "%a @@ %a is more precise using left:\n%a\n" Node.pretty_plain k CilType.Location.pretty (Node.location k) D.pretty_diff (v2,v1));
          incr le
        end else if b2 then begin
          if get_bool "dbg.compare_runs.diff" then
            ignore (Pretty.printf "%a @@ %a is more precise using right:\n%a\n" Node.pretty_plain k CilType.Location.pretty (Node.location k) D.pretty_diff (v1,v2));
          incr gr
        end else begin
          if get_bool "dbg.compare_runs.diff" then (
            ignore (Pretty.printf "%a @@ %a is incomparable (diff):\n%a\n" Node.pretty_plain k CilType.Location.pretty (Node.location k) D.pretty_diff (v1,v2));
            ignore (Pretty.printf "%a @@ %a is incomparable (reverse diff):\n%a\n" Node.pretty_plain k CilType.Location.pretty (Node.location k) D.pretty_diff (v2,v1));
          );
          incr uk
        end
    in
    PP.iter f h1;
    (* let k1 = Set.of_enum @@ PP.keys h1 in
    let k2 = Set.of_enum @@ PP.keys h2 in
    let o1 = Set.cardinal @@ Set.diff k1 k2 in
    let o2 = Set.cardinal @@ Set.diff k2 k1 in
    Printf.printf "locals: \tequal = %d\tleft = %d[%d]\tright = %d[%d]\tincomparable = %d\n" !eq !le o1 !gr o2 !uk *)
    Printf.printf "locals: \tequal = %d\tleft = %d\tright = %d\tincomparable = %d\n" !eq !le !gr !uk

  let compare_locals_ctx h1 h2 =
    let eq, le, gr, uk, no2, no1 = ref 0, ref 0, ref 0, ref 0, ref 0, ref 0 in
    let f_eq () = incr eq in
    let f_le () = incr le in
    let f_gr () = incr gr in
    let f_uk () = incr uk in
    let f k v1 =
      if not (LH.mem h2 k) then incr no2 else
        let v2 = LH.find h2 k in
        let b1 = D.leq v1 v2 in
        let b2 = D.leq v2 v1 in
        if b1 && b2 then
          f_eq ()
        else if b1 then begin
          if get_bool "dbg.compare_runs.diff" then
            ignore (Pretty.printf "%a is more precise using left:\n%a\n" Sys.LVar.pretty_trace k D.pretty_diff (v2,v1));
          f_le ()
        end else if b2 then begin
          if get_bool "dbg.compare_runs.diff" then
            ignore (Pretty.printf "%a is more precise using right:\n%a\n" Sys.LVar.pretty_trace k D.pretty_diff (v1,v2));
          f_gr ()
        end else begin
          if get_bool "dbg.compare_runs.diff" then (
            ignore (Pretty.printf "%a is incomparable (diff):\n%a\n" Sys.LVar.pretty_trace k D.pretty_diff (v1,v2));
            ignore (Pretty.printf "%a is incomparable (reverse diff):\n%a\n" Sys.LVar.pretty_trace k D.pretty_diff (v2,v1));
          );
          f_uk ()
        end
    in
    LH.iter f h1;
    let f k v2 =
      if not (LH.mem h1 k) then incr no1
    in
    LH.iter f h2;
    (* let k1 = Set.of_enum @@ PP.keys h1 in *)
    (* let k2 = Set.of_enum @@ PP.keys h2 in *)
    (* let o1 = Set.cardinal @@ Set.diff k1 k2 in *)
    (* let o2 = Set.cardinal @@ Set.diff k2 k1 in *)
    Printf.printf "locals_ctx:\tequal = %d\tleft = %d\tright = %d\tincomparable = %d\tno_ctx_in_right = %d\tno_ctx_in_left = %d\n" !eq !le !gr !uk !no2 !no1

  let compare (name1,name2) (l1,g1) (l2,g2) =
    let one_ctx (n,_) v h =
      PP.replace h n (try D.join v (PP.find h n) with Not_found -> v);
      h
    in
    (* these contain results where the contexts per node have been joined *)
    let h1 = PP.create 113 in
    let h2 = PP.create 113 in
    let _  = LH.fold one_ctx l1 h1 in
    let _  = LH.fold one_ctx l2 h2 in
    Printf.printf "\nComparing GlobConstrSys precision of %s (left) with %s (right):\n" name1 name2;
    compare_globals g1 g2;
    compare_locals h1 h2;
    compare_locals_ctx l1 l2;
    print_newline ();
end

module CompareHashtbl (Var: VarType) (Dom: Lattice.S) (VH: Hashtbl.S with type key = Var.t) =
struct
  module Var =
  struct
    include Printable.Std
    include Var
    let name () = "var"

    let pretty = pretty_trace
    include Printable.SimplePretty (
      struct
        type nonrec t = t
        let pretty = pretty
      end
      )
  end

  include PrecCompare.MakeHashtbl (Var) (Dom) (VH)
end

module CompareEqSys (Sys: EqConstrSys) (VH: Hashtbl.S with type key = Sys.Var.t) =
struct
  module Compare = CompareHashtbl (Sys.Var) (Sys.Dom) (VH)

  let compare (name1, name2) vh1 vh2 =
    Printf.printf "\nComparing EqConstrSys precision of %s (left) with %s (right):\n" name1 name2;
    let verbose = get_bool "dbg.compare_runs.diff" in
    let (_, msg) = Compare.compare ~verbose ~name1 vh1 ~name2 vh2 in
    ignore (Pretty.printf "EqConstrSys comparison summary: %t\n" (fun () -> msg));
    print_newline ();
end

module CompareGlobal (GVar: VarType) (G: Lattice.S) (GH: Hashtbl.S with type key = GVar.t) =
struct
  module Compare = CompareHashtbl (GVar) (G) (GH)

  let compare (name1, name2) vh1 vh2 =
    Printf.printf "\nComparing globals precision of %s (left) with %s (right):\n" name1 name2;
    let verbose = get_bool "dbg.compare_runs.diff" in
    let (_, msg) = Compare.compare ~verbose ~name1 vh1 ~name2 vh2 in
    ignore (Pretty.printf "Globals comparison summary: %t\n" (fun () -> msg));
    print_newline ();
end

module CompareNode (C: Printable.S) (D: Lattice.S) (LH: Hashtbl.S with type key = VarF (C).t) =
struct
  module Node =
  struct
    include Node
    let var_id _ = "nodes"
    let node x = x
    let is_write_only _ = false
  end
  module NH = Hashtbl.Make (Node)

  module Compare = CompareHashtbl (Node) (D) (NH)

  let join_contexts (lh: D.t LH.t): D.t NH.t =
    let nh = NH.create 113 in
    LH.iter (fun (n, _) d ->
        let d' = try D.join (NH.find nh n) d with Not_found -> d in
        NH.replace nh n d'
      ) lh;
    nh

  let compare (name1, name2) vh1 vh2 =
    Printf.printf "\nComparing nodes precision of %s (left) with %s (right):\n" name1 name2;
    let vh1' = join_contexts vh1 in
    let vh2' = join_contexts vh2 in
    let verbose = get_bool "dbg.compare_runs.diff" in
    let (_, msg) = Compare.compare ~verbose ~name1 vh1' ~name2 vh2' in
    ignore (Pretty.printf "Nodes comparison summary: %t\n" (fun () -> msg));
    print_newline ();
end<|MERGE_RESOLUTION|>--- conflicted
+++ resolved
@@ -12,17 +12,8 @@
 
 
 (** Lifts a [Spec] so that the domain is [Hashcons]d *)
-<<<<<<< HEAD
 module HashconsLifter (S:PostSpec)
-  : PostSpec with module D = Lattice.HConsed (S.D)
-          and module G = S.G
-          and module C = S.C
-=
-struct
-  module D =  Lattice.HConsed (S.D)
-=======
-module HashconsLifter (S:Spec)
-  : Spec with module G = S.G
+  : PostSpec with module G = S.G
           and module C = S.C
 =
 struct
@@ -33,7 +24,6 @@
     let assume_idempotent = GobConfig.get_string "ana.int.refinement" = "never"
   end
   module D = Lattice.HConsed (S.D) (HConsedArg)
->>>>>>> 6e79c1f5
   module G = S.G
   module C = S.C
   module V = S.V
