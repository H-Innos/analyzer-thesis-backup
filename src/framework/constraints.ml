(** Construction of a {{!Analyses.MonSystem} constraint system} from an {{!Analyses.Spec} analysis specification} and {{!MyCFG.CfgBackward} CFGs}.
    Transformatons of analysis specifications as functors. *)

open Batteries
open GoblintCil
open MyCFG
open Analyses
open GobConfig

module M = Messages


(** Lifts a [Spec] so that the domain is [Hashcons]d *)
module HashconsLifter (S:Spec)
  : Spec with module D = Lattice.HConsed (S.D)
          and module G = S.G
          and module C = S.C
=
struct
  module D = Lattice.HConsed (S.D)
  module G = S.G
  module C = S.C
  module V = S.V
  module P =
  struct
    include S.P
    let of_elt x = of_elt (D.unlift x)
  end

  let name () = S.name () ^" hashconsed"

  type marshal = S.marshal (* TODO: should hashcons table be in here to avoid relift altogether? *)
  let init = S.init
  let finalize = S.finalize

  let startstate v = D.lift (S.startstate v)
  let exitstate  v = D.lift (S.exitstate  v)
  let morphstate v d = D.lift (S.morphstate v (D.unlift d))

  let context fd = S.context fd % D.unlift

  let conv ctx =
    { ctx with local = D.unlift ctx.local
             ; split = (fun d es -> ctx.split (D.lift d) es )
    }

  let sync ctx reason =
    D.lift @@ S.sync (conv ctx) reason

  let query ctx =
    S.query (conv ctx)

  let assign ctx lv e =
    D.lift @@ S.assign (conv ctx) lv e

  let vdecl ctx v =
    D.lift @@ S.vdecl (conv ctx) v

  let branch ctx e tv =
    D.lift @@ S.branch (conv ctx) e tv

  let body ctx f =
    D.lift @@ S.body (conv ctx) f

  let return ctx r f =
    D.lift @@ S.return (conv ctx) r f

  let asm ctx =
    D.lift @@ S.asm (conv ctx)

  let skip ctx =
    D.lift @@ S.skip (conv ctx)

  let enter ctx r f args =
    List.map (fun (x,y) -> D.lift x, D.lift y) @@ S.enter (conv ctx) r f args

  let special ctx r f args =
    D.lift @@ S.special (conv ctx) r f args

  let combine_env ctx r fe f args fc es f_ask =
    D.lift @@ S.combine_env (conv ctx) r fe f args fc (D.unlift es) f_ask

  let combine_assign ctx r fe f args fc es f_ask =
    D.lift @@ S.combine_assign (conv ctx) r fe f args fc (D.unlift es) f_ask

  let threadenter ctx lval f args =
    List.map D.lift @@ S.threadenter (conv ctx) lval f args

  let threadspawn ctx lval f args fctx =
    D.lift @@ S.threadspawn (conv ctx) lval f args (conv fctx)

  let paths_as_set ctx =
    List.map (fun x -> D.lift x) @@ S.paths_as_set (conv ctx)

  let event ctx e octx =
    D.lift @@ S.event (conv ctx) e (conv octx)
end

(** Lifts a [Spec] so that the context is [Hashcons]d. *)
module HashconsContextLifter (S:Spec)
  : Spec with module D = S.D
          and module G = S.G
          and module C = Printable.HConsed (S.C)
=
struct
  module D = S.D
  module G = S.G
  module C = Printable.HConsed (S.C)
  module V = S.V
  module P = S.P

  let name () = S.name () ^" context hashconsed"

  type marshal = S.marshal (* TODO: should hashcons table be in here to avoid relift altogether? *)
  let init = S.init
  let finalize = S.finalize

  let startstate = S.startstate
  let exitstate  = S.exitstate
  let morphstate = S.morphstate

  let context fd = C.lift % S.context fd

  let conv ctx =
    { ctx with context = (fun () -> C.unlift (ctx.context ())) }

  let sync ctx reason =
    S.sync (conv ctx) reason

  let query ctx (type a) (q: a Queries.t): a Queries.result =
    match q with
    | Queries.IterPrevVars f ->
      let g i (n, c, j) e = f i (n, Obj.repr (C.lift (Obj.obj c)), j) e in
      S.query (conv ctx) (Queries.IterPrevVars g)
    | _ -> S.query (conv ctx) q

  let assign ctx lv e =
    S.assign (conv ctx) lv e

  let vdecl ctx v =
    S.vdecl (conv ctx) v

  let branch ctx e tv =
    S.branch (conv ctx) e tv

  let body ctx f =
    S.body (conv ctx) f

  let return ctx r f =
    S.return (conv ctx) r f

  let asm ctx =
    S.asm (conv ctx)

  let skip ctx =
    S.skip (conv ctx)

  let enter ctx r f args =
    S.enter (conv ctx) r f args

  let special ctx r f args =
    S.special (conv ctx) r f args

  let combine_env ctx r fe f args fc es f_ask =
    S.combine_env (conv ctx) r fe f args (Option.map C.unlift fc) es f_ask

  let combine_assign ctx r fe f args fc es f_ask =
    S.combine_assign (conv ctx) r fe f args (Option.map C.unlift fc) es f_ask

  let threadenter ctx lval f args =
    S.threadenter (conv ctx) lval f args

  let threadspawn ctx lval f args fctx =
    S.threadspawn (conv ctx) lval f args (conv fctx)

  let paths_as_set ctx = S.paths_as_set (conv ctx)
  let event ctx e octx = S.event (conv ctx) e (conv octx)
end

(* see option ana.opt.equal *)
module OptEqual (S: Spec) = struct
  module D = struct include S.D let equal x y = x == y || equal x y end
  module G = struct include S.G let equal x y = x == y || equal x y end
  module C = struct include S.C let equal x y = x == y || equal x y end
  include (S : Spec with module D := D and module G := G and module C := C)
end

(** If dbg.slice.on, stops entering functions after dbg.slice.n levels. *)
module LevelSliceLifter (S:Spec)
  : Spec with module D = Lattice.Prod (S.D) (Lattice.Reverse (IntDomain.Lifted))
          and module G = S.G
          and module C = S.C
=
struct
  module D = Lattice.Prod (S.D) (Lattice.Reverse (IntDomain.Lifted))
  module G = S.G
  module C = S.C
  module V = S.V
  module P =
  struct
    include S.P
    let of_elt (x, _) = of_elt x
  end

  let name () = S.name ()^" level sliced"

  let start_level = ref (`Top)

  type marshal = S.marshal (* TODO: should hashcons table be in here to avoid relift altogether? *)
  let init marshal =
    if get_bool "dbg.slice.on" then
      start_level := `Lifted (Int64.of_int (get_int "dbg.slice.n"));
    S.init marshal

  let finalize = S.finalize

  let startstate v = (S.startstate v, !start_level)
  let exitstate  v = (S.exitstate  v, !start_level)
  let morphstate v (d,l) = (S.morphstate v d, l)

  let context fd (d,_) = S.context fd d

  let conv ctx =
    { ctx with local = fst ctx.local
             ; split = (fun d es -> ctx.split (d, snd ctx.local) es )
    }

  let lift_fun ctx f g h =
    f @@ h (g (conv ctx))

  let enter' ctx r f args =
    let liftmap = List.map (fun (x,y) -> (x, snd ctx.local), (y, snd ctx.local)) in
    lift_fun ctx liftmap S.enter ((|>) args % (|>) f % (|>) r)

  let lift ctx d = (d, snd ctx.local)
  let lift_start_level d = (d, !start_level)

  let sync ctx reason = lift_fun ctx (lift ctx) S.sync   ((|>) reason)
  let query' ctx (type a) (q: a Queries.t): a Queries.result =
    lift_fun ctx identity   S.query  (fun x -> x q)
  let assign ctx lv e = lift_fun ctx (lift ctx) S.assign ((|>) e % (|>) lv)
  let vdecl ctx v     = lift_fun ctx (lift ctx) S.vdecl  ((|>) v)
  let branch ctx e tv = lift_fun ctx (lift ctx) S.branch ((|>) tv % (|>) e)
  let body ctx f      = lift_fun ctx (lift ctx) S.body   ((|>) f)
  let return ctx r f  = lift_fun ctx (lift ctx) S.return ((|>) f % (|>) r)
  let asm ctx         = lift_fun ctx (lift ctx) S.asm    identity
  let skip ctx        = lift_fun ctx (lift ctx) S.skip   identity
  let special ctx r f args        = lift_fun ctx (lift ctx) S.special ((|>) args % (|>) f % (|>) r)
  let combine_env' ctx r fe f args fc es f_ask = lift_fun ctx (lift ctx) S.combine_env (fun p -> p r fe f args fc (fst es) f_ask)
  let combine_assign' ctx r fe f args fc es f_ask = lift_fun ctx (lift ctx) S.combine_assign (fun p -> p r fe f args fc (fst es) f_ask)

  let threadenter ctx lval f args = lift_fun ctx (List.map lift_start_level) S.threadenter ((|>) args % (|>) f % (|>) lval)
  let threadspawn ctx lval f args fctx = lift_fun ctx (lift ctx) S.threadspawn ((|>) (conv fctx) % (|>) args % (|>) f % (|>) lval)

  let leq0 = function
    | `Top -> false
    | `Lifted x -> x <= 0L
    | `Bot -> true

  let sub1 = function
    | `Lifted x -> `Lifted (Int64.sub x 1L)
    | x -> x

  let add1 = function
    | `Lifted x -> `Lifted (Int64.add x 1L)
    | x -> x

  let paths_as_set ctx =
    let liftmap = List.map (fun x -> (x, snd ctx.local)) in
    lift_fun ctx liftmap S.paths_as_set (Fun.id)

  let event ctx e octx =
    lift_fun ctx (lift ctx) S.event ((|>) (conv octx) % (|>) e)

  let enter ctx r f args =
    let (d,l) = ctx.local in
    if leq0 l then
      [ctx.local, D.bot ()]
    else
      enter' {ctx with local=(d, sub1 l)} r f args

  let combine_env ctx r fe f args fc es f_ask =
    let (d,l) = ctx.local in
    let l = add1 l in
    if leq0 l then
      (d, l)
    else
      let d',_ = combine_env' ctx r fe f args fc es f_ask in
      (d', l)

  let combine_assign ctx r fe f args fc es f_ask =
    let (d,l) = ctx.local in
    (* No need to add1 here, already done in combine_env. *)
    if leq0 l then
      (d, l)
    else
      let d',_ = combine_assign' ctx r fe f args fc es f_ask in
      (d', l)

  let query ctx (type a) (q: a Queries.t): a Queries.result =
    match q with
    | Queries.EvalFunvar e ->
      let (d,l) = ctx.local in
      if leq0 l then
        Queries.LS.empty ()
      else
        query' ctx (Queries.EvalFunvar e)
    | q -> query' ctx q
end


(** Limits the number of widenings per node. *)
module LimitLifter (S:Spec) =
struct
  include (S : module type of S with module D := S.D and type marshal = S.marshal)

  let name () = S.name ()^" limited"

  let limit = ref 0

  let init marshal =
    limit := get_int "dbg.limit.widen";
    S.init marshal

  module H = MyCFG.NodeH
  let h = H.create 13
  let incr k =
    H.modify_def 1 k (fun v ->
        if v >= !limit then failwith (GobPretty.sprintf "LimitLifter: Reached limit (%d) for node %a" !limit Node.pretty_plain_short (Option.get !MyCFG.current_node));
        v+1
      ) h;
  module D = struct
    include S.D
    let widen x y = Option.may incr !MyCFG.current_node; widen x y (* when is this None? *)
  end
end


(* widening on contexts, keeps contexts for calls only in D *)
module WidenContextLifterSide (S:Spec)
=
struct
  module DD =
  struct
    include S.D
    let printXml f d = BatPrintf.fprintf f "<value>%a</value>" printXml d
  end
  module M = MapDomain.MapBot (Basetype.Variables) (DD) (* should be CilFun -> S.C, but CilFun is not Groupable, and S.C is no Lattice *)

  module D = struct
    include Lattice.Prod (S.D) (M)
    let printXml f (d,m) = BatPrintf.fprintf f "\n%a<analysis name=\"widen-context\">\n%a\n</analysis>" S.D.printXml d M.printXml m
  end
  module G = S.G
  module C = S.C
  module V = S.V
  module P =
  struct
    include S.P
    let of_elt (x, _) = of_elt x
  end


  let name () = S.name ()^" with widened contexts"

  type marshal = S.marshal
  let init = S.init
  let finalize = S.finalize

  let inj f x = f x, M.bot ()

  let startstate = inj S.startstate
  let exitstate  = inj S.exitstate
  let morphstate v (d,m) = S.morphstate v d, m

  let context fd (d,m) = S.context fd d (* just the child analysis' context *)

  let conv ctx =
    { ctx with local = fst ctx.local
             ; split = (fun d es -> ctx.split (d, snd ctx.local) es )
    }
  let lift_fun ctx f g = g (f (conv ctx)), snd ctx.local

  let sync ctx reason = lift_fun ctx S.sync   ((|>) reason)
  let query ctx       = S.query (conv ctx)
  let assign ctx lv e = lift_fun ctx S.assign ((|>) e % (|>) lv)
  let vdecl ctx v     = lift_fun ctx S.vdecl  ((|>) v)
  let branch ctx e tv = lift_fun ctx S.branch ((|>) tv % (|>) e)
  let body ctx f      = lift_fun ctx S.body   ((|>) f)
  let return ctx r f  = lift_fun ctx S.return ((|>) f % (|>) r)
  let asm ctx         = lift_fun ctx S.asm    identity
  let skip ctx        = lift_fun ctx S.skip   identity
  let special ctx r f args       = lift_fun ctx S.special ((|>) args % (|>) f % (|>) r)

  let event ctx e octx = lift_fun ctx S.event ((|>) (conv octx) % (|>) e)

  let threadenter ctx lval f args = S.threadenter (conv ctx) lval f args |> List.map (fun d -> (d, snd ctx.local))
  let threadspawn ctx lval f args fctx = lift_fun ctx S.threadspawn ((|>) (conv fctx) % (|>) args % (|>) f % (|>) lval)

  let enter ctx r f args =
    let m = snd ctx.local in
    let d' v_cur =
      if ContextUtil.should_keep ~isAttr:GobContext ~keepOption:"ana.context.widen" ~keepAttr:"widen" ~removeAttr:"no-widen" f then (
        let v_old = M.find f.svar m in (* S.D.bot () if not found *)
        let v_new = S.D.widen v_old (S.D.join v_old v_cur) in
        Messages.(if tracing && not (S.D.equal v_old v_new) then tracel "widen-context" "enter results in new context for function %s\n" f.svar.vname);
        v_new, M.add f.svar v_new m
      )
      else
        v_cur, m
    in
    S.enter (conv ctx) r f args
    |> List.map (fun (c,v) -> (c,m), d' v) (* c: caller, v: callee *)

  let paths_as_set ctx =
    let m = snd ctx.local in
    S.paths_as_set (conv ctx) |> List.map (fun v -> (v,m))

  let combine_env ctx r fe f args fc es f_ask = lift_fun ctx S.combine_env (fun p -> p r fe f args fc (fst es) f_ask)
  let combine_assign ctx r fe f args fc es f_ask = lift_fun ctx S.combine_assign (fun p -> p r fe f args fc (fst es) f_ask)
end


(** Lifts a [Spec] with a special bottom element that represent unreachable code. *)
module DeadCodeLifter (S:Spec)
  : Spec with module D = Dom (S.D)
          and module G = S.G
          and module C = S.C
=
struct
  module D = Dom (S.D)
  module G = S.G
  module C = S.C
  module V = S.V
  module P =
  struct
    include Printable.Option (S.P) (struct let name = "None" end)

    let of_elt = function
      | `Lifted x -> Some (S.P.of_elt x)
      | _ -> None
  end

  let name () = S.name ()^" lifted"

  type marshal = S.marshal
  let init = S.init
  let finalize = S.finalize

  let startstate v = `Lifted (S.startstate v)
  let exitstate  v = `Lifted (S.exitstate  v)
  let morphstate v d = try `Lifted (S.morphstate v (D.unlift d)) with Deadcode -> d

  let context fd = S.context fd % D.unlift

  let conv ctx =
    { ctx with local = D.unlift ctx.local
             ; split = (fun d es -> ctx.split (D.lift d) es )
    }

  let lift_fun ctx f g h b =
    try f @@ h (g (conv ctx))
    with Deadcode -> b

  let sync ctx reason = lift_fun ctx D.lift   S.sync   ((|>) reason)      `Bot

  let enter ctx r f args =
    let liftmap = List.map (fun (x,y) -> D.lift x, D.lift y) in
    lift_fun ctx liftmap S.enter ((|>) args % (|>) f % (|>) r) []

  let paths_as_set ctx =
    let liftmap = List.map (fun x -> D.lift x) in
    lift_fun ctx liftmap S.paths_as_set (Fun.id) [D.bot ()] (* One dead path instead of none, such that combine_env gets called for functions with dead normal return (and thus longjmpy returns can be correctly handled by lifter). *)

  let query ctx (type a) (q: a Queries.t): a Queries.result =
    lift_fun ctx identity S.query (fun (x) -> x q) (Queries.Result.bot q)
  let assign ctx lv e = lift_fun ctx D.lift   S.assign ((|>) e % (|>) lv) `Bot
  let vdecl ctx v     = lift_fun ctx D.lift   S.vdecl  ((|>) v)            `Bot
  let branch ctx e tv = lift_fun ctx D.lift   S.branch ((|>) tv % (|>) e) `Bot
  let body ctx f      = lift_fun ctx D.lift   S.body   ((|>) f)            `Bot
  let return ctx r f  = lift_fun ctx D.lift   S.return ((|>) f % (|>) r)  `Bot
  let asm ctx         = lift_fun ctx D.lift   S.asm    identity           `Bot
  let skip ctx        = lift_fun ctx D.lift   S.skip   identity           `Bot
  let special ctx r f args       = lift_fun ctx D.lift S.special ((|>) args % (|>) f % (|>) r)        `Bot
  let combine_env ctx r fe f args fc es f_ask = lift_fun ctx D.lift S.combine_env (fun p -> p r fe f args fc (D.unlift es) f_ask) `Bot
  let combine_assign ctx r fe f args fc es f_ask = lift_fun ctx D.lift S.combine_assign (fun p -> p r fe f args fc (D.unlift es) f_ask) `Bot

  let threadenter ctx lval f args = lift_fun ctx (List.map D.lift) S.threadenter ((|>) args % (|>) f % (|>) lval) []
  let threadspawn ctx lval f args fctx = lift_fun ctx D.lift S.threadspawn ((|>) (conv fctx) % (|>) args % (|>) f % (|>) lval) `Bot

  let event (ctx:(D.t,G.t,C.t,V.t) ctx) (e:Events.t) (octx:(D.t,G.t,C.t,V.t) ctx):D.t = lift_fun ctx D.lift S.event ((|>) (conv octx) % (|>) e) `Bot
end

module type Increment =
sig
  val increment: increment_data option
end

(** Combined variables so that we can also use the more common [EqConstrSys]
    that uses only one kind of a variable. *)
module Var2 (LV:VarType) (GV:VarType)
  : VarType
    with type t = [ `L of LV.t  | `G of GV.t ]
=
struct
  type t = [ `L of LV.t  | `G of GV.t ] [@@deriving eq, ord, hash]
  let relift = function
    | `L x -> `L (LV.relift x)
    | `G x -> `G (GV.relift x)

  let pretty_trace () = function
    | `L a -> Pretty.dprintf "L:%a" LV.pretty_trace a
    | `G a -> Pretty.dprintf "G:%a" GV.pretty_trace a

  let printXml f = function
    | `L a -> LV.printXml f a
    | `G a -> GV.printXml f a

  let var_id = function
    | `L a -> LV.var_id a
    | `G a -> GV.var_id a

  let node = function
    | `L a -> LV.node a
    | `G a -> GV.node a

  let is_write_only = function
    | `L a -> LV.is_write_only a
    | `G a -> GV.is_write_only a
end

(** The main point of this file---generating a [GlobConstrSys] from a [Spec]. *)
module FromSpec (S:Spec) (Cfg:CfgBackward) (I: Increment)
  : sig
    include GlobConstrSys with module LVar = VarF (S.C)
                           and module GVar = GVarF (S.V)
                           and module D = S.D
                           and module G = GVarG (S.G) (S.C)
  end
=
struct
  type lv = MyCFG.node * S.C.t
  (* type gv = varinfo *)
  type ld = S.D.t
  (* type gd = S.G.t *)
  module LVar = VarF (S.C)
  module GVar = GVarF (S.V)
  module D = S.D
  module G = GVarG (S.G) (S.C)

  (* Two global invariants:
     1. S.V -> S.G  --  used for Spec
     2. fundec -> set of S.C  --  used for IterSysVars Node *)

  let sync ctx =
    match ctx.prev_node, Cfg.prev ctx.prev_node with
    | _, _ :: _ :: _ (* Join in CFG. *)
    | FunctionEntry _, _ -> (* Function entry, also needs sync because partial contexts joined by solver, see 00-sanity/35-join-contexts. *)
      S.sync ctx `Join
    | _, _ -> S.sync ctx `Normal

  let side_context sideg f c =
    if !AnalysisState.postsolving then
      sideg (GVar.contexts f) (G.create_contexts (G.CSet.singleton c))

  let common_ctx var edge prev_node pval (getl:lv -> ld) sidel getg sideg : (D.t, S.G.t, S.C.t, S.V.t) ctx * D.t list ref * (lval option * varinfo * exp list * D.t) list ref =
    let r = ref [] in
    let spawns = ref [] in
    (* now watch this ... *)
    let rec ctx =
      { ask     = (fun (type a) (q: a Queries.t) -> S.query ctx q)
      ; emit    = (fun _ -> failwith "emit outside MCP")
      ; node    = fst var
      ; prev_node = prev_node
      ; control_context = snd var |> Obj.obj
      ; context = snd var |> Obj.obj
      ; edge    = edge
      ; local   = pval
      ; global  = (fun g -> G.spec (getg (GVar.spec g)))
      ; spawn   = spawn
      ; split   = (fun (d:D.t) es -> assert (List.is_empty es); r := d::!r)
      ; sideg   = (fun g d -> sideg (GVar.spec g) (G.create_spec d))
      }
    and spawn lval f args =
      (* TODO: adjust ctx node/edge? *)
      (* TODO: don't repeat for all paths that spawn same *)
      let ds = S.threadenter ctx lval f args in
      List.iter (fun d ->
          spawns := (lval, f, args, d) :: !spawns;
          match Cilfacade.find_varinfo_fundec f with
          | fd ->
            let c = S.context fd d in
            sidel (FunctionEntry fd, c) d;
            ignore (getl (Function fd, c))
          | exception Not_found ->
            (* unknown function *)
            M.error ~category:Imprecise ~tags:[Category Unsound] "Created a thread from unknown function %s" f.vname
            (* actual implementation (e.g. invalidation) is done by threadenter *)
        ) ds
    in
    (* ... nice, right! *)
    let pval = sync ctx in
    { ctx with local = pval }, r, spawns

  let rec bigsqcup = function
    | []    -> D.bot ()
    | [x]   -> x
    | x::xs -> D.join x (bigsqcup xs)

  let thread_spawns ctx d spawns =
    if List.is_empty spawns then
      d
    else
      let rec ctx' =
        { ctx with
          ask = (fun (type a) (q: a Queries.t) -> S.query ctx' q)
        ; local = d
        }
      in
      (* TODO: don't forget path dependencies *)
      let one_spawn (lval, f, args, fd) =
        let rec fctx =
          { ctx with
            ask = (fun (type a) (q: a Queries.t) -> S.query fctx q)
          ; local = fd
          }
        in
        S.threadspawn ctx' lval f args fctx
      in
      bigsqcup (List.map one_spawn spawns)

  let common_join ctx d splits spawns =
    thread_spawns ctx (bigsqcup (d :: splits)) spawns

  let common_joins ctx ds splits spawns = common_join ctx (bigsqcup ds) splits spawns

  let tf_assign var edge prev_node lv e getl sidel getg sideg d =
    let ctx, r, spawns = common_ctx var edge prev_node d getl sidel getg sideg in
    common_join ctx (S.assign ctx lv e) !r !spawns

  let tf_vdecl var edge prev_node v getl sidel getg sideg d =
    let ctx, r, spawns = common_ctx var edge prev_node d getl sidel getg sideg in
    common_join ctx (S.vdecl ctx v) !r !spawns

  let normal_return r fd ctx sideg =
    let spawning_return = S.return ctx r fd in
    let nval = S.sync { ctx with local = spawning_return } `Return in
    nval

  let toplevel_kernel_return r fd ctx sideg =
    let st = if fd.svar.vname = MyCFG.dummy_func.svar.vname then ctx.local else S.return ctx r fd in
    let spawning_return = S.return {ctx with local = st} None MyCFG.dummy_func in
    let nval = S.sync { ctx with local = spawning_return } `Return in
    nval

  let tf_ret var edge prev_node ret fd getl sidel getg sideg d =
    let ctx, r, spawns = common_ctx var edge prev_node d getl sidel getg sideg in
    let d =
      if (CilType.Fundec.equal fd MyCFG.dummy_func ||
          List.mem fd.svar.vname (get_string_list "mainfun")) &&
         get_bool "kernel"
      then toplevel_kernel_return ret fd ctx sideg
      else normal_return ret fd ctx sideg
    in
    common_join ctx d !r !spawns

  let tf_entry var edge prev_node fd getl sidel getg sideg d =
    (* Side effect function context here instead of at sidel to FunctionEntry,
       because otherwise context for main functions (entrystates) will be missing or pruned during postsolving. *)
    let c: unit -> S.C.t = snd var |> Obj.obj in
    side_context sideg fd (c ());
    let ctx, r, spawns = common_ctx var edge prev_node d getl sidel getg sideg in
    common_join ctx (S.body ctx fd) !r !spawns

  let tf_test var edge prev_node e tv getl sidel getg sideg d =
    let ctx, r, spawns = common_ctx var edge prev_node d getl sidel getg sideg in
    common_join ctx (S.branch ctx e tv) !r !spawns

  let tf_normal_call ctx lv e (f:fundec) args getl sidel getg sideg =
    let combine (cd, fc, fd) =
      if M.tracing then M.traceli "combine" "local: %a\n" S.D.pretty cd;
      if M.tracing then M.trace "combine" "function: %a\n" S.D.pretty fd;
      let rec cd_ctx =
        { ctx with
          ask = (fun (type a) (q: a Queries.t) -> S.query cd_ctx q);
          local = cd;
        }
      in
      let fd_ctx =
        (* Inner scope to prevent unsynced fd_ctx from being used. *)
        (* Extra sync in case function has multiple returns.
           Each `Return sync is done before joining, so joined value may be unsound.
           Since sync is normally done before tf (in common_ctx), simulate it here for fd. *)
        (* TODO: don't do this extra sync here *)
        let rec sync_ctx =
          { ctx with
            ask = (fun (type a) (q: a Queries.t) -> S.query sync_ctx q);
            local = fd;
            prev_node = Function f;
          }
        in
        (* TODO: more accurate ctx? *)
        let synced = sync sync_ctx in
        let rec fd_ctx =
          { sync_ctx with
            ask = (fun (type a) (q: a Queries.t) -> S.query fd_ctx q);
            local = synced;
          }
        in
        fd_ctx
      in
      let r = List.fold_left (fun acc fd1 ->
          let rec fd1_ctx =
            { fd_ctx with
              ask = (fun (type a) (q: a Queries.t) -> S.query fd1_ctx q);
              local = fd1;
            }
          in
          let combine_enved = S.combine_env cd_ctx lv e f args fc fd1_ctx.local (Analyses.ask_of_ctx fd1_ctx) in
          let rec combine_assign_ctx =
            { cd_ctx with
              ask = (fun (type a) (q: a Queries.t) -> S.query combine_assign_ctx q);
              local = combine_enved;
            }
          in
          S.D.join acc (S.combine_assign combine_assign_ctx lv e f args fc fd1_ctx.local (Analyses.ask_of_ctx fd1_ctx))
        ) (S.D.bot ()) (S.paths_as_set fd_ctx)
      in
      if M.tracing then M.traceu "combine" "combined local: %a\n" S.D.pretty r;
      r
    in
    let paths = S.enter ctx lv f args in
    let paths = List.map (fun (c,v) -> (c, S.context f v, v)) paths in
    List.iter (fun (c,fc,v) -> if not (S.D.is_bot v) then sidel (FunctionEntry f, fc) v) paths;
    let paths = List.map (fun (c,fc,v) -> (c, fc, if S.D.is_bot v then v else getl (Function f, fc))) paths in
    (* Don't filter bot paths, otherwise LongjmpLifter is not called. *)
    (* let paths = List.filter (fun (c,fc,v) -> not (D.is_bot v)) paths in *)
    let paths = List.map (Tuple3.map2 Option.some) paths in
    if M.tracing then M.traceli "combine" "combining\n";
    let paths = List.map combine paths in
    let r = List.fold_left D.join (D.bot ()) paths in
    if M.tracing then M.traceu "combine" "combined: %a\n" S.D.pretty r;
    r

  let tf_special_call ctx lv f args = S.special ctx lv f args

  let tf_proc var edge prev_node lv e args getl sidel getg sideg d =
    let ctx, r, spawns = common_ctx var edge prev_node d getl sidel getg sideg in
    let functions =
      match e with
      | Lval (Var v, NoOffset) ->
        (* Handle statically known function call directly.
           Allows deactivating base. *)
        [v]
      | _ ->
        (* Depends on base for query. *)
        let ls = ctx.ask (Queries.EvalFunvar e) in
        Queries.LS.fold (fun ((x,_)) xs -> x::xs) ls []
    in
    let one_function f =
      match f.vtype with
      | TFun (_, params, var_arg, _)  ->
        let arg_length = List.length args in
        let p_length = Option.map_default List.length 0 params in
        (* Check whether number of arguments fits. *)
        (* If params is None, the function or its parameters are not declared, so we still analyze the unknown function call. *)
        if Option.is_none params || p_length = arg_length || (var_arg && arg_length >= p_length) then
          begin Some (match Cilfacade.find_varinfo_fundec f with
              | fd when LibraryFunctions.use_special f.vname ->
                M.info ~category:Analyzer "Using special for defined function %s" f.vname;
                tf_special_call ctx lv f args
              | fd ->
                tf_normal_call ctx lv e fd args getl sidel getg sideg
              | exception Not_found ->
                tf_special_call ctx lv f args)
          end
        else begin
          let geq = if var_arg then ">=" else "" in
          M.warn ~tags:[CWE 685] "Potential call to function %a with wrong number of arguments (expected: %s%d, actual: %d). This call will be ignored." CilType.Varinfo.pretty f geq p_length arg_length;
          None
        end
      | _ ->
        M.warn  ~category:Call "Something that is not a function (%a) is called." CilType.Varinfo.pretty f;
        None
    in
    let funs = List.filter_map one_function functions in
    if [] = funs then begin
      M.warn ~category:Unsound "No suitable function to be called at call site. Continuing with state before call.";
      d (* because LevelSliceLifter *)
    end else
      common_joins ctx funs !r !spawns

  let tf_asm var edge prev_node getl sidel getg sideg d =
    let ctx, r, spawns = common_ctx var edge prev_node d getl sidel getg sideg in
    common_join ctx (S.asm ctx) !r !spawns

  let tf_skip var edge prev_node getl sidel getg sideg d =
    let ctx, r, spawns = common_ctx var edge prev_node d getl sidel getg sideg in
    common_join ctx (S.skip ctx) !r !spawns

  let tf var getl sidel getg sideg prev_node edge d =
    begin match edge with
      | Assign (lv,rv) -> tf_assign var edge prev_node lv rv
      | VDecl (v)      -> tf_vdecl var edge prev_node v
      | Proc (r,f,ars) -> tf_proc var edge prev_node r f ars
      | Entry f        -> tf_entry var edge prev_node f
      | Ret (r,fd)     -> tf_ret var edge prev_node r fd
      | Test (p,b)     -> tf_test var edge prev_node p b
      | ASM (_, _, _)  -> tf_asm var edge prev_node (* TODO: use ASM fields for something? *)
      | Skip           -> tf_skip var edge prev_node
    end getl sidel getg sideg d

  type Goblint_backtrace.mark += TfLocation of location

  let () = Goblint_backtrace.register_mark_printer (function
      | TfLocation loc ->
        Some ("transfer function at " ^ CilType.Location.show loc)
      | _ -> None (* for other marks *)
    )

  let tf var getl sidel getg sideg prev_node (_,edge) d (f,t) =
    let old_loc  = !Tracing.current_loc in
    let old_loc2 = !Tracing.next_loc in
    Tracing.current_loc := f;
    Tracing.next_loc := t;
    Goblint_backtrace.protect ~mark:(fun () -> TfLocation f) ~finally:(fun () ->
        Tracing.current_loc := old_loc;
        Tracing.next_loc := old_loc2
      ) (fun () ->
        let d       = tf var getl sidel getg sideg prev_node edge d in
        d
      )

  let tf (v,c) (edges, u) getl sidel getg sideg =
    let pval = getl (u,c) in
    let _, locs = List.fold_right (fun (f,e) (t,xs) -> f, (f,t)::xs) edges (Node.location v,[]) in
    List.fold_left2 (|>) pval (List.map (tf (v,Obj.repr (fun () -> c)) getl sidel getg sideg u) edges) locs

  let tf (v,c) (e,u) getl sidel getg sideg =
    let old_node = !current_node in
    let old_fd = Option.map Node.find_fundec old_node |? Cil.dummyFunDec in
    let new_fd = Node.find_fundec v in
    if not (CilType.Fundec.equal old_fd new_fd) then
      Timing.Program.enter new_fd.svar.vname;
    let old_context = !M.current_context in
    current_node := Some u;
    M.current_context := Some (Obj.magic c); (* magic is fine because Spec is top-level Control Spec *)
    Fun.protect ~finally:(fun () ->
        current_node := old_node;
        M.current_context := old_context;
        if not (CilType.Fundec.equal old_fd new_fd) then
          Timing.Program.exit new_fd.svar.vname
      ) (fun () ->
        let d       = tf (v,c) (e,u) getl sidel getg sideg in
        d
      )

  let system (v,c) =
    match v with
    | FunctionEntry _ ->
      None
    | _ ->
      let tf getl sidel getg sideg =
        let tf' eu = tf (v,c) eu getl sidel getg sideg in

        match NodeH.find_option CfgTools.node_scc_global v with
        | Some scc when NodeH.mem scc.prev v && NodeH.length scc.prev = 1 ->
          (* Limited to loops with only one entry node. Otherwise unsound as is. *)
          (* TODO: Is it possible to do soundly for multi-entry loops? *)
          let stricts = NodeH.find_default scc.prev v [] in
          let xs_stricts = List.map tf' stricts in
          (* Evaluate non-strict for dead code warnings. See 00-sanity/36-strict-loop-dead. *)
          let equal = [%eq: (CilType.Location.t * Edge.t) list * Node.t] in
          let is_strict eu = List.exists (equal eu) stricts in
          let non_stricts = List.filter (neg is_strict) (Cfg.prev v) in
          let xs_non_stricts = List.map tf' non_stricts in
          if List.for_all S.D.is_bot xs_stricts then
            S.D.bot ()
          else (
            let xs_strict = List.fold_left S.D.join (S.D.bot ()) xs_stricts in
            List.fold_left S.D.join xs_strict xs_non_stricts
          )
        | _ ->
          let xs = List.map tf' (Cfg.prev v) in
          List.fold_left S.D.join (S.D.bot ()) xs
      in
      Some tf

  let iter_vars getl getg vq fl fg =
    (* vars for Spec *)
    let rec ctx =
      { ask    = (fun (type a) (q: a Queries.t) -> S.query ctx q)
      ; emit   = (fun _ -> failwith "Cannot \"emit\" in query context.")
      ; node   = MyCFG.dummy_node (* TODO maybe ask should take a node (which could be used here) instead of a location *)
      ; prev_node = MyCFG.dummy_node
      ; control_context = (fun () -> ctx_failwith "No context in query context.")
      ; context = (fun () -> ctx_failwith "No context in query context.")
      ; edge    = MyCFG.Skip
      ; local  = S.startstate Cil.dummyFunDec.svar (* bot and top both silently raise and catch Deadcode in DeadcodeLifter *)
      ; global = (fun g -> G.spec (getg (GVar.spec g)))
      ; spawn  = (fun v d    -> failwith "Cannot \"spawn\" in query context.")
      ; split  = (fun d es   -> failwith "Cannot \"split\" in query context.")
      ; sideg  = (fun v g    -> failwith "Cannot \"split\" in query context.")
      }
    in
    let f v = fg (GVar.spec (Obj.obj v)) in
    S.query ctx (IterSysVars (vq, f));

    (* node vars for locals *)
    match vq with
    | Node {node; fundec} ->
      let fd = Option.default_delayed (fun () -> Node.find_fundec node) fundec in
      let cs = G.contexts (getg (GVar.contexts fd)) in
      G.CSet.iter (fun c ->
          fl (node, c)
        ) cs
    | _ ->
      ()

  let sys_change getl getg =
    let open CompareCIL in

    let c = match I.increment with
      | Some {changes; _} -> changes
      | None -> empty_change_info ()
    in
<<<<<<< HEAD
    List.(Logs.info "change_info = { unchanged = %d; changed = %d; added = %d; removed = %d }" (length c.unchanged) (length c.changed) (length c.added) (length c.removed));
=======
    List.(Printf.printf "change_info = { unchanged = %d; changed = %d (with unchangedHeader = %d); added = %d; removed = %d }\n" (length c.unchanged) (length c.changed) (BatList.count_matching (fun c -> c.unchangedHeader) c.changed) (length c.added) (length c.removed));
>>>>>>> cbff5cb2

    let changed_funs = List.filter_map (function
        | {old = {def = Some (Fun f); _}; diff = None; _} ->
          Logs.info "Completely changed function: %s" f.svar.vname;
          Some f
        | _ -> None
      ) c.changed
    in
    let part_changed_funs = List.filter_map (function
        | {old = {def = Some (Fun f); _}; diff = Some nd; _} ->
          Logs.info "Partially changed function: %s" f.svar.vname;
          Some (f, nd.primObsoleteNodes, nd.unchangedNodes)
        | _ -> None
      ) c.changed
    in
    let removed_funs = List.filter_map (function
        | {def = Some (Fun f); _} ->
          Logs.info "Removed function: %s" f.svar.vname;
          Some f
        | _ -> None
      ) c.removed
    in

    let module HM = Hashtbl.Make (Var2 (LVar) (GVar)) in

    let mark_node hm f node =
      iter_vars getl getg (Node {node; fundec = Some f}) (fun v ->
          HM.replace hm (`L v) ()
        ) (fun v ->
          HM.replace hm (`G v) ()
        )
    in

    let reluctant = GobConfig.get_bool "incremental.reluctant.enabled" in
    let reanalyze_entry f =
      (* destabilize the entry points of a changed function when reluctant is off,
         or the function is to be force-reanalyzed  *)
      (not reluctant) || CompareCIL.VarinfoSet.mem f.svar c.exclude_from_rel_destab
    in
    let obsolete_ret = HM.create 103 in
    let obsolete_entry = HM.create 103 in
    let obsolete_prim = HM.create 103 in

    (* When reluctant is on:
       Only add function entry nodes to obsolete_entry if they are in force-reanalyze *)
    List.iter (fun f ->
        if reanalyze_entry f then
          (* collect function entry for eager destabilization *)
          mark_node obsolete_entry f (FunctionEntry f)
        else
          (* collect function return for reluctant analysis *)
          mark_node obsolete_ret f (Function f)
      ) changed_funs;
    (* Primary changed unknowns from partially changed functions need only to be collected for eager destabilization when reluctant is off *)
    (* The return nodes of partially changed functions are collected in obsolete_ret for reluctant analysis *)
    (* We utilize that force-reanalyzed functions are always considered as completely changed (and not partially changed) *)
    List.iter (fun (f, pn, _) ->
        if not reluctant then (
          List.iter (fun n ->
              mark_node obsolete_prim f n
            ) pn
        )
        else
          mark_node obsolete_ret f (Function f)
      ) part_changed_funs;

    let obsolete = Enum.append (HM.keys obsolete_entry) (HM.keys obsolete_prim) |> List.of_enum in
    let reluctant = HM.keys obsolete_ret |> List.of_enum in

    let marked_for_deletion = HM.create 103 in

    let dummy_pseudo_return_node f =
      (* not the same as in CFG, but compares equal because of sid *)
      Node.Statement ({Cil.dummyStmt with sid = CfgTools.get_pseudo_return_id f})
    in
    let add_nodes_of_fun (functions: fundec list) (withEntry: fundec -> bool) =
      let add_stmts (f: fundec) =
        List.iter (fun s ->
            mark_node marked_for_deletion f (Statement s)
          ) f.sallstmts
      in
      List.iter (fun f ->
          if withEntry f then
            mark_node marked_for_deletion f (FunctionEntry f);
          mark_node marked_for_deletion f (Function f);
          add_stmts f;
          mark_node marked_for_deletion f (dummy_pseudo_return_node f)
        ) functions;
    in

    add_nodes_of_fun changed_funs reanalyze_entry;
    add_nodes_of_fun removed_funs (fun _ -> true);
    (* it is necessary to remove all unknowns for changed pseudo-returns because they have static ids *)
    let add_pseudo_return f un =
      let pseudo = dummy_pseudo_return_node f in
      if not (List.exists (Node.equal pseudo % fst) un) then
        mark_node marked_for_deletion f (dummy_pseudo_return_node f)
    in
    List.iter (fun (f,_,un) ->
        mark_node marked_for_deletion f (Function f);
        add_pseudo_return f un
      ) part_changed_funs;

    let delete = HM.keys marked_for_deletion |> List.of_enum in

    let restart = match I.increment with
      | Some data ->
        let restart = ref [] in
        List.iter (fun g ->
            iter_vars getl getg g (fun v ->
                restart := `L v :: !restart
              ) (fun v ->
                restart := `G v :: !restart
              )
          ) data.restarting;
        !restart
      | None -> []
    in

    {obsolete; delete; reluctant; restart}
end

(** Convert a non-incremental solver into an "incremental" solver.
    It will solve from scratch, perform standard postsolving and have no marshal data. *)
module EqIncrSolverFromEqSolver (Sol: GenericEqSolver): GenericEqIncrSolver =
  functor (Arg: IncrSolverArg) (S: EqConstrSys) (VH: Hashtbl.S with type key = S.v) ->
  struct
    module Sol = Sol (S) (VH)
    module Post = PostSolver.MakeList (PostSolver.ListArgFromStdArg (S) (VH) (Arg))

    type marshal = unit
    let copy_marshal () = ()
    let relift_marshal () = ()

    let solve xs vs _ =
      let vh = Sol.solve xs vs in
      Post.post xs vs vh;
      (vh, ())
  end


(** Translate a [GlobConstrSys] into a [EqConstrSys] *)
module EqConstrSysFromGlobConstrSys (S:GlobConstrSys)
  : EqConstrSys   with type v = Var2(S.LVar)(S.GVar).t
                   and type d = Lattice.Lift2(S.G)(S.D)(Printable.DefaultNames).t
                   and module Var = Var2(S.LVar)(S.GVar)
                   and module Dom = Lattice.Lift2(S.G)(S.D)(Printable.DefaultNames)
=
struct
  module Var = Var2(S.LVar)(S.GVar)
  module Dom =
  struct
    include Lattice.Lift2(S.G)(S.D)(Printable.DefaultNames)
    let printXml f = function
      | `Lifted1 a -> S.G.printXml f a
      | `Lifted2 a -> S.D.printXml f a
      | (`Bot | `Top) as x -> printXml f x
  end
  type v = Var.t
  type d = Dom.t

  let getG = function
    | `Lifted1 x -> x
    | `Bot -> S.G.bot ()
    | `Top -> failwith "EqConstrSysFromGlobConstrSys.getG: global variable has top value"
    | `Lifted2 _ -> failwith "EqConstrSysFromGlobConstrSys.getG: global variable has local value"

  let getL = function
    | `Lifted2 x -> x
    | `Bot -> S.D.bot ()
    | `Top -> failwith "EqConstrSysFromGlobConstrSys.getL: local variable has top value"
    | `Lifted1 _ -> failwith "EqConstrSysFromGlobConstrSys.getL: local variable has global value"

  let l, g = (fun x -> `L x), (fun x -> `G x)
  let lD, gD = (fun x -> `Lifted2 x), (fun x -> `Lifted1 x)

  let conv f get set =
    f (getL % get % l) (fun x v -> set (l x) (lD v))
      (getG % get % g) (fun x v -> set (g x) (gD v))
    |> lD

  let system = function
    | `G _ -> None
    | `L x -> Option.map conv (S.system x)

  let sys_change get =
    S.sys_change (getL % get % l) (getG % get % g)
end

(** Splits a [EqConstrSys] solution into a [GlobConstrSys] solution with given [Hashtbl.S] for the [EqConstrSys]. *)
module GlobConstrSolFromEqConstrSolBase (S: GlobConstrSys) (LH: Hashtbl.S with type key = S.LVar.t) (GH: Hashtbl.S with type key = S.GVar.t) (VH: Hashtbl.S with type key = Var2 (S.LVar) (S.GVar).t) =
struct
  let split_solution hm =
    let l' = LH.create 113 in
    let g' = GH.create 113 in
    let split_vars x d = match x with
      | `L x ->
        begin match d with
          | `Lifted2 d -> LH.replace l' x d
          (* | `Bot -> () *)
          (* Since Verify2 is broken and only checks existing keys, add it with local bottom value.
            This works around some cases, where Verify2 would not detect a problem due to completely missing variable. *)
          | `Bot -> LH.replace l' x (S.D.bot ())
          | `Top -> failwith "GlobConstrSolFromEqConstrSolBase.split_vars: local variable has top value"
          | `Lifted1 _ -> failwith "GlobConstrSolFromEqConstrSolBase.split_vars: local variable has global value"
        end
      | `G x ->
        begin match d with
          | `Lifted1 d -> GH.replace g' x d
          | `Bot -> ()
          | `Top -> failwith "GlobConstrSolFromEqConstrSolBase.split_vars: global variable has top value"
          | `Lifted2 _ -> failwith "GlobConstrSolFromEqConstrSolBase.split_vars: global variable has local value"
        end
    in
    VH.iter split_vars hm;
    (l', g')
end

(** Splits a [EqConstrSys] solution into a [GlobConstrSys] solution. *)
module GlobConstrSolFromEqConstrSol (S: GlobConstrSys) (LH: Hashtbl.S with type key = S.LVar.t) (GH: Hashtbl.S with type key = S.GVar.t) =
struct
  module S2 = EqConstrSysFromGlobConstrSys (S)
  module VH = Hashtbl.Make (S2.Var)

  include GlobConstrSolFromEqConstrSolBase (S) (LH) (GH) (VH)
end

(** Transforms a [GenericEqIncrSolver] into a [GenericGlobSolver]. *)
module GlobSolverFromEqSolver (Sol:GenericEqIncrSolverBase)
  = functor (S:GlobConstrSys) ->
    functor (LH:Hashtbl.S with type key=S.LVar.t) ->
    functor (GH:Hashtbl.S with type key=S.GVar.t) ->
    struct
      module EqSys = EqConstrSysFromGlobConstrSys (S)

      module VH : Hashtbl.S with type key=EqSys.v = Hashtbl.Make(EqSys.Var)
      module Sol' = Sol (EqSys) (VH)

      module Splitter = GlobConstrSolFromEqConstrSolBase (S) (LH) (GH) (VH) (* reuse EqSys and VH *)

      type marshal = Sol'.marshal

      let copy_marshal = Sol'.copy_marshal
      let relift_marshal = Sol'.relift_marshal

      let solve ls gs l old_data =
        let vs = List.map (fun (x,v) -> `L x, `Lifted2 v) ls
                 @ List.map (fun (x,v) -> `G x, `Lifted1 v) gs in
        let sv = List.map (fun x -> `L x) l in
        let hm, solver_data = Sol'.solve vs sv old_data in
        Splitter.split_solution hm, solver_data
    end


(** Add path sensitivity to a analysis *)
module PathSensitive2 (Spec:Spec)
  : Spec
    with module G = Spec.G
     and module C = Spec.C
     and module V = Spec.V
=
struct
  module D =
  struct
    (* TODO is it really worth it to check every time instead of just using sets and joining later? *)
    module R =
    struct
      include Spec.P
      type elt = Spec.D.t
    end
    module J = SetDomain.Joined (Spec.D)
    include DisjointDomain.ProjectiveSet (Spec.D) (J) (R)
    let name () = "PathSensitive (" ^ name () ^ ")"

    let printXml f x =
      let print_one x =
        BatPrintf.fprintf f "\n<path>%a</path>" Spec.D.printXml x
      in
      iter print_one x
  end

  module G = Spec.G
  module C = Spec.C
  module V = Spec.V
  module P = UnitP

  let name () = "PathSensitive2("^Spec.name ()^")"

  type marshal = Spec.marshal
  let init = Spec.init
  let finalize = Spec.finalize

  let exitstate  v = D.singleton (Spec.exitstate  v)
  let startstate v = D.singleton (Spec.startstate v)
  let morphstate v d = D.map (Spec.morphstate v) d

  let context fd l =
    if D.cardinal l <> 1 then
      failwith "PathSensitive2.context must be called with a singleton set."
    else
      Spec.context fd @@ D.choose l

  let conv ctx x =
    let rec ctx' = { ctx with ask   = (fun (type a) (q: a Queries.t) -> Spec.query ctx' q)
                            ; local = x
                            ; split = (ctx.split % D.singleton) }
    in
    ctx'

  let map ctx f g =
    let h x xs =
      try D.add (g (f (conv ctx x))) xs
      with Deadcode -> xs
    in
    let d = D.fold h ctx.local (D.empty ()) in
    if D.is_bot d then raise Deadcode else d

  let fold' ctx f g h a =
    let k x a =
      try h a @@ g @@ f @@ conv ctx x
      with Deadcode -> a
    in
    D.fold k ctx.local a

  let assign ctx l e    = map ctx Spec.assign  (fun h -> h l e )
  let vdecl ctx v       = map ctx Spec.vdecl   (fun h -> h v)
  let body   ctx f      = map ctx Spec.body    (fun h -> h f   )
  let return ctx e f    = map ctx Spec.return  (fun h -> h e f )
  let branch ctx e tv   = map ctx Spec.branch  (fun h -> h e tv)
  let asm ctx           = map ctx Spec.asm     identity
  let skip ctx          = map ctx Spec.skip    identity
  let special ctx l f a = map ctx Spec.special (fun h -> h l f a)

  let event ctx e octx =
    let fd1 = D.choose octx.local in
    map ctx Spec.event (fun h -> h e (conv octx fd1))

  let threadenter ctx lval f args =
    let g xs ys = (List.map (fun y -> D.singleton y) ys) @ xs in
    fold' ctx Spec.threadenter (fun h -> h lval f args) g []
  let threadspawn ctx lval f args fctx =
    let fd1 = D.choose fctx.local in
    map ctx Spec.threadspawn (fun h -> h lval f args (conv fctx fd1))

  let sync ctx reason = map ctx Spec.sync (fun h -> h reason)

  let query ctx (type a) (q: a Queries.t): a Queries.result =
    (* TODO: handle Invariant path like PathSensitive3? *)
    (* join results so that they are sound for all paths *)
    let module Result = (val Queries.Result.lattice q) in
    fold' ctx Spec.query identity (fun x f -> Result.join x (f q)) (Result.bot ())

  let enter ctx l f a =
    let g xs ys = (List.map (fun (x,y) -> D.singleton x, D.singleton y) ys) @ xs in
    fold' ctx Spec.enter (fun h -> h l f a) g []

  let paths_as_set ctx =
    (* Path-sensitivity is only here, not below! *)
    let elems = D.elements ctx.local in
    List.map (D.singleton) elems

  let combine_env ctx l fe f a fc d f_ask =
    assert (D.cardinal ctx.local = 1);
    let cd = D.choose ctx.local in
    let k x y =
      if M.tracing then M.traceli "combine" "function: %a\n" Spec.D.pretty x;
      try
        let r = Spec.combine_env (conv ctx cd) l fe f a fc x f_ask in
        if M.tracing then M.traceu "combine" "combined function: %a\n" Spec.D.pretty r;
        D.add r y
      with Deadcode ->
        if M.tracing then M.traceu "combine" "combined function: dead\n";
        y
    in
    let d = D.fold k d (D.bot ()) in
    if D.is_bot d then raise Deadcode else d

  let combine_assign ctx l fe f a fc d f_ask =
    assert (D.cardinal ctx.local = 1);
    let cd = D.choose ctx.local in
    let k x y =
      if M.tracing then M.traceli "combine" "function: %a\n" Spec.D.pretty x;
      try
        let r = Spec.combine_assign (conv ctx cd) l fe f a fc x f_ask in
        if M.tracing then M.traceu "combine" "combined function: %a\n" Spec.D.pretty r;
        D.add r y
      with Deadcode ->
        if M.tracing then M.traceu "combine" "combined function: dead\n";
        y
    in
    let d = D.fold k d (D.bot ()) in
    if D.is_bot d then raise Deadcode else d
end

module DeadBranchLifter (S: Spec): Spec =
struct
  include S

  let name () = "DeadBranch (" ^ S.name () ^ ")"

  (* Two global invariants:
     1. S.V -> S.G  --  used for S
     2. node -> (exp -> flat bool)  --  used for warnings *)

  module V =
  struct
    include Printable.Either (S.V) (Node)
    let name () = "DeadBranch"
    let s x = `Left x
    let node x = `Right x
    let is_write_only = function
      | `Left x -> S.V.is_write_only x
      | `Right _ -> true
  end

  module EM =
  struct
    include MapDomain.MapBot (Basetype.CilExp) (Basetype.Bools)
    let name () = "branches"
  end

  module G =
  struct
    include Lattice.Lift2 (S.G) (EM) (Printable.DefaultNames)
    let name () = "deadbranch"

    let s = function
      | `Bot -> S.G.bot ()
      | `Lifted1 x -> x
      | _ -> failwith "DeadBranchLifter.s"
    let node = function
      | `Bot -> EM.bot ()
      | `Lifted2 x -> x
      | _ -> failwith "DeadBranchLifter.node"
    let create_s s = `Lifted1 s
    let create_node node = `Lifted2 node

    let printXml f = function
      | `Lifted1 x -> S.G.printXml f x
      | `Lifted2 x -> BatPrintf.fprintf f "<analysis name=\"dead-branch\">%a</analysis>" EM.printXml x
      | x -> BatPrintf.fprintf f "<analysis name=\"dead-branch-lifter\">%a</analysis>" printXml x
  end

  let conv (ctx: (_, G.t, _, V.t) ctx): (_, S.G.t, _, S.V.t) ctx =
    { ctx with
      global = (fun v -> G.s (ctx.global (V.s v)));
      sideg = (fun v g -> ctx.sideg (V.s v) (G.create_s g));
    }

  let query ctx (type a) (q: a Queries.t): a Queries.result =
    match q with
    | WarnGlobal g ->
      let g: V.t = Obj.obj g in
      begin match g with
        | `Left g ->
          S.query (conv ctx) (WarnGlobal (Obj.repr g))
        | `Right g ->
          let em = G.node (ctx.global (V.node g)) in
          EM.iter (fun exp tv ->
              match tv with
              | `Lifted tv ->
                let loc = Node.location g in (* TODO: looking up location now doesn't work nicely with incremental *)
                let cilinserted = if loc.synthetic then "(possibly inserted by CIL) " else "" in
                M.warn ~loc:(Node g) ~tags:[CWE (if tv then 571 else 570)] ~category:Deadcode "condition '%a' %sis always %B" d_exp exp cilinserted tv
              | `Bot when not (CilType.Exp.equal exp one) -> (* all branches dead *)
                M.error ~loc:(Node g) ~category:Analyzer ~tags:[Category Unsound] "both branches over condition '%a' are dead" d_exp exp
              | `Bot (* all branches dead, fine at our inserted Neg(1)-s because no Pos(1) *)
              | `Top -> (* may be both true and false *)
                ()
            ) em;
      end
    | InvariantGlobal g ->
      let g: V.t = Obj.obj g in
      begin match g with
        | `Left g ->
          S.query (conv ctx) (InvariantGlobal (Obj.repr g))
        | `Right g ->
          Queries.Result.top q
      end
    | IterSysVars (vq, vf) ->
      (* vars for S *)
      let vf' x = vf (Obj.repr (V.s (Obj.obj x))) in
      S.query (conv ctx) (IterSysVars (vq, vf'));

      (* node vars for dead branches *)
      begin match vq with
        | Node {node; _} ->
          vf (Obj.repr (V.node node))
        | _ ->
          ()
      end
    | _ ->
      S.query (conv ctx) q


  let branch ctx = S.branch (conv ctx)

  let branch ctx exp tv =
    if !AnalysisState.postsolving then (
      try
        let r = branch ctx exp tv in
        (* branch is live *)
        ctx.sideg (V.node ctx.prev_node) (G.create_node (EM.singleton exp (`Lifted tv))); (* record expression with reached tv *)
        r
      with Deadcode ->
        (* branch is dead *)
        ctx.sideg (V.node ctx.prev_node) (G.create_node (EM.singleton exp `Bot)); (* record expression without reached tv *)
        raise Deadcode
    )
    else (
      ctx.sideg (V.node ctx.prev_node) (G.create_node (EM.bot ())); (* create global variable during solving, to allow postsolving leq hack to pass verify *)
      branch ctx exp tv
    )

  let assign ctx = S.assign (conv ctx)
  let vdecl ctx = S.vdecl (conv ctx)
  let enter ctx = S.enter (conv ctx)
  let paths_as_set ctx = S.paths_as_set (conv ctx)
  let body ctx = S.body (conv ctx)
  let return ctx = S.return (conv ctx)
  let combine_env ctx = S.combine_env (conv ctx)
  let combine_assign ctx = S.combine_assign (conv ctx)
  let special ctx = S.special (conv ctx)
  let threadenter ctx = S.threadenter (conv ctx)
  let threadspawn ctx lv f args fctx = S.threadspawn (conv ctx) lv f args (conv fctx)
  let sync ctx = S.sync (conv ctx)
  let skip ctx = S.skip (conv ctx)
  let asm ctx = S.asm (conv ctx)
  let event ctx e octx = S.event (conv ctx) e (conv octx)
end

module LongjmpLifter (S: Spec): Spec =
struct
  include S

  let name () = "Longjmp (" ^ S.name () ^ ")"

  module V =
  struct
    include Printable.Either (S.V) (Printable.Either (Printable.Prod (Node) (C)) (Printable.Prod (CilType.Fundec) (C)))
    let s x = `Left x
    let longjmpto x = `Right (`Left x)
    let longjmpret x = `Right (`Right x)
    let is_write_only = function
      | `Left x -> S.V.is_write_only x
      | `Right _ -> false
  end

  module G =
  struct
    include Lattice.Lift2 (S.G) (S.D) (Printable.DefaultNames)

    let s = function
      | `Bot -> S.G.bot ()
      | `Lifted1 x -> x
      | _ -> failwith "LongjmpLifter.s"
    let local = function
      | `Bot -> S.D.bot ()
      | `Lifted2 x -> x
      | _ -> failwith "LongjmpLifter.local"
    let create_s s = `Lifted1 s
    let create_local local = `Lifted2 local

    let printXml f = function
      | `Lifted1 x -> S.G.printXml f x
      | `Lifted2 x -> BatPrintf.fprintf f "<analysis name=\"longjmp\"><value>%a</value></analysis>" S.D.printXml x
      | x -> BatPrintf.fprintf f "<analysis name=\"longjmp-lifter\">%a</analysis>" printXml x
  end

  let conv (ctx: (_, G.t, _, V.t) ctx): (_, S.G.t, _, S.V.t) ctx =
    { ctx with
      global = (fun v -> G.s (ctx.global (V.s v)));
      sideg = (fun v g -> ctx.sideg (V.s v) (G.create_s g));
    }

  let query ctx (type a) (q: a Queries.t): a Queries.result =
    match q with
    | WarnGlobal g ->
      let g: V.t = Obj.obj g in
      begin match g with
        | `Left g ->
          S.query (conv ctx) (WarnGlobal (Obj.repr g))
        | `Right g ->
          Queries.Result.top q
      end
    | InvariantGlobal g ->
      let g: V.t = Obj.obj g in
      begin match g with
        | `Left g ->
          S.query (conv ctx) (InvariantGlobal (Obj.repr g))
        | `Right g ->
          Queries.Result.top q
      end
    | IterSysVars (vq, vf) ->
      (* vars for S *)
      let vf' x = vf (Obj.repr (V.s (Obj.obj x))) in
      S.query (conv ctx) (IterSysVars (vq, vf'));
      (* TODO: vars? *)
    | _ ->
      S.query (conv ctx) q


  let branch ctx = S.branch (conv ctx)
  let assign ctx = S.assign (conv ctx)
  let vdecl ctx = S.vdecl (conv ctx)
  let enter ctx = S.enter (conv ctx)
  let paths_as_set ctx = S.paths_as_set (conv ctx)
  let body ctx = S.body (conv ctx)
  let return ctx = S.return (conv ctx)

  let combine_env ctx lv e f args fc fd f_ask =
    let conv_ctx = conv ctx in
    let current_fundec = Node.find_fundec ctx.node in
    let handle_longjmp (cd, fc, longfd) =
      (* This is called per-path. *)
      let rec cd_ctx =
        { conv_ctx with
          ask = (fun (type a) (q: a Queries.t) -> S.query cd_ctx q);
          local = cd;
        }
      in
      let longfd_ctx =
        (* Inner scope to prevent unsynced longfd_ctx from being used. *)
        (* Extra sync like with normal combine. *)
        let rec sync_ctx =
          { conv_ctx with
            ask = (fun (type a) (q: a Queries.t) -> S.query sync_ctx q);
            local = longfd;
            prev_node = Function f;
          }
        in
        let synced = S.sync sync_ctx `Join in
        let rec longfd_ctx =
          { sync_ctx with
            ask = (fun (type a) (q: a Queries.t) -> S.query longfd_ctx q);
            local = synced;
          }
        in
        longfd_ctx
      in
      let combined = lazy ( (* does not depend on target, do at most once *)
        (* Globals are non-problematic here, as they are always carried around without any issues! *)
        (* A combine call is mostly needed to ensure locals have appropriate values. *)
        (* Using f from called function on purpose here! Needed? *)
        S.combine_env cd_ctx None e f args fc longfd_ctx.local (Analyses.ask_of_ctx longfd_ctx) (* no lval because longjmp return skips return value assignment *)
      )
      in
      let returned = lazy ( (* does not depend on target, do at most once *)
        let rec combined_ctx =
          { cd_ctx with
            ask = (fun (type a) (q: a Queries.t) -> S.query combined_ctx q);
            local = Lazy.force combined;
          }
        in
        S.return combined_ctx None current_fundec
      )
      in
      let (active_targets, _) = longfd_ctx.ask ActiveJumpBuf in
      let valid_targets = cd_ctx.ask ValidLongJmp in
      let handle_target target = match target with
        | JmpBufDomain.BufferEntryOrTop.AllTargets -> () (* The warning is already emitted at the point where the longjmp happens *)
        | Target (target_node, target_context) ->
          let target_fundec = Node.find_fundec target_node in
          if CilType.Fundec.equal target_fundec current_fundec && ControlSpecC.equal target_context (ctx.control_context ()) then (
            if M.tracing then Messages.tracel "longjmp" "Fun: Potentially from same context, side-effect to %a\n" Node.pretty target_node;
            ctx.sideg (V.longjmpto (target_node, ctx.context ())) (G.create_local (Lazy.force combined))
            (* No need to propagate this outwards here, the set of valid longjumps is part of the context, we can never have the same context setting the longjmp multiple times *)
          )
          (* Appropriate setjmp is not in current function & current context *)
          else if JmpBufDomain.JmpBufSet.mem target valid_targets then
            ctx.sideg (V.longjmpret (current_fundec, ctx.context ())) (G.create_local (Lazy.force returned))
          else
            (* It actually is not handled here but was propagated here spuriously, we already warned at the location where this issue is caused *)
            (* As the validlongjumps inside the callee is a a superset of the ones inside the caller *)
            ()
      in
      JmpBufDomain.JmpBufSet.iter handle_target active_targets
    in
    if M.tracing then M.tracel "longjmp" "longfd getg %a\n" CilType.Fundec.pretty f;
    let longfd = G.local (ctx.global (V.longjmpret (f, Option.get fc))) in
    if M.tracing then M.tracel "longjmp" "longfd %a\n" D.pretty longfd;
    if not (D.is_bot longfd) then
      handle_longjmp (ctx.local, fc, longfd);
    S.combine_env (conv_ctx) lv e f args fc fd f_ask

  let combine_assign ctx lv e f args fc fd f_ask =
    S.combine_assign (conv ctx) lv e f args fc fd f_ask

  let special ctx lv f args =
    let conv_ctx = conv ctx in
    match (LibraryFunctions.find f).special args with
    | Setjmp {env} ->
      (* Handling of returning for the first time *)
      let normal_return = S.special conv_ctx lv f args in
      let jmp_return = G.local (ctx.global (V.longjmpto (ctx.prev_node, ctx.context ()))) in
      if S.D.is_bot jmp_return then
        normal_return
      else (
        let rec jmp_ctx =
          { conv_ctx with
            ask = (fun (type a) (q: a Queries.t) -> S.query jmp_ctx q);
            local = jmp_return;
          }
        in
        let longjmped = S.event jmp_ctx (Events.Longjmped {lval=lv}) jmp_ctx in
        S.D.join normal_return longjmped
      )
    | Longjmp {env; value} ->
      let current_fundec = Node.find_fundec ctx.node in
      let handle_path path = (
        let rec path_ctx =
          { conv_ctx with
            ask = (fun (type a) (q: a Queries.t) -> S.query path_ctx q);
            local = path;
          }
        in
        let specialed = lazy ( (* does not depend on target, do at most once *)
          S.special path_ctx lv f args
        )
        in
        let returned = lazy ( (* does not depend on target, do at most once *)
          let rec specialed_ctx =
            { path_ctx with
              ask = (fun (type a) (q: a Queries.t) -> S.query specialed_ctx q);
              local = Lazy.force specialed;
            }
          in
          S.return specialed_ctx None current_fundec
        )
        in
        (* Eval `env` again to avoid having to construct bespoke ctx to ask *)
        let targets = path_ctx.ask (EvalJumpBuf env) in
        let valid_targets = path_ctx.ask ValidLongJmp in
        if M.tracing then Messages.tracel "longjmp" "Jumping to %a\n" JmpBufDomain.JmpBufSet.pretty targets;
        let handle_target target = match target with
          | JmpBufDomain.BufferEntryOrTop.AllTargets ->
            M.warn ~category:Imprecise "Longjmp to potentially invalid target, as contents of buffer %a may be unknown! (imprecision due to heap?)" d_exp env
          | Target (target_node, target_context) ->
            let target_fundec = Node.find_fundec target_node in
            if CilType.Fundec.equal target_fundec current_fundec && ControlSpecC.equal target_context (ctx.control_context ()) then (
              if M.tracing then Messages.tracel "longjmp" "Potentially from same context, side-effect to %a\n" Node.pretty target_node;
              ctx.sideg (V.longjmpto (target_node, ctx.context ())) (G.create_local (Lazy.force specialed))
            )
            else if JmpBufDomain.JmpBufSet.mem target valid_targets then (
              if M.tracing then Messages.tracel "longjmp" "Longjmp to somewhere else, side-effect to %i\n" (S.C.hash (ctx.context ()));
              ctx.sideg (V.longjmpret (current_fundec, ctx.context ())) (G.create_local (Lazy.force returned))
            )
            else
              M.warn ~category:(Behavior (Undefined Other)) "Longjmp to potentially invalid target! (Target %a in Function %a which may have already returned or is in a different thread)" Node.pretty target_node CilType.Fundec.pretty target_fundec
        in
        if JmpBufDomain.JmpBufSet.is_empty targets then
          M.warn ~category:(Behavior (Undefined Other)) "Longjmp to potentially invalid target (%a is bot?!)" d_exp env
        else
          JmpBufDomain.JmpBufSet.iter handle_target targets
      )
      in
      List.iter handle_path (S.paths_as_set conv_ctx);
      S.D.bot ()
    | _ -> S.special conv_ctx lv f args
  let threadenter ctx = S.threadenter (conv ctx)
  let threadspawn ctx lv f args fctx = S.threadspawn (conv ctx) lv f args (conv fctx)
  let sync ctx = S.sync (conv ctx)
  let skip ctx = S.skip (conv ctx)
  let asm ctx = S.asm (conv ctx)
  let event ctx e octx = S.event (conv ctx) e (conv octx)
end

module CompareGlobSys (SpecSys: SpecSys) =
struct
  open SpecSys
  module Sys = EQSys
  module LH = LHT
  module GH = GHT

  open Spec
  module G = Sys.G

  module PP = Hashtbl.Make (Node)

  let compare_globals g1 g2 =
    let eq, le, gr, uk = ref 0, ref 0, ref 0, ref 0 in
    let f_eq () = incr eq in
    let f_le () = incr le in
    let f_gr () = incr gr in
    let f_uk () = incr uk in
    let f k v1 =
      let v2 = try GH.find g2 k with Not_found -> G.bot () in
      let b1 = G.leq v1 v2 in
      let b2 = G.leq v2 v1 in
      if b1 && b2 then
        f_eq ()
      else if b1 then begin
        if get_bool "dbg.compare_runs.diff" then
          Logs.info "Global %a is more precise using left:\n%a" Sys.GVar.pretty_trace k G.pretty_diff (v2,v1);
        f_le ()
      end else if b2 then begin
        if get_bool "dbg.compare_runs.diff" then
          Logs.info "Global %a is more precise using right:\n%a" Sys.GVar.pretty_trace k G.pretty_diff (v1,v2);
        f_gr ()
      end else begin
        if get_bool "dbg.compare_runs.diff" then (
          Logs.info "Global %a is incomparable (diff):\n%a" Sys.GVar.pretty_trace k G.pretty_diff (v1,v2);
          Logs.info "Global %a is incomparable (reverse diff):\n%a" Sys.GVar.pretty_trace k G.pretty_diff (v2,v1);
        );
        f_uk ()
      end
    in
    GH.iter f g1;
    Logs.info "globals:\tequal = %d\tleft = %d\tright = %d\tincomparable = %d" !eq !le !gr !uk

  let compare_locals h1 h2 =
    let eq, le, gr, uk = ref 0, ref 0, ref 0, ref 0 in
    let f k v1 =
      if not (PP.mem h2 k) then () else
        let v2 = PP.find h2 k in
        let b1 = D.leq v1 v2 in
        let b2 = D.leq v2 v1 in
        if b1 && b2 then
          incr eq
        else if b1 then begin
          if get_bool "dbg.compare_runs.diff" then
            Logs.info "%a @@ %a is more precise using left:\n%a" Node.pretty_plain k CilType.Location.pretty (Node.location k) D.pretty_diff (v2,v1);
          incr le
        end else if b2 then begin
          if get_bool "dbg.compare_runs.diff" then
            Logs.info "%a @@ %a is more precise using right:\n%a" Node.pretty_plain k CilType.Location.pretty (Node.location k) D.pretty_diff (v1,v2);
          incr gr
        end else begin
          if get_bool "dbg.compare_runs.diff" then (
            Logs.info "%a @@ %a is incomparable (diff):\n%a" Node.pretty_plain k CilType.Location.pretty (Node.location k) D.pretty_diff (v1,v2);
            Logs.info "%a @@ %a is incomparable (reverse diff):\n%a" Node.pretty_plain k CilType.Location.pretty (Node.location k) D.pretty_diff (v2,v1);
          );
          incr uk
        end
    in
    PP.iter f h1;
    (* let k1 = Set.of_enum @@ PP.keys h1 in
    let k2 = Set.of_enum @@ PP.keys h2 in
    let o1 = Set.cardinal @@ Set.diff k1 k2 in
    let o2 = Set.cardinal @@ Set.diff k2 k1 in
    Logs.info "locals: \tequal = %d\tleft = %d[%d]\tright = %d[%d]\tincomparable = %d" !eq !le o1 !gr o2 !uk *)
    Logs.info "locals: \tequal = %d\tleft = %d\tright = %d\tincomparable = %d" !eq !le !gr !uk

  let compare_locals_ctx h1 h2 =
    let eq, le, gr, uk, no2, no1 = ref 0, ref 0, ref 0, ref 0, ref 0, ref 0 in
    let f_eq () = incr eq in
    let f_le () = incr le in
    let f_gr () = incr gr in
    let f_uk () = incr uk in
    let f k v1 =
      if not (LH.mem h2 k) then incr no2 else
        let v2 = LH.find h2 k in
        let b1 = D.leq v1 v2 in
        let b2 = D.leq v2 v1 in
        if b1 && b2 then
          f_eq ()
        else if b1 then begin
          if get_bool "dbg.compare_runs.diff" then
            Logs.info "%a is more precise using left:\n%a" Sys.LVar.pretty_trace k D.pretty_diff (v2,v1);
          f_le ()
        end else if b2 then begin
          if get_bool "dbg.compare_runs.diff" then
            Logs.info "%a is more precise using right:\n%a" Sys.LVar.pretty_trace k D.pretty_diff (v1,v2);
          f_gr ()
        end else begin
          if get_bool "dbg.compare_runs.diff" then (
            Logs.info "%a is incomparable (diff):\n%a" Sys.LVar.pretty_trace k D.pretty_diff (v1,v2);
            Logs.info "%a is incomparable (reverse diff):\n%a" Sys.LVar.pretty_trace k D.pretty_diff (v2,v1);
          );
          f_uk ()
        end
    in
    LH.iter f h1;
    let f k v2 =
      if not (LH.mem h1 k) then incr no1
    in
    LH.iter f h2;
    (* let k1 = Set.of_enum @@ PP.keys h1 in *)
    (* let k2 = Set.of_enum @@ PP.keys h2 in *)
    (* let o1 = Set.cardinal @@ Set.diff k1 k2 in *)
    (* let o2 = Set.cardinal @@ Set.diff k2 k1 in *)
    Logs.info "locals_ctx:\tequal = %d\tleft = %d\tright = %d\tincomparable = %d\tno_ctx_in_right = %d\tno_ctx_in_left = %d" !eq !le !gr !uk !no2 !no1

  let compare (name1,name2) (l1,g1) (l2,g2) =
    let one_ctx (n,_) v h =
      PP.replace h n (try D.join v (PP.find h n) with Not_found -> v);
      h
    in
    (* these contain results where the contexts per node have been joined *)
    let h1 = PP.create 113 in
    let h2 = PP.create 113 in
    let _  = LH.fold one_ctx l1 h1 in
    let _  = LH.fold one_ctx l2 h2 in
    Logs.newline ();
    Logs.info "Comparing GlobConstrSys precision of %s (left) with %s (right):" name1 name2;
    compare_globals g1 g2;
    compare_locals h1 h2;
    compare_locals_ctx l1 l2;
    Logs.newline ();
end

module CompareHashtbl (Var: VarType) (Dom: Lattice.S) (VH: Hashtbl.S with type key = Var.t) =
struct
  module Var =
  struct
    include Printable.Std
    include Var
    let name () = "var"

    let pretty = pretty_trace
    include Printable.SimplePretty (
      struct
        type nonrec t = t
        let pretty = pretty
      end
      )
  end

  include PrecCompare.MakeHashtbl (Var) (Dom) (VH)
end

module CompareEqSys (Sys: EqConstrSys) (VH: Hashtbl.S with type key = Sys.Var.t) =
struct
  module Compare = CompareHashtbl (Sys.Var) (Sys.Dom) (VH)

  let compare (name1, name2) vh1 vh2 =
    Logs.newline ();
    Logs.info "Comparing EqConstrSys precision of %s (left) with %s (right):" name1 name2;
    let verbose = get_bool "dbg.compare_runs.diff" in
    let (_, msg) = Compare.compare ~verbose ~name1 vh1 ~name2 vh2 in
    Logs.info "EqConstrSys comparison summary: %t" (fun () -> msg);
    Logs.newline ();
end

module CompareGlobal (GVar: VarType) (G: Lattice.S) (GH: Hashtbl.S with type key = GVar.t) =
struct
  module Compare = CompareHashtbl (GVar) (G) (GH)

  let compare (name1, name2) vh1 vh2 =
    Logs.newline ();
    Logs.info "Comparing globals precision of %s (left) with %s (right):" name1 name2;
    let verbose = get_bool "dbg.compare_runs.diff" in
    let (_, msg) = Compare.compare ~verbose ~name1 vh1 ~name2 vh2 in
    Logs.info "Globals comparison summary: %t" (fun () -> msg);
    Logs.newline ();
end

module CompareNode (C: Printable.S) (D: Lattice.S) (LH: Hashtbl.S with type key = VarF (C).t) =
struct
  module Node =
  struct
    include Node
    let var_id _ = "nodes"
    let node x = x
    let is_write_only _ = false
  end
  module NH = Hashtbl.Make (Node)

  module Compare = CompareHashtbl (Node) (D) (NH)

  let join_contexts (lh: D.t LH.t): D.t NH.t =
    let nh = NH.create 113 in
    LH.iter (fun (n, _) d ->
        let d' = try D.join (NH.find nh n) d with Not_found -> d in
        NH.replace nh n d'
      ) lh;
    nh

  let compare (name1, name2) vh1 vh2 =
    Logs.newline ();
    Logs.info "Comparing nodes precision of %s (left) with %s (right):" name1 name2;
    let vh1' = join_contexts vh1 in
    let vh2' = join_contexts vh2 in
    let verbose = get_bool "dbg.compare_runs.diff" in
    let (_, msg) = Compare.compare ~verbose ~name1 vh1' ~name2 vh2' in
    Logs.info "Nodes comparison summary: %t" (fun () -> msg);
    Logs.newline ();
end

(** [EqConstrSys] where [current_var] indicates the variable whose right-hand side is currently being evaluated. *)
module CurrentVarEqConstrSys (S: EqConstrSys) =
struct
  let current_var = ref None

  module S =
  struct
    include S

    let system x =
      match S.system x with
      | None -> None
      | Some f ->
        let f' get set =
          let old_current_var = !current_var in
          current_var := Some x;
          Fun.protect ~finally:(fun () ->
              current_var := old_current_var
            ) (fun () ->
              f get set
            )
        in
        Some f'
  end
end<|MERGE_RESOLUTION|>--- conflicted
+++ resolved
@@ -924,11 +924,7 @@
       | Some {changes; _} -> changes
       | None -> empty_change_info ()
     in
-<<<<<<< HEAD
-    List.(Logs.info "change_info = { unchanged = %d; changed = %d; added = %d; removed = %d }" (length c.unchanged) (length c.changed) (length c.added) (length c.removed));
-=======
-    List.(Printf.printf "change_info = { unchanged = %d; changed = %d (with unchangedHeader = %d); added = %d; removed = %d }\n" (length c.unchanged) (length c.changed) (BatList.count_matching (fun c -> c.unchangedHeader) c.changed) (length c.added) (length c.removed));
->>>>>>> cbff5cb2
+    List.(Logs.info "change_info = { unchanged = %d; changed = %d (with unchangedHeader = %d); added = %d; removed = %d }" (length c.unchanged) (length c.changed) (BatList.count_matching (fun c -> c.unchangedHeader) c.changed) (length c.added) (length c.removed));
 
     let changed_funs = List.filter_map (function
         | {old = {def = Some (Fun f); _}; diff = None; _} ->
