(** An analyzer that takes the CFG from [MyCFG], a solver from [Selector], constraints from [Constraints] (using the specification from [MCP]) *)

open Prelude
open Cil
open MyCFG
open Analyses
open GobConfig
open Constraints

module type S2S = functor (X : Spec) -> Spec

(* spec is lazy, so HConsed table in Hashcons lifters is preserved between analyses in server mode *)
let spec_module: (module Spec) Lazy.t = lazy (
  GobConfig.building_spec := true;
  let open Batteries in
  (* apply functor F on module X if opt is true *)
  let lift opt (module F : S2S) (module X : Spec) = (module (val if opt then (module F (X)) else (module X) : Spec) : Spec) in
  let module S1 = (val
            (module MCP.MCP2 : Spec)
            |> lift true (module WidenContextLifterSide) (* option checked in functor *)
            (* hashcons before witness to reduce duplicates, because witness re-uses contexts in domain and requires tag for PathSensitive3 *)
            |> lift (get_bool "ana.opt.hashcons" || get_bool "ana.sv-comp.enabled") (module HashconsContextLifter)
            |> lift (get_bool "ana.sv-comp.enabled") (module HashconsLifter)
            |> lift (get_bool "ana.sv-comp.enabled") (module WitnessConstraints.PathSensitive3)
            |> lift (not (get_bool "ana.sv-comp.enabled")) (module PathSensitive2)
            |> lift (get_bool "ana.dead-code.branches") (module DeadBranchLifter)
            |> lift true (module DeadCodeLifter)
            |> lift (get_bool "dbg.slice.on") (module LevelSliceLifter)
            |> lift (get_int "dbg.limit.widen" > 0) (module LimitLifter)
            |> lift (get_bool "ana.opt.equal" && not (get_bool "ana.opt.hashcons")) (module OptEqual)
            |> lift (get_bool "ana.opt.hashcons") (module HashconsLifter)
          ) in
  GobConfig.building_spec := false;
  (module S1)
)

(** gets Spec for current options *)
let get_spec (): (module Spec) =
  Lazy.force spec_module


(** Given a [Cfg], a [Spec], and an [Inc], computes the solution to [MCP.Path] *)
module AnalyzeCFG (Cfg:CfgBidir) (Spec:Spec) (Inc:Increment) =
struct

  (* The Equation system *)
  module EQSys = FromSpec (Spec) (Cfg) (Inc)

  (* Hashtbl for locals *)
  module LHT   = BatHashtbl.Make (EQSys.LVar)
  (* Hashtbl for globals *)
  module GHT   = BatHashtbl.Make (EQSys.GVar)

  (* The solver *)
  module PostSolverArg =
  struct
    let should_prune = true
    let should_verify = get_bool "verify"
    let should_warn = get_string "warn_at" <> "never"
    let should_save_run =
      (* copied from solve_and_postprocess *)
      let gobview = get_bool "gobview" in
      let save_run = let o = get_string "save_run" in if o = "" then (if gobview then "run" else "") else o in
      save_run <> ""
  end
  module Slvr  = (GlobSolverFromEqSolver (Selector.Make (PostSolverArg))) (EQSys) (LHT) (GHT)
  (* The comparator *)
  module CompareGlobSys = Constraints.CompareGlobSys (Spec) (EQSys) (LHT) (GHT)

  (* Triple of the function, context, and the local value. *)
  module RT = Analyses.ResultType2 (Spec)
  (* Set of triples [RT] *)
  module LT = SetDomain.HeadlessSet (RT)
  (* Analysis result structure---a hashtable from program points to [LT] *)
  module Result = Analyses.Result (LT) (struct let result_name = "analysis" end)

  (* SV-COMP and witness generation *)
  module WResult = Witness.Result (Cfg) (Spec) (EQSys) (LHT) (GHT)

  (* print out information about dead code *)
  let print_dead_code (xs:Result.t) uncalled_fn_loc =
    let module NH = Hashtbl.Make (Node) in
    let live_nodes : unit NH.t = NH.create 10 in
    let count = ref 0 in (* Is only populated if "ana.dead-code.lines" or "ana.dead-code.branches" is true *)
    let module StringMap = BatMap.Make (String) in
    let open BatPrintf in
    let live_lines = ref StringMap.empty in
    let dead_lines = ref StringMap.empty in
    let add_one n v =
      (* Not using Node.location here to have updated locations in incremental analysis.
          See: https://github.com/goblint/analyzer/issues/290#issuecomment-881258091. *)
      let l = UpdateCil.getLoc n in
      let f = Node.find_fundec n in
      let add_fun  = BatISet.add l.line in
      let add_file = StringMap.modify_def BatISet.empty f.svar.vname add_fun in
      let is_dead = LT.for_all (fun (_,x,f) -> Spec.D.is_bot x) v in
      if is_dead then (
        dead_lines := StringMap.modify_def StringMap.empty l.file add_file !dead_lines
      ) else (
        live_lines := StringMap.modify_def StringMap.empty l.file add_file !live_lines;
        NH.add live_nodes n ()
      );
    in
    Result.iter add_one xs;
    let live_count = StringMap.fold (fun _ file_lines acc ->
        StringMap.fold (fun _ fun_lines acc ->
            acc + ISet.cardinal fun_lines
          ) file_lines acc
      ) !live_lines 0
    in
    printf "Live lines: %d\n" live_count;
    let live file fn =
      try StringMap.find fn (StringMap.find file !live_lines)
      with Not_found -> BatISet.empty
    in
    dead_lines := StringMap.mapi (fun fi -> StringMap.mapi (fun fu ded -> BatISet.diff ded (live fi fu))) !dead_lines;
    dead_lines := StringMap.map (StringMap.filter (fun _ x -> not (BatISet.is_empty x))) !dead_lines;
    dead_lines := StringMap.filter (fun _ x -> not (StringMap.is_empty x)) !dead_lines;
    let warn_func file f xs =
      let warn_range b e =
        count := !count + (e - b + 1); (* for total count below *)
        let doc =
          if b = e then
            Pretty.dprintf "on line %d" b
          else
            Pretty.dprintf "on lines %d..%d" b e
        in
        let loc: Cil.location = {
          file;
          line = b;
          column = -1; (* not shown *)
          byte = 0; (* wrong, but not shown *)
          endLine = e;
          endColumn = -1; (* not shown *)
          endByte = 0; (* wrong, but not shown *)
          synthetic = false;
        }
        in
        (doc, Some (Messages.Location.CilLocation loc)) (* CilLocation is fine because always printed from scratch *)
      in
      let msgs =
        BatISet.fold_range (fun b e acc ->
            warn_range b e :: acc
          ) xs []
      in
      let msgs = List.rev msgs in (* lines in ascending order *)
      M.msg_group Warning ~category:Deadcode "Function '%s' has dead code" f msgs
    in
    let warn_file f = StringMap.iter (warn_func f) in
    if get_bool "ana.dead-code.lines" then (
      if StringMap.is_empty !dead_lines
      then printf "No lines with dead code found by solver.\n"
      else (
        StringMap.iter warn_file !dead_lines; (* populates count by side-effect *)
        let total_dead = !count + uncalled_fn_loc in
        printf "Found dead code on %d line%s%s!\n" total_dead (if total_dead>1 then "s" else "") (if uncalled_fn_loc > 0 then Printf.sprintf " (including %d in uncalled functions)" uncalled_fn_loc else "")
      );
      printf "Total lines (logical LoC): %d\n" (live_count + !count + uncalled_fn_loc); (* We can only give total LoC if we counted dead code *)
    );
<<<<<<< HEAD
=======
    let str = function true -> "then" | false -> "else" in
    let cilinserted = function true -> "(possibly inserted by CIL) " | false -> "" in
    let report tv (loc, dead) =
      match dead, Deadcode.Locmap.find_option Deadcode.dead_branches_cond loc with
      | true, Some exp -> M.warn ~loc ~category:Deadcode ~tags:[CWE (if tv then 570 else 571)] "the %s branch %sover expression '%a' is dead" (str tv) (cilinserted loc.synthetic) d_exp exp
      | true, None     -> M.warn ~loc ~category:Deadcode ~tags:[CWE (if tv then 570 else 571)] "an %s branch %sis dead" (str tv)  (cilinserted loc.synthetic)
      | _ -> ()
    in
    if get_bool "ana.dead-code.branches" then (
      let by_fst (a,_) (b,_) = Stdlib.compare a b in
      Deadcode.Locmap.to_list Deadcode.dead_branches_then |> List.sort by_fst |> List.iter (report true) ;
      Deadcode.Locmap.to_list Deadcode.dead_branches_else |> List.sort by_fst |> List.iter (report false) ;
      Deadcode.Locmap.clear Deadcode.dead_branches_then;
      Deadcode.Locmap.clear Deadcode.dead_branches_else
    );
>>>>>>> 8d539ec1
    NH.mem live_nodes

  (* convert result that can be out-put *)
  let solver2source_result h : Result.t =
    (* processed result *)
    let res = Result.create 113 in

    (* Adding the state at each system variable to the final result *)
    let add_local_var (n,es) state =
      (* Not using Node.location here to have updated locations in incremental analysis.
          See: https://github.com/goblint/analyzer/issues/290#issuecomment-881258091. *)
      let loc = UpdateCil.getLoc n in
      if loc <> locUnknown then try
          let fundec = Node.find_fundec n in
          if Result.mem res n then
            (* If this source location has been added before, we look it up
              * and add another node to it information to it. *)
            let prev = Result.find res n in
            Result.replace res n (LT.add (es,state,fundec) prev)
          else
            Result.add res n (LT.singleton (es,state,fundec))
        (* If the function is not defined, and yet has been included to the
          * analysis result, we generate a warning. *)
        with Not_found ->
<<<<<<< HEAD
          Messages.debug ~category:Analyzer ~loc:(CilLocation loc) "Calculated state for undefined function: unexpected node %a" Node.pretty_trace n
=======
          Messages.warn ~category:Analyzer "Calculated state for undefined function: unexpected node %a" Node.pretty_plain n
>>>>>>> 8d539ec1
    in
    LHT.iter add_local_var h;
    res

  (** The main function to preform the selected analyses. *)
  let analyze (file: file) (startfuns, exitfuns, otherfuns: Analyses.fundecs) =

    Goblintutil.should_warn := false; (* reset for server mode *)

    (* exctract global xml from result *)
    let make_global_fast_xml f g =
      let open Printf in
      let print_globals k v =
        fprintf f "\n<glob><key>%s</key>%a</glob>" (XmlUtil.escape (EQSys.GVar.show k)) EQSys.G.printXml v;
      in
      GHT.iter print_globals g
    in

    (* add extern variables to local state *)
    let do_extern_inits ctx (file : file) : Spec.D.t =
      let module VS = Set.Make (Basetype.Variables) in
      let add_glob s = function
          GVar (v,_,_) -> VS.add v s
        | _            -> s
      in
      let vars = foldGlobals file add_glob VS.empty in
      let set_bad v st =
        Spec.assign {ctx with local = st} (var v) MyCFG.unknown_exp
      in
      let is_std = function
        | {vname = ("__tzname" | "__daylight" | "__timezone"); _} (* unix time.h *)
        | {vname = ("tzname" | "daylight" | "timezone"); _} (* unix time.h *)
        | {vname = ("stdin" | "stdout" | "stderr"); _} -> (* standard stdio.h *)
          true
        | _ -> false
      in
      let add_externs s = function
        | GVarDecl (v,_) when not (VS.mem v vars || isFunctionType v.vtype) && not (get_bool "exp.hide-std-globals" && is_std v) -> set_bad v s
        | _ -> s
      in
      foldGlobals file add_externs (Spec.startstate MyCFG.dummy_func.svar)
    in

    (* Simulate globals before analysis. *)
    (* TODO: make extern/global inits part of constraint system so all of this would be unnecessary. *)
    let gh = GHT.create 13 in
    let getg v = GHT.find_default gh v (EQSys.G.bot ()) in
    let sideg v d =
      if M.tracing then M.trace "global_inits" "sideg %a = %a\n" EQSys.GVar.pretty v EQSys.G.pretty d;
      GHT.replace gh v (EQSys.G.join (getg v) d)
    in
    (* Old-style global function for context.
     * This indirectly prevents global initializers from depending on each others' global side effects, which would require proper solving. *)
    let getg v = EQSys.G.bot () in

    (* analyze cil's global-inits function to get a starting state *)
    let do_global_inits (file: file) : Spec.D.t * fundec list =
      let ctx =
        { ask     = (fun (type a) (q: a Queries.t) -> Queries.Result.top q)
        ; emit   = (fun _ -> failwith "Cannot \"emit\" in global initializer context.")
        ; node    = MyCFG.dummy_node
        ; prev_node = MyCFG.dummy_node
        ; control_context = Obj.repr (fun () -> ctx_failwith "Global initializers have no context.")
        ; context = (fun () -> ctx_failwith "Global initializers have no context.")
        ; edge    = MyCFG.Skip
        ; local   = Spec.D.top ()
        ; global  = (fun g -> EQSys.G.spec (getg (EQSys.GVar.spec g)))
        ; presub  = (fun _ -> raise Not_found)
        ; spawn   = (fun _ -> failwith "Global initializers should never spawn threads. What is going on?")
        ; split   = (fun _ -> failwith "Global initializers trying to split paths.")
        ; sideg   = (fun g d -> sideg (EQSys.GVar.spec g) (EQSys.G.create_spec d))
        }
      in
      let edges = CfgTools.getGlobalInits file in
      if (get_bool "dbg.verbose") then print_endline ("Executing "^string_of_int (List.length edges)^" assigns.");
      let funs = ref [] in
      (*let count = ref 0 in*)
      let transfer_func (st : Spec.D.t) (loc, edge) : Spec.D.t =
        if M.tracing then M.trace "con" "Initializer %a\n" CilType.Location.pretty loc;
        (*incr count;
          if (get_bool "dbg.verbose")&& (!count mod 1000 = 0)  then Printf.printf "%d %!" !count;    *)
        Tracing.current_loc := loc;
        match edge with
        | MyCFG.Entry func        ->
          if M.tracing then M.trace "global_inits" "Entry %a\n" d_lval (var func.svar);
          Spec.body {ctx with local = st} func
        | MyCFG.Assign (lval,exp) ->
          if M.tracing then M.trace "global_inits" "Assign %a = %a\n" d_lval lval d_exp exp;
          (match lval, exp with
            | (Var v,o), (AddrOf (Var f,NoOffset))
              when v.vstorage <> Static && isFunctionType f.vtype ->
              (try funs := Cilfacade.find_varinfo_fundec f :: !funs with Not_found -> ())
            | _ -> ()
          );
          let res = Spec.assign {ctx with local = st} lval exp in
          (* Needed for privatizations (e.g. None) that do not side immediately *)
          let res' = Spec.sync {ctx with local = res} `Normal in
          if M.tracing then M.trace "global_inits" "\t\t -> state:%a\n" Spec.D.pretty res;
          res'
        | _                       -> failwith "Unsupported global initializer edge"
      in
      let with_externs = do_extern_inits ctx file in
      (*if (get_bool "dbg.verbose") then Printf.printf "Number of init. edges : %d\nWorking:" (List.length edges);    *)
      let result : Spec.D.t = List.fold_left transfer_func with_externs edges in
      if M.tracing then M.trace "global_inits" "startstate: %a\n" Spec.D.pretty result;
      result, !funs
    in

    let print_globals glob =
      let out = M.get_out (Spec.name ()) !GU.out in
      let print_one v st =
        ignore (Pretty.fprintf out "%a -> %a\n" EQSys.GVar.pretty_trace v EQSys.G.pretty st)
      in
      GHT.iter print_one glob
    in

    (* real beginning of the [analyze] function *)
    if get_bool "ana.sv-comp.enabled" then
      WResult.init file; (* TODO: move this out of analyze_loop *)

    GU.global_initialization := true;
    GU.earlyglobs := get_bool "exp.earlyglobs";
    let marshal: Spec.marshal option =
      if get_string "load_run" <> "" then
        Some (Serialize.unmarshal Fpath.(v (get_string "load_run") / "spec_marshal"))
      else if Serialize.results_exist () && get_bool "incremental.load" then
        Some (Serialize.Cache.(get_data AnalysisData))
      else
        None
    in
    Spec.init marshal;
    Access.init file;

    let test_domain (module D: Lattice.S): unit =
      let module DP = DomainProperties.All (D) in
      ignore (Pretty.printf "domain testing...: %s\n" (D.name ()));
      let errcode = QCheck_base_runner.run_tests DP.tests in
      if (errcode <> 0) then
        failwith "domain tests failed"
    in
    let _ =
      if (get_bool "dbg.test.domain") then (
        ignore (Pretty.printf "domain testing analysis...: %s\n" (Spec.name ()));
        test_domain (module Spec.D);
        test_domain (module Spec.G);
      )
    in

    let startstate, more_funs =
      if (get_bool "dbg.verbose") then print_endline ("Initializing "^string_of_int (CfgTools.numGlobals file)^" globals.");
      Stats.time "global_inits" do_global_inits file
    in

    let otherfuns = if get_bool "kernel" then otherfuns @ more_funs else otherfuns in

    let enter_with st fd =
      let st = st fd.svar in
      let ctx =
        { ask     = (fun (type a) (q: a Queries.t) -> Queries.Result.top q)
        ; emit   = (fun _ -> failwith "Cannot \"emit\" in enter_with context.")
        ; node    = MyCFG.dummy_node
        ; prev_node = MyCFG.dummy_node
        ; control_context = Obj.repr (fun () -> ctx_failwith "enter_func has no context.")
        ; context = (fun () -> ctx_failwith "enter_func has no context.")
        ; edge    = MyCFG.Skip
        ; local   = st
        ; global  = (fun g -> EQSys.G.spec (getg (EQSys.GVar.spec g)))
        ; presub  = (fun _ -> raise Not_found)
        ; spawn   = (fun _ -> failwith "Bug1: Using enter_func for toplevel functions with 'otherstate'.")
        ; split   = (fun _ -> failwith "Bug2: Using enter_func for toplevel functions with 'otherstate'.")
        ; sideg   = (fun g d -> sideg (EQSys.GVar.spec g) (EQSys.G.create_spec d))
        }
      in
      let args = List.map (fun x -> MyCFG.unknown_exp) fd.sformals in
      let ents = Spec.enter ctx None fd args in
      List.map (fun (_,s) -> fd, s) ents
    in

    (try MyCFG.dummy_func.svar.vdecl <- (List.hd otherfuns).svar.vdecl with Failure _ -> ());

    let startvars =
      if startfuns = []
      then [[MyCFG.dummy_func, startstate]]
      else
        let morph f = Spec.morphstate f startstate in
        List.map (enter_with morph) startfuns
    in

    let exitvars = List.map (enter_with Spec.exitstate) exitfuns in
    let otherstate st v =
      let ctx =
        { ask     = (fun (type a) (q: a Queries.t) -> Queries.Result.top q)
        ; emit   = (fun _ -> failwith "Cannot \"emit\" in otherstate context.")
        ; node    = MyCFG.dummy_node
        ; prev_node = MyCFG.dummy_node
        ; control_context = Obj.repr (fun () -> ctx_failwith "enter_func has no context.")
        ; context = (fun () -> ctx_failwith "enter_func has no context.")
        ; edge    = MyCFG.Skip
        ; local   = st
        ; global  = (fun g -> EQSys.G.spec (getg (EQSys.GVar.spec g)))
        ; presub  = (fun _ -> raise Not_found)
        ; spawn   = (fun _ -> failwith "Bug1: Using enter_func for toplevel functions with 'otherstate'.")
        ; split   = (fun _ -> failwith "Bug2: Using enter_func for toplevel functions with 'otherstate'.")
        ; sideg   = (fun g d -> sideg (EQSys.GVar.spec g) (EQSys.G.create_spec d))
        }
      in
      (* TODO: don't hd *)
      List.hd (Spec.threadenter ctx None v [])
      (* TODO: do threadspawn to mainfuns? *)
    in
    let prestartstate = Spec.startstate MyCFG.dummy_func.svar in (* like in do_extern_inits *)
    let othervars = List.map (enter_with (otherstate prestartstate)) otherfuns in
    let startvars = List.concat (startvars @ exitvars @ othervars) in
    if startvars = [] then
      failwith "BUG: Empty set of start variables; may happen if enter_func of any analysis returns an empty list.";

    GU.global_initialization := false;

    let startvars' =
      if get_bool "exp.forward" then
        List.map (fun (n,e) -> (MyCFG.FunctionEntry n, Spec.context n e)) startvars
      else
        List.map (fun (n,e) -> (MyCFG.Function n, Spec.context n e)) startvars
    in

    let entrystates = List.map (fun (n,e) -> (MyCFG.FunctionEntry n, Spec.context n e), e) startvars in
    let entrystates_global = GHT.to_list gh in

    let uncalled_dead = ref 0 in

    let solve_and_postprocess () =
      (* handle save_run/load_run *)
      let solver_file = "solver.marshalled" in
      let load_run = get_string "load_run" in
      let compare_runs = get_string_list "compare_runs" in
      let gobview = get_bool "gobview" in
      let save_run_str = let o = get_string "save_run" in if o = "" then (if gobview then "run" else "") else o in

      let lh, gh = if load_run <> "" then (
          let module S2' = (GlobSolverFromEqSolver (Generic.LoadRunIncrSolver (PostSolverArg))) (EQSys) (LHT) (GHT) in
          let (r2, _) = S2'.solve entrystates entrystates_global startvars' in
          r2
        ) else if compare_runs <> [] then (
          match compare_runs with
          | d1::d2::[] -> (* the directories of the runs *)
            if d1 = d2 then print_endline "Beware that you are comparing a run with itself! There should be no differences.";
            (* instead of rewriting Compare for EqConstrSys, just transform unmarshaled EqConstrSys solutions to GlobConstrSys soltuions *)
            let module Splitter = GlobConstrSolFromEqConstrSol (EQSys) (LHT) (GHT) in
            let module S2 = Splitter.S2 in
            let module VH = Splitter.VH in
            let (r1, r1'), (r2, r2') = Tuple2.mapn (fun d ->
                let vh = Serialize.unmarshal Fpath.(v d / solver_file) in

                let vh' = VH.create (VH.length vh) in
                VH.iter (fun k v ->
                    VH.replace vh' (S2.Var.relift k) (S2.Dom.relift v)
                  ) vh;

                (Splitter.split_solution vh', vh')
              ) (d1, d2)
            in

            if get_bool "dbg.compare_runs.globsys" then
              CompareGlobSys.compare (d1, d2) r1 r2;

            let module CompareEqSys = Constraints.CompareEqSys (S2) (VH) in
            if get_bool "dbg.compare_runs.eqsys" then
              CompareEqSys.compare (d1, d2) r1' r2';

            let module CompareGlobal = Constraints.CompareGlobal (EQSys.GVar) (EQSys.G) (GHT) in
            if get_bool "dbg.compare_runs.global" then
              CompareGlobal.compare (d1, d2) (snd r1) (snd r2);

            let module CompareNode = Constraints.CompareNode (Spec.C) (EQSys.D) (LHT) in
            if get_bool "dbg.compare_runs.node" then
              CompareNode.compare (d1, d2) (fst r1) (fst r2);

            r1 (* return the result of the first run for further options -- maybe better to exit early since compare_runs is its own mode. Only excluded verify below since it's on by default. *)
          | _ -> failwith "Currently only two runs can be compared!";
        ) else (
          if get_bool "dbg.verbose" then
            print_endline ("Solving the constraint system with " ^ get_string "solver" ^ ". Solver statistics are shown every " ^ string_of_int (get_int "dbg.solver-stats-interval") ^ "s or by signal " ^ get_string "dbg.solver-signal" ^ ".");
          Goblintutil.should_warn := get_string "warn_at" = "early" || gobview;
          let (lh, gh), solver_data = Stats.time "solving" (Slvr.solve entrystates entrystates_global) startvars' in
          if GobConfig.get_bool "incremental.save" then
            Serialize.Cache.(update_data SolverData solver_data);
          if save_run_str <> "" then (
            let save_run = Fpath.v save_run_str in
            let analyses = Fpath.(save_run / "analyses.marshalled") in
            let config = Fpath.(save_run / "config.json") in
            let meta = Fpath.(save_run / "meta.json") in
            let solver_stats = Fpath.(save_run / "solver_stats.csv") in (* see Generic.SolverStats... *)
            let cil = Fpath.(save_run / "cil.marshalled") in
            let warnings = Fpath.(save_run / "warnings.marshalled") in
            let stats = Fpath.(save_run / "stats.marshalled") in
            if get_bool "dbg.verbose" then (
              Format.printf "Saving the current configuration to %a, meta-data about this run to %a, and solver statistics to %a" Fpath.pp config Fpath.pp meta Fpath.pp solver_stats;
            );
            GobSys.mkdir_or_exists save_run;
            GobConfig.write_file config;
            let module Meta = struct
                type t = { command : string; version: string; timestamp : float; localtime : string } [@@deriving to_yojson]
                let json = to_yojson { command = GU.command_line; version = Version.goblint; timestamp = Unix.time (); localtime = localtime () }
              end
            in
            (* Yojson.Safe.to_file meta Meta.json; *)
            Yojson.Safe.pretty_to_channel (Stdlib.open_out (Fpath.to_string meta)) Meta.json; (* the above is compact, this is pretty-printed *)
            if gobview then (
              if get_bool "dbg.verbose" then (
                Format.printf "Saving the analysis table to %a, the CIL state to %a, the warning table to %a, and the runtime stats to %a" Fpath.pp analyses Fpath.pp cil Fpath.pp warnings Fpath.pp stats;
              );
              Serialize.marshal MCPRegistry.registered_name analyses;
              Serialize.marshal (file, Cabs2cil.environment) cil;
              Serialize.marshal !Messages.Table.messages_list warnings;
              Serialize.marshal (Stats.top, Gc.quick_stat ()) stats
            );
            Goblintutil.(self_signal (signal_of_string (get_string "dbg.solver-signal"))); (* write solver_stats after solving (otherwise no rows if faster than dbg.solver-stats-interval). TODO better way to write solver_stats without terminal output? *)
          );
          lh, gh
        )
      in

      if get_string "comparesolver" <> "" then (
        let compare_with (module S2 : GenericEqBoxIncrSolver) =
          let module PostSolverArg2 =
          struct
            include PostSolverArg
            let should_warn = false (* we already warn from main solver *)
            let should_save_run = false (* we already save main solver *)
          end
          in
          let module S2' = (GlobSolverFromEqSolver (S2 (PostSolverArg2))) (EQSys) (LHT) (GHT) in
          let (r2, _) = S2'.solve entrystates entrystates_global startvars' in
          CompareGlobSys.compare (get_string "solver", get_string "comparesolver") (lh,gh) (r2)
        in
        compare_with (Selector.choose_solver (get_string "comparesolver"))
      );

      (* Most warnings happen before durin postsolver, but some happen later (e.g. in finalize), so enable this for the rest (if required by option). *)
      Goblintutil.should_warn := PostSolverArg.should_warn;

      let insrt k _ s = match k with
        | (MyCFG.Function fn,_) -> if not (get_bool "exp.forward") then Set.Int.add fn.svar.vid s else s
        | (MyCFG.FunctionEntry fn,_) -> if (get_bool "exp.forward") then Set.Int.add fn.svar.vid s else s
        | _ -> s
      in
      (* set of ids of called functions *)
      let calledFuns = LHT.fold insrt lh Set.Int.empty in
      let is_bad_uncalled fn loc =
        not (Set.Int.mem fn.vid calledFuns) &&
        not (Str.last_chars loc.file 2 = ".h") &&
        not (LibraryFunctions.is_safe_uncalled fn.vname) &&
        not (Cil.hasAttribute "goblint_stub" fn.vattr)
      in
      let print_and_calculate_uncalled = function
        | GFun (fn, loc) when is_bad_uncalled fn.svar loc->
            let cnt = Cilfacade.countLoc fn in
            uncalled_dead := !uncalled_dead + cnt;
<<<<<<< HEAD
            if get_bool "dbg.uncalled" then
              M.warn ~loc:(CilLocation loc) ~category:Deadcode "Function \"%a\" will never be called: %dLoC" CilType.Fundec.pretty fn cnt  (* CilLocation is fine because always printed from scratch *)
=======
            if get_bool "ana.dead-code.functions" then
              M.warn ~loc ~category:Deadcode "Function \"%a\" will never be called: %dLoC" CilType.Fundec.pretty fn cnt
>>>>>>> 8d539ec1
        | _ -> ()
      in
      List.iter print_and_calculate_uncalled file.globals;

      (* check for dead code at the last state: *)
      let main_sol = try LHT.find lh (List.hd startvars') with Not_found -> Spec.D.bot () in
      if get_bool "dbg.debug" && Spec.D.is_bot main_sol then
        print_endline "NB! Execution does not reach the end of Main.\n";

      if get_bool "dump_globs" then
        print_globals gh;

      (* run activated transformations with the analysis result *)
      let active_transformations = get_string_list "trans.activated" in
      (if active_transformations <> [] then
        (* Transformations work using Cil visitors which use the location, so we join all contexts per location. *)
        let joined =
          let open Batteries in let open Enum in
          let e = LHT.enum lh |> map (Tuple2.map1 (Node.location % fst)) in (* drop context from key and get location from node *)
          let h = Hashtbl.create (if fast_count e then count e else 123) in
          iter (fun (k,v) ->
            (* join values for the same location *)
            let v' = try Spec.D.join (Hashtbl.find h k) v with Not_found -> v in
            Hashtbl.replace h k v') e;
          h
        in
        let ask loc = (fun (type a) (q: a Queries.t) ->
            let local = Hashtbl.find_option joined loc in
            match local with
            | None -> Queries.Result.bot q
            | Some local ->
              let rec ctx =
                { ask    = (fun (type a) (q: a Queries.t) -> Spec.query ctx q)
                ; emit   = (fun _ -> failwith "Cannot \"emit\" in query context.")
                ; node   = MyCFG.dummy_node (* TODO maybe ask should take a node (which could be used here) instead of a location *)
                ; prev_node = MyCFG.dummy_node
                ; control_context = Obj.repr (fun () -> ctx_failwith "No context in query context.")
                ; context = (fun () -> ctx_failwith "No context in query context.")
                ; edge    = MyCFG.Skip
                ; local  = local
                ; global = (fun g -> EQSys.G.spec (GHT.find gh (EQSys.GVar.spec g)))
                ; presub = (fun _ -> raise Not_found)
                ; spawn  = (fun v d    -> failwith "Cannot \"spawn\" in query context.")
                ; split  = (fun d es   -> failwith "Cannot \"split\" in query context.")
                ; sideg  = (fun v g    -> failwith "Cannot \"split\" in query context.")
                }
              in
              Spec.query ctx q
          )
        in
        let ask loc = { Queries.f = fun (type a) (q: a Queries.t) -> ask loc q } in
        List.iter (fun name -> Transform.run name ask file) active_transformations
      );

      lh, gh
    in

    Generic.write_cfgs := CfgTools.dead_code_cfg file (module Cfg:CfgBidir);

    (* Use "normal" constraint solving *)
    let timeout_reached () =
      M.error "Timeout reached!";
      (* let module S = Generic.SolverStats (EQSys) (LHT) in *)
      (* Can't call Generic.SolverStats...print_stats :(
         print_stats is triggered by dbg.solver-signal, so we send that signal to ourself in maingoblint before re-raising Timeout.
         The alternative would be to catch the below Timeout, print_stats and re-raise in each solver (or include it in some functor above them). *)
      raise GU.Timeout
    in
    let timeout = get_string "dbg.timeout" |> Goblintutil.seconds_of_duration_string in
    let lh, gh = Goblintutil.timeout solve_and_postprocess () (float_of_int timeout) timeout_reached in
    let local_xml = solver2source_result lh in

    let liveness =
      if get_bool "ana.dead-code.lines" || get_bool "ana.dead-code.branches" then
        print_dead_code local_xml !uncalled_dead
      else
        fun _ -> true (* TODO: warn about conflicting options *)
    in

    if get_bool "exp.cfgdot" then
      CfgTools.dead_code_cfg file (module Cfg : CfgBidir) liveness;

    let warn_global g v =
      (* ignore (Pretty.printf "warn_global %a %a\n" EQSys.GVar.pretty_trace g EQSys.G.pretty v); *)
      (* build a ctx for using the query system *)
      let rec ctx =
        { ask    = (fun (type a) (q: a Queries.t) -> Spec.query ctx q)
        ; emit   = (fun _ -> failwith "Cannot \"emit\" in query context.")
        ; node   = MyCFG.dummy_node (* TODO maybe ask should take a node (which could be used here) instead of a location *)
        ; prev_node = MyCFG.dummy_node
        ; control_context = Obj.repr (fun () -> ctx_failwith "No context in query context.")
        ; context = (fun () -> ctx_failwith "No context in query context.")
        ; edge    = MyCFG.Skip
        ; local  = snd (List.hd startvars) (* bot and top both silently raise and catch Deadcode in DeadcodeLifter *)
        ; global = (fun v -> EQSys.G.spec (try GHT.find gh (EQSys.GVar.spec v) with Not_found -> EQSys.G.bot ()))
        ; presub = (fun _ -> raise Not_found)
        ; spawn  = (fun v d    -> failwith "Cannot \"spawn\" in query context.")
        ; split  = (fun d es   -> failwith "Cannot \"split\" in query context.")
        ; sideg  = (fun v g    -> failwith "Cannot \"split\" in query context.")
        }
      in
      match g with
      | `Left g -> (* Spec global *)
        Spec.query ctx (WarnGlobal (Obj.repr g))
      | `Right _ -> (* contexts global *)
        ()
    in
    Stats.time "warn_global" (GHT.iter warn_global) gh;

    if get_bool "ana.sv-comp.enabled" then
      WResult.write lh gh entrystates;

    if get_bool "witness.yaml.enabled" then (
      let module YWitness = YamlWitness.Make (struct let file = file end) (Cfg) (Spec) (EQSys) (LHT) (GHT) in
      YWitness.write lh gh
    );

    if get_string "witness.yaml.validate" <> "" then (
      let module YWitness = YamlWitness.Validator (Spec) (EQSys) (LHT) (GHT) in
      YWitness.validate lh gh file
    );

    let marshal = Spec.finalize () in
    (* copied from solve_and_postprocess *)
    let gobview = get_bool "gobview" in
    let save_run = let o = get_string "save_run" in if o = "" then (if gobview then "run" else "") else o in
    if save_run <> "" then (
      Serialize.marshal marshal Fpath.(v save_run / "spec_marshal")
    );
    if get_bool "incremental.save" then (
      Serialize.Cache.(update_data AnalysisData marshal);
      Serialize.Cache.store_data ()
    );
    if get_bool "dbg.verbose" && get_string "result" <> "none" then print_endline ("Generating output: " ^ get_string "result");
    Result.output (lazy local_xml) gh make_global_fast_xml file
end

(* This function was originally a part of the [AnalyzeCFG] module, but
   now that [AnalyzeCFG] takes [Spec] as a functor parameter,
   [analyze_loop] cannot reside in it anymore since each invocation of
   [get_spec] in the loop might/should return a different module, and we
   cannot swap the functor parameter from inside [AnalyzeCFG]. *)
let rec analyze_loop (module CFG : CfgBidir) file fs change_info =
  try
    let (module Spec) = get_spec () in
    let module A = AnalyzeCFG (CFG) (Spec) (struct let increment = change_info end) in
    A.analyze file fs
  with Refinement.RestartAnalysis ->
    (* Tail-recursively restart the analysis again, when requested.
        All solving starts from scratch.
        Whoever raised the exception should've modified some global state
        to do a more precise analysis next time. *)
    (* TODO: do some more incremental refinement and reuse parts of solution *)
    analyze_loop (module CFG) file fs change_info

let compute_cfg file =
  let cfgF, cfgB = CfgTools.getCFG file in
  (module struct let prev = cfgB let next = cfgF end : CfgBidir)

(** The main function to perform the selected analyses. *)
let analyze change_info (file: file) fs =
  if (get_bool "dbg.verbose") then print_endline "Generating the control flow graph.";
  let (module CFG) = compute_cfg file in
  MyCFG.current_cfg := (module CFG);
  analyze_loop (module CFG) file fs change_info<|MERGE_RESOLUTION|>--- conflicted
+++ resolved
@@ -157,24 +157,6 @@
       );
       printf "Total lines (logical LoC): %d\n" (live_count + !count + uncalled_fn_loc); (* We can only give total LoC if we counted dead code *)
     );
-<<<<<<< HEAD
-=======
-    let str = function true -> "then" | false -> "else" in
-    let cilinserted = function true -> "(possibly inserted by CIL) " | false -> "" in
-    let report tv (loc, dead) =
-      match dead, Deadcode.Locmap.find_option Deadcode.dead_branches_cond loc with
-      | true, Some exp -> M.warn ~loc ~category:Deadcode ~tags:[CWE (if tv then 570 else 571)] "the %s branch %sover expression '%a' is dead" (str tv) (cilinserted loc.synthetic) d_exp exp
-      | true, None     -> M.warn ~loc ~category:Deadcode ~tags:[CWE (if tv then 570 else 571)] "an %s branch %sis dead" (str tv)  (cilinserted loc.synthetic)
-      | _ -> ()
-    in
-    if get_bool "ana.dead-code.branches" then (
-      let by_fst (a,_) (b,_) = Stdlib.compare a b in
-      Deadcode.Locmap.to_list Deadcode.dead_branches_then |> List.sort by_fst |> List.iter (report true) ;
-      Deadcode.Locmap.to_list Deadcode.dead_branches_else |> List.sort by_fst |> List.iter (report false) ;
-      Deadcode.Locmap.clear Deadcode.dead_branches_then;
-      Deadcode.Locmap.clear Deadcode.dead_branches_else
-    );
->>>>>>> 8d539ec1
     NH.mem live_nodes
 
   (* convert result that can be out-put *)
@@ -199,11 +181,7 @@
         (* If the function is not defined, and yet has been included to the
           * analysis result, we generate a warning. *)
         with Not_found ->
-<<<<<<< HEAD
-          Messages.debug ~category:Analyzer ~loc:(CilLocation loc) "Calculated state for undefined function: unexpected node %a" Node.pretty_trace n
-=======
-          Messages.warn ~category:Analyzer "Calculated state for undefined function: unexpected node %a" Node.pretty_plain n
->>>>>>> 8d539ec1
+          Messages.warn ~category:Analyzer ~loc:(CilLocation loc) "Calculated state for undefined function: unexpected node %a" Node.pretty_plain n
     in
     LHT.iter add_local_var h;
     res
@@ -562,13 +540,8 @@
         | GFun (fn, loc) when is_bad_uncalled fn.svar loc->
             let cnt = Cilfacade.countLoc fn in
             uncalled_dead := !uncalled_dead + cnt;
-<<<<<<< HEAD
-            if get_bool "dbg.uncalled" then
+            if get_bool "ana.dead-code.functions" then
               M.warn ~loc:(CilLocation loc) ~category:Deadcode "Function \"%a\" will never be called: %dLoC" CilType.Fundec.pretty fn cnt  (* CilLocation is fine because always printed from scratch *)
-=======
-            if get_bool "ana.dead-code.functions" then
-              M.warn ~loc ~category:Deadcode "Function \"%a\" will never be called: %dLoC" CilType.Fundec.pretty fn cnt
->>>>>>> 8d539ec1
         | _ -> ()
       in
       List.iter print_and_calculate_uncalled file.globals;
