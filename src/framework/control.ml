--- conflicted
+++ resolved
@@ -339,13 +339,8 @@
         ; assign  = (fun ?name _ -> failwith "Bug4: Using enter_func for toplevel functions with 'otherstate'.")
         }
       in
-<<<<<<< HEAD
       Spec.threadenter ctx None v []
-      (* TODO: do threadcombine to mainfuns? *)
-=======
-      Spec.threadenter ctx v []
       (* TODO: do threadspawn to mainfuns? *)
->>>>>>> 93101727
     in
     let prestartstate = Spec.startstate MyCFG.dummy_func.svar in (* like in do_extern_inits *)
     let othervars = List.map (enter_with (otherstate prestartstate)) otherfuns in
