--- conflicted
+++ resolved
@@ -249,12 +249,7 @@
         ; context = (fun () -> ctx_failwith "Global initializers have no context.")
         ; edge    = MyCFG.Skip
         ; local   = Spec.D.top ()
-<<<<<<< HEAD
-        ; global  = getg
-        ; presub  = (fun _ -> raise Not_found)
-=======
         ; global  = (fun g -> EQSys.G.spec (getg (EQSys.GVar.spec g)))
->>>>>>> fdedebad
         ; spawn   = (fun _ -> failwith "Global initializers should never spawn threads. What is going on?")
         ; split   = (fun _ -> failwith "Global initializers trying to split paths.")
         ; sideg   = (fun g d -> sideg (EQSys.GVar.spec g) (EQSys.G.create_spec d))
@@ -353,12 +348,7 @@
         ; context = (fun () -> ctx_failwith "enter_func has no context.")
         ; edge    = MyCFG.Skip
         ; local   = st
-<<<<<<< HEAD
-        ; global  = getg
-        ; presub  = (fun _ -> raise Not_found)
-=======
         ; global  = (fun g -> EQSys.G.spec (getg (EQSys.GVar.spec g)))
->>>>>>> fdedebad
         ; spawn   = (fun _ -> failwith "Bug1: Using enter_func for toplevel functions with 'otherstate'.")
         ; split   = (fun _ -> failwith "Bug2: Using enter_func for toplevel functions with 'otherstate'.")
         ; sideg   = (fun g d -> sideg (EQSys.GVar.spec g) (EQSys.G.create_spec d))
@@ -390,12 +380,7 @@
         ; context = (fun () -> ctx_failwith "enter_func has no context.")
         ; edge    = MyCFG.Skip
         ; local   = st
-<<<<<<< HEAD
-        ; global  = getg
-        ; presub  = (fun _ -> raise Not_found)
-=======
         ; global  = (fun g -> EQSys.G.spec (getg (EQSys.GVar.spec g)))
->>>>>>> fdedebad
         ; spawn   = (fun _ -> failwith "Bug1: Using enter_func for toplevel functions with 'otherstate'.")
         ; split   = (fun _ -> failwith "Bug2: Using enter_func for toplevel functions with 'otherstate'.")
         ; sideg   = (fun g d -> sideg (EQSys.GVar.spec g) (EQSys.G.create_spec d))
@@ -586,40 +571,6 @@
             match local with
             | None -> Queries.Result.bot q
             | Some local ->
-<<<<<<< HEAD
-              match q with
-              | Queries.Invariant context ->
-                (* Directly handle the invariant query here *)
-                (let context: Invariant.context = {
-                    scope=context.scope;
-                    i= -1; (* Not used here *)
-                    lval=context.lval;
-                    offset=context.offset;
-                    deref_invariant=(fun _ _ _ -> Invariant.none)
-                  } in
-                 match Spec.D.invariant context local with
-                 | Some e -> (`Lifted e)
-                 | None -> `Top)
-              | _ ->
-                (* build a ctx for using the query system for all other queries *)
-                let rec ctx =
-                  { ask    = (fun (type a) (q: a Queries.t) -> Spec.query ctx q)
-                  ; emit   = (fun _ -> failwith "Cannot \"emit\" in query context.")
-                  ; node   = MyCFG.dummy_node (* TODO maybe ask should take a node (which could be used here) instead of a location *)
-                  ; prev_node = MyCFG.dummy_node
-                  ; control_context = Obj.repr (fun () -> ctx_failwith "No context in query context.")
-                  ; context = (fun () -> ctx_failwith "No context in query context.")
-                  ; edge    = MyCFG.Skip
-                  ; local  = local
-                  ; global = GHT.find gh
-                  ; presub = (fun _ -> raise Not_found)
-                  ; spawn  = (fun v d    -> failwith "Cannot \"spawn\" in query context.")
-                  ; split  = (fun d es   -> failwith "Cannot \"split\" in query context.")
-                  ; sideg  = (fun v g    -> failwith "Cannot \"split\" in query context.")
-                  }
-                in
-                Spec.query ctx q
-=======
               let rec ctx =
                 { ask    = (fun (type a) (q: a Queries.t) -> Spec.query ctx q)
                 ; emit   = (fun _ -> failwith "Cannot \"emit\" in query context.")
@@ -636,7 +587,6 @@
                 }
               in
               Spec.query ctx q
->>>>>>> fdedebad
           )
         in
         let ask loc = { Queries.f = fun (type a) (q: a Queries.t) -> ask loc q } in
@@ -683,12 +633,7 @@
         ; context = (fun () -> ctx_failwith "No context in query context.")
         ; edge    = MyCFG.Skip
         ; local  = snd (List.hd startvars) (* bot and top both silently raise and catch Deadcode in DeadcodeLifter *)
-<<<<<<< HEAD
-        ; global = (fun v -> try GHT.find gh v with Not_found -> EQSys.G.bot ())
-        ; presub = (fun _ -> raise Not_found)
-=======
         ; global = (fun v -> EQSys.G.spec (try GHT.find gh (EQSys.GVar.spec v) with Not_found -> EQSys.G.bot ()))
->>>>>>> fdedebad
         ; spawn  = (fun v d    -> failwith "Cannot \"spawn\" in query context.")
         ; split  = (fun d es   -> failwith "Cannot \"split\" in query context.")
         ; sideg  = (fun v g    -> failwith "Cannot \"split\" in query context.")
