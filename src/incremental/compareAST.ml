--- conflicted
+++ resolved
@@ -72,18 +72,6 @@
   | SizeOf typ1, SizeOf typ2 -> eq_typ typ1 typ2 rename_mapping
   | SizeOfE exp1, SizeOfE exp2 -> eq_exp exp1 exp2 rename_mapping
   | SizeOfStr str1, SizeOfStr str2 -> str1 = str2 (* possibly, having the same length would suffice *)
-<<<<<<< HEAD
-  | AlignOf typ1, AlignOf typ2 -> eq_typ typ1 typ2
-  | AlignOfE exp1, AlignOfE exp2 -> eq_exp exp1 exp2
-  | UnOp (op1, exp1, typ1), UnOp (op2, exp2, typ2) -> op1 == op2 && eq_exp exp1 exp2 && eq_typ typ1 typ2
-  | BinOp (op1, left1, right1, typ1), BinOp (op2, left2, right2, typ2) ->  op1 = op2 && eq_exp left1 left2 && eq_exp right1 right2 && eq_typ typ1 typ2
-  | CastE (typ1, exp1), CastE (typ2, exp2) -> eq_typ typ1 typ2 &&  eq_exp exp1 exp2
-  | AddrOf lv1, AddrOf lv2 -> eq_lval lv1 lv2
-  | StartOf lv1, StartOf lv2 -> eq_lval lv1 lv2
-  | Real exp1, Real exp2 -> eq_exp exp1 exp2
-  | Imag exp1, Imag exp2 -> eq_exp exp1 exp2
-  | Question (b1, t1, f1, typ1), Question (b2, t2, f2, typ2) -> eq_exp b1 b2 && eq_exp t1 t2 && eq_exp f1 f2 && eq_typ typ1 typ2
-=======
   | AlignOf typ1, AlignOf typ2 -> eq_typ typ1 typ2 rename_mapping
   | AlignOfE exp1, AlignOfE exp2 -> eq_exp exp1 exp2 rename_mapping
   | UnOp (op1, exp1, typ1), UnOp (op2, exp2, typ2) -> op1 == op2 && eq_exp exp1 exp2 rename_mapping && eq_typ typ1 typ2 rename_mapping
@@ -94,7 +82,6 @@
   | Real exp1, Real exp2 -> eq_exp exp1 exp2 rename_mapping
   | Imag exp1, Imag exp2 -> eq_exp exp1 exp2 rename_mapping
   | Question (b1, t1, f1, typ1), Question (b2, t2, f2, typ2) -> eq_exp b1 b2 rename_mapping && eq_exp t1 t2 rename_mapping && eq_exp f1 f2 rename_mapping && eq_typ typ1 typ2 rename_mapping
->>>>>>> fdedebad
   | AddrOfLabel _, AddrOfLabel _ -> false (* TODO: what to do? *)
   | _, _ -> false
 
@@ -292,14 +279,6 @@
   | Block block1, Block block2 -> eq_block' block1 block2
   | _, _ -> false
 
-<<<<<<< HEAD
-and eq_stmt ?cfg_comp ((a, af): stmt * fundec) ((b, bf): stmt * fundec) =
-  GobList.equal eq_label a.labels b.labels &&
-  eq_stmtkind ?cfg_comp (a.skind, af) (b.skind, bf)
-
-and eq_block ((a, af): Cil.block * fundec) ((b, bf): Cil.block * fundec) =
-  a.battrs = b.battrs && GobList.equal (fun x y -> eq_stmt (x, af) (y, bf)) a.bstmts b.bstmts
-=======
 and eq_stmt ?cfg_comp ((a, af): stmt * fundec) ((b, bf): stmt * fundec) (rename_mapping: rename_mapping) =
   GobList.equal eq_label a.labels b.labels &&
   eq_stmtkind ?cfg_comp (a.skind, af) (b.skind, bf) rename_mapping
@@ -315,5 +294,4 @@
 let eq_initinfo (a: initinfo) (b: initinfo) (rename_mapping: rename_mapping) = match a.init, b.init with
   | (Some init_a), (Some init_b) -> eq_init init_a init_b rename_mapping
   | None, None -> true
-  | _, _ -> false
->>>>>>> fdedebad
+  | _, _ -> false