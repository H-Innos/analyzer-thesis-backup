open GoblintCil
open CilMaps

module StringMap = Map.Make(String)

type method_rename_assumption = {original_method_name: string; new_method_name: string; parameter_renames: string StringMap.t}
type method_rename_assumptions = method_rename_assumption VarinfoMap.t

(*rename_mapping is carried through the stack when comparing the AST. Holds a list of rename assumptions.*)
type rename_mapping = (string StringMap.t) * (method_rename_assumptions)

(*Compares two names, being aware of the rename_mapping. Returns true iff:
  1. there is a rename for name1 -> name2 = rename(name1)
  2. there is no rename for name1 -> name1 = name2*)
let rename_mapping_aware_name_comparison (name1: string) (name2: string) (rename_mapping: rename_mapping) =
  let (local_c, method_c) = rename_mapping in
  let existingAssumption: string option = StringMap.find_opt name1 local_c in

  match existingAssumption with
  | Some now ->
    now = name2
  | None ->
    name1 = name2 (*Var names differ, but there is no assumption, so this can't be good*)

let rename_mapping_to_string (rename_mapping: rename_mapping) =
  let (local, methods) = rename_mapping in
  let local_string = [%show: (string * string) list] (List.of_seq (StringMap.to_seq local)) in
  let methods_string: string = List.of_seq (VarinfoMap.to_seq methods |> Seq.map snd) |>
                               List.map (fun x -> match x with {original_method_name; new_method_name; parameter_renames} ->
                                   "(methodName: " ^ original_method_name ^ " -> " ^ new_method_name ^
                                   "; renamed_params=" ^ [%show: (string * string) list] (List.of_seq (StringMap.to_seq parameter_renames)) ^ ")") |>
                               String.concat ", " in
  "(local=" ^ local_string ^ "; methods=[" ^ methods_string ^ "])"

(* hack: CIL generates new type names for anonymous types - we want to ignore these *)
let compare_name (a: string) (b: string) =
  let anon_struct = "__anonstruct_" in
  let anon_union = "__anonunion_" in
  if a = b then true else BatString.(starts_with a anon_struct && starts_with b anon_struct || starts_with a anon_union && starts_with b anon_union)

let rec eq_constant ~(rename_mapping: rename_mapping) ~(acc: (typ * typ) list) (a: constant) (b: constant) =
  match a, b with
  | CInt (val1, kind1, str1), CInt (val2, kind2, str2) -> Cilint.compare_cilint val1 val2 = 0 && kind1 = kind2 (* Ignore string representation, i.e. 0x2 == 2 *)
  | CEnum (exp1, str1, enuminfo1), CEnum (exp2, str2, enuminfo2) -> eq_exp exp1 exp2 ~rename_mapping ~acc (* Ignore name and enuminfo  *)
  | a, b -> a = b

and eq_exp ?(no_const_vals = false) (a: exp) (b: exp) ~(rename_mapping: rename_mapping) ~(acc: (typ * typ) list) =
  match a, b with
  | Const c1, Const c2 -> eq_constant c1 c2 ~rename_mapping ~acc
  | Lval lv1, Lval lv2 -> eq_lval lv1 lv2 ~rename_mapping ~acc
  | SizeOf typ1, SizeOf typ2 -> eq_typ_acc typ1 typ2 ~rename_mapping ~acc
  | SizeOfE exp1, SizeOfE exp2 -> eq_exp exp1 exp2 ~rename_mapping ~acc
  | SizeOfStr str1, SizeOfStr str2 -> str1 = str2 (* possibly, having the same length would suffice *)
  | AlignOf typ1, AlignOf typ2 -> eq_typ_acc typ1 typ2 ~rename_mapping ~acc
  | AlignOfE exp1, AlignOfE exp2 -> eq_exp exp1 exp2 ~rename_mapping ~acc
  | UnOp (op1, exp1, typ1), UnOp (op2, exp2, typ2) -> op1 == op2 && eq_exp exp1 exp2 ~rename_mapping ~acc && eq_typ_acc typ1 typ2 ~rename_mapping ~acc
  | BinOp (op1, left1, right1, typ1), BinOp (op2, left2, right2, typ2) ->  op1 = op2 && eq_exp left1 left2 ~rename_mapping ~acc && eq_exp right1 right2 ~rename_mapping ~acc && eq_typ_acc typ1 typ2 ~rename_mapping ~acc
  | CastE (typ1, exp1), CastE (typ2, exp2) -> eq_typ_acc typ1 typ2 ~rename_mapping ~acc  && eq_exp exp1 exp2 ~rename_mapping ~acc
  | AddrOf lv1, AddrOf lv2 -> eq_lval lv1 lv2 ~rename_mapping ~acc
  | StartOf lv1, StartOf lv2 -> eq_lval lv1 lv2 ~rename_mapping ~acc
  | Real exp1, Real exp2 -> eq_exp exp1 exp2 ~rename_mapping ~acc
  | Imag exp1, Imag exp2 -> eq_exp exp1 exp2 ~rename_mapping ~acc
  | Question (b1, t1, f1, typ1), Question (b2, t2, f2, typ2) -> eq_exp b1 b2 ~rename_mapping ~acc && eq_exp t1 t2 ~rename_mapping ~acc && eq_exp f1 f2 ~rename_mapping ~acc && eq_typ_acc typ1 typ2 ~rename_mapping ~acc
  | AddrOfLabel _, AddrOfLabel _ -> false (* TODO: what to do? *)
  | _, _ -> false

and eq_lhost (a: lhost) (b: lhost) ~(rename_mapping: rename_mapping) ~(acc: (typ * typ) list) = match a, b with
    Var v1, Var v2 -> eq_varinfo v1 v2 ~rename_mapping ~acc
  | Mem exp1, Mem exp2 -> eq_exp exp1 exp2 ~rename_mapping ~acc
  | _, _ -> false

and global_typ_acc: (typ * typ) list ref = ref [] (* TODO: optimize with physical Hashtbl? *)

and mem_typ_acc (a: typ) (b: typ) acc = List.exists (fun p -> match p with (x, y) -> a == x && b == y) acc (* TODO: seems slightly more efficient to not use "fun (x, y) ->" directly to avoid caml_tuplify2 *)

and pretty_length () l = Pretty.num (List.length l)

and eq_typ_acc (a: typ) (b: typ) ~(acc: (typ * typ) list) ~(rename_mapping: rename_mapping) =
  if Messages.tracing then Messages.tracei "compareast" "eq_typ_acc %a vs %a (%a, %a)\n" d_type a d_type b pretty_length acc pretty_length !global_typ_acc; (* %a makes List.length calls lazy if compareast isn't being traced *)
  let r = match a, b with
    | TPtr (typ1, attr1), TPtr (typ2, attr2) -> eq_typ_acc typ1 typ2 ~rename_mapping ~acc  && GobList.equal (eq_attribute ~rename_mapping ~acc) attr1 attr2
    | TArray (typ1, (Some lenExp1), attr1), TArray (typ2, (Some lenExp2), attr2) -> eq_typ_acc typ1 typ2 ~rename_mapping ~acc  && eq_exp lenExp1 lenExp2 ~rename_mapping ~acc &&  GobList.equal (eq_attribute ~rename_mapping ~acc) attr1 attr2
    | TArray (typ1, None, attr1), TArray (typ2, None, attr2) -> eq_typ_acc typ1 typ2 ~rename_mapping ~acc  && GobList.equal (eq_attribute ~rename_mapping ~acc) attr1 attr2
    | TFun (typ1, (Some list1), varArg1, attr1), TFun (typ2, (Some list2), varArg2, attr2)
      -> eq_typ_acc typ1 typ2 ~rename_mapping ~acc  && GobList.equal (eq_args rename_mapping acc) list1 list2 && varArg1 = varArg2 &&
         GobList.equal (eq_attribute ~rename_mapping ~acc) attr1 attr2
    | TFun (typ1, None, varArg1, attr1), TFun (typ2, None, varArg2, attr2)
      ->  eq_typ_acc typ1 typ2 ~rename_mapping ~acc  && varArg1 = varArg2 &&
          GobList.equal (eq_attribute ~rename_mapping ~acc) attr1 attr2
    | TNamed (typinfo1, attr1), TNamed (typinfo2, attr2) -> eq_typ_acc typinfo1.ttype typinfo2.ttype ~rename_mapping ~acc  && GobList.equal (eq_attribute ~rename_mapping ~acc) attr1 attr2 (* Ignore tname, treferenced *)
    | TNamed (tinf, attr), b -> eq_typ_acc tinf.ttype b ~rename_mapping ~acc  (* Ignore tname, treferenced. TODO: dismiss attributes, or not? *)
    | a, TNamed (tinf, attr) -> eq_typ_acc a tinf.ttype ~rename_mapping ~acc  (* Ignore tname, treferenced . TODO: dismiss attributes, or not? *)
    (* The following two lines are a hack to ensure that anonymous types get the same name and thus, the same typsig *)
    | TComp (compinfo1, attr1), TComp (compinfo2, attr2) ->
      if mem_typ_acc a b acc || mem_typ_acc a b !global_typ_acc then (
        if Messages.tracing then Messages.trace "compareast" "in acc\n";
        true
      )
      else (
        let acc = (a, b) :: acc in
        let res = eq_compinfo compinfo1 compinfo2 acc rename_mapping && GobList.equal (eq_attribute ~rename_mapping ~acc) attr1 attr2 in
        if res && compinfo1.cname <> compinfo2.cname then
          compinfo2.cname <- compinfo1.cname;
        if res then
          global_typ_acc := (a, b) :: !global_typ_acc;
        res
      )
    | TEnum (enuminfo1, attr1), TEnum (enuminfo2, attr2) -> let res = eq_enuminfo enuminfo1 enuminfo2 ~rename_mapping ~acc && GobList.equal (eq_attribute ~rename_mapping ~acc) attr1 attr2 in (if res && enuminfo1.ename <> enuminfo2.ename then enuminfo2.ename <- enuminfo1.ename); res
    | TBuiltin_va_list attr1, TBuiltin_va_list attr2 -> GobList.equal (eq_attribute ~rename_mapping ~acc) attr1 attr2
    | TVoid attr1, TVoid attr2 -> GobList.equal (eq_attribute ~rename_mapping ~acc) attr1 attr2
    | TInt (ik1, attr1), TInt (ik2, attr2) -> ik1 = ik2 && GobList.equal (eq_attribute ~rename_mapping ~acc) attr1 attr2
    | TFloat (fk1, attr1), TFloat (fk2, attr2) -> fk1 = fk2 && GobList.equal (eq_attribute ~rename_mapping ~acc) attr1 attr2
    | _, _ -> false
  in
  if Messages.tracing then Messages.traceu "compareast" "eq_typ_acc %a vs %a\n" d_type a d_type b;
  r


and eq_eitems ~(rename_mapping: rename_mapping) ~(acc: (typ * typ) list) (a: string * exp * location) (b: string * exp * location) = match a, b with
    (name1, exp1, _l1), (name2, exp2, _l2) -> name1 = name2 && eq_exp exp1 exp2 ~rename_mapping ~acc
(* Ignore location *)

and eq_enuminfo (a: enuminfo) (b: enuminfo) ~(rename_mapping: rename_mapping) ~(acc: (typ * typ) list) =
  compare_name a.ename b.ename &&
  GobList.equal (eq_attribute ~rename_mapping ~acc) a.eattr b.eattr &&
  GobList.equal (eq_eitems ~rename_mapping ~acc) a.eitems b.eitems
(* Ignore ereferenced *)

and eq_args (rename_mapping: rename_mapping) (acc: (typ * typ) list) (a: string * typ * attributes) (b: string * typ * attributes) = match a, b with
    (name1, typ1, attr1), (name2, typ2, attr2) ->
    rename_mapping_aware_name_comparison name1 name2 rename_mapping && eq_typ_acc typ1 typ2 ~rename_mapping ~acc && GobList.equal (eq_attribute ~rename_mapping ~acc) attr1 attr2

and eq_attrparam ~(acc: (typ * typ) list) ~(rename_mapping: rename_mapping) (a: attrparam) (b: attrparam) = match a, b with
  | ACons (str1, attrparams1), ACons (str2, attrparams2) -> str1 = str2 && GobList.equal (eq_attrparam ~rename_mapping ~acc) attrparams1 attrparams2
  | ASizeOf typ1, ASizeOf typ2 -> eq_typ_acc typ1 typ2 ~rename_mapping ~acc
  | ASizeOfE attrparam1, ASizeOfE attrparam2 -> eq_attrparam attrparam1 attrparam2 ~rename_mapping ~acc
  | ASizeOfS typsig1, ASizeOfS typsig2 -> typsig1 = typsig2
  | AAlignOf typ1, AAlignOf typ2 -> eq_typ_acc typ1 typ2 ~rename_mapping ~acc
  | AAlignOfE attrparam1, AAlignOfE attrparam2 -> eq_attrparam attrparam1 attrparam2 ~rename_mapping ~acc
  | AAlignOfS typsig1, AAlignOfS typsig2 -> typsig1 = typsig2
  | AUnOp (op1, attrparam1), AUnOp (op2, attrparam2) -> op1 = op2 && eq_attrparam attrparam1 attrparam2 ~rename_mapping ~acc
  | ABinOp (op1, left1, right1), ABinOp (op2, left2, right2) -> op1 = op2 && eq_attrparam left1 left2 ~rename_mapping ~acc && eq_attrparam right1 right2 ~rename_mapping ~acc
  | ADot (attrparam1, str1), ADot (attrparam2, str2) -> eq_attrparam attrparam1 attrparam2 ~rename_mapping ~acc && str1 = str2
  | AStar attrparam1, AStar attrparam2 -> eq_attrparam attrparam1 attrparam2 ~rename_mapping ~acc
  | AAddrOf attrparam1, AAddrOf attrparam2 -> eq_attrparam attrparam1 attrparam2 ~rename_mapping ~acc
  | AIndex (left1, right1), AIndex (left2, right2) -> eq_attrparam left1 left2 ~rename_mapping ~acc && eq_attrparam right1 right2 ~rename_mapping ~acc
  | AQuestion (left1, middle1, right1), AQuestion (left2, middle2, right2) -> eq_attrparam left1 left2 ~rename_mapping ~acc && eq_attrparam middle1 middle2 ~rename_mapping ~acc && eq_attrparam right1 right2 ~rename_mapping ~acc
  | a, b -> a = b

and eq_attribute  ~(acc: (typ * typ) list) ~(rename_mapping: rename_mapping) (a: attribute) (b: attribute) = match a, b with
  | Attr (name1, params1), Attr (name2, params2) -> name1 = name2 && GobList.equal (eq_attrparam ~rename_mapping ~acc ) params1 params2

<<<<<<< HEAD
(* TODO introduce default parameter for rename_mapping *)
and eq_varinfo (a: varinfo) (b: varinfo) (rename_mapping: rename_mapping) =
=======
and eq_varinfo  (a: varinfo) (b: varinfo) ~(acc: (typ * typ) list) ~(rename_mapping: rename_mapping) =
  (*Printf.printf "Comp %s with %s\n" a.vname b.vname;*)

>>>>>>> b82bf49d
  let (_, method_rename_mappings) = rename_mapping in

  (*When we compare function names, we can directly compare the naming from the rename_mapping if it exists.*)
  let isNamingOk = match b.vtype with
    | TFun(_, _, _, _) -> (
        let specific_method_rename_mapping = VarinfoMap.find_opt a method_rename_mappings in
        match specific_method_rename_mapping with
        | Some method_rename_mapping -> method_rename_mapping.original_method_name = a.vname && method_rename_mapping.new_method_name = b.vname
        | None -> a.vname = b.vname
      )
    | _ -> rename_mapping_aware_name_comparison a.vname b.vname rename_mapping
  in

  (*If the following is a method call, we need to check if we have a mapping for that method call. *)
  let typ_rename_mapping = match b.vtype with
    | TFun(_, _, _, _) -> (
        let new_locals = VarinfoMap.find_opt a method_rename_mappings in

        match new_locals with
        | Some locals ->
          (locals.parameter_renames, method_rename_mappings)
        | None -> (StringMap.empty, method_rename_mappings)
      )
    | _ -> rename_mapping
  in

  let typeCheck = eq_typ_acc a.vtype b.vtype ~rename_mapping:typ_rename_mapping ~acc  in
  let attrCheck = GobList.equal (eq_attribute ~rename_mapping ~acc ) a.vattr b.vattr in

<<<<<<< HEAD
  isNamingOk && typeCheck && attrCheck && a.vstorage = b.vstorage && a.vglob = b.vglob && a.vaddrof = b.vaddrof
=======
  let result = isNamingOk && typeCheck && attrCheck &&
               a.vstorage = b.vstorage && a.vglob = b.vglob && a.vaddrof = b.vaddrof in

  result
>>>>>>> b82bf49d
(* Ignore the location, vid, vreferenced, vdescr, vdescrpure, vinline *)

(* Accumulator is needed because of recursive types: we have to assume that two types we already encountered in a previous step of the recursion are equivalent *)
and eq_compinfo (a: compinfo) (b: compinfo) (acc: (typ * typ) list) (rename_mapping: rename_mapping) =
  a.cstruct = b.cstruct &&
  compare_name a.cname b.cname &&
  GobList.equal (fun a b-> eq_fieldinfo a b ~rename_mapping ~acc ) a.cfields b.cfields &&
  GobList.equal (eq_attribute ~rename_mapping ~acc ) a.cattr b.cattr &&
  a.cdefined = b.cdefined (* Ignore ckey, and ignore creferenced *)

and eq_fieldinfo (a: fieldinfo) (b: fieldinfo) ~(acc: (typ * typ) list) ~(rename_mapping: rename_mapping) =
  if Messages.tracing then Messages.tracei "compareast" "fieldinfo %s vs %s\n" a.fname b.fname;
  let r = a.fname = b.fname && eq_typ_acc a.ftype b.ftype ~rename_mapping ~acc  && a.fbitfield = b.fbitfield &&  GobList.equal (eq_attribute ~rename_mapping ~acc) a.fattr b.fattr in
  if Messages.tracing then Messages.traceu "compareast" "fieldinfo %s vs %s\n" a.fname b.fname;
  r

and eq_offset (a: offset) (b: offset) ~(rename_mapping: rename_mapping) ~(acc: (typ * typ) list) = match a, b with
    NoOffset, NoOffset -> true
  | Field (info1, offset1), Field (info2, offset2) -> eq_fieldinfo info1 info2 ~rename_mapping ~acc && eq_offset offset1 offset2 ~rename_mapping ~acc
  | Index (exp1, offset1), Index (exp2, offset2) -> eq_exp exp1 exp2 ~rename_mapping ~acc && eq_offset offset1 offset2 ~rename_mapping ~acc
  | _, _ -> false

and eq_lval (a: lval) (b: lval) ~(rename_mapping: rename_mapping) ~(acc: (typ * typ) list) = match a, b with
    (host1, off1), (host2, off2) -> eq_lhost host1 host2 ~rename_mapping ~acc && eq_offset off1 off2 ~rename_mapping ~acc

let eq_typ =
  eq_typ_acc ~acc:[]

let eq_exp =
  eq_exp ~acc:[]

let eq_varinfo =
  eq_varinfo ~acc:[]

let eq_lval =
  eq_lval ~acc:[]

let eq_offset =
  eq_offset ~acc:[]

let eq_instr (a: instr) (b: instr) ~(rename_mapping: rename_mapping) = match a, b with
  | Set (lv1, exp1, _l1, _el1), Set (lv2, exp2, _l2, _el2) -> eq_lval lv1 lv2 ~rename_mapping && eq_exp exp1 exp2 ~rename_mapping
  | Call (Some lv1, f1, args1, _l1, _el1), Call (Some lv2, f2, args2, _l2, _el2) ->
    eq_lval lv1 lv2 ~rename_mapping && eq_exp f1 f2 ~rename_mapping && GobList.equal (eq_exp ~rename_mapping) args1 args2
  | Call (None, f1, args1, _l1, _el1), Call (None, f2, args2, _l2, _el2) ->
    eq_exp f1 f2 ~rename_mapping && GobList.equal (eq_exp ~rename_mapping) args1 args2
  | Asm (attr1, tmp1, ci1, dj1, rk1, l1), Asm (attr2, tmp2, ci2, dj2, rk2, l2) -> GobList.equal String.equal tmp1 tmp2 && GobList.equal(fun (x1,y1,z1) (x2,y2,z2)-> x1 = x2 && y1 = y2 && eq_lval z1 z2 ~rename_mapping) ci1 ci2 && GobList.equal(fun (x1,y1,z1) (x2,y2,z2)-> x1 = x2 && y1 = y2 && eq_exp z1 z2 ~rename_mapping) dj1 dj2 && GobList.equal String.equal rk1 rk2(* ignore attributes and locations *)
  | VarDecl (v1, _l1), VarDecl (v2, _l2) -> eq_varinfo v1 v2 ~rename_mapping
  | _, _ -> false

let eq_label (a: label) (b: label) = match a, b with
    Label (lb1, _l1, s1), Label (lb2, _l2, s2) -> lb1 = lb2 && s1 = s2
  |   Case (exp1, _l1, _el1), Case (exp2, _l2, el_2) -> exp1 = exp2
  | Default (_l1, _el1), Default (_l2, _el2) -> true
  | _, _ -> false

(* This is needed for checking whether a goto does go to the same semantic location/statement*)
let eq_stmt_with_location ((a, af): stmt * fundec) ((b, bf): stmt * fundec) =
  let offsetA = a.sid - (List.hd af.sallstmts).sid in
  let offsetB = b.sid - (List.hd bf.sallstmts).sid in
  GobList.equal eq_label a.labels b.labels && offsetA = offsetB

(* cfg_comp: blocks need only be compared in the AST comparison. For cfg comparison of functions one instead walks
   through the cfg and only compares the currently visited node (The cil blocks inside an if statement should not be
   compared together with its condition to avoid a to early and not precise detection of a changed node inside).
   Switch, break and continue statements are removed during cfg preparation and therefore need not to be handeled *)
let rec eq_stmtkind ?(cfg_comp = false) ((a, af): stmtkind * fundec) ((b, bf): stmtkind * fundec) ~(rename_mapping: rename_mapping) =
  let eq_block' = fun x y -> if cfg_comp then true else eq_block (x, af) (y, bf) ~rename_mapping in
  match a, b with
  | Instr is1, Instr is2 -> GobList.equal (eq_instr ~rename_mapping) is1 is2
  | Return (Some exp1, _l1), Return (Some exp2, _l2) -> eq_exp exp1 exp2 ~rename_mapping
  | Return (None, _l1), Return (None, _l2) -> true
  | Return _, Return _ -> false
  | Goto (st1, _l1), Goto (st2, _l2) -> eq_stmt_with_location (!st1, af) (!st2, bf)
  | Break _, Break _ -> if cfg_comp then failwith "CompareCFG: Invalid stmtkind in CFG" else true
  | Continue _, Continue _ -> if cfg_comp then failwith "CompareCFG: Invalid stmtkind in CFG" else true
  | If (exp1, then1, else1, _l1, _el1), If (exp2, then2, else2, _l2, _el2) -> eq_exp exp1 exp2 ~rename_mapping && eq_block' then1 then2 && eq_block' else1 else2
  | Switch (exp1, block1, stmts1, _l1, _el1), Switch (exp2, block2, stmts2, _l2, _el2) -> if cfg_comp then failwith "CompareCFG: Invalid stmtkind in CFG" else eq_exp exp1 exp2 ~rename_mapping && eq_block' block1 block2 && GobList.equal (fun a b -> eq_stmt (a,af) (b,bf) ~rename_mapping) stmts1 stmts2
  | Loop (block1, _l1, _el1, _con1, _br1), Loop (block2, _l2, _el2, _con2, _br2) -> eq_block' block1 block2
  | Block block1, Block block2 -> eq_block' block1 block2
  | _, _ -> false

and eq_stmt ?cfg_comp ((a, af): stmt * fundec) ((b, bf): stmt * fundec) ~(rename_mapping: rename_mapping) =
  GobList.equal eq_label a.labels b.labels &&
  eq_stmtkind ?cfg_comp (a.skind, af) (b.skind, bf) ~rename_mapping

and eq_block ((a, af): Cil.block * fundec) ((b, bf): Cil.block * fundec) ~(rename_mapping: rename_mapping) =
  a.battrs = b.battrs && GobList.equal (fun x y -> eq_stmt (x, af) (y, bf) ~rename_mapping) a.bstmts b.bstmts

let rec eq_init (a: init) (b: init) ~(rename_mapping: rename_mapping) = match a, b with
  | SingleInit e1, SingleInit e2 -> eq_exp e1 e2 ~rename_mapping
  | CompoundInit (t1, l1), CompoundInit (t2, l2) -> eq_typ t1 t2 ~rename_mapping && GobList.equal (fun (o1, i1) (o2, i2) -> eq_offset o1 o2 ~rename_mapping && eq_init i1 i2 ~rename_mapping) l1 l2
  | _, _ -> false

let eq_initinfo (a: initinfo) (b: initinfo) (rename_mapping: rename_mapping) = match a.init, b.init with
  | (Some init_a), (Some init_b) -> eq_init init_a init_b ~rename_mapping
  | None, None -> true
  | _, _ -> false<|MERGE_RESOLUTION|>--- conflicted
+++ resolved
@@ -150,14 +150,8 @@
 and eq_attribute  ~(acc: (typ * typ) list) ~(rename_mapping: rename_mapping) (a: attribute) (b: attribute) = match a, b with
   | Attr (name1, params1), Attr (name2, params2) -> name1 = name2 && GobList.equal (eq_attrparam ~rename_mapping ~acc ) params1 params2
 
-<<<<<<< HEAD
-(* TODO introduce default parameter for rename_mapping *)
-and eq_varinfo (a: varinfo) (b: varinfo) (rename_mapping: rename_mapping) =
-=======
 and eq_varinfo  (a: varinfo) (b: varinfo) ~(acc: (typ * typ) list) ~(rename_mapping: rename_mapping) =
-  (*Printf.printf "Comp %s with %s\n" a.vname b.vname;*)
-
->>>>>>> b82bf49d
+
   let (_, method_rename_mappings) = rename_mapping in
 
   (*When we compare function names, we can directly compare the naming from the rename_mapping if it exists.*)
@@ -187,14 +181,7 @@
   let typeCheck = eq_typ_acc a.vtype b.vtype ~rename_mapping:typ_rename_mapping ~acc  in
   let attrCheck = GobList.equal (eq_attribute ~rename_mapping ~acc ) a.vattr b.vattr in
 
-<<<<<<< HEAD
   isNamingOk && typeCheck && attrCheck && a.vstorage = b.vstorage && a.vglob = b.vglob && a.vaddrof = b.vaddrof
-=======
-  let result = isNamingOk && typeCheck && attrCheck &&
-               a.vstorage = b.vstorage && a.vglob = b.vglob && a.vaddrof = b.vaddrof in
-
-  result
->>>>>>> b82bf49d
 (* Ignore the location, vid, vreferenced, vdescr, vdescrpure, vinline *)
 
 (* Accumulator is needed because of recursive types: we have to assume that two types we already encountered in a previous step of the recursion are equivalent *)
