open GoblintCil
open MyCFG
open CilMaps
include CompareAST
include CompareCFG

module GlobalMap = Map.Make(String)

type global_def = Var of varinfo | Fun of fundec
type global_col = {decls: varinfo option; def: global_def option}

let name_of_global g = match g with
  | GVar (v,_,_) -> v.vname
  | GFun (f,_) -> f.svar.vname
  | GVarDecl (v,_) -> v.vname
  | _ -> failwith "global constructor not supported"

type unchanged_global = {
  old: global_col;
  current: global_col
}
(** For semantically unchanged globals, still keep old and current version of global for resetting current to old. *)

type changed_global = {
  old: global_col;
  current: global_col;
  unchangedHeader: bool;
  diff: nodes_diff option
}

module VarinfoSet = Set.Make(CilType.Varinfo)

type change_info = {
  mutable changed: changed_global list;
  mutable unchanged: unchanged_global list;
  mutable removed: global_col list;
  mutable added: global_col list;
  mutable exclude_from_rel_destab: VarinfoSet.t;
  (** Set of functions that are to be force-reanalyzed.
      These functions are additionally included in the [changed] field, among the other changed globals. *)
}

let empty_change_info () : change_info =
  {added = []; removed = []; changed = []; unchanged = []; exclude_from_rel_destab = VarinfoSet.empty}

(* 'ChangedFunHeader' is used for functions whose varinfo or formal parameters changed. 'Changed' is used only for
 * changed functions whose header is unchanged and changed non-function globals *)
type change_status = Unchanged | Changed | ChangedFunHeader of Cil.fundec | ForceReanalyze of Cil.fundec

(** Given a boolean that indicates whether the code object is identical to the previous version, returns the corresponding [change_status]*)
let unchanged_to_change_status = function
  | true -> Unchanged
  | false -> Changed

let should_reanalyze (fdec: Cil.fundec) =
  List.mem fdec.svar.vname (GobConfig.get_string_list "incremental.force-reanalyze.funs")

(* If some CFGs of the two functions to be compared are provided, a fine-grained CFG comparison is done that also determines which
 * nodes of the function changed. If on the other hand no CFGs are provided, the "old" AST comparison on the CIL.file is
 * used for functions. Then no information is collected regarding which parts/nodes of the function changed. *)
let eqF (old: Cil.fundec) (current: Cil.fundec) (cfgs : ((cfg * cfg) * (cfg * cfg)) option) (global_rename_mapping: method_rename_assumptions) =
  if should_reanalyze current then
    ForceReanalyze current, None
  else
    (* let unchangedHeader = eq_varinfo old.svar current.svar && GobList.equal eq_varinfo old.sformals current.sformals in *)
    let emptyRenameMapping = (StringMap.empty, VarinfoMap.empty) in

    (* Compares the two varinfo lists, returning as a first element, if the size of the two lists are equal,
       and as a second a rename_mapping, holding the rename assumptions *)
    let rec rename_mapping_aware_compare (alocals: varinfo list) (blocals: varinfo list) (rename_mapping: string StringMap.t) = match alocals, blocals with
      | [], [] -> true, rename_mapping
      | origLocal :: als, nowLocal :: bls ->
        let new_mapping = StringMap.add origLocal.vname nowLocal.vname rename_mapping in

        (*TODO: maybe optimize this with eq_varinfo*)
        rename_mapping_aware_compare als bls new_mapping
      | _, _ -> false, rename_mapping
    in

    let unchangedHeader, headerRenameMapping = match cfgs with
      | None -> (
          let headerSizeEqual, headerRenameMapping = rename_mapping_aware_compare old.sformals current.sformals (StringMap.empty) in
          let actHeaderRenameMapping = (headerRenameMapping, global_rename_mapping) in
          eq_varinfo old.svar current.svar actHeaderRenameMapping && GobList.equal (eq_varinfo2 actHeaderRenameMapping) old.sformals current.sformals, headerRenameMapping
        )
      | Some _ -> (
          eq_varinfo old.svar current.svar emptyRenameMapping && GobList.equal (eq_varinfo2 emptyRenameMapping) old.sformals current.sformals, StringMap.empty
        )
    in
    if not unchangedHeader then ChangedFunHeader current, None
    else
      (* Here the local variables are checked to be equal *)
      (*flag: when running on cfg, true iff the locals are identical; on ast: if the size of the locals stayed the same*)
      let sameLocals, local_rename =
        match cfgs with
        | None -> rename_mapping_aware_compare old.slocals current.slocals headerRenameMapping
        | Some _ -> GobList.equal (eq_varinfo2 emptyRenameMapping) old.slocals current.slocals, StringMap.empty
      in
      let rename_mapping: rename_mapping = (local_rename, global_rename_mapping) in

      if not sameLocals then
        (Changed, None)
      else
        match cfgs with
        | None -> unchanged_to_change_status (eq_block (old.sbody, old) (current.sbody, current) rename_mapping), None
        | Some ((cfgOld, cfgOldBack), (cfgNew, cfgNewBack)) ->
          let module CfgOld : MyCFG.CfgBidir = struct let prev = cfgOldBack let next = cfgOld end in
          let module CfgNew : MyCFG.CfgBidir = struct let prev = cfgNewBack let next = cfgNew end in
<<<<<<< HEAD
          let cmp = compare_fun (module CfgOld) (module CfgNew) old current in
          if cmp.destabilize_nodes = [] then (Unchanged, None)
          else (Changed, Some cmp)
=======
          let matches, diffNodes1 = compareFun (module CfgOld) (module CfgNew) old current in
          if diffNodes1 = [] then (Unchanged, None)
          else (Changed, Some {unchangedNodes = matches; primObsoleteNodes = diffNodes1})
>>>>>>> b4a64bad

let eq_glob (old: global_col) (current: global_col) (cfgs : ((cfg * cfg) * (cfg * cfg)) option) (global_rename_mapping: method_rename_assumptions) =
  match old.def, current.def with
  | Some (Var v1), Some (Var v2) -> unchanged_to_change_status (eq_varinfo v1 v2 (StringMap.empty, VarinfoMap.empty)), None
  | Some (Fun f1), Some (Fun f2) -> eqF f1 f2 cfgs global_rename_mapping
  | None, None -> (match old.decls, current.decls with
      | Some v1, Some v2 -> unchanged_to_change_status (eq_varinfo v1 v2 (StringMap.empty, VarinfoMap.empty)), None
      | _, _ -> failwith "should never collect any empty entries in GlobalMap")
  | _, _ -> Changed, None (* it is considered to be changed (not added or removed) because a global collection only exists in the map
                             if there is at least one declaration or definition for this global *)

let compareCilFiles ?(eq=eq_glob) (oldAST: file) (newAST: file) =
  let cfgs = if GobConfig.get_string "incremental.compare" = "cfg"
    then Some (CfgTools.getCFG oldAST, CfgTools.getCFG newAST)
    else None in

  let addGlobal map global  =
    try
      let name, col = match global with
        | GVar (v,_,_) -> v.vname, {decls = None; def = Some (Var v)}
        | GFun (f,_) -> f.svar.vname, {decls = None; def = Some (Fun f)}
        | GVarDecl (v,_) -> v.vname, {decls = Some v; def = None}
        | _ -> raise Not_found in
      let merge_d def1 def2 = match def1, def2 with
        | Some d, None -> Some d
        | None, Some d -> Some d
        | None, None -> None
        | _ -> failwith "there can only be one definition and one declaration per global" in
      let merge_global_col entry = match entry with
        | None -> Some col
        | Some col' -> Some {decls = merge_d col.decls col'.decls; def = merge_d col.def col'.def} in
      GlobalMap.update name merge_global_col map;
    with
      Not_found -> map
  in

  (* Store a map from functionNames in the old file to the function definition*)
  let oldMap = Cil.foldGlobals oldAST addGlobal GlobalMap.empty in
  let newMap = Cil.foldGlobals newAST addGlobal GlobalMap.empty in

  let generate_global_rename_mapping name current_global =
    try
      let old_global = GlobalMap.find name oldMap in
      match old_global.def, current_global.def with
      | Some (Fun f1), Some (Fun f2) ->
        let renamed_params: string StringMap.t = if (List.length f1.sformals) = (List.length f2.sformals) then
            let mappings = List.combine f1.sformals f2.sformals |>
                           List.filter (fun (original, now) -> not (original.vname = now.vname)) |>
                           List.map (fun (original, now) -> (original.vname, now.vname)) |>
                           List.to_seq
            in
            StringMap.add_seq mappings StringMap.empty
          else StringMap.empty in
        if not (f1.svar.vname = f2.svar.vname) || (StringMap.cardinal renamed_params) > 0 then
          Some (f1.svar, {original_method_name = f1.svar.vname; new_method_name = f2.svar.vname; parameter_renames = renamed_params})
        else None
      | _, _ -> None
    with Not_found -> None
  in

  let global_rename_mapping: method_rename_assumptions = GlobalMap.fold (fun name global_col current_global_rename_mapping ->
      match generate_global_rename_mapping name global_col with
      | Some (funVar, rename_mapping) -> VarinfoMap.add funVar rename_mapping current_global_rename_mapping
      | None -> current_global_rename_mapping
    ) newMap VarinfoMap.empty in

  let changes = empty_change_info () in
  global_typ_acc := [];
  let findChanges map name current_global global_rename_mapping =
    try
      let old_global = GlobalMap.find name map in
      (* Do a (recursive) equal comparison ignoring location information *)
      let change_status, diff = eq old_global current_global cfgs global_rename_mapping in
      let append_to_changed ~unchangedHeader =
        changes.changed <- {current = current_global; old = old_global; unchangedHeader; diff} :: changes.changed
      in
      match change_status with
      | Changed ->
        append_to_changed ~unchangedHeader:true
      | Unchanged -> changes.unchanged <- {current = current_global; old = old_global} :: changes.unchanged
      | ChangedFunHeader f
      | ForceReanalyze f ->
        changes.exclude_from_rel_destab <- VarinfoSet.add f.svar changes.exclude_from_rel_destab;
        append_to_changed ~unchangedHeader:false;
    with Not_found -> changes.removed <- current_global::changes.removed (* Global could not be found in old map -> added *)
  in

  (*  For each function in the new file, check whether a function with the same name
      already existed in the old version, and whether it is the same function. *)
  GlobalMap.iter (fun name glob_col -> findChanges oldMap name glob_col global_rename_mapping) newMap;

  (* We check whether functions have been added or removed *)
  GlobalMap.iter (fun name glob -> if not (GlobalMap.mem name newMap) then changes.removed <- (glob::changes.removed)) oldMap;
  changes

(** Given an (optional) equality function between [Cil.global]s, an old and a new [Cil.file], this function computes a [change_info],
    which describes which [global]s are changed, unchanged, removed and added.  *)
let compareCilFiles ?eq (oldAST: file) (newAST: file) =
  Stats.time "compareCilFiles" (compareCilFiles ?eq oldAST) newAST<|MERGE_RESOLUTION|>--- conflicted
+++ resolved
@@ -106,15 +106,9 @@
         | Some ((cfgOld, cfgOldBack), (cfgNew, cfgNewBack)) ->
           let module CfgOld : MyCFG.CfgBidir = struct let prev = cfgOldBack let next = cfgOld end in
           let module CfgNew : MyCFG.CfgBidir = struct let prev = cfgNewBack let next = cfgNew end in
-<<<<<<< HEAD
           let cmp = compare_fun (module CfgOld) (module CfgNew) old current in
           if cmp.destabilize_nodes = [] then (Unchanged, None)
           else (Changed, Some cmp)
-=======
-          let matches, diffNodes1 = compareFun (module CfgOld) (module CfgNew) old current in
-          if diffNodes1 = [] then (Unchanged, None)
-          else (Changed, Some {unchangedNodes = matches; primObsoleteNodes = diffNodes1})
->>>>>>> b4a64bad
 
 let eq_glob (old: global_col) (current: global_col) (cfgs : ((cfg * cfg) * (cfg * cfg)) option) (global_rename_mapping: method_rename_assumptions) =
   match old.def, current.def with
