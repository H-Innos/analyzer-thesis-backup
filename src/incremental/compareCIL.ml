open Cil
open MyCFG
include CompareAST
include CompareCFG

type nodes_diff = {
  unchangedNodes: (node * node) list;
  primObsoleteNodes: node list; (** primary obsolete nodes -> all obsolete nodes are reachable from these *)
  primNewNodes: node list (** primary new nodes -> all differing nodes in the new CFG are reachable from these *)
}

type changed_global = {
  old: global;
  current: global;
  unchangedHeader: bool;
  diff: nodes_diff option
}

module VarinfoSet = Set.Make(CilType.Varinfo)

type change_info = {
  mutable changed: changed_global list;
  mutable unchanged: global list;
  mutable removed: global list;
  mutable added: global list;
  mutable force_reanalyze: VarinfoSet.t;
  (** Set of functions that are to be force-reanalyzed.
      These functions are additionally included in the [changed] field, among the other changed globals. *)
}

let empty_change_info () : change_info =
  {added = []; removed = []; changed = []; unchanged = []; force_reanalyze = VarinfoSet.empty}

type change_status = Unchanged | Changed | ForceReanalyze of Cil.fundec

(** Given a boolean that indicates whether the code object is identical to the previous version, returns the corresponding [change_status]*)
let unchanged_to_change_status = function
  | true -> Unchanged
  | false -> Changed

let should_reanalyze (fdec: Cil.fundec) =
  List.mem fdec.svar.vname (GobConfig.get_string_list "incremental.force-reanalyze.funs")

(* If some CFGs of the two functions to be compared are provided, a fine-grained CFG comparison is done that also determines which
 * nodes of the function changed. If on the other hand no CFGs are provided, the "old" AST comparison on the CIL.file is
 * used for functions. Then no information is collected regarding which parts/nodes of the function changed. *)
<<<<<<< HEAD
let eqF (old: Cil.fundec) (current: Cil.fundec) (cfgs : (cfg * cfg) option) =
  let unchangedHeader =
    try
      eq_varinfo old.svar current.svar &&
      List.for_all2 eq_varinfo old.sformals current.sformals
    with Invalid_argument _ -> false in
  let change_status, diffOpt =
    if should_reanalyze current then
      ForceReanalyze current, None
    else
      try
        let sameDef = unchangedHeader && List.for_all2 eq_varinfo old.slocals current.slocals in
        match cfgs with
        | None -> unchanged_to_change_status (sameDef && eq_block (old.sbody, old) (current.sbody, current)), None
        | Some (cfgOld, cfgNew) ->
          let module CfgOld : MyCFG.CfgForward = struct let next = cfgOld end in
          let module CfgNew : MyCFG.CfgForward = struct let next = cfgNew end in
          let matches, diffNodes1, diffNodes2 = compareFun (module CfgOld) (module CfgNew) old current in
          if not sameDef then (Changed, None)
          else if diffNodes1 = [] && diffNodes2 = [] then (Changed, None)
          else (Changed, Some {unchangedNodes = matches; primObsoleteNodes = diffNodes1; primNewNodes = diffNodes2})
      with Invalid_argument _ -> (* The combine failed because the lists have differend length *)
        Changed, None in
  change_status, unchangedHeader, diffOpt
=======
let eqF (a: Cil.fundec) (b: Cil.fundec) (cfgs : (cfg * cfg) option) =
  let unchangedHeader = eq_varinfo a.svar b.svar && GobList.equal eq_varinfo a.sformals b.sformals in
  let identical, diffOpt =
    if should_reanalyze a then
      false, None
    else
      let sameDef = unchangedHeader && GobList.equal eq_varinfo a.slocals b.slocals in
      if not sameDef then
        (false, None)
      else
        match cfgs with
        | None -> eq_block (a.sbody, a) (b.sbody, b), None
        | Some (cfgOld, cfgNew) ->
          let module CfgOld : MyCFG.CfgForward = struct let next = cfgOld end in
          let module CfgNew : MyCFG.CfgForward = struct let next = cfgNew end in
          let matches, diffNodes1, diffNodes2 = compareFun (module CfgOld) (module CfgNew) a b in
          if diffNodes1 = [] && diffNodes2 = [] then (true, None)
          else (false, Some {unchangedNodes = matches; primObsoleteNodes = diffNodes1; primNewNodes = diffNodes2})
  in
  identical, unchangedHeader, diffOpt
>>>>>>> b7bfca4d

let eq_glob (old: global) (current: global) (cfgs : (cfg * cfg) option) = match old, current with
  | GFun (f,_), GFun (g,_) -> eqF f g cfgs
  | GVar (x, init_x, _), GVar (y, init_y, _) -> unchanged_to_change_status (eq_varinfo x y), false, None (* ignore the init_info - a changed init of a global will lead to a different start state *)
  | GVarDecl (x, _), GVarDecl (y, _) -> unchanged_to_change_status (eq_varinfo x y), false, None
  | _ -> ignore @@ Pretty.printf "Not comparable: %a and %a\n" Cil.d_global old Cil.d_global current; Changed, false, None

let compareCilFiles ?(eq=eq_glob) (oldAST: file) (newAST: file) =
  let cfgs = if GobConfig.get_string "incremental.compare" = "cfg"
    then Some (CfgTools.getCFG oldAST |> fst, CfgTools.getCFG newAST |> fst)
    else None in

  let addGlobal map global  =
    try
      GlobalMap.add (identifier_of_global global) global map
    with
      Not_found -> map
  in
  let changes = empty_change_info () in
  global_typ_acc := [];
  let checkUnchanged map global =
    try
      let ident = identifier_of_global global in
<<<<<<< HEAD
      (try
         let old_global = GlobalMap.find ident map in
         (* Do a (recursive) equal comparison ignoring location information *)
         let change_status, unchangedHeader, diff = eq old_global global cfgs in
         let append_to_changed () =
           changes.changed <- {current = global; old = old_global; unchangedHeader; diff} :: changes.changed
         in
         match change_status with
         | Changed -> append_to_changed ()
         | Unchanged -> changes.unchanged <- global :: changes.unchanged
         | ForceReanalyze f ->
           changes.force_reanalyze <- VarinfoSet.add f.svar changes.force_reanalyze;
           append_to_changed ();

       with Not_found -> ())
    with NoGlobalIdentifier _ -> () (* Global was no variable or function, it does not belong into the map *)  in
=======
      let old_global = GlobalMap.find ident map in
      (* Do a (recursive) equal comparison ignoring location information *)
      let identical, unchangedHeader, diff = eq old_global global cfgs in
      if identical
      then changes.unchanged <- global :: changes.unchanged
      else changes.changed <- {current = global; old = old_global; unchangedHeader; diff} :: changes.changed
    with Not_found -> () (* Global was no variable or function, it does not belong into the map *)
  in
>>>>>>> b7bfca4d
  let checkExists map global =
    match identifier_of_global global with
    | name -> GlobalMap.mem name map
    | exception Not_found -> true (* return true, so isn't considered a change *)
  in
  (* Store a map from functionNames in the old file to the function definition*)
  let oldMap = Cil.foldGlobals oldAST addGlobal GlobalMap.empty in
  let newMap = Cil.foldGlobals newAST addGlobal GlobalMap.empty in
  (*  For each function in the new file, check whether a function with the same name
      already existed in the old version, and whether it is the same function. *)
  Cil.iterGlobals newAST
    (fun glob -> checkUnchanged oldMap glob);

  (* We check whether functions have been added or removed *)
  Cil.iterGlobals newAST (fun glob -> if not (checkExists oldMap glob) then changes.added <- (glob::changes.added));
  Cil.iterGlobals oldAST (fun glob -> if not (checkExists newMap glob) then changes.removed <- (glob::changes.removed));
  changes<|MERGE_RESOLUTION|>--- conflicted
+++ resolved
@@ -44,53 +44,26 @@
 (* If some CFGs of the two functions to be compared are provided, a fine-grained CFG comparison is done that also determines which
  * nodes of the function changed. If on the other hand no CFGs are provided, the "old" AST comparison on the CIL.file is
  * used for functions. Then no information is collected regarding which parts/nodes of the function changed. *)
-<<<<<<< HEAD
 let eqF (old: Cil.fundec) (current: Cil.fundec) (cfgs : (cfg * cfg) option) =
-  let unchangedHeader =
-    try
-      eq_varinfo old.svar current.svar &&
-      List.for_all2 eq_varinfo old.sformals current.sformals
-    with Invalid_argument _ -> false in
+  let unchangedHeader = eq_varinfo old.svar current.svar && GobList.equal eq_varinfo old.sformals current.sformals in
   let change_status, diffOpt =
     if should_reanalyze current then
       ForceReanalyze current, None
     else
-      try
-        let sameDef = unchangedHeader && List.for_all2 eq_varinfo old.slocals current.slocals in
+      let sameDef = unchangedHeader && GobList.equal eq_varinfo old.slocals current.slocals in
+      if not sameDef then
+        (Changed, None)
+      else
         match cfgs with
-        | None -> unchanged_to_change_status (sameDef && eq_block (old.sbody, old) (current.sbody, current)), None
+        | None -> unchanged_to_change_status (eq_block (old.sbody, old) (current.sbody, current)), None
         | Some (cfgOld, cfgNew) ->
           let module CfgOld : MyCFG.CfgForward = struct let next = cfgOld end in
           let module CfgNew : MyCFG.CfgForward = struct let next = cfgNew end in
           let matches, diffNodes1, diffNodes2 = compareFun (module CfgOld) (module CfgNew) old current in
-          if not sameDef then (Changed, None)
-          else if diffNodes1 = [] && diffNodes2 = [] then (Changed, None)
+          if diffNodes1 = [] && diffNodes2 = [] then (Changed, None)
           else (Changed, Some {unchangedNodes = matches; primObsoleteNodes = diffNodes1; primNewNodes = diffNodes2})
-      with Invalid_argument _ -> (* The combine failed because the lists have differend length *)
-        Changed, None in
+  in
   change_status, unchangedHeader, diffOpt
-=======
-let eqF (a: Cil.fundec) (b: Cil.fundec) (cfgs : (cfg * cfg) option) =
-  let unchangedHeader = eq_varinfo a.svar b.svar && GobList.equal eq_varinfo a.sformals b.sformals in
-  let identical, diffOpt =
-    if should_reanalyze a then
-      false, None
-    else
-      let sameDef = unchangedHeader && GobList.equal eq_varinfo a.slocals b.slocals in
-      if not sameDef then
-        (false, None)
-      else
-        match cfgs with
-        | None -> eq_block (a.sbody, a) (b.sbody, b), None
-        | Some (cfgOld, cfgNew) ->
-          let module CfgOld : MyCFG.CfgForward = struct let next = cfgOld end in
-          let module CfgNew : MyCFG.CfgForward = struct let next = cfgNew end in
-          let matches, diffNodes1, diffNodes2 = compareFun (module CfgOld) (module CfgNew) a b in
-          if diffNodes1 = [] && diffNodes2 = [] then (true, None)
-          else (false, Some {unchangedNodes = matches; primObsoleteNodes = diffNodes1; primNewNodes = diffNodes2})
-  in
-  identical, unchangedHeader, diffOpt
->>>>>>> b7bfca4d
 
 let eq_glob (old: global) (current: global) (cfgs : (cfg * cfg) option) = match old, current with
   | GFun (f,_), GFun (g,_) -> eqF f g cfgs
@@ -114,33 +87,20 @@
   let checkUnchanged map global =
     try
       let ident = identifier_of_global global in
-<<<<<<< HEAD
-      (try
-         let old_global = GlobalMap.find ident map in
-         (* Do a (recursive) equal comparison ignoring location information *)
-         let change_status, unchangedHeader, diff = eq old_global global cfgs in
-         let append_to_changed () =
-           changes.changed <- {current = global; old = old_global; unchangedHeader; diff} :: changes.changed
-         in
-         match change_status with
-         | Changed -> append_to_changed ()
-         | Unchanged -> changes.unchanged <- global :: changes.unchanged
-         | ForceReanalyze f ->
-           changes.force_reanalyze <- VarinfoSet.add f.svar changes.force_reanalyze;
-           append_to_changed ();
-
-       with Not_found -> ())
-    with NoGlobalIdentifier _ -> () (* Global was no variable or function, it does not belong into the map *)  in
-=======
       let old_global = GlobalMap.find ident map in
       (* Do a (recursive) equal comparison ignoring location information *)
-      let identical, unchangedHeader, diff = eq old_global global cfgs in
-      if identical
-      then changes.unchanged <- global :: changes.unchanged
-      else changes.changed <- {current = global; old = old_global; unchangedHeader; diff} :: changes.changed
+      let change_status, unchangedHeader, diff = eq old_global global cfgs in
+      let append_to_changed () =
+        changes.changed <- {current = global; old = old_global; unchangedHeader; diff} :: changes.changed
+      in
+      match change_status with
+      | Changed -> append_to_changed ()
+      | Unchanged -> changes.unchanged <- global :: changes.unchanged
+      | ForceReanalyze f ->
+        changes.force_reanalyze <- VarinfoSet.add f.svar changes.force_reanalyze;
+        append_to_changed ()
     with Not_found -> () (* Global was no variable or function, it does not belong into the map *)
   in
->>>>>>> b7bfca4d
   let checkExists map global =
     match identifier_of_global global with
     | name -> GlobalMap.mem name map
