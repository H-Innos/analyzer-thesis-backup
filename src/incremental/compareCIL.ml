open GoblintCil
open MyCFG
open CilMaps
include CompareAST
include CompareCFG

<<<<<<< HEAD
=======
module GlobalMap = Map.Make(String)

type global_def = Var of varinfo | Fun of fundec
and global_col = {decls: varinfo option; def: global_def option}

let name_of_global g = match g with
  | GVar (v,_,_) -> v.vname
  | GFun (f,_) -> f.svar.vname
  | GVarDecl (v,_) -> v.vname
  | _ -> failwith "global constructor not supported"

type nodes_diff = {
  unchangedNodes: (node * node) list;
  primObsoleteNodes: node list; (** primary obsolete nodes -> all obsolete nodes are reachable from these *)
}

>>>>>>> ccf64229
type unchanged_global = {
  old: global_col;
  current: global_col
}
(** For semantically unchanged globals, still keep old and current version of global for resetting current to old. *)

type changed_global = {
  old: global_col;
  current: global_col;
  unchangedHeader: bool;
  diff: nodes_diff option
}

module VarinfoSet = Set.Make(CilType.Varinfo)

type change_info = {
  mutable changed: changed_global list;
  mutable unchanged: unchanged_global list;
  mutable removed: global_col list;
  mutable added: global_col list;
  mutable exclude_from_rel_destab: VarinfoSet.t;
  (** Set of functions that are to be force-reanalyzed.
      These functions are additionally included in the [changed] field, among the other changed globals. *)
}

let empty_change_info () : change_info =
  {added = []; removed = []; changed = []; unchanged = []; exclude_from_rel_destab = VarinfoSet.empty}

(* 'ChangedFunHeader' is used for functions whose varinfo or formal parameters changed. 'Changed' is used only for
 * changed functions whose header is unchanged and changed non-function globals *)
type change_status = Unchanged | Changed | ChangedFunHeader of Cil.fundec | ForceReanalyze of Cil.fundec

(** Given a boolean that indicates whether the code object is identical to the previous version, returns the corresponding [change_status]*)
let unchanged_to_change_status = function
  | true -> Unchanged
  | false -> Changed

let should_reanalyze (fdec: Cil.fundec) =
  List.mem fdec.svar.vname (GobConfig.get_string_list "incremental.force-reanalyze.funs")

(* If some CFGs of the two functions to be compared are provided, a fine-grained CFG comparison is done that also determines which
 * nodes of the function changed. If on the other hand no CFGs are provided, the "old" AST comparison on the CIL.file is
 * used for functions. Then no information is collected regarding which parts/nodes of the function changed. *)
let eqF (old: Cil.fundec) (current: Cil.fundec) (cfgs : ((cfg * cfg) * (cfg * cfg)) option) (global_rename_mapping: method_rename_assumptions) =
  if should_reanalyze current then
    ForceReanalyze current, None
  else
    (* let unchangedHeader = eq_varinfo old.svar current.svar && GobList.equal eq_varinfo old.sformals current.sformals in *)
    let emptyRenameMapping = (StringMap.empty, VarinfoMap.empty) in

    (* Compares the two varinfo lists, returning as a first element, if the size of the two lists are equal,
       and as a second a rename_mapping, holding the rename assumptions *)
    let rec rename_mapping_aware_compare (alocals: varinfo list) (blocals: varinfo list) (rename_mapping: string StringMap.t) = match alocals, blocals with
      | [], [] -> true, rename_mapping
      | origLocal :: als, nowLocal :: bls ->
        let new_mapping = StringMap.add origLocal.vname nowLocal.vname rename_mapping in

        (*TODO: maybe optimize this with eq_varinfo*)
        rename_mapping_aware_compare als bls new_mapping
      | _, _ -> false, rename_mapping
    in

    let unchangedHeader, headerRenameMapping = match cfgs with
      | None -> (
          let headerSizeEqual, headerRenameMapping = rename_mapping_aware_compare old.sformals current.sformals (StringMap.empty) in
          let actHeaderRenameMapping = (headerRenameMapping, global_rename_mapping) in
          eq_varinfo old.svar current.svar actHeaderRenameMapping && GobList.equal (eq_varinfo2 actHeaderRenameMapping) old.sformals current.sformals, headerRenameMapping
        )
      | Some _ -> (
          eq_varinfo old.svar current.svar emptyRenameMapping && GobList.equal (eq_varinfo2 emptyRenameMapping) old.sformals current.sformals, StringMap.empty
        )
    in
    if not unchangedHeader then ChangedFunHeader current, None
    else
      (* Here the local variables are checked to be equal *)
      (*flag: when running on cfg, true iff the locals are identical; on ast: if the size of the locals stayed the same*)
      let sameLocals, local_rename =
        match cfgs with
        | None -> rename_mapping_aware_compare old.slocals current.slocals headerRenameMapping
        | Some _ -> GobList.equal (eq_varinfo2 emptyRenameMapping) old.slocals current.slocals, StringMap.empty
      in
      let rename_mapping: rename_mapping = (local_rename, global_rename_mapping) in

      if not sameLocals then
        (Changed, None)
      else
        match cfgs with
        | None -> unchanged_to_change_status (eq_block (old.sbody, old) (current.sbody, current) rename_mapping), None
        | Some ((cfgOld, cfgOldBack), (cfgNew, cfgNewBack)) ->
          let module CfgOld : MyCFG.CfgBidir = struct let prev = cfgOldBack let next = cfgOld end in
          let module CfgNew : MyCFG.CfgBidir = struct let prev = cfgNewBack let next = cfgNew end in
          let cmp = compare_fun (module CfgOld) (module CfgNew) old current in
          if cmp.destabilize_nodes = [] then (Unchanged, None)
          else (Changed, Some cmp)

<<<<<<< HEAD
let eq_glob (old: global) (current: global) (cfgs : ((cfg * cfg) * (cfg * cfg)) option) (global_rename_mapping: method_rename_assumptions) = match old, current with
  | GFun (f,_), GFun (g,_) -> eqF f g cfgs global_rename_mapping
  | GVar (x, init_x, _), GVar (y, init_y, _) -> unchanged_to_change_status (eq_varinfo x y (StringMap.empty, VarinfoMap.empty)), None (* ignore the init_info - a changed init of a global will lead to a different start state *)
  | GVarDecl (x, _), GVarDecl (y, _) -> unchanged_to_change_status (eq_varinfo x y (StringMap.empty, VarinfoMap.empty)), None
  | _ -> ignore @@ Pretty.printf "Not comparable: %a and %a\n" Cil.d_global old Cil.d_global current; Changed, None
=======
let eq_glob (old: global_col) (current: global_col) (cfgs : (cfg * (cfg * cfg)) option) (global_rename_mapping: method_rename_assumptions) =
  match old.def, current.def with
  | Some (Var v1), Some (Var v2) -> unchanged_to_change_status (eq_varinfo v1 v2 (StringMap.empty, VarinfoMap.empty)), None
  | Some (Fun f1), Some (Fun f2) -> eqF f1 f2 cfgs global_rename_mapping
  | None, None -> (match old.decls, current.decls with
      | Some v1, Some v2 -> unchanged_to_change_status (eq_varinfo v1 v2 (StringMap.empty, VarinfoMap.empty)), None
      | _, _ -> failwith "should never collect any empty entries in GlobalMap")
  | _, _ -> Changed, None (* it is considered to be changed (not added or removed) because a global collection only exists in the map
                             if there is at least one declaration or definition for this global *)
>>>>>>> ccf64229

let compareCilFiles ?(eq=eq_glob) (oldAST: file) (newAST: file) =
  let cfgs = if GobConfig.get_string "incremental.compare" = "cfg"
    then Some (CfgTools.getCFG oldAST, CfgTools.getCFG newAST)
    else None in

  let addGlobal map global  =
    try
      let name, col = match global with
        | GVar (v,_,_) -> v.vname, {decls = None; def = Some (Var v)}
        | GFun (f,_) -> f.svar.vname, {decls = None; def = Some (Fun f)}
        | GVarDecl (v,_) -> v.vname, {decls = Some v; def = None}
        | _ -> raise Not_found in
      let merge_d def1 def2 = match def1, def2 with
        | Some d, None -> Some d
        | None, Some d -> Some d
        | None, None -> None
        | _ -> failwith "there can only be one definition and one declaration per global" in
      let merge_global_col entry = match entry with
        | None -> Some col
        | Some col' -> Some {decls = merge_d col.decls col'.decls; def = merge_d col.def col'.def} in
      GlobalMap.update name merge_global_col map;
    with
      Not_found -> map
  in

  (* Store a map from functionNames in the old file to the function definition*)
  let oldMap = Cil.foldGlobals oldAST addGlobal GlobalMap.empty in
  let newMap = Cil.foldGlobals newAST addGlobal GlobalMap.empty in

  let generate_global_rename_mapping name current_global =
    try
      let old_global = GlobalMap.find name oldMap in
      match old_global.def, current_global.def with
      | Some (Fun f1), Some (Fun f2) ->
        let renamed_params: string StringMap.t = if (List.length f1.sformals) = (List.length f2.sformals) then
            let mappings = List.combine f1.sformals f2.sformals |>
                           List.filter (fun (original, now) -> not (original.vname = now.vname)) |>
                           List.map (fun (original, now) -> (original.vname, now.vname)) |>
                           List.to_seq
            in
            StringMap.add_seq mappings StringMap.empty
          else StringMap.empty in
        if not (f1.svar.vname = f2.svar.vname) || (StringMap.cardinal renamed_params) > 0 then
          Some (f1.svar, {original_method_name = f1.svar.vname; new_method_name = f2.svar.vname; parameter_renames = renamed_params})
        else None
      | _, _ -> None
    with Not_found -> None
  in

  let global_rename_mapping: method_rename_assumptions = GlobalMap.fold (fun name global_col current_global_rename_mapping ->
      match generate_global_rename_mapping name global_col with
      | Some (funVar, rename_mapping) -> VarinfoMap.add funVar rename_mapping current_global_rename_mapping
      | None -> current_global_rename_mapping
    ) newMap VarinfoMap.empty in

  let changes = empty_change_info () in
  global_typ_acc := [];
  let findChanges map name current_global global_rename_mapping =
    try
      let old_global = GlobalMap.find name map in
      (* Do a (recursive) equal comparison ignoring location information *)
      let change_status, diff = eq old_global current_global cfgs global_rename_mapping in
      let append_to_changed ~unchangedHeader =
        changes.changed <- {current = current_global; old = old_global; unchangedHeader; diff} :: changes.changed
      in
      match change_status with
      | Changed ->
        append_to_changed ~unchangedHeader:true
      | Unchanged -> changes.unchanged <- {current = current_global; old = old_global} :: changes.unchanged
      | ChangedFunHeader f
      | ForceReanalyze f ->
        changes.exclude_from_rel_destab <- VarinfoSet.add f.svar changes.exclude_from_rel_destab;
        append_to_changed ~unchangedHeader:false;
    with Not_found -> changes.removed <- current_global::changes.removed (* Global could not be found in old map -> added *)
  in

  (*  For each function in the new file, check whether a function with the same name
      already existed in the old version, and whether it is the same function. *)
  GlobalMap.iter (fun name glob_col -> findChanges oldMap name glob_col global_rename_mapping) newMap;

  (* We check whether functions have been added or removed *)
  GlobalMap.iter (fun name glob -> if not (GlobalMap.mem name newMap) then changes.removed <- (glob::changes.removed)) oldMap;
  changes

(** Given an (optional) equality function between [Cil.global]s, an old and a new [Cil.file], this function computes a [change_info],
    which describes which [global]s are changed, unchanged, removed and added.  *)
let compareCilFiles ?eq (oldAST: file) (newAST: file) =
  Stats.time "compareCilFiles" (compareCilFiles ?eq oldAST) newAST<|MERGE_RESOLUTION|>--- conflicted
+++ resolved
@@ -4,8 +4,6 @@
 include CompareAST
 include CompareCFG
 
-<<<<<<< HEAD
-=======
 module GlobalMap = Map.Make(String)
 
 type global_def = Var of varinfo | Fun of fundec
@@ -17,12 +15,6 @@
   | GVarDecl (v,_) -> v.vname
   | _ -> failwith "global constructor not supported"
 
-type nodes_diff = {
-  unchangedNodes: (node * node) list;
-  primObsoleteNodes: node list; (** primary obsolete nodes -> all obsolete nodes are reachable from these *)
-}
-
->>>>>>> ccf64229
 type unchanged_global = {
   old: global_col;
   current: global_col
@@ -118,14 +110,7 @@
           if cmp.destabilize_nodes = [] then (Unchanged, None)
           else (Changed, Some cmp)
 
-<<<<<<< HEAD
-let eq_glob (old: global) (current: global) (cfgs : ((cfg * cfg) * (cfg * cfg)) option) (global_rename_mapping: method_rename_assumptions) = match old, current with
-  | GFun (f,_), GFun (g,_) -> eqF f g cfgs global_rename_mapping
-  | GVar (x, init_x, _), GVar (y, init_y, _) -> unchanged_to_change_status (eq_varinfo x y (StringMap.empty, VarinfoMap.empty)), None (* ignore the init_info - a changed init of a global will lead to a different start state *)
-  | GVarDecl (x, _), GVarDecl (y, _) -> unchanged_to_change_status (eq_varinfo x y (StringMap.empty, VarinfoMap.empty)), None
-  | _ -> ignore @@ Pretty.printf "Not comparable: %a and %a\n" Cil.d_global old Cil.d_global current; Changed, None
-=======
-let eq_glob (old: global_col) (current: global_col) (cfgs : (cfg * (cfg * cfg)) option) (global_rename_mapping: method_rename_assumptions) =
+let eq_glob (old: global_col) (current: global_col) (cfgs : ((cfg * cfg) * (cfg * cfg)) option) (global_rename_mapping: method_rename_assumptions) =
   match old.def, current.def with
   | Some (Var v1), Some (Var v2) -> unchanged_to_change_status (eq_varinfo v1 v2 (StringMap.empty, VarinfoMap.empty)), None
   | Some (Fun f1), Some (Fun f2) -> eqF f1 f2 cfgs global_rename_mapping
@@ -134,7 +119,6 @@
       | _, _ -> failwith "should never collect any empty entries in GlobalMap")
   | _, _ -> Changed, None (* it is considered to be changed (not added or removed) because a global collection only exists in the map
                              if there is at least one declaration or definition for this global *)
->>>>>>> ccf64229
 
 let compareCilFiles ?(eq=eq_glob) (oldAST: file) (newAST: file) =
   let cfgs = if GobConfig.get_string "incremental.compare" = "cfg"
