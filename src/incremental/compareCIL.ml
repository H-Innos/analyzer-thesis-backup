open Cil
open MyCFG
include CompareAST
include CompareCFG

type nodes_diff = {
  unchangedNodes: (node * node) list;
  primObsoleteNodes: node list; (** primary obsolete nodes -> all obsolete nodes are reachable from these *)
}

type unchanged_global = {
  old: global;
  current: global
}
(** For semantically unchanged globals, still keep old and current version of global for resetting current to old. *)

type changed_global = {
  old: global;
  current: global;
  unchangedHeader: bool;
  diff: nodes_diff option
}

module VarinfoSet = Set.Make(CilType.Varinfo)

type change_info = {
  mutable changed: changed_global list;
  mutable unchanged: unchanged_global list;
  mutable removed: global list;
  mutable added: global list;
  mutable exclude_from_rel_destab: VarinfoSet.t;
  (** Set of functions that are to be force-reanalyzed.
      These functions are additionally included in the [changed] field, among the other changed globals. *)
}

let empty_change_info () : change_info =
  {added = []; removed = []; changed = []; unchanged = []; exclude_from_rel_destab = VarinfoSet.empty}

(* 'ChangedFunHeader' is used for functions whose varinfo or formal parameters changed. 'Changed' is used only for
 * changed functions whose header is unchanged and changed non-function globals *)
type change_status = Unchanged | Changed | ChangedFunHeader of Cil.fundec | ForceReanalyze of Cil.fundec

(** Given a boolean that indicates whether the code object is identical to the previous version, returns the corresponding [change_status]*)
let unchanged_to_change_status = function
  | true -> Unchanged
  | false -> Changed

let should_reanalyze (fdec: Cil.fundec) =
  List.mem fdec.svar.vname (GobConfig.get_string_list "incremental.force-reanalyze.funs")

(* If some CFGs of the two functions to be compared are provided, a fine-grained CFG comparison is done that also determines which
 * nodes of the function changed. If on the other hand no CFGs are provided, the "old" AST comparison on the CIL.file is
 * used for functions. Then no information is collected regarding which parts/nodes of the function changed. *)
let eqF (old: Cil.fundec) (current: Cil.fundec) (cfgs : (cfg * (cfg * cfg)) option) =
  if should_reanalyze current then
    ForceReanalyze current, None
  else
    let unchangedHeader = eq_varinfo old.svar current.svar && GobList.equal eq_varinfo old.sformals current.sformals in
    if not unchangedHeader then ChangedFunHeader current, None
    else
      let sameLocals = GobList.equal eq_varinfo old.slocals current.slocals in
      if not sameLocals then
        (Changed, None)
      else
        match cfgs with
        | None -> unchanged_to_change_status (eq_block (old.sbody, old) (current.sbody, current)), None
        | Some (cfgOld, (cfgNew, cfgNewBack)) ->
          let module CfgOld : MyCFG.CfgForward = struct let next = cfgOld end in
          let module CfgNew : MyCFG.CfgBidir = struct let prev = cfgNewBack let next = cfgNew end in
          let matches, diffNodes1 = compareFun (module CfgOld) (module CfgNew) old current in
          if diffNodes1 = [] then (Changed, None)
          else (Changed, Some {unchangedNodes = matches; primObsoleteNodes = diffNodes1})

let eq_glob (old: global) (current: global) (cfgs : (cfg * (cfg * cfg)) option) = match old, current with
  | GFun (f,_), GFun (g,_) -> eqF f g cfgs
  | GVar (x, init_x, _), GVar (y, init_y, _) -> unchanged_to_change_status (eq_varinfo x y), None (* ignore the init_info - a changed init of a global will lead to a different start state *)
  | GVarDecl (x, _), GVarDecl (y, _) -> unchanged_to_change_status (eq_varinfo x y), None
  | _ -> ignore @@ Pretty.printf "Not comparable: %a and %a\n" Cil.d_global old Cil.d_global current; Changed, None

let compareCilFiles ?(eq=eq_glob) (oldAST: file) (newAST: file) =
  let cfgs = if GobConfig.get_string "incremental.compare" = "cfg"
    then Some (CfgTools.getCFG oldAST |> fst, CfgTools.getCFG newAST)
    else None in

  let addGlobal map global  =
    try
      let gid = identifier_of_global global in
      let gid_to_string gid = match gid.global_t with
        | Var -> "Var " ^ gid.name
        | Decl -> "Decl " ^ gid.name
        | Fun -> "Fun " ^ gid.name in
      if GlobalMap.mem gid map then failwith ("Duplicate global identifier: " ^ gid_to_string gid) else GlobalMap.add gid global map
    with
      Not_found -> map
  in
  let changes = empty_change_info () in
  global_typ_acc := [];
  let checkUnchanged map global =
    try
      let ident = identifier_of_global global in
      let old_global = GlobalMap.find ident map in
      (* Do a (recursive) equal comparison ignoring location information *)
<<<<<<< HEAD
      let change_status, diff = eq old_global global cfgs in
      let append_to_changed ~unchangedHeader =
        changes.changed <- {current = global; old = old_global; unchangedHeader; diff} :: changes.changed
      in
      match change_status with
      | Changed ->
        append_to_changed ~unchangedHeader:true
      | Unchanged -> changes.unchanged <- global :: changes.unchanged
      | ChangedFunHeader f
      | ForceReanalyze f ->
        changes.exclude_from_rel_destab <- VarinfoSet.add f.svar changes.exclude_from_rel_destab;
        append_to_changed ~unchangedHeader:false;
=======
      let identical, unchangedHeader, diff = eq old_global global cfgs in
      if identical
      then changes.unchanged <- {current = global; old = old_global} :: changes.unchanged
      else changes.changed <- {current = global; old = old_global; unchangedHeader; diff} :: changes.changed
>>>>>>> b3354ea8
    with Not_found -> () (* Global was no variable or function, it does not belong into the map *)
  in
  let checkExists map global =
    match identifier_of_global global with
    | name -> GlobalMap.mem name map
    | exception Not_found -> true (* return true, so isn't considered a change *)
  in
  (* Store a map from functionNames in the old file to the function definition*)
  let oldMap = Cil.foldGlobals oldAST addGlobal GlobalMap.empty in
  let newMap = Cil.foldGlobals newAST addGlobal GlobalMap.empty in
  (*  For each function in the new file, check whether a function with the same name
      already existed in the old version, and whether it is the same function. *)
  Cil.iterGlobals newAST
    (fun glob -> checkUnchanged oldMap glob);

  (* We check whether functions have been added or removed *)
  Cil.iterGlobals newAST (fun glob -> if not (checkExists oldMap glob) then changes.added <- (glob::changes.added));
  Cil.iterGlobals oldAST (fun glob -> if not (checkExists newMap glob) then changes.removed <- (glob::changes.removed));
  changes

(** Given an (optional) equality function between [Cil.global]s, an old and a new [Cil.file], this function computes a [change_info],
    which describes which [global]s are changed, unchanged, removed and added.  *)
let compareCilFiles ?(eq=eq_glob) (oldAST: file) (newAST: file) =
  Stats.time "compareCilFiles" (compareCilFiles ~eq oldAST) newAST<|MERGE_RESOLUTION|>--- conflicted
+++ resolved
@@ -100,7 +100,6 @@
       let ident = identifier_of_global global in
       let old_global = GlobalMap.find ident map in
       (* Do a (recursive) equal comparison ignoring location information *)
-<<<<<<< HEAD
       let change_status, diff = eq old_global global cfgs in
       let append_to_changed ~unchangedHeader =
         changes.changed <- {current = global; old = old_global; unchangedHeader; diff} :: changes.changed
@@ -108,17 +107,11 @@
       match change_status with
       | Changed ->
         append_to_changed ~unchangedHeader:true
-      | Unchanged -> changes.unchanged <- global :: changes.unchanged
+      | Unchanged -> changes.unchanged <- {current = global; old = old_global} :: changes.unchanged
       | ChangedFunHeader f
       | ForceReanalyze f ->
         changes.exclude_from_rel_destab <- VarinfoSet.add f.svar changes.exclude_from_rel_destab;
         append_to_changed ~unchangedHeader:false;
-=======
-      let identical, unchangedHeader, diff = eq old_global global cfgs in
-      if identical
-      then changes.unchanged <- {current = global; old = old_global} :: changes.unchanged
-      else changes.changed <- {current = global; old = old_global; unchangedHeader; diff} :: changes.changed
->>>>>>> b3354ea8
     with Not_found -> () (* Global was no variable or function, it does not belong into the map *)
   in
   let checkExists map global =
