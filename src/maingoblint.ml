(** This is the main program! *)

open Batteries
open GobConfig
open Defaults
open Printf
open Json

(** Use this instead of [exit n]. *)
exception BailFromMain

(** Print version and bail. *)
let print_version ch = 
  let open Version in let open Config in
  let f ch b = if b then fprintf ch "enabled" else fprintf ch "disabled" in
  printf "Goblint version: %s\n" goblint;
  printf "Cil version:     %s (%s)\n" Cil.cilVersion cil;
  printf "Configuration:   tracing %a, tracking %a (n=%d)\n" f tracing f tracking track_n ;
  raise BailFromMain

(* Print helpful messages. *)
let print_help ch = 
  fprintf ch "Usage: goblint [options] source-files\nOptions\n";
  fprintf ch "    -v                        Prints more status information.                 \n";
  fprintf ch "    -o <file>                 Prints the output to file.                      \n";
  fprintf ch "    -I <dir>                  Add include directory.                          \n";                 
  fprintf ch "    -IK <dir>                 Add kernel include directory.                   \n\n";                
  fprintf ch "    --help                    Prints this text                                \n";
  fprintf ch "    --version                 Print out current version information.          \n\n";          
  fprintf ch "    --conf <file>             Merge the configuration from the <file>.        \n";             
  fprintf ch "    --writeconf <file>        Write the effective configuration to <file>     \n";        
  fprintf ch "    --set <jpath> <jvalue>    Set a configuration variable <jpath> to the specified <jvalue>.\n"; 
  fprintf ch "    --sets <jpath> <string>   Set a configuration variable <jpath> to the string.\n"; 
  fprintf ch "    --enable  <jpath>         Set a configuration variable <jpath> to true.   \n"; 
  fprintf ch "    --disable <jpath>         Set a configuration variable <jpath> to false.  \n\n"; 
  fprintf ch "    --print_options           Print out commonly used configuration variables.\n";    
  fprintf ch "    --print_all_options       Print out all configuration variables.          \n";
  fprintf ch "\n";
  fprintf ch "A <jvalue> is a string from the JSON language where single-quotes (')";
  fprintf ch " are used instead of double-quotes (\").\n\n";
  fprintf ch "A <jpath> is a path in a json structure. E.g. 'field.another_field[42]';\n";
  fprintf ch "in addition to the normal syntax you can use 'field[+]' append to an array.\n\n"  
  
(** [Arg] option specification *)
let option_spec_list = 
  let set_trace sys = 
    let msg = "Goblin has been compiled without tracing, run ./scripts/trace_on.sh to recompile." in
    if Config.tracing then Tracing.addsystem sys
    else (prerr_endline msg; raise BailFromMain)
  in
  let oil file =
    set_string "ana.osek.oil" file;
<<<<<<< HEAD
    set_auto "ana.activated" "[['base','escape','OSEK','OSEK2','OSEK3','stack_trace_set','fmode','flag']]";
=======
    set_auto "ana.activated" "[['base','escape','fmode','OSEK','OSEK2','OSEK3','stack_trace_set']]";
>>>>>>> f528410e
    set_auto "mainfun" "[]"
  in
  let tmp_arg = ref "" in
    [ "-o"                   , Arg.String (set_string "outfile"), ""
    ; "-v"                   , Arg.Unit (fun () -> set_bool "dbg.verbose" true), ""
    ; "-I"                   , Arg.String (set_string "includes[+]"), ""
    ; "-IK"                  , Arg.String (set_string "kernel_includes[+]"), ""
    ; "--set"                , Arg.Tuple [Arg.Set_string tmp_arg; Arg.String (fun x -> set_auto !tmp_arg x)], ""
    ; "--sets"               , Arg.Tuple [Arg.Set_string tmp_arg; Arg.String (fun x -> set_string !tmp_arg x)], ""
    ; "--enable"             , Arg.String (fun x -> set_bool x true), ""
    ; "--disable"            , Arg.String (fun x -> set_bool x false), ""
    ; "--conf"               , Arg.String merge_file, ""
    ; "--writeconf"          , Arg.String (fun fn -> File.with_file_out fn print; raise BailFromMain), ""
    ; "--version"            , Arg.Unit print_version, ""
    ; "--print_options"      , Arg.Unit (fun _ -> printCategory stdout Std; raise BailFromMain), ""
    ; "--print_all_options"  , Arg.Unit (fun _ -> printAllCategories stdout; raise BailFromMain), ""
    ; "--trace"              , Arg.String set_trace, ""
    ; "--help"               , Arg.Unit (fun _ -> print_help stdout),""
    ; "--halp"               , Arg.Unit (fun _ -> print_help stdout),""
    ; "-help"                , Arg.Unit (fun _ -> print_help stdout),""
    ; "--oil"                , Arg.String oil, ""
(*     ; "--tramp"              , Arg.String (set_string "ana.osek.tramp"), ""  *)
    ; "--osekdefaults"       , Arg.Unit (fun () -> set_bool "ana.osek.defaults" false), ""
    ; "--osektaskprefix"     , Arg.String (set_string "ana.osek.taskprefix"), ""
    ; "--osekisrprefix"      , Arg.String (set_string "ana.osek.isrprefix"), ""
    ; "--osektasksuffix"     , Arg.String (set_string "ana.osek.tasksuffix"), ""
    ; "--osekisrsuffix"      , Arg.String (set_string "ana.osek.isrsuffix"), ""
    ; "--osekcheck"          , Arg.Unit (fun () -> set_bool "ana.osek.check" true), ""
    ; "--oseknames"          , Arg.Set_string OilUtil.osek_renames, ""
    ]

(** List of C files to consider. *)
let cFileNames = ref []

(** Parse arguments and fill [cFileNames]. Print help if needed. *)
let parse_arguments () =
  let jsonRegex = Str.regexp ".+\\.json$" in
  let recordFile fname = 
    if Str.string_match jsonRegex fname 0
    then Goblintutil.jsonFiles := fname :: !Goblintutil.jsonFiles 
    else cFileNames := fname :: !cFileNames
  in
  Arg.parse option_spec_list recordFile "Look up options using 'goblint --help'."
  
(** Initialize some globals in other modules. *)
let handle_flags () =
  let has_oil = get_string "ana.osek.oil" <> "" in
  if has_oil then Osek.Spec.parse_oil ();

  if get_bool "allfuns" || get_bool "nonstatic" || has_oil then 
    Goblintutil.multi_threaded := true;
  
  if get_bool "dbg.debug" then Messages.warnings := true;

  if get_bool "dbg.verbose" then begin
    Printexc.record_backtrace true;
    Errormsg.debugFlag := true;
    Errormsg.verboseFlag := true
  end;

  match get_string "dbg.dump" with
    | "" -> ()
    | path -> begin
        Messages.warn_out := Legacy.open_out (Legacy.Filename.concat path "warnings.out");
        set_string "outfile" ""
      end
  
(** Use gcc to preprocess a file. Returns the path to the preprocessed file. *)
let preprocess_one_file cppflags includes dirName fname =
  (* The actual filename of the preprocessed sourcefile *)
  let nname =  Filename.concat dirName (Filename.basename fname) in 
  
  (* Preprocess using gcc -E *)
  let command = "gcc --undef __BLOCKS__ -E " ^ cppflags ^ " " ^ includes ^ " " ^ fname ^ " -o " ^ nname in
  if get_bool "dbg.verbose" then print_endline command;
  
  (* if something goes wrong, we need to clean up and exit *)
  let rm_and_exit () =
    if not (get_bool "keepcpp") then ignore (Goblintutil.rm_rf dirName); raise BailFromMain
  in    
    try match Unix.system command with
          | Unix.WEXITED 0 -> nname
          | _ -> eprintf "Goblint: Preprocessing failed."; rm_and_exit ()
    with Unix.Unix_error (e, f, a) -> 
      eprintf "%s at syscall %s with argument \"%s\".\n" (Unix.error_message e) f a; rm_and_exit ()

(** Preprocess all files. Return list of preprocessed files and the temp directory name. *)
let preprocess_files () =
  (* Handy (almost) constants. *)
  let myname = Filename.dirname Sys.executable_name in
  let kernel_root = Filename.concat myname "../bench/linux-headers" in
  let kernel_dir = kernel_root ^ "/include" in
  let asm_dir = kernel_root ^ "/arch/x86/include" in

  (* Preprocessor flags *)
  let cppflags = ref (get_string "cppflags") in
  
  (* the base include directory *)
  let include_dir = 
    let incl1 = Filename.concat myname "includes" in 
    let incl2 = "/usr/share/goblint/includes" in
      if get_string "custom_incl" <> "" then (get_string "custom_incl") 
      else if Sys.file_exists incl1 then incl1 
      else if Sys.file_exists incl2 then incl2 
      else "/usr/local/share/goblint/includes" 
  in
  
  (* include flags*)
  let includes = ref "" in
  
  (* fill include flags *)
  let one_include_f f x = includes := "-I " ^ f (string x) ^ " " ^ !includes in
  if get_string "ana.osek.oil" <> "" then includes := "-include " ^ !OilUtil.header ^" "^ !includes;
(*   if get_string "ana.osek.tramp" <> "" then includes := "-include " ^ get_string "ana.osek.tramp" ^" "^ !includes; *)
  get_list "includes" |> List.iter (one_include_f identity);
  get_list "kernel_includes" |> List.iter (Filename.concat kernel_root |> one_include_f);
  
  if Sys.file_exists include_dir 
  then includes := "-I" ^ include_dir ^ " " ^ !includes
  else print_endline "Warning, cannot find goblint's custom include files.";

  (* reverse the files again *)
  cFileNames := List.rev !cFileNames;
  
  (* possibly add our lib.c to the files *)
  if get_bool "custom_libc" then 
      cFileNames := (Filename.concat include_dir "lib.c") :: !cFileNames;
  
  (* If we analyze a kernel module, some special includes are needed. *)
  if get_bool "kernel" then begin
    let preconf = Filename.concat include_dir "linux/goblint_preconf.h" in 
    let autoconf = Filename.concat kernel_dir "generated/autoconf.h" in 
    cppflags := "-D__KERNEL__ -U__i386__ -include " ^ preconf ^ " -include " ^ autoconf ^ " " ^ !cppflags;
    includes := !includes ^ " -I" ^ kernel_dir ^ " -I" ^ asm_dir ^ " -I" ^ asm_dir ^ "/asm/mach-default"
  end;
  
  (* The temp directory for preprocessing the input files *)
  let dirName = Goblintutil.create_dir "goblint_temp" in
  
  (* preprocess all the files *)
  if get_bool "dbg.verbose" then print_endline "Preprocessing files.";
    List.rev_map (preprocess_one_file !cppflags !includes dirName) !cFileNames, dirName 


(** Possibly merge all postprocessed files *)
let merge_preprocessed (cpp_file_names, dirName) =
  (* get the AST *)
  if get_bool "dbg.verbose" then print_endline "Parsing files.";
  let files_AST = List.rev_map Cilfacade.getAST cpp_file_names in

  (* remove the files *)
  if not (get_bool "keepcpp") then ignore (Goblintutil.rm_rf dirName);
  
  let cilout = 
    if get_string "dbg.cilout" = "" then Legacy.stderr else Legacy.open_out (get_string "dbg.cilout")
  in
  
  (* direct the output to file if requested  *)
  if not (get_string "outfile" = "") then Goblintutil.out := Legacy.open_out (get_string "outfile");
  Errormsg.logChannel := Messages.get_out "cil" cilout;
  
  (* we use CIL to merge all inputs to ONE file *)
  let merged_AST = 
    match files_AST with
      | [one] -> Cilfacade.callConstructors one
      | [] -> prerr_endline "No arguments for Goblint?"; 
              prerr_endline "Try `goblint --help' for more information."; 
              raise BailFromMain
      | xs -> Cilfacade.getMergedAST xs |> Cilfacade.callConstructors  
  in
  
  (* using CIL's partial evaluation and constant folding! *)
  if get_bool "dopartial" then Cilfacade.partial merged_AST;
  Cilfacade.rmTemps merged_AST;
  
  (* creat the Control Flow Graph from CIL's AST *)
  Cilfacade.createCFG merged_AST;
  Cilfacade.ugglyImperativeHack := merged_AST;
  merged_AST

(** Perform the analysis over the merged AST.  *)
let do_analyze merged_AST =
  let module L = Printable.Liszt (Basetype.CilFundec) in  
  (* we let the "--eclipse" flag override result style: *)
  if get_bool "exp.eclipse" then set_string "result_style" "compact";

  if get_bool "justcil" then 
    (* if we only want to print the output created by CIL: *)
    Cilfacade.print merged_AST
  else begin
    (* we first find the functions to analyze: *)
    if get_bool "dbg.verbose" then print_endline "And now...  the Goblin!";
    let (stf,exf,otf as funs) = Cilfacade.getFuns merged_AST in
      if stf@exf@otf = [] then failwith "No suitable function to start from.";
      if get_bool "dbg.verbose" then ignore (Pretty.printf "Startfuns: %a\nExitfuns: %a\nOtherfuns: %a\n"
                                                 L.pretty stf L.pretty exf L.pretty otf);
      (* and here we run the analysis! *)
      if get_string "result" = "html" then Report.prepare_html_report ();
      
      (* Analyze with the new experimental framework or with the usual framework *)
      if get_bool "exp.new_fwk" 
      then Stats.time "analysis" (Control.analyze merged_AST) funs
      else Stats.time "analysis" (MCP.Analysis.analyze merged_AST) funs
  end
  
let main_running = ref false
(* the main function *)
let main () = 
  if !main_running then () else
  let _ = main_running := true in
  try
    Stats.reset Stats.SoftwareTimer;  
    Cilfacade.init ();
    parse_arguments ();
    handle_flags ();
    preprocess_files () |> merge_preprocessed |> do_analyze;
    Report.do_stats !cFileNames
  with BailFromMain -> () 
  
let _ = 
  at_exit main <|MERGE_RESOLUTION|>--- conflicted
+++ resolved
@@ -50,11 +50,7 @@
   in
   let oil file =
     set_string "ana.osek.oil" file;
-<<<<<<< HEAD
-    set_auto "ana.activated" "[['base','escape','OSEK','OSEK2','OSEK3','stack_trace_set','fmode','flag']]";
-=======
-    set_auto "ana.activated" "[['base','escape','fmode','OSEK','OSEK2','OSEK3','stack_trace_set']]";
->>>>>>> f528410e
+    set_auto "ana.activated" "[['base','escape','OSEK','OSEK2','OSEK3','stack_trace_set','fmode','flag', 'fmode']]";
     set_auto "mainfun" "[]"
   in
   let tmp_arg = ref "" in
