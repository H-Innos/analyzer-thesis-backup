--- conflicted
+++ resolved
@@ -77,23 +77,6 @@
     ) Options.paths
   in
   let tmp_arg = ref "" in
-<<<<<<< HEAD
-  [ "-o"                   , Arg.String (set_string "outfile"), ""
-  ; "-v"                   , Arg.Unit (fun () -> set_bool "dbg.verbose" true; set_bool "printstats" true), ""
-  ; "-j"                   , Arg.Int (set_int "jobs"), ""
-  ; "-I"                   , Arg.String (set_string "pre.includes[+]"), ""
-  ; "-IK"                  , Arg.String (set_string "pre.kernel_includes[+]"), ""
-  ; "--set"                , Arg.Tuple [Arg.Set_string tmp_arg; Arg.String (fun x -> set_auto !tmp_arg x)], ""
-  ; "--sets"               , Arg.Tuple [Arg.Set_string tmp_arg; Arg.String (fun x -> prerr_endline "--sets is deprecated, use --set instead."; set_string !tmp_arg x)], ""
-  ; "--enable"             , Arg.String (fun x -> set_bool x true), ""
-  ; "--disable"            , Arg.String (fun x -> set_bool x false), ""
-  ; "--conf"               , Arg.String (fun fn -> merge_file (Fpath.v fn)), ""
-  ; "--writeconf"          , Arg.String (fun fn -> writeconffile := Some (Fpath.v fn)), ""
-  ; "--version"            , Arg.Unit print_version, ""
-  ; "--print_options"      , Arg.Unit (fun () -> Options.print_options (); exit 0), ""
-  ; "--print_all_options"  , Arg.Unit (fun () -> Options.print_all_options (); exit 0), ""
-  ; "--trace"              , Arg.String set_trace, ""
-=======
   let last_complete_option = ref "" in
   let complete_option s =
     last_complete_option := s;
@@ -120,13 +103,12 @@
   ; "--sets"               , Arg_complete.Tuple [Arg_complete.Set_string (tmp_arg, complete_option); Arg_complete.String ((fun x -> prerr_endline "--sets is deprecated, use --set instead."; set_string !tmp_arg x), complete_last_option_value)], ""
   ; "--enable"             , Arg_complete.String ((fun x -> set_bool x true), complete_bool_option), ""
   ; "--disable"            , Arg_complete.String ((fun x -> set_bool x false), complete_bool_option), ""
-  ; "--conf"               , Arg_complete.String (merge_file, Arg_complete.empty), ""
-  ; "--writeconf"          , Arg_complete.String ((fun fn -> writeconffile := fn), Arg_complete.empty), ""
+  ; "--conf"               , Arg_complete.String ((fun fn -> merge_file (Fpath.v fn)), Arg_complete.empty), ""
+  ; "--writeconf"          , Arg_complete.String ((fun fn -> writeconffile := Some (Fpath.v fn)), Arg_complete.empty), ""
   ; "--version"            , Arg_complete.Unit print_version, ""
   ; "--print_options"      , Arg_complete.Unit (fun () -> Options.print_options (); exit 0), ""
   ; "--print_all_options"  , Arg_complete.Unit (fun () -> Options.print_all_options (); exit 0), ""
   ; "--trace"              , Arg_complete.String (set_trace, Arg_complete.empty), ""
->>>>>>> e4f90eed
   ; "--tracevars"          , add_string Tracing.tracevars, ""
   ; "--tracelocs"          , add_int Tracing.tracelocs, ""
   ; "--help"               , Arg_complete.Unit (fun _ -> print_help stdout),""
@@ -155,20 +137,15 @@
 (** Parse arguments. Print help if needed. *)
 let parse_arguments () =
   let anon_arg = set_string "files[+]" in
-<<<<<<< HEAD
-  Arg.parse option_spec_list anon_arg "Look up options using 'goblint --help'.";
+  let arg_speclist = Arg_complete.arg_speclist (Lazy.force option_spec_list) in
+  Arg.parse arg_speclist anon_arg "Look up options using 'goblint --help'.";
+  Arg_complete.Rest_all_compat.finish (Lazy.force rest_all_complete);
   begin match !writeconffile with
     | Some writeconffile ->
       GobConfig.write_file writeconffile;
       raise Exit
     | None -> ()
   end;
-=======
-  let arg_speclist = Arg_complete.arg_speclist (Lazy.force option_spec_list) in
-  Arg.parse arg_speclist anon_arg "Look up options using 'goblint --help'.";
-  Arg_complete.Rest_all_compat.finish (Lazy.force rest_all_complete);
-  if !writeconffile <> "" then (GobConfig.write_file !writeconffile; raise Exit);
->>>>>>> e4f90eed
   if get_string_list "files" = [] then (
     prerr_endline "No files for Goblint?";
     prerr_endline "Try `goblint --help' for more information.";
@@ -265,16 +242,11 @@
       ]
     in
     let kernel_root =
-<<<<<<< HEAD
       try
         List.find (Sys.file_exists % Fpath.to_string) kernel_roots
       with Not_found ->
         prerr_endline "Root directory for kernel include files not found!";
         raise Exit
-=======
-      try List.find Sys.file_exists kernel_roots
-      with Not_found -> prerr_endline "Root directory for kernel include files not found!"; raise Exit
->>>>>>> e4f90eed
     in
 
     let kernel_dir = Fpath.(kernel_root / "include") in
@@ -315,11 +287,7 @@
     | filename when Sys.is_directory (Fpath.to_string filename) ->
       let dir_files = Sys.readdir (Fpath.to_string filename) in
       if Array.mem CompilationDatabase.basename dir_files then (* prefer compilation database to Makefile in case both exist, because compilation database is more robust *)
-<<<<<<< HEAD
         preprocess_arg_file (Fpath.add_seg filename CompilationDatabase.basename)
-=======
-        preprocess_arg_file (Unix.realpath (Filename.concat filename CompilationDatabase.basename))
->>>>>>> e4f90eed
       else if Array.mem "Makefile" dir_files then
         preprocess_arg_file (Fpath.add_seg filename "Makefile")
       else
