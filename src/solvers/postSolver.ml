(** Extra constraint system evaluation pass for warning generation, verification, pruning, etc. *)

open Batteries
open Analyses
open GobConfig
module Pretty = GoblintCil.Pretty

(** Postsolver with hooks. *)
module type S =
sig
  module S: EqConstrSys
  module VH: Hashtbl.S with type key = S.v

  val init: unit -> unit
  val one_side: vh:S.Dom.t VH.t -> x:S.v -> y:S.v -> d:S.Dom.t -> unit
  val one_constraint: vh:S.Dom.t VH.t -> x:S.v -> rhs:S.Dom.t -> unit
  val finalize: vh:S.Dom.t VH.t -> reachable:unit VH.t -> unit
end

(** Functorial postsolver for any system. *)
module type F =
  functor (S: EqConstrSys) (VH: Hashtbl.S with type key = S.v) ->
    S with module S = S and module VH = VH

(** Base implementation for postsolver. *)
module Unit: F =
  functor (S: EqConstrSys) (VH: Hashtbl.S with type key = S.v) ->
  struct
    module S = S
    module VH = VH
    let init () = ()
    let one_side ~vh ~x ~y ~d = ()
    let one_constraint ~vh ~x ~rhs = ()
    let finalize ~vh ~reachable = ()
  end

(** Sequential composition of two postsolvers. *)
module Compose (PS1: S) (PS2: S with module S = PS1.S and module VH = PS1.VH): S with module S = PS1.S and module VH = PS1.VH =
struct
  (* Assumes PS1 and PS2 have actually same modules!
     Module constraint only gives type-wise equality. *)
  module S = PS1.S
  module VH = PS1.VH

  let init () =
    PS1.init ();
    PS2.init ()
  let one_side ~vh ~x ~y ~d =
    PS1.one_side ~vh ~x ~y ~d;
    PS2.one_side ~vh ~x ~y ~d
  let one_constraint ~vh ~x ~rhs =
    PS1.one_constraint ~vh ~x ~rhs;
    PS2.one_constraint ~vh ~x ~rhs
  let finalize ~vh ~reachable =
    PS1.finalize ~vh ~reachable;
    PS2.finalize ~vh ~reachable
end

(** Postsolver for pruning solution using reachability. *)
module Prune: F =
  functor (S: EqConstrSys) (VH: Hashtbl.S with type key = S.v) ->
  struct
    include Unit (S) (VH)

    let finalize ~vh ~reachable =
<<<<<<< HEAD
      if get_bool "dbg.debug" then
        Logs.debug "Pruning result";
=======
      if get_bool "dbg.verbose" then
        print_endline "Pruning result";
>>>>>>> cbff5cb2

      VH.filteri_inplace (fun x _ ->
          VH.mem reachable x
        ) vh
  end

(** Postsolver for verifying solution in demand-driven fashion. *)
module Verify: F =
  functor (S: EqConstrSys) (VH: Hashtbl.S with type key = S.v) ->
  struct
    include Unit (S) (VH)

    let init () =
      AnalysisState.verified := Some true

    let complain_constraint x ~lhs ~rhs =
<<<<<<< HEAD
      Goblintutil.verified := Some false;
      Logs.error "Fixpoint not reached at %a\n @[Solver computed:\n%a\nRight-Hand-Side:\n%a\nDifference: %a\n@]" S.Var.pretty_trace x S.Dom.pretty lhs S.Dom.pretty rhs S.Dom.pretty_diff (rhs, lhs)

    let complain_side x y ~lhs ~rhs =
      Goblintutil.verified := Some false;
      Logs.error "Fixpoint not reached at %a\nOrigin: %a\n @[Solver computed:\n%a\nSide-effect:\n%a\nDifference: %a\n@]" S.Var.pretty_trace y S.Var.pretty_trace x S.Dom.pretty lhs S.Dom.pretty rhs S.Dom.pretty_diff (rhs, lhs)
=======
      AnalysisState.verified := Some false;
      ignore (Pretty.printf "Fixpoint not reached at %a\n @[Solver computed:\n%a\nRight-Hand-Side:\n%a\nDifference: %a\n@]" S.Var.pretty_trace x S.Dom.pretty lhs S.Dom.pretty rhs S.Dom.pretty_diff (rhs, lhs))

    let complain_side x y ~lhs ~rhs =
      AnalysisState.verified := Some false;
      ignore (Pretty.printf "Fixpoint not reached at %a\nOrigin: %a\n @[Solver computed:\n%a\nSide-effect:\n%a\nDifference: %a\n@]" S.Var.pretty_trace y S.Var.pretty_trace x S.Dom.pretty lhs S.Dom.pretty rhs S.Dom.pretty_diff (rhs, lhs))
>>>>>>> cbff5cb2

    let one_side ~vh ~x ~y ~d =
      let y_lhs = try VH.find vh y with Not_found -> S.Dom.bot () in
      if S.Var.is_write_only y then
        VH.replace vh y (S.Dom.join y_lhs d) (* HACK: allow warnings/accesses to be added without complaining *)
      else if not (S.Dom.leq d y_lhs) then
        complain_side x y ~lhs:y_lhs ~rhs:d

    let one_constraint ~vh ~x ~rhs =
      let lhs = try VH.find vh x with Not_found -> S.Dom.bot () in
      if not (S.Dom.leq rhs lhs) then
        complain_constraint x ~lhs ~rhs
  end

(** Postsolver for enabling messages (warnings) output. *)
module Warn: F =
  functor (S: EqConstrSys) (VH: Hashtbl.S with type key = S.v) ->
  struct
    include Unit (S) (VH)

    let old_should_warn = ref None

    let init () =
      old_should_warn := Some !AnalysisState.should_warn;
      AnalysisState.should_warn := true

    let finalize ~vh ~reachable =
      AnalysisState.should_warn := Option.get !old_should_warn
  end

(** Postsolver for save_run option. *)
module SaveRun: F =
  functor (S: EqConstrSys) (VH: Hashtbl.S with type key = S.v) ->
  struct
    include Unit (S) (VH)

    let finalize ~vh ~reachable =
      (* copied from Control.solve_and_postprocess *)
      let solver_file = "solver.marshalled" in
      let gobview = get_bool "gobview" in
      let save_run_str = let o = get_string "save_run" in if o = "" then (if gobview then "run" else "") else o in
      let save_run = Fpath.v save_run_str in
      let solver = Fpath.(save_run / solver_file) in
      if get_bool "dbg.verbose" then
        Logs.Format.info "Saving the solver result to %a" Fpath.pp solver;
      GobSys.mkdir_or_exists save_run;
      Serialize.marshal vh solver
  end

(** [EqConstrSys] together with start values to be used. *)
module type StartEqConstrSys =
sig
  include EqConstrSys
  val starts: (v * d) list
end

(** Join start values into right-hand sides.
    This simplifies start handling in [Make]. *)
module EqConstrSysFromStartEqConstrSys (S: StartEqConstrSys): EqConstrSys with type v = S.v and type d = S.d and module Var = S.Var and module Dom = S.Dom =
struct
  include S

  module VH = Hashtbl.Make (S.Var)
  (* starts as Hashtbl for quick lookup *)
  let starth =
    (* VH.of_list S.starts *) (* TODO: BatHashtbl.Make.of_list is broken, use after new Batteries release *)
    let starth = VH.create (List.length S.starts) in
    List.iter (fun (x, d) ->
        VH.replace starth x d
      ) S.starts;
    starth

  let system x =
    match S.system x, VH.find_option starth x with
    | f_opt, None -> f_opt
    | None, Some d -> Some (fun _ _ -> d)
    | Some f, Some d -> Some (fun get set -> S.Dom.join (f get set) d)
end

(** Postsolver for incremental. *)
module type IncrS =
sig
  include S
  val init_reachable: vh:S.Dom.t VH.t -> unit VH.t
end

(** Make incremental postsolving function from incremental postsolver. *)
module MakeIncr (PS: IncrS) =
struct
  module S = PS.S
  module VH = PS.VH

  let post xs vs vh =
    if get_bool "dbg.verbose" then
      Logs.debug "Postsolving";

    let module StartS =
    struct
      include S
      let starts = xs
    end
    in
    let module S = EqConstrSysFromStartEqConstrSys (StartS) in

    AnalysisState.postsolving := true;
    PS.init ();

    let reachable = PS.init_reachable ~vh in
    let rec one_var x =
      if M.tracing then M.trace "postsolver" "one_var %a reachable=%B system=%B\n" S.Var.pretty_trace x (VH.mem reachable x) (Option.is_some (S.system x));
      if not (VH.mem reachable x) then (
        VH.replace reachable x ();
        Option.may (one_constraint x) (S.system x)
      )
    and one_constraint x f =
      let get y =
        one_var y;
        try VH.find vh y with Not_found -> S.Dom.bot ()
      in
      let set y d =
        if M.tracing then M.trace "postsolver" "one_side %a %a %a\n" S.Var.pretty_trace x S.Var.pretty_trace y S.Dom.pretty d;
        PS.one_side ~vh ~x ~y ~d;
        (* check before recursing *)
        one_var y
      in
      let rhs = f get set in
      if M.tracing then M.trace "postsolver" "one_constraint %a %a\n" S.Var.pretty_trace x S.Dom.pretty rhs;
      PS.one_constraint ~vh ~x ~rhs
    in
    (Timing.wrap "postsolver_iter" (List.iter one_var)) vs;

    PS.finalize ~vh ~reachable;
    AnalysisState.postsolving := false

  let post xs vs vh =
    Timing.wrap "postsolver" (post xs vs) vh
end

(** List of postsolvers. *)
module type MakeListArg =
sig
  (* Specify S and VH here to constrain all postsolvers to use the same. *)
  module S: EqConstrSys
  module VH: Hashtbl.S with type key = S.v
  (* Auxiliary module type because first-class module types cannot contain module constraints. *)
  module type M = S with module S = S and module VH = VH

  val postsolvers: (module M) list
end

(** List of postsolvers for incremental. *)
module type MakeIncrListArg =
sig
  include MakeListArg

  val init_reachable: vh:S.Dom.t VH.t -> unit VH.t
end

(** Make incremental postsolving function from incremental list of postsolvers.
    If list is empty, no postsolving is performed. *)
module MakeIncrList (Arg: MakeIncrListArg) =
struct
  module S = Arg.S
  module VH = Arg.VH

  let postsolver_opt: (module Arg.M) option =
    match Arg.postsolvers with
    | [] -> None
    | postsolvers ->
      let compose (module PS1: Arg.M) (module PS2: Arg.M) =
        (module (Compose (PS1) (PS2)): Arg.M)
      in
      Some (List.reduce compose postsolvers)

  let post xs vs vh =
    match postsolver_opt with
    | None -> ()
    | Some (module PS) ->
      let module IncrPS =
      struct
        include PS
        let init_reachable = Arg.init_reachable
      end
      in
      let module M = MakeIncr (IncrPS) in
      M.post xs vs vh
end

(** Make complete (non-incremental) postsolving function from list of postsolvers.
    If list is empty, no postsolving is performed. *)
module MakeList (Arg: MakeListArg) =
struct
  module IncrArg =
  struct
    include Arg
    let init_reachable ~vh = VH.create (VH.length vh)
  end
  include MakeIncrList (IncrArg)
end

(** Standard postsolver options. *)
module type MakeStdArg =
sig
  val should_prune: bool
  val should_verify: bool
  val should_warn: bool
  val should_save_run: bool
end

(** List of standard postsolvers. *)
module ListArgFromStdArg (S: EqConstrSys) (VH: Hashtbl.S with type key = S.v) (Arg: MakeStdArg): MakeListArg with module S = S and module VH = VH =
struct
  open Arg

  module S = S
  module VH = VH
  module type M = S with module S = S and module VH = VH

  let postsolvers: (bool * (module F)) list = [
    (should_prune, (module Prune));
    (should_verify, (module Verify));
    (should_warn, (module Warn));
    (should_save_run, (module SaveRun));
  ]

  let postsolvers =
    postsolvers
    |> List.filter fst
    |> List.map snd
    |> List.map (fun (module F: F) -> (module F (S) (VH): M))
end<|MERGE_RESOLUTION|>--- conflicted
+++ resolved
@@ -63,13 +63,8 @@
     include Unit (S) (VH)
 
     let finalize ~vh ~reachable =
-<<<<<<< HEAD
-      if get_bool "dbg.debug" then
+      if get_bool "dbg.verbose" then
         Logs.debug "Pruning result";
-=======
-      if get_bool "dbg.verbose" then
-        print_endline "Pruning result";
->>>>>>> cbff5cb2
 
       VH.filteri_inplace (fun x _ ->
           VH.mem reachable x
@@ -86,21 +81,12 @@
       AnalysisState.verified := Some true
 
     let complain_constraint x ~lhs ~rhs =
-<<<<<<< HEAD
-      Goblintutil.verified := Some false;
+      AnalysisState.verified := Some false;
       Logs.error "Fixpoint not reached at %a\n @[Solver computed:\n%a\nRight-Hand-Side:\n%a\nDifference: %a\n@]" S.Var.pretty_trace x S.Dom.pretty lhs S.Dom.pretty rhs S.Dom.pretty_diff (rhs, lhs)
-
-    let complain_side x y ~lhs ~rhs =
-      Goblintutil.verified := Some false;
-      Logs.error "Fixpoint not reached at %a\nOrigin: %a\n @[Solver computed:\n%a\nSide-effect:\n%a\nDifference: %a\n@]" S.Var.pretty_trace y S.Var.pretty_trace x S.Dom.pretty lhs S.Dom.pretty rhs S.Dom.pretty_diff (rhs, lhs)
-=======
-      AnalysisState.verified := Some false;
-      ignore (Pretty.printf "Fixpoint not reached at %a\n @[Solver computed:\n%a\nRight-Hand-Side:\n%a\nDifference: %a\n@]" S.Var.pretty_trace x S.Dom.pretty lhs S.Dom.pretty rhs S.Dom.pretty_diff (rhs, lhs))
 
     let complain_side x y ~lhs ~rhs =
       AnalysisState.verified := Some false;
-      ignore (Pretty.printf "Fixpoint not reached at %a\nOrigin: %a\n @[Solver computed:\n%a\nSide-effect:\n%a\nDifference: %a\n@]" S.Var.pretty_trace y S.Var.pretty_trace x S.Dom.pretty lhs S.Dom.pretty rhs S.Dom.pretty_diff (rhs, lhs))
->>>>>>> cbff5cb2
+      Logs.error "Fixpoint not reached at %a\nOrigin: %a\n @[Solver computed:\n%a\nSide-effect:\n%a\nDifference: %a\n@]" S.Var.pretty_trace y S.Var.pretty_trace x S.Dom.pretty lhs S.Dom.pretty rhs S.Dom.pretty_diff (rhs, lhs)
 
     let one_side ~vh ~x ~y ~d =
       let y_lhs = try VH.find vh y with Not_found -> S.Dom.bot () in
