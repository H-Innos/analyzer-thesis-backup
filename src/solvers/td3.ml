(** Incremental terminating top down solver that optionally only keeps values at widening points and restores other values afterwards. *)
(* Incremental: see paper 'Incremental Abstract Interpretation' https://link.springer.com/chapter/10.1007/978-3-030-41103-9_5 *)
(* TD3: see paper 'Three Improvements to the Top-Down Solver' https://dl.acm.org/doi/10.1145/3236950.3236967
 * Option exp.solver.td3.* (default) ? true : false (solver in paper):
 * - term (true) ? use phases for widen+narrow (TDside) : use box (TDwarrow)
 * - space (false) ? only keep values at widening points (TDspace + side) in rho : keep all values in rho
 * - space_cache (true) ? local cache l for eval calls in each solve (TDcombined) : no cache
 * - space_restore (true) ? eval each rhs and store all in rho : do not restore missing values
 * For simpler (but unmaintained) versions without the incremental parts see the paper or topDown{,_space_cache_term}.ml.
 *)

open Prelude
open Analyses
open Constraints
open Messages
open CompareAST
open Cil

module WP =
  functor (Arg: IncrSolverArg) ->
  functor (S:EqConstrSys) ->
  functor (HM:Hashtbl.S with type key = S.v) ->
  struct
    module Post = PostSolver.MakeList (PostSolver.ListArgFromStdArg (S) (HM) (Arg))

    include Generic.SolverStats (S) (HM)
    module VS = Set.Make (S.Var)

    type solver_data = {
      mutable st: (S.Var.t * S.Dom.t) list; (* needed to destabilize start functions if their start state changed because of some changed global initializer *)
      mutable infl: VS.t HM.t;
      mutable sides: VS.t HM.t;
      mutable rho: S.Dom.t HM.t;
      mutable wpoint: unit HM.t;
      mutable stable: unit HM.t
    }

    type marshal = solver_data

    let create_empty_data () = {
      st = [];
      infl = HM.create 10;
      sides = HM.create 10;
      rho = HM.create 10;
      wpoint = HM.create 10;
      stable = HM.create 10
    }

    let clear_data data =
      HM.clear data.infl;
      HM.clear data.stable

    let print_data data str =
      if GobConfig.get_bool "dbg.verbose" then
        Printf.printf "%s:\n|rho|=%d\n|stable|=%d\n|infl|=%d\n|wpoint|=%d\n"
          str (HM.length data.rho) (HM.length data.stable) (HM.length data.infl) (HM.length data.wpoint)

    let exists_key f hm = HM.fold (fun k _ a -> a || f k) hm false

    module P =
    struct
      type t = S.Var.t * S.Var.t [@@deriving eq]
      let hash  (x1,x2)         = (S.Var.hash x1 * 13) + S.Var.hash x2
    end

    module HPM = Hashtbl.Make (P)

    type phase = Widen | Narrow

    let solve box st vs data =
      let term  = GobConfig.get_bool "exp.solver.td3.term" in
      let side_widen = GobConfig.get_string "exp.solver.td3.side_widen" in
      let space = GobConfig.get_bool "exp.solver.td3.space" in
      let cache = GobConfig.get_bool "exp.solver.td3.space_cache" in
      let called = HM.create 10 in

      let infl = data.infl in
      let sides = data.sides in
      let rho = data.rho in
      let wpoint = data.wpoint in
      let stable = data.stable in

      let () = print_solver_stats := fun () ->
        Printf.printf "|rho|=%d\n|called|=%d\n|stable|=%d\n|infl|=%d\n|wpoint|=%d\n"
          (HM.length rho) (HM.length called) (HM.length stable) (HM.length infl) (HM.length wpoint);
        print_context_stats rho
      in

      if GobConfig.get_bool "incremental.load" then print_data data "Loaded data for incremental analysis";

      let cache_sizes = ref [] in

      let add_infl y x =
        if tracing then trace "sol2" "add_infl %a %a\n" S.Var.pretty_trace y S.Var.pretty_trace x;
        HM.replace infl y (VS.add x (try HM.find infl y with Not_found -> VS.empty))
      in
      let add_sides y x = HM.replace sides y (VS.add x (try HM.find sides y with Not_found -> VS.empty)) in
      let rec destabilize x =
        if tracing then trace "sol2" "destabilize %a\n" S.Var.pretty_trace x;
        let w = HM.find_default infl x VS.empty in
        HM.replace infl x VS.empty;
        VS.iter (fun y ->
            HM.remove stable y;
            if not (HM.mem called y) then destabilize y
          ) w
      and destabilize_vs x = (* TODO remove? Only used for side_widen cycle. *)
        if tracing then trace "sol2" "destabilize_vs %a\n" S.Var.pretty_trace x;
        let w = HM.find_default infl x VS.empty in
        HM.replace infl x VS.empty;
        VS.fold (fun y b ->
            let was_stable = HM.mem stable y in
            HM.remove stable y;
            HM.mem called y || destabilize_vs y || b || was_stable && List.mem y vs
          ) w false
      and solve x phase =
        if tracing then trace "sol2" "solve %a, called: %b, stable: %b\n" S.Var.pretty_trace x (HM.mem called x) (HM.mem stable x);
        init x;
        assert (S.system x <> None);
        if not (HM.mem called x || HM.mem stable x) then (
          HM.replace stable x ();
          HM.replace called x ();
          let wp = HM.mem wpoint x in
          let old = HM.find rho x in
          let l = HM.create 10 in
          let tmp = eq x (eval l x) (side ~x) in
          (* let tmp = if GobConfig.get_bool "ana.opt.hashcons" then S.Dom.join (S.Dom.bot ()) tmp else tmp in (* Call hashcons via dummy join so that the tag of the rhs value is up to date. Otherwise we might get the same value as old, but still with a different tag (because no lattice operation was called after a change), and since Printable.HConsed.equal just looks at the tag, we would uneccessarily destabilize below. Seems like this does not happen. *) *)
          if tracing then trace "sol" "Var: %a\n" S.Var.pretty_trace x ;
          if tracing then trace "sol" "Contrib:%a\n" S.Dom.pretty tmp;
          HM.remove called x;
          let tmp =
            if not wp then tmp
            else
              if term then
                match phase with Widen -> S.Dom.widen old (S.Dom.join old tmp) | Narrow -> S.Dom.narrow old tmp
              else
                box x old tmp
          in
          if tracing then trace "sol" "Old value:%a\n" S.Dom.pretty old;
          if tracing then trace "sol" "New Value:%a\n" S.Dom.pretty tmp;
          if tracing then trace "cache" "cache size %d for %a\n" (HM.length l) S.Var.pretty_trace x;
          cache_sizes := HM.length l :: !cache_sizes;
          if not (Stats.time "S.Dom.equal" (fun () -> S.Dom.equal old tmp) ()) then (
            update_var_event x old tmp;
            HM.replace rho x tmp;
            destabilize x;
            (solve[@tailcall]) x phase;
          ) else if not (HM.mem stable x) then (
            if tracing then trace "sol2" "solve still unstable %a\n" S.Var.pretty_trace x;
            (solve[@tailcall]) x Widen;
          ) else if term && phase = Widen && HM.mem wpoint x then ( (* TODO: or use wp? *)
            if tracing then trace "sol2" "solve switching to narrow %a\n" S.Var.pretty_trace x;
            HM.remove stable x;
            (solve[@tailcall]) x Narrow;
          ) else if not space && (not term || phase = Narrow) then ( (* this makes e.g. nested loops precise, ex. tests/regression/34-localization/01-nested.c - if we do not remove wpoint, the inner loop head will stay a wpoint and widen the outer loop variable. *)
            if tracing then trace "sol2" "solve removing wpoint %a\n" S.Var.pretty_trace x;
            HM.remove wpoint x;
          )
        )
      and eq x get set =
        if tracing then trace "sol2" "eq %a\n" S.Var.pretty_trace x;
        eval_rhs_event x;
        match S.system x with
        | None -> S.Dom.bot ()
        | Some f -> f get set
      and simple_solve l x y =
        if tracing then trace "sol2" "simple_solve %a (rhs: %b)\n" S.Var.pretty_trace y (S.system y <> None);
        if S.system y = None then (init y; HM.find rho y) else
        if HM.mem rho y || not space then (solve y Widen; HM.find rho y) else
        if HM.mem called y then (init y; HM.remove l y; HM.find rho y) else
        (* if HM.mem called y then (init y; let y' = HM.find_default l y (S.Dom.bot ()) in HM.replace rho y y'; HM.remove l y; y') else *)
        if cache && HM.mem l y then HM.find l y
        else (
          HM.replace called y ();
          let tmp = eq y (eval l x) (side ~x) in
          HM.remove called y;
          if HM.mem rho y then (HM.remove l y; solve y Widen; HM.find rho y)
          else (if cache then HM.replace l y tmp; tmp)
        )
      and eval l x y =
        if tracing then trace "sol2" "eval %a ## %a\n" S.Var.pretty_trace x S.Var.pretty_trace y;
        get_var_event y;
        if HM.mem called y then HM.replace wpoint y ();
        let tmp = simple_solve l x y in
        if HM.mem rho y then add_infl y x;
        tmp
      and side ?x y d = (* side from x to y; only to variables y w/o rhs; x only used for trace *)
        if tracing then trace "sol2" "side to %a (wpx: %b) from %a ## value: %a\n" S.Var.pretty_trace y (HM.mem wpoint y) (Pretty.docOpt (S.Var.pretty_trace ())) x S.Dom.pretty d;
        if S.system y <> None then (
          ignore @@ Pretty.printf "side-effect to unknown w/ rhs: %a, contrib: %a\n" S.Var.pretty_trace y S.Dom.pretty d;
        );
        assert (S.system y = None);
        init y;
        (match x with None -> () | Some x -> if side_widen = "unstable_self" then add_infl x y);
        let op =
          if HM.mem wpoint y then fun a b ->
            if M.tracing then M.traceli "sol2" "side widen %a %a\n" S.Dom.pretty a S.Dom.pretty b;
            let r = S.Dom.widen a (S.Dom.join a b) in
            if M.tracing then M.traceu "sol2" "-> %a\n" S.Dom.pretty r;
            r
          else S.Dom.join
        in
        let old = HM.find rho y in
        let tmp = op old d in
        HM.replace stable y ();
        if not (S.Dom.leq tmp old) then (
          (* if there already was a `side x y d` that changed rho[y] and now again, we make y a wpoint *)
<<<<<<< HEAD
          let old_sides = HM.find_default sides y VS.empty in
          let sided = VS.mem x old_sides in
          if not sided then add_sides y x;
=======
          let sided = match x with
            | Some x -> VS.mem x (HM.find_default sides y VS.empty)
            | _ -> false in
          if not sided && Option.is_some x then add_sides y (Option.get x);
>>>>>>> 568e1a83
          (* HM.replace rho y ((if HM.mem wpoint y then S.Dom.widen old else identity) (S.Dom.join old d)); *)
          HM.replace rho y tmp;
          if side_widen <> "cycle" then destabilize y;
          (* make y a widening point if ... This will only matter for the next side _ y.  *)
          let wpoint_if e = if e then HM.replace wpoint y () in
          match side_widen with
          | "always" -> (* Any side-effect after the first one will be widened which will unnecessarily lose precision. *)
            wpoint_if true
          | "never" -> (* On side-effect cycles, this should terminate via the outer `solver` loop. TODO check. *)
            wpoint_if false
          | "sides" -> (* x caused more than one update to y. >=3 partial context calls will be precise since sides come from different x. TODO this has 8 instead of 5 phases of `solver` for side_cycle.c *)
            wpoint_if sided
          | "sides-pp" ->
            let n = S.Var.node x in
            let sided = VS.exists (fun v -> Node.equal (S.Var.node v) n) old_sides in
            wpoint_if sided
          | "cycle" -> (* destabilized a called or start var. Problem: two partial context calls will be precise, but third call will widen the state. *)
            (* if this side destabilized some of the initial unknowns vs, there may be a side-cycle between vs and we should make y a wpoint *)
            let destabilized_vs = destabilize_vs y in
            wpoint_if destabilized_vs
          (* TODO: The following two don't check if a vs got destabilized which may be a problem. *)
          | "unstable_self" -> (* TODO test/remove. Side to y destabilized itself via some infl-cycle. The above add_infl is only required for this option. Check for which examples this is problematic! *)
            wpoint_if @@ not (HM.mem stable y)
          | "unstable_called" -> (* TODO test/remove. Widen if any called var (not just y) is no longer stable. Expensive! *)
            wpoint_if @@ exists_key (neg (HM.mem stable)) called (* this is very expensive since it folds over called! see https://github.com/goblint/analyzer/issues/265#issuecomment-880748636 *)
          | x -> failwith ("Unknown value '" ^ x ^ "' for option exp.solver.td3.side_widen!")
        )
      and init x =
        if tracing then trace "sol2" "init %a\n" S.Var.pretty_trace x;
        if not (HM.mem rho x) then (
          new_var_event x;
          HM.replace rho x (S.Dom.bot ())
        )
      in

      let set_start (x,d) =
        if tracing then trace "sol2" "set_start %a ## %a\n" S.Var.pretty_trace x S.Dom.pretty d;
        init x;
        HM.replace rho x d;
        HM.replace stable x ();
        (* solve x Widen *)
      in

      start_event ();

      if GobConfig.get_bool "incremental.load" then (
        let c = S.increment.changes in
        List.(Printf.printf "change_info = { unchanged = %d; changed = %d; added = %d; removed = %d }\n" (length c.unchanged) (length c.changed) (length c.added) (length c.removed));

        print_endline "Destabilizing changed functions...";

        (* We need to destabilize all nodes in changed functions *)
        let filter_map f l =
          List.fold_left (fun acc el -> match f el with Some x -> x::acc | _ -> acc) [] l
        in
        let obsolete_funs = filter_map (fun c -> match c.old with GFun (f,l) -> Some f | _ -> None) S.increment.changes.changed in
        let removed_funs = filter_map (fun g -> match g with GFun (f,l) -> Some f | _ -> None) S.increment.changes.removed in
        (* TODO: don't use string-based nodes, make obsolete of type Node.t BatSet.t *)
        let obsolete_ret = Set.of_list (List.map (fun f -> Node.show_id (Function f))  obsolete_funs) in
        let obsolete_entry = Set.of_list (List.map (fun f -> Node.show_id (FunctionEntry f)) obsolete_funs) in

        List.iter (fun a -> print_endline ("Obsolete function: " ^ a.svar.vname)) obsolete_funs;

        let old_ret = Hashtbl.create 103 in
        if GobConfig.get_bool "incremental.reluctant.on" then (
          (* save entries of changed functions in rho for the comparison whether the result has changed after a function specific solve *)
          HM.iter (fun k v -> if Set.mem (S.Var.var_id k) obsolete_ret then ( (* TODO: don't use string-based nodes *)
              let old_rho = HM.find rho k in
              let old_infl = HM.find_default infl k VS.empty in
              Hashtbl.replace old_ret k (old_rho, old_infl))) rho;
        ) else (
          HM.iter (fun k _ -> if Set.mem (S.Var.var_id k) obsolete_entry then destabilize k) stable
        );

        (* We remove all unknowns for program points in changed or removed functions from rho, stable, infl and wpoint *)
        (* TODO: don't use string-based nodes, make marked_for_deletion of type unit (Hashtbl.Make (Node)).t *)
        let add_nodes_of_fun (functions: fundec list) (nodes) withEntry =
          let add_stmts (f: fundec) =
            List.iter (fun s -> Hashtbl.replace nodes (Node.show_id (Statement s)) ()) (f.sallstmts)
          in
          List.iter (fun f -> if withEntry then Hashtbl.replace nodes (Node.show_id (FunctionEntry f)) (); Hashtbl.replace nodes (Node.show_id (Function f)) (); add_stmts f; Hashtbl.replace nodes (string_of_int (CfgTools.get_pseudo_return_id f)) ()) functions;
        in

        let marked_for_deletion = Hashtbl.create 103 in
        add_nodes_of_fun obsolete_funs marked_for_deletion (not (GobConfig.get_bool "incremental.reluctant.on"));
        add_nodes_of_fun removed_funs marked_for_deletion true;

        print_endline "Removing data for changed and removed functions...";
        let delete_marked s = HM.filteri_inplace (fun k _ -> not (Hashtbl.mem  marked_for_deletion (S.Var.var_id k))) s in (* TODO: don't use string-based nodes *)
        delete_marked rho;
        delete_marked infl;
        delete_marked wpoint;
        delete_marked stable;


        print_data data "Data after clean-up";

        (* Call side on all globals and functions in the start variables to make sure that changes in the initializers are propagated.
         * This also destabilizes start functions if their start state changes because of globals that are neither in the start variables nor in the contexts *)
        List.iter (fun (v,d) -> side v d) st;

        if GobConfig.get_bool "incremental.reluctant.on" then (
          (* solve on the return node of changed functions. Only destabilize the function's return node if the analysis result changed *)
          print_endline "Separately solving changed functions...";
          let op = if GobConfig.get_string "incremental.reluctant.compare" = "leq" then S.Dom.leq else S.Dom.equal in
          Hashtbl.iter (
            fun x (old_rho, old_infl) ->
              ignore @@ Pretty.printf "test for %a\n" Node.pretty_trace (S.Var.node x);
              solve x Widen;
              if not (op (HM.find rho x) old_rho) then (
                HM.replace infl x old_infl;
                destabilize x;
                HM.replace stable x ()
              )
          ) old_ret;

          print_endline "Final solve..."
        )
      ) else (
        List.iter set_start st;
      );
      List.iter init vs;
      (* If we have multiple start variables vs, we might solve v1, then while solving v2 we side some global which v1 depends on with a new value. Then v1 is no longer stable and we have to solve it again. *)
      let i = ref 0 in
      let rec solver () = (* as while loop in paper *)
        incr i;
        let unstable_vs = List.filter (neg (HM.mem stable)) vs in
        if unstable_vs <> [] then (
          if GobConfig.get_bool "dbg.verbose" then (
            if !i = 1 then print_newline ();
            Printf.printf "Unstable solver start vars in %d. phase:\n" !i;
            List.iter (fun v -> ignore @@ Pretty.printf "\t%a\n" S.Var.pretty_trace v) unstable_vs;
            print_newline ();
            flush_all ();
          );
          List.iter (fun x -> solve x Widen) unstable_vs;
          solver ();
        )
      in
      solver ();
      (* Before we solved all unstable vars in rho with a rhs in a loop. This is unneeded overhead since it also solved unreachable vars (reachability only removes those from rho further down). *)
      (* After termination, only those variables are stable which are
       * - reachable from any of the queried variables vs, or
       * - effected by side-effects and have no constraints on their own (this should be the case for all of our analyses). *)

      (* verifies values at widening points and adds values for variables in-between *)
      let visited = HM.create 10 in
      let check_side x y d =
        HM.replace visited y ();
        let mem = HM.mem rho y in
        let d' = try HM.find rho y with Not_found -> S.Dom.bot () in
        if not (S.Dom.leq d d') then ignore @@ Pretty.printf "TDFP Fixpoint not reached in restore step at side-effected variable (mem: %b) %a from %a: %a not leq %a\n" mem S.Var.pretty_trace y S.Var.pretty_trace x S.Dom.pretty d S.Dom.pretty d'
      in
      let rec eq check x =
        HM.replace visited x ();
        match S.system x with
        | None -> if HM.mem rho x then HM.find rho x else (ignore @@ Pretty.printf "TDFP Found variable %a w/o rhs and w/o value in rho\n" S.Var.pretty_trace x; S.Dom.bot ())
        | Some f -> f (get ~check) (check_side x)
      and get ?(check=false) x =
        if HM.mem visited x then (
          HM.find rho x
        ) else if HM.mem rho x then ( (* `vs` are in `rho`, so to restore others we need to skip to `eq`. *)
          let d1 = HM.find rho x in
          let d2 = eq check x in (* just to reach unrestored variables *)
          if check then (
            if not (HM.mem stable x) && S.system x <> None then ignore @@ Pretty.printf "TDFP Found an unknown in rho that should be stable: %a\n" S.Var.pretty_trace x;
            if not (S.Dom.leq d2 d1) then
              ignore @@ Pretty.printf "TDFP Fixpoint not reached in restore step at %a\n  @[Variable:\n%a\nRight-Hand-Side:\n%a\nCalculating one more step changes: %a\n@]" S.Var.pretty_trace x S.Dom.pretty d1 S.Dom.pretty d2 S.Dom.pretty_diff (d1,d2);
          );
          d1
        ) else (
          let d = eq check x in
          HM.replace rho x d;
          d
        )
      in
      (* restore values for non-widening-points *)
      if space && GobConfig.get_bool "exp.solver.td3.space_restore" then (
        if GobConfig.get_bool "dbg.verbose" then
          print_endline ("Restoring missing values.");
        let restore () =
          let get x =
            let d = get ~check:true x in
            if tracing then trace "sol2" "restored var %a ## %a\n" S.Var.pretty_trace x S.Dom.pretty d
          in
          List.iter get vs;
          HM.filteri_inplace (fun x _ -> HM.mem visited x) rho
        in
        Stats.time "restore" restore ();
        if GobConfig.get_bool "dbg.verbose" then ignore @@ Pretty.printf "Solved %d vars. Total of %d vars after restore.\n" !Goblintutil.vars (HM.length rho);
        let avg xs = if List.is_empty !cache_sizes then 0.0 else float_of_int (BatList.sum xs) /. float_of_int (List.length xs) in
        if tracing then trace "cache" "#caches: %d, max: %d, avg: %.2f\n" (List.length !cache_sizes) (List.max !cache_sizes) (avg !cache_sizes);
      );

      stop_event ();
      print_data data "Data after solve completed";

      if GobConfig.get_bool "dbg.print_wpoints" then (
        Printf.printf "\nWidening points:\n";
        HM.iter (fun k () -> ignore @@ Pretty.printf "%a\n" S.Var.pretty_trace k) wpoint;
        print_newline ();
      );

      Post.post st vs rho; (* TODO: add side_infl postsolver *)

      {st; infl; sides; rho; wpoint; stable}

    let solve box st vs =
      let reuse_stable = GobConfig.get_bool "incremental.stable" in
      let reuse_wpoint = GobConfig.get_bool "incremental.wpoint" in
      if GobConfig.get_bool "incremental.load" then (
        let loaded, data = match S.increment.old_data with
          | Some d -> true, Obj.obj d.solver_data
          | _ -> false, create_empty_data ()
        in
        (* This hack is for fixing hashconsing.
         * If hashcons is enabled now, then it also was for the loaded values (otherwise it would crash). If it is off, we don't need to do anything.
         * HashconsLifter uses BatHashcons.hashcons on Lattice operations like join, so we call join (with bot) to make sure that the old values will populate the empty hashcons table via side-effects and at the same time get new tags that are conform with its state.
         * The tags are used for `equals` and `compare` to avoid structural comparisons. TODO could this be replaced by `==` (if values are shared by hashcons they should be physically equal)?
         * We have to replace all tags since they are not derived from the value (like hash) but are incremented starting with 1, i.e. dependent on the order in which lattice operations for different values are called, which will very likely be different for an incremental run.
         * If we didn't do this, during solve, a rhs might give the same value as from the old rho but it wouldn't be detected as equal since the tags would be different.
         * In the worst case, every rhs would yield the same value, but we would destabilize for every var in rho until we replaced all values (just with new tags).
         * The other problem is that we would likely use more memory since values from old rho would not be shared with the same values in the hashcons table. So we would keep old values in memory until they are replace in rho and eventually garbage collected.
         *)
        (* Another problem are the tags for the context part of a S.Var.t.
         * This will cause problems when old and new vars interact or when new S.Dom values are used as context:
         * - reachability is a problem since it marks vars reachable with a new tag, which will remove vars with the same context but old tag from rho.
         * - If we destabilized a node with a call, we will also destabilize all vars of the called function. However, if we end up with the same state at the caller node, without hashcons we would only need to go over all vars in the function once to restabilize them since we have
         *   the old values, whereas with hashcons, we would get a context with a different tag, could not find the old value for that var, and have to recompute all vars in the function (without access to old values).
         *)
        if loaded && GobConfig.get_bool "ana.opt.hashcons" then (
          let rho' = HM.create (HM.length data.rho) in
          HM.iter (fun k v ->
            (* call hashcons on contexts and abstract values; results in new tags *)
            let k' = S.Var.relift k in
            let v' = S.Dom.relift v in
            HM.replace rho' k' v';
          ) data.rho;
          data.rho <- rho';
          let stable' = HM.create (HM.length data.stable) in
          HM.iter (fun k v ->
            HM.replace stable' (S.Var.relift k) v
          ) data.stable;
          data.stable <- stable';
          let wpoint' = HM.create (HM.length data.wpoint) in
          HM.iter (fun k v ->
            HM.replace wpoint' (S.Var.relift k) v
          ) data.wpoint;
          data.wpoint <- wpoint';
          let infl' = HM.create (HM.length data.infl) in
          HM.iter (fun k v ->
            HM.replace infl' (S.Var.relift k) (VS.map S.Var.relift v)
          ) data.infl;
          data.infl <- infl';
          data.st <- List.map (fun (k, v) -> S.Var.relift k, S.Dom.relift v) data.st;
        );
        if not reuse_stable then (
          print_endline "Destabilizing everything!";
          data.stable <- HM.create 10;
          data.infl <- HM.create 10
        );
        if not reuse_wpoint then data.wpoint <- HM.create 10;
        let result = solve box st vs data in
        result.rho, result
      )
      else (
        let data = create_empty_data () in
        let result = solve box st vs data in
        result.rho, result
      )
  end

let _ =
  Selector.add_solver ("td3", (module WP : GenericEqBoxIncrSolver));<|MERGE_RESOLUTION|>--- conflicted
+++ resolved
@@ -204,16 +204,11 @@
         HM.replace stable y ();
         if not (S.Dom.leq tmp old) then (
           (* if there already was a `side x y d` that changed rho[y] and now again, we make y a wpoint *)
-<<<<<<< HEAD
           let old_sides = HM.find_default sides y VS.empty in
-          let sided = VS.mem x old_sides in
-          if not sided then add_sides y x;
-=======
           let sided = match x with
-            | Some x -> VS.mem x (HM.find_default sides y VS.empty)
+            | Some x -> VS.mem x old_sides
             | _ -> false in
           if not sided && Option.is_some x then add_sides y (Option.get x);
->>>>>>> 568e1a83
           (* HM.replace rho y ((if HM.mem wpoint y then S.Dom.widen old else identity) (S.Dom.join old d)); *)
           HM.replace rho y tmp;
           if side_widen <> "cycle" then destabilize y;
@@ -227,9 +222,12 @@
           | "sides" -> (* x caused more than one update to y. >=3 partial context calls will be precise since sides come from different x. TODO this has 8 instead of 5 phases of `solver` for side_cycle.c *)
             wpoint_if sided
           | "sides-pp" ->
-            let n = S.Var.node x in
-            let sided = VS.exists (fun v -> Node.equal (S.Var.node v) n) old_sides in
-            wpoint_if sided
+            (match x with
+            | Some x ->
+              let n = S.Var.node x in
+              let sided = VS.exists (fun v -> Node.equal (S.Var.node v) n) old_sides in
+              wpoint_if sided
+            | None -> ())
           | "cycle" -> (* destabilized a called or start var. Problem: two partial context calls will be precise, but third call will widen the state. *)
             (* if this side destabilized some of the initial unknowns vs, there may be a side-cycle between vs and we should make y a wpoint *)
             let destabilized_vs = destabilize_vs y in
