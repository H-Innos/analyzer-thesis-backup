--- conflicted
+++ resolved
@@ -270,13 +270,8 @@
                 any_changed_start_state := true;
                 destabilize v
               )
-<<<<<<< HEAD
-            | None -> ignore @@ Pretty.printf "New start function %a not found in old list!\n" S.Var.pretty_trace v
+            | None -> any_changed_start_state := true; ignore @@ Pretty.printf "New start function %a not found in old list!\n" S.Var.pretty_trace v
           ) st;
-=======
-          | None -> any_changed_start_state := true; ignore @@ Pretty.printf "New start function %a not found in old list!\n" S.Var.pretty_trace v
-        ) st;
->>>>>>> e168a4e2
 
         print_endline "Destabilizing changed functions...";
 
@@ -287,13 +282,8 @@
         let obsolete_funs = filter_map (fun c -> match c.old with GFun (f,l) -> Some f | _ -> None) S.increment.changes.changed in
         let removed_funs = filter_map (fun g -> match g with GFun (f,l) -> Some f | _ -> None) S.increment.changes.removed in
         (* TODO: don't use string-based nodes, make obsolete of type Node.t BatSet.t *)
-<<<<<<< HEAD
-        let obsolete = Set.union (Set.of_list (List.map (fun a -> Node.show_id (Function a))  obsolete_funs))
-            (Set.of_list (List.map (fun a -> Node.show_id (FunctionEntry a))  obsolete_funs)) in
-=======
         let obsolete_ret = Set.of_list (List.map (fun f -> Node.show_id (Function f))  obsolete_funs) in
         let obsolete_entry = Set.of_list (List.map (fun f -> Node.show_id (FunctionEntry f)) obsolete_funs) in
->>>>>>> e168a4e2
 
         List.iter (fun a -> print_endline ("Obsolete function: " ^ a.svar.vname)) obsolete_funs;
 
@@ -301,9 +291,9 @@
         if not !any_changed_start_state && GobConfig.get_bool "incremental.reluctant.on" then (
           (* save entries of changed functions in rho for the comparison whether the result has changed after a function specific solve *)
           HM.iter (fun k v -> if Set.mem (S.Var.var_id k) obsolete_ret then ( (* TODO: don't use string-based nodes *)
-            let old_rho = HM.find rho k in
-            let old_infl = HM.find_default infl k VS.empty in
-            Hashtbl.replace old_ret k (old_rho, old_infl))) rho;
+              let old_rho = HM.find rho k in
+              let old_infl = HM.find_default infl k VS.empty in
+              Hashtbl.replace old_ret k (old_rho, old_infl))) rho;
         ) else (
           HM.iter (fun k _ -> if Set.mem (S.Var.var_id k) obsolete_entry then destabilize k) stable
         );
@@ -465,50 +455,28 @@
         if loaded && GobConfig.get_bool "ana.opt.hashcons" then (
           let rho' = HM.create (HM.length data.rho) in
           HM.iter (fun k v ->
-<<<<<<< HEAD
-              HM.remove data.rho k; (* remove old values *)
               (* call hashcons on contexts and abstract values; results in new tags *)
               let k' = S.Var.relift k in
-              let v' = S.Dom.join (S.Dom.bot ()) v in
-              HM.replace data.rho k' v';
+              let v' = S.Dom.relift v in
+              HM.replace rho' k' v';
             ) data.rho;
-          HM.iter (fun k v ->
-              HM.remove data.stable k;
-              HM.replace data.stable (S.Var.relift k) v
-            ) data.stable;
-          HM.iter (fun k v ->
-              HM.remove data.wpoint k;
-              HM.replace data.wpoint (S.Var.relift k) v
-            ) data.wpoint;
-          HM.iter (fun k v ->
-              HM.remove data.infl k;
-              HM.replace data.infl (S.Var.relift k) (VS.map S.Var.relift v)
-            ) data.infl;
-          data.st <- List.map (fun (k, v) -> S.Var.relift k, S.Dom.join (S.Dom.bot ()) v) data.st;
-=======
-            (* call hashcons on contexts and abstract values; results in new tags *)
-            let k' = S.Var.relift k in
-            let v' = S.Dom.relift v in
-            HM.replace rho' k' v';
-          ) data.rho;
           data.rho <- rho';
           let stable' = HM.create (HM.length data.stable) in
           HM.iter (fun k v ->
-            HM.replace stable' (S.Var.relift k) v
-          ) data.stable;
+              HM.replace stable' (S.Var.relift k) v
+            ) data.stable;
           data.stable <- stable';
           let wpoint' = HM.create (HM.length data.wpoint) in
           HM.iter (fun k v ->
-            HM.replace wpoint' (S.Var.relift k) v
-          ) data.wpoint;
+              HM.replace wpoint' (S.Var.relift k) v
+            ) data.wpoint;
           data.wpoint <- wpoint';
           let infl' = HM.create (HM.length data.infl) in
           HM.iter (fun k v ->
-            HM.replace infl' (S.Var.relift k) (VS.map S.Var.relift v)
-          ) data.infl;
+              HM.replace infl' (S.Var.relift k) (VS.map S.Var.relift v)
+            ) data.infl;
           data.infl <- infl';
           data.st <- List.map (fun (k, v) -> S.Var.relift k, S.Dom.relift v) data.st;
->>>>>>> e168a4e2
         );
         if not reuse_stable then (
           print_endline "Destabilizing everything!";
