(** Helpful functions for dealing with [Cil]. *)

open GobConfig
open Cil
module E = Errormsg
module GU = Goblintutil

<<<<<<< HEAD
include Cilfacade0
=======

let get_labelLoc = function
  | Label (_, loc, _) -> loc
  | Case (_, loc, _) -> loc
  | CaseRange (_, _, loc, _) -> loc
  | Default (loc, _) -> loc

let rec get_labelsLoc = function
  | [] -> Cil.locUnknown
  | label :: labels ->
    let loc = get_labelLoc label in
    if CilType.Location.equal loc Cil.locUnknown then
      get_labelsLoc labels (* maybe another label has known location *)
    else
      loc

let get_stmtkindLoc = Cil.get_stmtLoc (* CIL has a confusing name for this function *)

let get_stmtLoc stmt =
  match stmt.skind with
  (* Cil.get_stmtLoc returns Cil.locUnknown in these cases, so try labels instead *)
  | Instr []
  | Block {bstmts = []; _} ->
    get_labelsLoc stmt.labels
  | _ -> get_stmtkindLoc stmt.skind

(** Is character type (N1570 6.2.5.15)? *)
let isCharType = function
  | TInt ((IChar | ISChar | IUChar), _) -> true
  | _ -> false

>>>>>>> fbf61bc5

let init () =
  initCIL ();
  lowerConstants := true;
  Mergecil.ignore_merge_conflicts := true;
  Mergecil.merge_inlines := get_bool "cil.merge.inlines";
  (* lineDirectiveStyle := None; *)
  Rmtmps.keepUnused := true;
  print_CIL_Input := true

let current_file = ref dummyFile

let parse fileName =
  Frontc.parse (Fpath.to_string fileName) ()

let print_to_file (fileName: string) (fileAST: file) =
  let oc = Stdlib.open_out fileName in
  dumpFile defaultCilPrinter oc fileName fileAST

let print (fileAST: file) =
  dumpFile defaultCilPrinter stdout "stdout" fileAST

let printDebug fileAST =
  dumpFile Printer.debugCilPrinter stdout "stdout" fileAST

let rmTemps fileAST =
  Rmtmps.removeUnusedTemps fileAST

class allBBVisitor = object (* puts every instruction into its own basic block *)
  inherit nopCilVisitor
  method! vstmt s =
    match s.skind with
    | Instr(il) ->
      let list_of_stmts =
        List.map (fun one_inst -> mkStmtOneInstr one_inst) il in
      let block = mkBlock list_of_stmts in
      ChangeDoChildrenPost(s, (fun _ -> s.skind <- Block(block); s))
    | _ -> DoChildren

  method! vvdec _ = SkipChildren
  method! vexpr _ = SkipChildren
  method! vlval _ = SkipChildren
  method! vtype _ = SkipChildren
end

let end_basic_blocks f =
  let thisVisitor = new allBBVisitor in
  visitCilFileSameGlobals thisVisitor f

(* replaces goto s with goto s' when newtarget s = Some s' IN PLACE *)
class patchLabelsGotosVisitor(newtarget) = object
  inherit nopCilVisitor

  method! vstmt s =
    match s.skind with
    | Goto (target,loc) ->
      (match newtarget !target with
       | None -> SkipChildren
       | Some nt -> s.skind <- Goto (ref nt, loc); DoChildren)
    | _ -> DoChildren
end

(* Hashtable used to patch gotos later *)
module StatementHashTable = Hashtbl.Make(struct
    type t = stmt
    (* Identity by physical equality. *)
    let equal = (==)
    let hash = Hashtbl.hash
  end)

(*
  Makes a copy, replacing top-level breaks with goto loopEnd and top-level continues with
  goto currentIterationEnd
  Also assigns fresh names to all labels and patches gotos for labels appearing in the current
  fragment to their new name
*)
class copyandPatchLabelsVisitor(loopEnd,currentIterationEnd) = object
  inherit nopCilVisitor

  val mutable depth = 0
  val mutable loopNestingDepth = 0

  val gotos = StatementHashTable.create 20

  method! vstmt s =
    let after x =
      depth <- depth-1;
      if depth = 0 then
        (* the labels can only be patched once the entire part of the AST we want has been transformed, and *)
        (* we know all lables appear in the hash table *)
        let patchLabelsVisitor = new patchLabelsGotosVisitor(StatementHashTable.find_opt gotos) in
        let x  = visitCilStmt patchLabelsVisitor x in
        StatementHashTable.clear gotos;
        x
      else
        x
    in
    let rename_labels sn =
      let new_labels = List.map (function Label(str,loc,b) -> Label (Cil.freshLabel str,loc,b) | x -> x) sn.labels in
      (* this makes new physical copy*)
      let new_s = {sn with labels = new_labels} in
      if new_s.labels <> [] then
        (* Use original s, ns might be temporay e.g. if the type of statement changed *)
        (* record that goto s; appearing in the current fragment should later be patched to goto new_s *)
        StatementHashTable.add gotos s new_s;
      new_s
    in
    depth <- depth+1;
    match s.skind with
    | Continue loc ->
      if loopNestingDepth = 0 then
        (* turn top-level continues into gotos to end of current unrolling *)
        ChangeDoChildrenPost(rename_labels {s with skind = Goto (!currentIterationEnd, loc)}, after)
      else
        ChangeDoChildrenPost(rename_labels s, after)
    | Break loc ->
      if loopNestingDepth = 0 then
        (* turn top-level breaks into gotos to end of current unrolling *)
        ChangeDoChildrenPost(rename_labels {s with skind = Goto (loopEnd,loc)}, after)
      else
        ChangeDoChildrenPost(rename_labels s, after)
    | Loop _ -> loopNestingDepth <- loopNestingDepth+1;
      ChangeDoChildrenPost(rename_labels s, fun x -> loopNestingDepth <- loopNestingDepth-1; after x)
    | _ -> ChangeDoChildrenPost(rename_labels s, after)
end

class loopUnrollingVisitor = object
  (* Labels are simply handled by giving them a fresh name. Jumps coming from outside will still always go to the original label! *)
  inherit nopCilVisitor

  method! vstmt s =
    match s.skind with
    | Loop (b,loc, loc2, break , continue) ->
      let duplicate_and_rem_labels s =
        match s.skind with
        | Loop (b,loc, loc2, break , continue) ->
          (* We copy the statement to later be able to modify it without worrying about invariants *)
          let s = { s with sid = s.sid } in
          let factor = GobConfig.get_int "exp.unrolling-factor" in
          (* top-level breaks should immediately go to the end of the loop, and not just break out of the current iteration *)
          let break_target = { (Cil.mkEmptyStmt ()) with labels = [Label (Cil.freshLabel "loop_end",loc, true)]} in
          (* continues should go to the next unrolling *)
          let continue_target i = { (Cil.mkEmptyStmt ()) with labels = [Label (Cil.freshLabel ("loop_continue_" ^ (string_of_int i)),loc, true)]} in
          (* passed as a reference so we can reuse the patcher for all unrollings of the current loop *)
          let current_continue_target = ref dummyStmt in
          let patcher = new copyandPatchLabelsVisitor (ref break_target, ref current_continue_target) in
          let one_copy () = visitCilStmt patcher (mkStmt (Block (mkBlock b.bstmts))) in
          let copies = List.init (factor) (fun i ->
              current_continue_target := continue_target i;
              mkStmt (Block (mkBlock [one_copy (); !current_continue_target])))
          in
          mkStmt (Block (mkBlock (copies@[s]@[break_target])))
        | _ -> failwith "invariant broken"
      in
      ChangeDoChildrenPost({s with sid = s.sid},duplicate_and_rem_labels)
    | _ -> DoChildren
end

let loop_unrolling fd =
  let thisVisitor = new loopUnrollingVisitor in
  ignore (visitCilFunction thisVisitor fd)

let visitors = ref []
let register_preprocess name visitor_fun =
  visitors := !visitors @ [name, visitor_fun]

let do_preprocess ast =
  let f fd (name, visitor_fun) =
    (* this has to be done here, since the settings aren't available when register_preprocess is called *)
    if List.mem name (get_string_list "ana.activated") then
      ignore @@ visitCilFunction (visitor_fun fd) fd
  in
  iterGlobals ast (function GFun (fd,_) -> List.iter (f fd) !visitors | _ -> ())

let createCFG (fileAST: file) =
  (* The analyzer keeps values only for blocks. So if you want a value for every program point, each instruction      *)
  (* needs to be in its own block. end_basic_blocks does that.                                                        *)
  (* After adding support for VLAs, there are new VarDecl instructions at the point where a variable was declared and *)
  (* its declaration is no longer printed at the beginning of the function. Putting these VarDecl into their own      *)
  (* BB causes the output CIL file to no longer compile.                                                              *)
  (* Since we want the output of justcil to compile, we do not run allBB visitor if justcil is enable, regardless of  *)
  (* exp.basic-blocks. This does not matter, as we will not run any analysis anyway, when justcil is enabled.         *)
  if not (get_bool "exp.basic-blocks") && not (get_bool "justcil") then end_basic_blocks fileAST;

  (* We used to renumber vids but CIL already generates them fresh, so no need.
   * Renumbering is problematic for using [Cabs2cil.environment], e.g. in witness invariant generation to use original variable names.
   * See https://github.com/goblint/cil/issues/31#issuecomment-824939793. *)

  iterGlobals fileAST (fun glob ->
      match glob with
      | GFun(fd,_) ->
        (* before prepareCfg so continues still appear as such *)
        if (get_int "exp.unrolling-factor")>0 then loop_unrolling fd;
        prepareCFG fd;
        computeCFGInfo fd true
      | _ -> ()
    );
  do_preprocess fileAST

let getAST fileName =
  let fileAST = parse fileName in
  (*  rmTemps fileAST; *)
  fileAST

(* a visitor that puts calls to constructors at the starting points to main *)
class addConstructors cons = object
  inherit nopCilVisitor
  val mutable cons1 = cons
  method! vfunc fd =
    if List.mem fd.svar.vname (get_string_list "mainfun") then begin
      if get_bool "dbg.verbose" then ignore (Pretty.printf "Adding constructors to: %s\n" fd.svar.vname);
      let loc = match fd.sbody.bstmts with
        | s :: _ -> get_stmtLoc s
        | [] -> locUnknown
      in
      let f fd = mkStmt (Instr [Call (None,Lval (Var fd.svar, NoOffset),[],loc,locUnknown)]) in (* TODO: fd declaration loc for eloc? *)
      let call_cons = List.map f cons1 in
      let body = mkBlock (call_cons @ fd.sbody.bstmts) in
      fd.sbody <- body;
      ChangeTo fd
    end else SkipChildren

  method! vstmt _ = SkipChildren
  method! vvdec _ = SkipChildren
  method! vexpr _ = SkipChildren
  method! vlval _ = SkipChildren
  method! vtype _ = SkipChildren
end

let getMergedAST fileASTs =
  let merged = Stats.time "mergeCIL"  (Mergecil.merge fileASTs) "stdout" in
  if !E.hadErrors then
    E.s (E.error "There were errors during merging\n");
  merged

(* call constructors at start of main functions *)
let callConstructors ast =
  let constructors =
    let cons = ref [] in
    iterGlobals ast (fun glob ->
        match glob with
        | GFun({svar={vattr=attr; _}; _} as def, _) when hasAttribute "constructor" attr ->
          cons := def::!cons
        | _ -> ()
      );
    !cons
  in
  let d_fundec () fd = Pretty.text fd.svar.vname in
  if get_bool "dbg.verbose" then ignore (Pretty.printf "Constructors: %a\n" (Pretty.d_list ", " d_fundec) constructors);
  visitCilFileSameGlobals (new addConstructors constructors) ast;
  ast

let in_section check attr_list =
  let f attr = match attr with
    | Attr ("section", [AStr str]) -> check str
    | _ -> false
  in List.exists f attr_list

let is_init = in_section (fun s -> s = ".init.text")
let is_exit = in_section (fun s -> s = ".exit.text")

type startfuns = fundec list * fundec list * fundec list

let getFuns fileAST : startfuns =
  let add_main f (m,e,o) = (f::m,e,o) in
  let add_exit f (m,e,o) = (m,f::e,o) in
  let add_other f (m,e,o) = (m,e,f::o) in
  let f acc glob =
    match glob with
    | GFun({svar={vname=mn; _}; _} as def,_) when List.mem mn (get_string_list "mainfun") -> add_main def acc
    | GFun({svar={vname=mn; _}; _} as def,_) when mn="StartupHook" && !OilUtil.startuphook -> add_main def acc
    | GFun({svar={vname=mn; _}; _} as def,_) when List.mem mn (get_string_list "exitfun") -> add_exit def acc
    | GFun({svar={vname=mn; _}; _} as def,_) when List.mem mn (get_string_list "otherfun") -> add_other def acc
    | GFun({svar={vname=mn; vattr=attr; _}; _} as def, _) when get_bool "kernel" && is_init attr ->
      Printf.printf "Start function: %s\n" mn; set_string "mainfun[+]" mn; add_main def acc
    | GFun({svar={vname=mn; vattr=attr; _}; _} as def, _) when get_bool "kernel" && is_exit attr ->
      Printf.printf "Cleanup function: %s\n" mn; set_string "exitfun[+]" mn; add_exit def acc
    | GFun ({svar={vstorage=NoStorage; _}; _} as def, _) when (get_bool "nonstatic") -> add_other def acc
    | GFun ({svar={vattr; _}; _} as def, _) when get_bool "allfuns" && not (Cil.hasAttribute "goblint_stub" vattr) ->  add_other def  acc
    | GFun (def, _) when get_string "ana.osek.oil" <> "" && OilUtil.is_starting def.svar.vname -> add_other def acc
    | _ -> acc
  in
  foldGlobals fileAST f ([],[],[])


let getFirstStmt fd = List.hd fd.sbody.bstmts

let pstmt stmt = dumpStmt defaultCilPrinter stdout 0 stmt; print_newline ()

let p_expr exp = Pretty.printf "%a\n" (printExp defaultCilPrinter) exp
let d_expr exp = Pretty.printf "%a\n" (printExp plainCilPrinter) exp

(* Returns the ikind of a TInt(_) and TEnum(_). Unrolls typedefs. Warns if a a different type is put in and return IInt *)
let rec get_ikind t =
  (* important to unroll the type here, otherwise problems with typedefs *)
  match Cil.unrollType t with
  | TInt (ik,_)
  | TEnum ({ekind = ik; _},_) -> ik
  | TPtr _ -> get_ikind !Cil.upointType
  | _ ->
    Messages.warn "Something that we expected to be an integer type has a different type, assuming it is an IInt";
    Cil.IInt

let ptrdiff_ikind () = get_ikind !ptrdiffType


(** Cil.typeOf, etc reimplemented to raise sensible exceptions
    instead of printing all errors directly... *)

type typeOfError =
  | RealImag_NonNumerical (** unexpected non-numerical type for argument to __real__/__imag__ *)
  | StartOf_NonArray (** typeOf: StartOf on a non-array *)
  | Mem_NonPointer of exp (** typeOfLval: Mem on a non-pointer (exp) *)
  | Index_NonArray (** typeOffset: Index on a non-array *)
  | Field_NonCompound (** typeOffset: Field on a non-compound *)

exception TypeOfError of typeOfError

let () = Printexc.register_printer (function
    | TypeOfError error ->
      let msg = match error with
        | RealImag_NonNumerical -> "unexpected non-numerical type for argument to __real__/__imag__"
        | StartOf_NonArray -> "typeOf: StartOf on a non-array"
        | Mem_NonPointer exp -> Printf.sprintf "typeOfLval: Mem on a non-pointer (%s)" (CilType.Exp.show exp)
        | Index_NonArray -> "typeOffset: Index on a non-array"
        | Field_NonCompound -> "typeOffset: Field on a non-compound"
      in
      Some (Printf.sprintf "Cilfacade.TypeOfError(%s)" msg)
    | _ -> None (* for other exceptions *)
  )

(* Cil doesn't expose this *)
let stringLiteralType = ref charPtrType

let typeOfRealAndImagComponents t =
  match unrollType t with
  | TInt _ -> t
  | TFloat (fkind, attrs) ->
    let newfkind = function
      | FFloat -> FFloat      (* [float] *)
      | FDouble -> FDouble     (* [double] *)
      | FLongDouble -> FLongDouble (* [long double] *)
      | FComplexFloat -> FFloat
      | FComplexDouble -> FDouble
      | FComplexLongDouble -> FLongDouble
    in
    TFloat (newfkind fkind, attrs)
  | _ -> raise (TypeOfError RealImag_NonNumerical)

let rec typeOf (e: exp) : typ =
  match e with
  | Const(CInt (_, ik, _)) -> TInt(ik, [])

  (* Character constants have type int.  ISO/IEC 9899:1999 (E),
   * section 6.4.4.4 [Character constants], paragraph 10, if you
   * don't believe me. *)
  | Const(CChr _) -> intType

  (* The type of a string is a pointer to characters ! The only case when
   * you would want it to be an array is as an argument to sizeof, but we
   * have SizeOfStr for that *)
  | Const(CStr (s,_)) -> !stringLiteralType

  | Const(CWStr (s,_)) -> TPtr(!wcharType,[])

  | Const(CReal (_, fk, _)) -> TFloat(fk, [])

  | Const(CEnum(tag, _, ei)) -> typeOf tag
  | Real e -> typeOfRealAndImagComponents @@ typeOf e
  | Imag e -> typeOfRealAndImagComponents @@ typeOf e
  | Lval(lv) -> typeOfLval lv
  | SizeOf _ | SizeOfE _ | SizeOfStr _ -> !typeOfSizeOf
  | AlignOf _ | AlignOfE _ -> !typeOfSizeOf
  | UnOp (_, _, t)
  | BinOp (_, _, _, t)
  | Question (_, _, _, t)
  | CastE (t, _) -> t
  | AddrOf (lv) -> TPtr(typeOfLval lv, [])
  | AddrOfLabel (lv) -> voidPtrType
  | StartOf (lv) -> begin
      match unrollType (typeOfLval lv) with
        TArray (t,_, a) -> TPtr(t, a)
      | _ -> raise (TypeOfError StartOf_NonArray)
    end

and typeOfInit (i: init) : typ =
  match i with
    SingleInit e -> typeOf e
  | CompoundInit (t, _) -> t

and typeOfLval = function
    Var vi, off -> typeOffset vi.vtype off
  | Mem addr, off -> begin
      match unrollType (typeOf addr) with
        TPtr (t, _) -> typeOffset t off
      | _ -> raise (TypeOfError (Mem_NonPointer addr))
    end

and typeOffset basetyp =
  let blendAttributes baseAttrs =
    let (_, _, contageous) =
      partitionAttributes ~default:AttrName baseAttrs in
    typeAddAttributes contageous
  in
  function
    NoOffset -> basetyp
  | Index (_, o) -> begin
      match unrollType basetyp with
        TArray (t, _, baseAttrs) ->
        let elementType = typeOffset t o in
        blendAttributes baseAttrs elementType
      | t -> raise (TypeOfError Index_NonArray)
    end
  | Field (fi, o) ->
    match unrollType basetyp with
      TComp (_, baseAttrs) ->
      let fieldType = typeOffset fi.ftype o in
      blendAttributes baseAttrs fieldType
    | _ -> raise (TypeOfError Field_NonCompound)


let get_ikind_exp e = get_ikind (typeOf e)


(** HashSet of line numbers *)
let locs = Hashtbl.create 200

(** Visitor to count locs appearing inside a fundec. *)
class countFnVisitor = object
    inherit nopCilVisitor
    method! vstmt s =
      match s.skind with
      | Return (_, loc)
      | Goto (_, loc)
      | ComputedGoto (_, loc)
      | Break loc
      | Continue loc
      | If (_,_,_,loc,_)
      | Switch (_,_,_,loc,_)
      | Loop (_,loc,_,_,_)
        -> Hashtbl.replace locs loc.line (); DoChildren
      | _ ->
        DoChildren

    method! vinst = function
      | Set (_,_,loc,_)
      | Call (_,_,_,loc,_)
      | Asm (_,_,_,_,_,loc)
        -> Hashtbl.replace locs loc.line (); SkipChildren
      | _ -> SkipChildren

    method! vvdec _ = SkipChildren
    method! vexpr _ = SkipChildren
    method! vlval _ = SkipChildren
    method! vtype _ = SkipChildren
end

let fnvis = new countFnVisitor

(** Count the number of unique locations appearing in fundec [fn].
    Uses {!Cilfacade.locs} hashtable for intermediate computations
*)
let countLoc fn =
  let _ = visitCilFunction fnvis fn in
  let res = Hashtbl.length locs in
  Hashtbl.clear locs;
  res


let fundec_return_type f =
  match f.svar.vtype with
  | TFun (return_type, _, _, _) -> return_type
  | _ -> failwith "fundec_return_type: not TFun"


module StmtH = Hashtbl.Make (CilType.Stmt)

let stmt_fundecs: fundec StmtH.t ResettableLazy.t =
  ResettableLazy.from_fun (fun () ->
    let h = StmtH.create 113 in
    iterGlobals !current_file (function
        | GFun (fd, _) ->
          List.iter (fun stmt ->
              StmtH.replace h stmt fd
            ) fd.sallstmts
        | _ -> ()
      );
    h
  )

let pseudo_return_to_fun = StmtH.create 113

(** Find [fundec] which the [stmt] is in. *)
let find_stmt_fundec stmt =
  try StmtH.find pseudo_return_to_fun stmt
  with Not_found -> StmtH.find (ResettableLazy.force stmt_fundecs) stmt (* stmt argument must be explicit, otherwise force happens immediately *)


module VarinfoH = Hashtbl.Make (CilType.Varinfo)

let varinfo_fundecs: fundec VarinfoH.t ResettableLazy.t =
  ResettableLazy.from_fun (fun () ->
    let h = VarinfoH.create 111 in
    iterGlobals !current_file (function
        | GFun (fd, _) ->
          VarinfoH.replace h fd.svar fd
        | _ -> ()
      );
    h
  )

(** Find [fundec] by the function's [varinfo] (has the function name and type). *)
let find_varinfo_fundec vi = VarinfoH.find (ResettableLazy.force varinfo_fundecs) vi (* vi argument must be explicit, otherwise force happens immediately *)


module StringH = Hashtbl.Make (Printable.Strings)

let name_fundecs: fundec StringH.t ResettableLazy.t =
  ResettableLazy.from_fun (fun () ->
    let h = StringH.create 111 in
    iterGlobals !current_file (function
        | GFun (fd, _) ->
          StringH.replace h fd.svar.vname fd
        | _ -> ()
      );
    h
  )

(** Find [fundec] by the function's name. *)
let find_name_fundec name = StringH.find (ResettableLazy.force name_fundecs) name (* name argument must be explicit, otherwise force happens immediately *)


type varinfo_role =
  | Formal of fundec
  | Local of fundec
  | Function
  | Global

let varinfo_roles: varinfo_role VarinfoH.t ResettableLazy.t =
  ResettableLazy.from_fun (fun () ->
    let h = VarinfoH.create 113 in
    iterGlobals !current_file (function
        | GFun (fd, _) ->
          VarinfoH.replace h fd.svar Function; (* function itself can be used as a variable (function pointer) *)
          List.iter (fun vi -> VarinfoH.replace h vi (Formal fd)) fd.sformals;
          List.iter (fun vi -> VarinfoH.replace h vi (Local fd)) fd.slocals
        | GVar (vi, _, _)
        | GVarDecl (vi, _) ->
          VarinfoH.replace h vi Global
        | _ -> ()
      );
    h
  )

(** Find the role of the [varinfo]. *)
let find_varinfo_role vi = VarinfoH.find (ResettableLazy.force varinfo_roles) vi (* vi argument must be explicit, otherwise force happens immediately *)

let is_varinfo_formal vi =
  match find_varinfo_role vi with
  | Formal _ -> true
  | exception Not_found
  | _ -> false


(** Find the scope of the [varinfo].
    If [varinfo] is a local or a formal argument of [fundec], then returns [Some fundec].
    If [varinfo] is a global or a function itself, then returns [None]. *)
let find_scope_fundec vi =
  match find_varinfo_role vi with
  | Formal fd
  | Local fd ->
    Some fd
  | Function
  | Global
  | exception Not_found ->
    None


let original_names: string VarinfoH.t ResettableLazy.t =
  (* only invert environment map when necessary (e.g. witnesses) *)
  ResettableLazy.from_fun (fun () ->
    let h = VarinfoH.create 113 in
    Hashtbl.iter (fun original_name (envdata, _) ->
        match envdata with
        | Cabs2cil.EnvVar vi when vi.vname <> "" -> (* TODO: fix temporary variables with empty names being in here *)
          VarinfoH.replace h vi original_name
        | _ -> ()
      ) Cabs2cil.environment;
    h
  )

(** Find the original name (in input source code) of the [varinfo].
    If it was renamed by CIL, then returns the original name before renaming.
    If it wasn't renamed by CIL, then returns the same name.
    If it was inserted by CIL (or Goblint), then returns [None]. *)
let find_original_name vi = VarinfoH.find_opt (ResettableLazy.force original_names) vi (* vi argument must be explicit, otherwise force happens immediately *)


let reset_lazy () =
  StmtH.clear pseudo_return_to_fun;
  ResettableLazy.reset stmt_fundecs;
  ResettableLazy.reset varinfo_fundecs;
  ResettableLazy.reset name_fundecs;
  ResettableLazy.reset varinfo_roles;
  ResettableLazy.reset original_names


let stmt_pretty_short () x =
  match x.skind with
  | Instr (y::ys) -> dn_instr () y
  | If (exp,_,_,_,_) -> dn_exp () exp
  | _ -> dn_stmt () x<|MERGE_RESOLUTION|>--- conflicted
+++ resolved
@@ -5,41 +5,13 @@
 module E = Errormsg
 module GU = Goblintutil
 
-<<<<<<< HEAD
 include Cilfacade0
-=======
-
-let get_labelLoc = function
-  | Label (_, loc, _) -> loc
-  | Case (_, loc, _) -> loc
-  | CaseRange (_, _, loc, _) -> loc
-  | Default (loc, _) -> loc
-
-let rec get_labelsLoc = function
-  | [] -> Cil.locUnknown
-  | label :: labels ->
-    let loc = get_labelLoc label in
-    if CilType.Location.equal loc Cil.locUnknown then
-      get_labelsLoc labels (* maybe another label has known location *)
-    else
-      loc
-
-let get_stmtkindLoc = Cil.get_stmtLoc (* CIL has a confusing name for this function *)
-
-let get_stmtLoc stmt =
-  match stmt.skind with
-  (* Cil.get_stmtLoc returns Cil.locUnknown in these cases, so try labels instead *)
-  | Instr []
-  | Block {bstmts = []; _} ->
-    get_labelsLoc stmt.labels
-  | _ -> get_stmtkindLoc stmt.skind
 
 (** Is character type (N1570 6.2.5.15)? *)
 let isCharType = function
   | TInt ((IChar | ISChar | IUChar), _) -> true
   | _ -> false
 
->>>>>>> fbf61bc5
 
 let init () =
   initCIL ();
