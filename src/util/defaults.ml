(** Default values for [GobConfig]-style configuration. *)

open Prelude
open Printf
open List

(* TODO: add consistency checking *)

(** Main categories of configuration variables. *)
type category = Std             (** Parsing input, includes, standard stuff, etc. *)
              | Analyses        (** Analyses                                      *)
              | Incremental     (** Incremental features                          *)
              | Semantics       (** Semantics                                     *)
              | Transformations (** Transformations                               *)
              | Annotation      (** Features for annotations                       *)
              | Experimental    (** Experimental features of analyses             *)
              | Debugging       (** Debugging, tracing, etc.                      *)
              | Warnings        (** Filtering warnings                            *)
              [@@deriving enum]

let all_categories = min_category -- max_category |> of_enum |> map (Option.get % category_of_enum)

(** Description strings for categories. *)
let catDescription = function
  | Std             -> "Standard options for configuring input/output"
  | Analyses        -> "Options for analyses"
  | Semantics       -> "Options for semantics"
  | Transformations -> "Options for transformations"
  | Annotation      -> "Options for annotations"
  | Experimental    -> "Experimental features"
  | Debugging       -> "Debugging options"
  | Incremental     -> "Incremental analysis options"
  | Warnings        -> "Filtering of warnings"

(** A place to store registered variables *)
let registrar = ref []

(** A function to register a variable *)
let reg (c:category) (n:string) (def:string) (desc:string) =
  registrar := (c,(n,(desc,def))) :: !registrar;
  GobConfig.(build_config := true; set_auto n def; build_config := false)

(** find all associations in the list *)
let rec assoc_all k = function
  | [] -> []
  | (x1,x2)::xs when k=x1 -> x2 :: assoc_all k xs
  | _::xs -> assoc_all k xs

(** Prints out all registered options with descriptions and defaults for one category. *)
let printCategory ch k =
  let print_one (n,(desc,def)) =
    fprintf ch "%-4s%-30s%s\n%-34sDefault value: \"%s\"\n\n" "" n desc "" def
  in
  catDescription k |> fprintf ch "%s:\n";
  assoc_all k !registrar |> rev |> iter print_one

(** Prints out all registered options. *)
let printAllCategories ch =
  iter (printCategory ch) all_categories

(* {4 category [Std]} *)
let _ = ()
      ; reg Std "outfile"         ""             "File to print output to."
      ; reg Std "includes"        "[]"           "List of directories to include."
      ; reg Std "kernel_includes" "[]"           "List of kernel directories to include."
      ; reg Std "custom_includes" "[]"           "List of custom directories to include."
      ; reg Std "kernel-root"     "''"           "Root directory for Linux kernel (linux-headers)"
      ; reg Std "justcil"         "false"        "Just parse and output the CIL."
      ; reg Std "justcfg"         "false"        "Only output the CFG in cfg.dot ."
      ; reg Std "printstats"      "false"        "Outputs timing information."
      ; reg Std "verify"          "true"         "Verify that the solver reached a post-fixpoint. Beware that disabling this also disables output of warnings since post-processing of the results is done in the verification phase!"
      ; reg Std "mainfun"         "['main']"     "Sets the name of the main functions."
      ; reg Std "exitfun"         "[]"           "Sets the name of the cleanup functions."
      ; reg Std "otherfun"        "[]"           "Sets the name of other functions."
      ; reg Std "allglobs"        "false"        "Prints access information about all globals, not just races."
      ; reg Std "keepcpp"         "false"        "Keep the intermediate output of running the C preprocessor."
      ; reg Std "tempDir"         "''"           "Reuse temporary directory for preprocessed files."
      ; reg Std "cppflags"        "[]"           "Pre-processing parameters."
      ; reg Std "kernel"          "false"        "For analyzing Linux Device Drivers."
      ; reg Std "dump_globs"      "false"        "Print out the global invariant."
      ; reg Std "result"          "'none'"       "Result style: none, fast_xml, json, pretty, json-messages."
      ; reg Std "solver"          "'td3'"         "Picks the solver."
      ; reg Std "comparesolver"   "''"           "Picks another solver for comparison."
      ; reg Std "solverdiffs"     "false"        "Print out solver differences."
      ; reg Std "allfuns"         "false"        "Analyzes all the functions (not just beginning from main). This requires exp.earlyglobs!"
      ; reg Std "nonstatic"       "false"        "Analyzes all non-static functions."
      ; reg Std "colors"          "'auto'"       "Colored output (via ANSI escape codes). 'auto': enabled if stdout is a terminal (instead of a pipe); 'always', 'never'."
      ; reg Std "g2html"          "false"        "Run g2html.jar on the generated xml."
      ; reg Std "interact.out"    "'result'"     "The result directory in interactive mode."
      ; reg Std "interact.enabled" "false"       "Is interactive mode enabled."
      ; reg Std "interact.paused" "false"        "Start interactive in pause mode."
      ; reg Std "phases"          "[]"           "List of phases. Per-phase settings overwrite global ones."
      ; reg Std "save_run"        "''"           "Save the result of the solver, the current configuration and meta-data about the run to this directory (if set). The data can then be loaded (without solving again) to do post-processing like generating output in a different format or comparing results."
      ; reg Std "load_run"        "''"           "Load a saved run. See save_run."
      ; reg Std "compare_runs"    "[]"           "Load these saved runs and compare the results. Note that currently only two runs can be compared!"
      ; reg Std "warn_at"         "'post'"       "When to output warnings. Values: 'post' (default): after solving; 'never': no warnings; 'early': for debugging - outputs warnings already while solving (may lead to spurious warnings/asserts that would disappear after narrowing)."
      ; reg Std "gobview"         "false"        "Include additional information for Gobview (e.g., the Goblint warning messages) in the directory specified by 'save_run'."

(* {4 category [Analyses]} *)
let _ = ()
      ; reg Analyses "ana.activated"  "['expRelation','base','threadid','threadflag','threadreturn','escape','mutex','mallocWrapper']"  "Lists of activated analyses in this phase."
      ; reg Analyses "ana.path_sens"  "['OSEK','OSEK2','mutex','malloc_null','uninit']"  "List of path-sensitive analyses"
      (* apron adds itself to ana.path_sens such that there can be one defaults.ml both for the Apron and No-Apron configuration *)
      ; reg Analyses "ana.ctx_insens" "['OSEK2','stack_loc','stack_trace_set']"                      "List of context-insensitive analyses"
      ; reg Analyses "ana.cont.localclass" "false" "Analyzes classes defined in main Class."
      ; reg Analyses "ana.cont.class"      "''"    "Analyzes all the member functions of the class (CXX.json file required)."
      ; reg Analyses "ana.osek.oil"        "''"    "Oil file for the analyzed program"
      ; reg Analyses "ana.osek.defaults"   "true"  "Generate default definitions for TASK and ISR"
      (* ; reg Analyses "ana.osek.tramp"      "''"    "Resource-ID-headers for the analyzed program" *)
      ; reg Analyses "ana.osek.isrprefix"  "'function_of_'"    "Prefix added by the ISR macro"
      ; reg Analyses "ana.osek.taskprefix" "'function_of_'"    "Prefix added by the TASK macro"
      ; reg Analyses "ana.osek.isrsuffix"  "''"    "Suffix added by the ISR macro"
      ; reg Analyses "ana.osek.tasksuffix" "''"    "Suffix added by the TASK macro"
      ; reg Analyses "ana.osek.intrpts"    "false" "Enable constraints for interrupts."
      ; reg Analyses "ana.osek.check"      "false" "Check if (assumed) OSEK conventions are fullfilled."
      ; reg Analyses "ana.osek.names"      "[]"    "OSEK API function (re)names for the analysed program"
      ; reg Analyses "ana.osek.warnfiles"  "false" "Print all warning types to separate file"
      ; reg Analyses "ana.osek.safe_vars"  "[]"    "Suppress warnings on these vars"
      ; reg Analyses "ana.osek.safe_task"  "[]"    "Ignore accesses in these tasks"
      ; reg Analyses "ana.osek.safe_isr"   "[]"    "Ignore accesses in these isr"
      ; reg Analyses "ana.osek.flags"      "[]"    "List of global variables that are flags."
      ; reg Analyses "ana.osek.def_header" "true"  "Generate TASK/ISR macros with default structure"
      ; reg Analyses "ana.int.def_exc"      "true"  "Use IntDomain.DefExc: definite value/exclusion set."
      ; reg Analyses "ana.int.interval"    "false" "Use IntDomain.Interval32: (int64 * int64) option."
      ; reg Analyses "ana.int.enums"       "false" "Use IntDomain.Enums: Inclusion/Exclusion sets. Go to top on arithmetic operations (except for some easy cases, e.g. multiplication with 0). Joins on widen, i.e. precise integers as long as not derived from arithmetic expressions."
      ; reg Analyses "ana.int.congruence"  "false" "Use IntDomain.Congruence: (c, m) option, meaning congruent to c modulo m"
      ; reg Analyses "ana.int.refinement"   "'never'" "Use mutual refinement of integer domains. Either 'never', 'once' or 'fixpoint'"
      ; reg Analyses "ana.file.optimistic" "false" "Assume fopen never fails."
      ; reg Analyses "ana.spec.file"       ""      "Path to the specification file."
      ; reg Analyses "ana.pml.debug"       "true"  "Insert extra assertions into Promela code for debugging."
      ; reg Analyses "ana.arinc.assume_success" "true"    "Assume that all ARINC functions succeed (sets return code to NO_ERROR, otherwise invalidates it)."
      ; reg Analyses "ana.arinc.simplify"    "true" "Simplify the graph by merging functions consisting of the same edges and contracting call chains where functions just consist of another call."
      ; reg Analyses "ana.arinc.validate"    "true" "Validate the graph and output warnings for: call to functions without edges, multi-edge-calls for intermediate contexts, branching on unset return variables."
      ; reg Analyses "ana.arinc.export"    "true" "Generate dot graph and Promela for ARINC calls right after analysis. Result is saved in result/arinc.out either way."
      ; reg Analyses "ana.arinc.merge_globals" "false"  "Merge all global return code variables into one."
      ; reg Analyses "ana.opt.hashcons"        "true"  "Should we try to save memory and speed up equality by hashconsing?"
      ; reg Analyses "ana.opt.equal"       "true"  "First try physical equality (==) before {D,G,C}.equal (only done if hashcons is disabled since it basically does the same via its tags)."
      ; reg Analyses "ana.mutex.disjoint_types" "true" "Do not propagate basic type writes to all struct fields"
      ; reg Analyses "ana.library.enabled"    "false" "Analyses all functions in single threaded mode, with a canonical calling context."
      ; reg Analyses "ana.library.all"     "true" "In case the library analysis is activated, analyse all functions with the library analysis. This is different from using allfuns as it analyses the functions in single threaded mode."
      ; reg Analyses "ana.sv-comp.enabled" "false" "SV-COMP mode"
      ; reg Analyses "ana.sv-comp.functions" "false" "Handle SV-COMP __VERIFIER* functions"
      ; reg Analyses "ana.specification"   "" "SV-COMP specification (path or string)"
      ; reg Analyses "ana.wp"              "false" "Weakest precondition feasibility analysis for SV-COMP violations"
<<<<<<< HEAD
      ; reg Analyses "ana.assume-casts-ok" "false" "Assume that casts between pointer types are only done performed when the corresponding object fits to the target type of the cast."
      ; reg Analyses "ana.octapron.no_uints"    "false"  "Use OctApron without tracking unsigned integers."
      ; reg Analyses "ana.octapron.no_signed_overflow" "true" "Assume there will be no signed overflow for OctApron."
=======
      ; reg Analyses "ana.arrayoob"        "false"        "Array out of bounds check"
      ; reg Analyses "ana.base.context.non-ptr"      "true" "Non-address values in function contexts."
      ; reg Analyses "ana.base.context.int"    "true" "Integer values in function contexts."
      ; reg Analyses "ana.base.context.interval" "true" "Integer values of the Interval domain in function contexts."
      ; reg Analyses "ana.apron.context" "true" "Entire relation in function contexts."
      ; reg Analyses "ana.apron.domain" "'octagon'" "Which domain should be used for the Apron analysis. Can be 'octagon', 'interval' or 'polyhedra'"
      ; reg Analyses "ana.context.widen"     "false" "Do widening on contexts. Keeps a map of function to call state; enter will then return the widened local state for recursive calls."
      ; reg Analyses "ana.apron.threshold_widening" "false" "Use constants appearing in program as threshold for widening"
      ; reg Analyses "ana.thread.domain" "'history'" "Which domain should be used for the thread ids. Can be 'history' or 'plain'"


(* {4 category [Incremental]} *)
let _ = ()
      ; reg Incremental "incremental.load"        "false" "Load incremental analysis results, in case any exist."
      ; reg Incremental "incremental.only-rename" "false" "Only reset IDs of unchanged objects in the AST. Do  not reuse solver results. This option is mainly useful for benchmarking purposes."
      ; reg Incremental "incremental.save"        "false" "Store incremental analysis results."
      ; reg Incremental "incremental.stable"      "true"  "Reuse the stable set and selectively destabilize it (recommended)."
      ; reg Incremental "incremental.wpoint"      "false" "Reuse the wpoint set (not recommended). Reusing the wpoint will combine existing results at previous widening points."
      ; reg Incremental "incremental.reluctant.on" "true" "Destabilize nodes in changed functions reluctantly"
      ; reg Incremental "incremental.reluctant.compare" "'leq'" "In order to reuse the function's old abstract value the new abstract value must be leq (focus on efficiency) or equal (focus on precision) compared to the old."
      ; reg Incremental "incremental.compare" "'ast'" "Which comparison should be used for functions? 'ast'/'cfg' (cfg comparison also differentiates which nodes of a function have changed)"
      ; reg Incremental "incremental.force-reanalyze.funs" "[]" "List of functions that are to be re-analayzed from scratch"
>>>>>>> 666f68df

(* {4 category [Semantics]} *)
let _ = ()
      (* TODO: split unknown_function to undefined_function and unknown_function_ptr *)
      ; reg Semantics "sem.unknown_function.spawn" "true"  "Unknown function call spawns reachable functions"
      ; reg Semantics "sem.unknown_function.invalidate.globals" "true"  "Unknown function call invalidates all globals"
      ; reg Semantics "sem.builtin_unreachable.dead_code" "false"  "__builtin_unreachable is assumed to be dead code"
      ; reg Semantics "sem.int.signed_overflow" "'assume_top'" "How to handle overflows of signed types. Values: 'assume_top' (default): Assume signed overflow results in a top value; 'assume_none': Assume program is free of signed overflows;  'assume_wraparound': Assume signed types wrap-around and two's complement representation of signed integers"


(* {4 category [Transformations]} *)
let _ = ()
      ; reg Transformations "trans.activated" "[]"  "Lists of activated transformations in this phase. Transformations happen after analyses."
      ; reg Transformations "trans.expeval.query_file_name" "''" "Path to the JSON file containing an expression evaluation query."

(* {4 category [Annotation]} *)
let _ = ()
      ; reg Annotation "annotation.int.enabled"   "false" "Enable manual annotation of functions with desired precision, i.e. the activated IntDomains."
      ; reg Annotation "annotation.int.privglobs" "true"  "Enables handling of privatized globals, by setting the precision to the heighest value, when annotation.int.enabled is true."

(* {4 category [Experimental]} *)
let _ = ()
      ; reg Experimental "exp.lower-constants"   "true"  "Use Cil.lowerConstants to simplify some constant? (assumes wrap-around for signed int)"
      (* TODO: priv subobject *)
      ; reg Experimental "exp.privatization"     "'protection-read'" "Which privatization to use? none/protection-old/mutex-oplus/mutex-meet/protection/protection-read/protection-vesal/mine/mine-nothread/mine-W/mine-W-noinit/lock/write/write+lock"
      ; reg Experimental "exp.priv-prec-dump"    "''"    "File to dump privatization precision data to."
      ; reg Experimental "exp.priv-distr-init"   "false"  "Distribute global initializations to all global invariants for more consistent widening dynamics."
      ; reg Experimental "exp.apron.privatization" "'mutex-meet'" "Which apron privatization to use? dummy/protection/protection-path/mutex-meet/mutex-meet-tid/mutex-meet-tid-cluster12/mutex-meet-tid-cluster2/mutex-meet-tid-cluster-max/mutex-meet-tid-cluster-power"
      ; reg Experimental "exp.apron.priv.not-started" "true" "Exclude writes from threads that may not be started yet"
      ; reg Experimental "exp.apron.priv.must-joined" "true" "Exclude writes from threads that must have been joined"
      ; reg Experimental "exp.apron.prec-dump"    "''"    "File to dump apron precision data to."
      ; reg Experimental "exp.cfgdot"            "false" "Output CFG to dot files"
      ; reg Experimental "exp.mincfg"            "false" "Try to minimize the number of CFG nodes."
      ; reg Experimental "exp.earlyglobs"        "false" "Side-effecting of globals right after initialization."
      ; reg Experimental "exp.failing-locks"     "false" "Takes the possible failing of locking operations into account."
      ; reg Experimental "exp.region-offsets"    "false" "Considers offsets for region accesses."
      ; reg Experimental "exp.unique"            "[]"    "For types that have only one value."
      ; reg Experimental "exp.forward"           "false" "Use implicit forward propagation instead of the demand driven approach."
      ; reg Experimental "exp.malloc.fail"       "false" "Consider the case where malloc or calloc fails."
      ; reg Experimental "exp.malloc.wrappers"   "['kmalloc','__kmalloc','usb_alloc_urb','__builtin_alloca','kzalloc']"  "Loads a list of known malloc wrapper functions." (* When something new that maps to malloc or calloc is added to libraryFunctions.ml, it should also be added here.*)
      ; reg Experimental "exp.volatiles_are_top" "true"  "volatile and extern keywords set variables permanently to top"
      ; reg Experimental "exp.single-threaded"   "false" "Ensures analyses that no threads are created."
      ; reg Experimental "exp.globs_are_top"     "false" "Set globals permanently to top."
      ; reg Experimental "exp.precious_globs"    "[]"    "Global variables that should be handled flow-sensitively when using earlyglobs."
      ; reg Experimental "exp.list-type"         "false" "Use a special abstract value for lists."
      ; reg Experimental "exp.g2html_path"       "'.'"   "Location of the g2html.jar file."
      ; reg Experimental "exp.extraspecials"     "[]"    "List of functions that must be analyzed as unknown extern functions"
      ; reg Experimental "exp.no-narrow"         "false" "Overwrite narrow a b = a"
      ; reg Experimental "exp.basic-blocks"      "false" "Only keep values for basic blocks instead of for every node. Should take longer but need less space."
      ; reg Experimental "exp.solver.td3.term"   "true"  "Should the td3 solver use the phased/terminating strategy?"
      ; reg Experimental "exp.solver.td3.side_widen" "'sides'" "When to widen in side. never: never widen, always: always widen, sides: widen if there are multiple side-effects from the same var resulting in a new value, cycle: widen if a called or a start var get destabilized, unstable_called: widen if any called var gets destabilized, unstable_self: widen if side-effected var gets destabilized, sides-pp: widen if there are multiple side-effects from the same program point resulting in a new value."
      ; reg Experimental "exp.solver.td3.space"  "false" "Should the td3 solver only keep values at widening points?"
      ; reg Experimental "exp.solver.td3.space_cache" "true" "Should the td3-space solver cache values?"
      ; reg Experimental "exp.solver.td3.space_restore" "true" "Should the td3-space solver restore values for non-widening-points? Not needed for generating warnings, but needed for inspecting output!"
      ; reg Experimental "exp.solver.slr4.restart_count"   "1"     "How many times SLR4 is allowed to switch from restarting iteration to increasing iteration."
      ; reg Experimental "exp.fast_global_inits" "true" "Only generate one 'a[MyCFG.all_array_index_exp] = x' for all assignments a[...] = x for a global array a[n]."
      ; reg Experimental "exp.uninit-ptr-safe"   "false" "Assume that uninitialized stack-allocated pointers may only point to variables not in the program or null."
      ; reg Experimental "exp.ptr-arith-safe"    "false" "Assume that pointer arithmetic only yields safe addresses."
      ; reg Experimental "exp.witness.path" "'witness.graphml'" "Witness output path"
      ; reg Experimental "exp.witness.id" "'node'" "Which witness node IDs to use? node/enumerate"
      ; reg Experimental "exp.witness.invariant.nodes" "'all'" "Which witness nodes to add invariants to? all/loop_heads/none"
      ; reg Experimental "exp.witness.minimize"  "false" "Try to minimize the witness"
      ; reg Experimental "exp.witness.uncil"     "false" "Try to undo CIL control flow transformations in witness"
      ; reg Experimental "exp.witness.stack"     "true" "Construct stacktrace-based witness nodes"
      ; reg Experimental "exp.witness.unknown"   "true" "Output witness for unknown result"
      ; reg Experimental "exp.architecture"      "'64bit'" "Architecture for analysis, currently for witness"
      ; reg Experimental "exp.partition-arrays.enabled" "false" "Employ the partitioning array domain. When this is on, make sure to enable the expRelation analysis as well."
      ; reg Experimental "exp.partition-arrays.keep-expr" "'first'" "When using the partitioning which expression should be used for partitioning ('first', 'last')"
      ; reg Experimental "exp.partition-arrays.partition-by-const-on-return" "false" "When using the partitioning should arrays be considered partitioned according to a constant if a var in the expression used for partitioning goes out of scope?"
      ; reg Experimental "exp.partition-arrays.smart-join" "false" "When using the partitioning should the join of two arrays partitioned according to different expressions be partitioned as well if possible? If keep-expr is 'last' this behavior is enabled regardless of the flag value. Caution: Not always advantageous."
      ; reg Experimental "exp.structs.domain"          "'simple'" "The domain that should be used for structs. simple/sets/keyed/combined-all/combined-sk"
      ; reg Experimental "exp.structs.key.forward"     "true"     "Whether the struct key should be picked going from first field to last."
      ; reg Experimental "exp.structs.key.avoid-ints"  "true"     "Whether integers should be avoided for key."
      ; reg Experimental "exp.structs.key.prefer-ptrs" "true"     "Whether pointers should be preferred for key."
      ; reg Experimental "exp.gcc_path"           "'/usr/bin/gcc'" "Location of gcc. Used to combine source files with cilly. Change to gcc-9 or another version on OS X (with gcc being clang by default cilly will fail otherwise)."
      ; reg Experimental "exp.compdb.original-path" "" "Original absolute path of Compilation Database. Used to reroot all absolute paths in there if moved, e.g. in container mounts."
      ; reg Experimental "exp.cpp-path" "" "Path to C preprocessor (cpp) to use. If empty, then automatically searched."

(* {4 category [Debugging]} *)
let _ = ()
      ; reg Debugging "dbg.debug"           "false" "Debug mode: for testing the analyzer itself."
      ; reg Debugging "dbg.verbose"         "false" "Prints some status information."
      ; reg Debugging "dbg.trace.context"   "false" "Also print the context of solver variables."
      ; reg Debugging "dbg.showtemps"       "false" "Shows CIL's temporary variables when printing the state."
      ; reg Debugging "dbg.uncalled"        "true" "Display uncalled functions."
      ; reg Debugging "dbg.dump"            ""      "Dumps the results to the given path"
      ; reg Debugging "dbg.cilout"          ""      "Where to dump cil output"
      ; reg Debugging "dbg.timeout"         "'0'"   "Stop solver after this time. 0 means no timeout. Supports optional units h, m, s. E.g. 1m6s = 01m06s = 66; 6h = 6*60*60."
      ; reg Debugging "dbg.solver-stats-interval"   "10" "Interval in seconds to print statistics while solving. Set to 0 to deactivate."
      ; reg Debugging "dbg.solver-signal"   "'sigusr1'" "Signal to print statistics while solving. Possible values: sigint (Ctrl+C), sigtstp (Ctrl+Z), sigquit (Ctrl+\\), sigusr1, sigusr2, sigalrm, sigprof etc. (see signal_of_string in goblintutil.ml)."
      ; reg Debugging "dbg.backtrace-signal" "'sigusr2'" "Signal to print a raw backtrace on stderr. Possible values: sigint (Ctrl+C), sigtstp (Ctrl+Z), sigquit (Ctrl+\\), sigusr1, sigusr2, sigalrm, sigprof etc. (see signal_of_string in goblintutil.ml)."
      ; reg Debugging "dbg.solver-progress" "false" "Used for debugging. Prints out a symbol on solving a rhs."
      ; reg Debugging "dbg.print_wpoints"   "false" "Print the widening points after solving (does not include the removed wpoints during solving by the slr solvers). Currently only implemented in: slr*, td3."
      ; reg Debugging "dbg.print_dead_code" "false" "Print information about dead code"
      ; reg Debugging "dbg.slice.on"        "false" "Turn slicer on or off."
      ; reg Debugging "dbg.slice.n"         "10"    "How deep function stack do we analyze."
      ; reg Debugging "dbg.limit.widen"     "0"     "Limit for number of widenings per node (0 = no limit)."
      ; reg Debugging "dbg.warn_with_context" "false" "Keep warnings for different contexts apart (currently only done for asserts)."
      ; reg Debugging "dbg.regression"      "false" "Only output warnings for assertions that have an unexpected result (no comment, comment FAIL, comment UNKNOWN)"
      ; reg Debugging "dbg.test.domain"     "false" "Test domain properties"
      ; reg Debugging "dbg.cilcfgdot"       "false" "Output dot files for CIL CFGs."
      ; reg Debugging "dbg.cfg.loop-clusters" "false" "Add loop SCC clusters to CFG .dot output."
      ; reg Debugging "dbg.compare_runs.glob" "true" "Compare GlobConstrSys in compare_runs"
      ; reg Debugging "dbg.compare_runs.eq"  "true" "Compare EqConstrSys in compare_runs"
      ; reg Debugging "dbg.print_tids"       "false" "Should the analysis print information on the encountered TIDs"
      ; reg Debugging "dbg.print_protection" "false" "Should the analysis print information on which globals are protected by which mutex?"

(* {4 category [Warnings]} *)
let _ = ()
      ; reg Warnings "warn.assert"          "true"  "Assert messages"
      ; reg Warnings "warn.behavior"        "true"  "undefined behavior warnings"
      ; reg Warnings "warn.integer"         "true"  "integer (Overflow, Div_by_zero) warnings"
      ; reg Warnings "warn.cast"            "true"  "Cast (Type_mismatch(bug) warnings"
      ; reg Warnings "warn.race"            "true"  "Race warnings"
      ; reg Warnings "warn.deadcode"        "true"  "Dead code warnings"
      ; reg Warnings "warn.analyzer"        "true"  "Analyzer messages"
      ; reg Warnings "warn.unsound"         "true"  "Unsoundness messages"
      ; reg Warnings "warn.imprecise"       "true"  "Imprecision messages"
      ; reg Warnings "warn.unknown"         "true"  "Unknown (of string) warnings"
      ; reg Warnings "warn.error"           "true"  "Error severity messages"
      ; reg Warnings "warn.warning"         "true"  "Warning severity messages"
      ; reg Warnings "warn.info"            "true"  "Info severity messages"
      ; reg Warnings "warn.debug"           "false" "Debug severity messages"
      ; reg Warnings "warn.success"         "true"  "Success severity messages"

let default_schema = {schema|
{ "id"              : "root"
, "type"            : "object"
, "required"        : ["outfile", "includes", "kernel_includes", "custom_includes", "kernel-root", "justcil", "justcfg", "printstats", "verify", "mainfun", "exitfun", "otherfun", "allglobs", "keepcpp", "tempDir", "cppflags", "kernel", "dump_globs", "result", "solver", "allfuns", "nonstatic", "colors", "g2html"]
, "additionalProps" : false
, "properties" :
  { "ana" :
    { "type"            : "object"
    , "additionalProps" : true
    , "required"        : []
    }
  , "sem"               : {}
  , "incremental"       : {}
  , "trans"             : {}
  , "phases"            : {}
  , "annotation" :
    { "type"            : "object"
    , "additionalProps" : true
    , "required"        : []
    }
  , "exp" :
    { "type"            : "object"
    , "additionalProps" : true
    , "required"        : []
    }
  , "dbg" :
    { "type"            : "object"
    , "additionalProps" : true
    , "required"        : []
    }
  , "questions" :
    { "file"            : ""
    }
  , "outfile"         : {}
  , "includes"        : {}
  , "kernel_includes" : {}
  , "custom_includes" : {}
  , "kernel-root"     : {}
  , "justcil"         : {}
  , "justcfg"         : {}
  , "printstats"      : {}
  , "verify"          : {}
  , "mainfun"         : {}
  , "exitfun"         : {}
  , "otherfun"        : {}
  , "allglobs"        : {}
  , "keepcpp"         : {}
  , "tempDir"         :
    { "type"            : "string"
    }
  , "cppflags"        : {}
  , "kernel"          : {}
  , "dump_globs"      : {}
  , "result"          :
    { "type"            : "string"
    }
  , "solver"          : {}
  , "comparesolver"   : {}
  , "solverdiffs"     : {}
  , "allfuns"         : {}
  , "nonstatic"       : {}
  , "colors"          : {}
  , "g2html"          : {}
  , "interact"        : {}
  , "save_run"        : {}
  , "load_run"        : {}
  , "compare_runs"    : {}
  , "warn_at"         : {}
  , "warn"              :
    { "type"            : "object"
    , "additionalProps" : true
    , "required"        : []
    }
  , "gobview"         : {}
  }
}|schema}

let _ =
  let v = Yojson.Safe.from_string default_schema in
  GobConfig.addenum_sch v<|MERGE_RESOLUTION|>--- conflicted
+++ resolved
@@ -142,11 +142,9 @@
       ; reg Analyses "ana.sv-comp.functions" "false" "Handle SV-COMP __VERIFIER* functions"
       ; reg Analyses "ana.specification"   "" "SV-COMP specification (path or string)"
       ; reg Analyses "ana.wp"              "false" "Weakest precondition feasibility analysis for SV-COMP violations"
-<<<<<<< HEAD
       ; reg Analyses "ana.assume-casts-ok" "false" "Assume that casts between pointer types are only done performed when the corresponding object fits to the target type of the cast."
       ; reg Analyses "ana.octapron.no_uints"    "false"  "Use OctApron without tracking unsigned integers."
       ; reg Analyses "ana.octapron.no_signed_overflow" "true" "Assume there will be no signed overflow for OctApron."
-=======
       ; reg Analyses "ana.arrayoob"        "false"        "Array out of bounds check"
       ; reg Analyses "ana.base.context.non-ptr"      "true" "Non-address values in function contexts."
       ; reg Analyses "ana.base.context.int"    "true" "Integer values in function contexts."
@@ -169,7 +167,6 @@
       ; reg Incremental "incremental.reluctant.compare" "'leq'" "In order to reuse the function's old abstract value the new abstract value must be leq (focus on efficiency) or equal (focus on precision) compared to the old."
       ; reg Incremental "incremental.compare" "'ast'" "Which comparison should be used for functions? 'ast'/'cfg' (cfg comparison also differentiates which nodes of a function have changed)"
       ; reg Incremental "incremental.force-reanalyze.funs" "[]" "List of functions that are to be re-analayzed from scratch"
->>>>>>> 666f68df
 
 (* {4 category [Semantics]} *)
 let _ = ()
