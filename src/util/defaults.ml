--- conflicted
+++ resolved
@@ -180,14 +180,10 @@
       ; reg Experimental "exp.privatization"     "'protection-read'" "Which privatization to use? none/protection-old/mutex-oplus/mutex-meet/protection/protection-read/protection-vesal/mine/mine-nothread/mine-W/mine-W-noinit/lock/write/write+lock"
       ; reg Experimental "exp.priv-prec-dump"    "''"    "File to dump privatization precision data to."
       ; reg Experimental "exp.priv-distr-init"   "false"  "Distribute global initializations to all global invariants for more consistent widening dynamics."
-<<<<<<< HEAD
       ; reg Experimental "exp.apron.privatization" "'mutex-meet-tid-cluster12'" "Which apron privatization to use? dummy/protection/protection-path/mutex-meet"
       ; reg Experimental "exp.apron.priv.not-started" "true" "Exclude writes from threads that may not be started yet"
       ; reg Experimental "exp.apron.priv.must-joined" "true" "Exclude writes from threads that must have been joined"
-=======
-      ; reg Experimental "exp.apron.privatization" "'mutex-meet'" "Which Apron privatization to use? dummy/protection/protection-path/mutex-meet"
       ; reg Experimental "exp.apron.prec-dump"    "''"    "File to dump apron precision data to."
->>>>>>> 9efcd909
       ; reg Experimental "exp.cfgdot"            "false" "Output CFG to dot files"
       ; reg Experimental "exp.mincfg"            "false" "Try to minimize the number of CFG nodes."
       ; reg Experimental "exp.earlyglobs"        "false" "Side-effecting of globals right after initialization."
