{
  "$schema": "http://json-schema.org/draft-04/schema#",
  "type": "object",
  "properties": {
    "files": {
      "title": "files",
      "description": "Files to analyze.",
      "type": "array",
      "items": {
        "type": "string"
      },
      "default": []
    },
    "outfile": {
      "title": "outfile",
      "description": "File to print output to.",
      "type": "string",
      "default": ""
    },
    "justcil": {
      "title": "justcil",
      "description": "Just parse and output the CIL.",
      "type": "boolean",
      "default": false
    },
    "justcfg": {
      "title": "justcfg",
      "description": "Only output the CFG in cfg.dot .",
      "type": "boolean",
      "default": false
    },
    "printstats": {
      "title": "printstats",
      "description": "Outputs timing information.",
      "type": "boolean",
      "default": false
    },
    "verify": {
      "title": "verify",
      "description":
        "Verify that the solver reached a post-fixpoint. Beware that disabling this also disables output of warnings since post-processing of the results is done in the verification phase!",
      "type": "boolean",
      "default": true
    },
    "mainfun": {
      "title": "mainfun",
      "description": "Sets the name of the main functions.",
      "type": "array",
      "items": { "type": "string" },
      "default": [ "main" ]
    },
    "exitfun": {
      "title": "exitfun",
      "description": "Sets the name of the cleanup functions.",
      "type": "array",
      "items": { "type": "string" },
      "default": []
    },
    "otherfun": {
      "title": "otherfun",
      "description": "Sets the name of other functions.",
      "type": "array",
      "items": { "type": "string" },
      "default": []
    },
    "allglobs": {
      "title": "allglobs",
      "description":
        "Prints access information about all globals, not just races.",
      "type": "boolean",
      "default": false
    },
    "kernel": {
      "title": "kernel",
      "description": "For analyzing Linux Device Drivers.",
      "type": "boolean",
      "default": false
    },
    "dump_globs": {
      "title": "dump_globs",
      "description": "Print out the global invariant.",
      "type": "boolean",
      "default": false
    },
    "result": {
      "title": "result",
      "description":
        "Result style: none, fast_xml, json, pretty, json-messages, sarif.",
      "type": "string",
      "enum": ["none", "fast_xml", "json", "pretty", "json-messages", "sarif"],
      "default": "none"
    },
    "solver": {
      "title": "solver",
      "description": "Picks the solver.",
      "type": "string",
      "default": "td3"
    },
    "comparesolver": {
      "title": "comparesolver",
      "description": "Picks another solver for comparison.",
      "type": "string",
      "default": ""
    },
    "allfuns": {
      "title": "allfuns",
      "description":
        "Analyzes all the functions (not just beginning from main). This requires exp.earlyglobs!",
      "type": "boolean",
      "default": false
    },
    "nonstatic": {
      "title": "nonstatic",
      "description": "Analyzes all non-static functions.",
      "type": "boolean",
      "default": false
    },
    "colors": {
      "title": "colors",
      "description":
        "Colored output (via ANSI escape codes). 'auto': enabled if stdout is a terminal (instead of a pipe); 'always', 'never'.",
      "type": "string",
      "enum": ["auto", "always", "never"],
      "default": "auto"
    },
    "g2html": {
      "title": "g2html",
      "description": "Run g2html.jar on the generated xml.",
      "type": "boolean",
      "default": false
    },
    "phases": {
      "title": "phases",
      "description":
        "List of phases. Per-phase settings overwrite global ones.",
      "type": "array",
      "items": { "$ref": "#" },
      "default": []
    },
    "save_run": {
      "title": "save_run",
      "description":
        "Save the result of the solver, the current configuration and meta-data about the run to this directory (if set). The data can then be loaded (without solving again) to do post-processing like generating output in a different format or comparing results.",
      "type": "string",
      "default": ""
    },
    "load_run": {
      "title": "load_run",
      "description": "Load a saved run. See save_run.",
      "type": "string",
      "default": ""
    },
    "compare_runs": {
      "title": "compare_runs",
      "description":
        "Load these saved runs and compare the results. Note that currently only two runs can be compared!",
      "type": "array",
      "items": { "type": "string" },
      "default": []
    },
    "warn_at": {
      "title": "warn_at",
      "description":
        "When to output warnings. Values: 'post' (default): after solving; 'never': no warnings; 'early': for debugging - outputs warnings already while solving (may lead to spurious warnings/asserts that would disappear after narrowing).",
      "type": "string",
      "enum": ["post", "never", "early"],
      "default": "post"
    },
    "gobview": {
      "title": "gobview",
      "description":
        "Include additional information for Gobview (e.g., the Goblint warning messages) in the directory specified by 'save_run'.",
      "type": "boolean",
      "default": false
    },
    "jobs": {
      "title": "jobs",
      "description": "Maximum number of parallel jobs. If 0, then number of cores is used. Currently used for preprocessing.",
      "type": "integer",
      "default": 1
    },
    "goblint-dir": {
      "title": "goblint-dir",
      "description": "Directory used for intermediate data.",
      "type": "string",
      "default": ".goblint"
    },
    "pre": {
      "title": "Preprocessing",
      "description": "Preprocessing options",
      "type": "object",
      "properties": {
        "keep": {
          "title": "pre.keep",
          "description":
            "Keep the intermediate output of running the C preprocessor.",
          "type": "boolean",
          "default": false
        },
        "exist": {
          "title": "pre.exist",
          "description": "Use existing preprocessed files.",
          "type": "boolean",
          "default": false
        },
        "includes": {
          "title": "pre.includes",
          "description": "List of directories to include.",
          "type": "array",
          "items": { "type": "string" },
          "default": []
        },
        "kernel_includes": {
          "title": "pre.kernel_includes",
          "description": "List of kernel directories to include.",
          "type": "array",
          "items": { "type": "string" },
          "default": []
        },
        "custom_includes": {
          "title": "pre.custom_includes",
          "description": "List of custom directories to include.",
          "type": "array",
          "items": { "type": "string" },
          "default": []
        },
        "kernel-root": {
          "title": "pre.kernel-root",
          "description": "Root directory for Linux kernel (linux-headers)",
          "type": "string",
          "default": ""
        },
        "cppflags": {
          "title": "pre.cppflags",
          "description": "Pre-processing parameters.",
          "type": "array",
          "items": { "type": "string" },
          "default": []
        },
        "compdb": {
          "title": "pre.compdb",
          "type": "object",
          "properties": {
            "original-path": {
              "title": "pre.compdb.original-path",
              "description":
                "Original absolute path of Compilation Database. Used to reroot all absolute paths in there if moved, e.g. in container mounts.",
              "type": "string",
              "default": ""
            },
            "split": {
              "title": "pre.compdb.split",
              "description": "Split Compilation Database entries containing multiple .c files.",
              "type": "boolean",
              "default": false
            }
          },
          "additionalProperties": false
        }
      },
      "additionalProperties": false
    },
    "cil": {
      "title": "cil",
      "description": "CIL configuration",
      "type": "object",
      "properties": {
        "merge": {
          "title": "cil.merge",
          "type": "object",
          "properties": {
            "inlines": {
              "title": "cil.merge.inlines",
              "description": "Merge inline functions (by their body printout).",
              "type": "boolean",
              "default": true
            }
          },
          "additionalProperties": false
        }
      },
      "additionalProperties": false
    },
    "server": {
      "title": "Server",
      "description": "Server mode",
      "type": "object",
      "properties": {
        "enabled": {
          "title": "server.enabled",
          "description": "Enable server mode",
          "type": "boolean",
          "default": false
        },
        "mode": {
          "title": "server.mode",
          "description": "Server transport mode",
          "type": "string",
          "enum": ["stdio", "unix"],
          "default": "stdio"
        },
        "unix-socket": {
          "title": "server.unix-socket",
          "description": "The path to the UNIX socket",
          "type": "string",
          "default": "goblint.sock"
        },
        "reparse": {
          "title": "server.reparse",
          "description": "Reparse source files before each analysis run",
          "type": "boolean",
          "default": false
        }
      },
      "additionalProperties": false
    },
    "ana": {
      "title": "Analyses",
      "description": "Options for analyses",
      "type": "object",
      "properties": {
        "activated": {
          "title": "ana.activated",
          "description": "Lists of activated analyses in this phase.",
          "type": "array",
          "items": { "type": "string" },
          "default": [
            "expRelation", "base", "threadid", "threadflag", "threadreturn",
            "escape", "mutexEvents", "mutex", "access", "mallocWrapper", "mhp"
          ]
        },
        "path_sens": {
          "title": "ana.path_sens",
          "description": "List of path-sensitive analyses",
          "type": "array",
          "items": { "type": "string" },
          "default": [ "OSEK", "OSEK2", "mutex", "malloc_null", "uninit" ]
        },
        "ctx_insens": {
          "title": "ana.ctx_insens",
          "description": "List of context-insensitive analyses",
          "type": "array",
          "items": { "type": "string" },
          "default": [ "OSEK2", "stack_loc", "stack_trace_set" ]
        },
        "osek": {
          "title": "ana.osek",
          "type": "object",
          "properties": {
            "oil": {
              "title": "ana.osek.oil",
              "description": "Oil file for the analyzed program",
              "type": "string",
              "default": ""
            },
            "defaults": {
              "title": "ana.osek.defaults",
              "description": "Generate default definitions for TASK and ISR",
              "type": "boolean",
              "default": true
            },
            "isrprefix": {
              "title": "ana.osek.isrprefix",
              "description": "Prefix added by the ISR macro",
              "type": "string",
              "default": "function_of_"
            },
            "taskprefix": {
              "title": "ana.osek.taskprefix",
              "description": "Prefix added by the TASK macro",
              "type": "string",
              "default": "function_of_"
            },
            "isrsuffix": {
              "title": "ana.osek.isrsuffix",
              "description": "Suffix added by the ISR macro",
              "type": "string",
              "default": ""
            },
            "tasksuffix": {
              "title": "ana.osek.tasksuffix",
              "description": "Suffix added by the TASK macro",
              "type": "string",
              "default": ""
            },
            "intrpts": {
              "title": "ana.osek.intrpts",
              "description": "Enable constraints for interrupts.",
              "type": "boolean",
              "default": false
            },
            "check": {
              "title": "ana.osek.check",
              "description":
                "Check if (assumed) OSEK conventions are fullfilled.",
              "type": "boolean",
              "default": false
            },
            "names": {
              "title": "ana.osek.names",
              "description":
                "OSEK API function (re)names for the analysed program",
              "type": "array",
              "items": { "type": "string" },
              "default": []
            },
            "warnfiles": {
              "title": "ana.osek.warnfiles",
              "description": "Print all warning types to separate file",
              "type": "boolean",
              "default": false
            },
            "safe_vars": {
              "title": "ana.osek.safe_vars",
              "description": "Suppress warnings on these vars",
              "type": "array",
              "items": { "type": "string" },
              "default": []
            },
            "safe_task": {
              "title": "ana.osek.safe_task",
              "description": "Ignore accesses in these tasks",
              "type": "array",
              "items": { "type": "string" },
              "default": []
            },
            "safe_isr": {
              "title": "ana.osek.safe_isr",
              "description": "Ignore accesses in these isr",
              "type": "array",
              "items": { "type": "string" },
              "default": []
            },
            "flags": {
              "title": "ana.osek.flags",
              "description": "List of global variables that are flags.",
              "type": "array",
              "items": { "type": "string" },
              "default": []
            },
            "def_header": {
              "title": "ana.osek.def_header",
              "description":
                "Generate TASK/ISR macros with default structure",
              "type": "boolean",
              "default": true
            }
          },
          "additionalProperties": false
        },
        "int": {
          "title": "ana.int",
          "type": "object",
          "properties": {
            "def_exc": {
              "title": "ana.int.def_exc",
              "description":
                "Use IntDomain.DefExc: definite value/exclusion set.",
              "type": "boolean",
              "default": true
            },
            "interval": {
              "title": "ana.int.interval",
              "description":
                "Use IntDomain.Interval32: (int64 * int64) option.",
              "type": "boolean",
              "default": false
            },
            "enums": {
              "title": "ana.int.enums",
              "description":
                "Use IntDomain.Enums: Inclusion/Exclusion sets. Go to top on arithmetic operations (except for some easy cases, e.g. multiplication with 0). Joins on widen, i.e. precise integers as long as not derived from arithmetic expressions.",
              "type": "boolean",
              "default": false
            },
            "congruence": {
              "title": "ana.int.congruence",
              "description":
                "Use IntDomain.Congruence: (c, m) option, meaning congruent to c modulo m",
              "type": "boolean",
              "default": false
            },
            "refinement": {
              "title": "ana.int.refinement",
              "description":
                "Use mutual refinement of integer domains. Either 'never', 'once' or 'fixpoint'. Counterintuitively, may reduce precision unless ana.int.interval_narrow_by_meet is also enabled.",
              "type": "string",
              "enum": ["never", "once", "fixpoint"],
              "default": "never"
            },
            "def_exc_widen_by_join": {
              "title": "ana.int.def_exc_widen_by_join",
              "description":
                "Perform def_exc widening by joins. Gives threshold-widening like behavior, with thresholds given by the ranges of different integer types.",
              "type": "boolean",
              "default": false
            },
            "interval_narrow_by_meet": {
              "title": "ana.int.interval_narrow_by_meet",
              "description": "Perform interval narrowing by meets. Avoids precision loss if intervals are refined by def_exc ranges, which are more precise than type range.",
              "type": "boolean",
              "default": false
            },
            "interval_threshold_widening": {
              "title": "ana.int.interval_threshold_widening",
              "description":
                "Use constants appearing in program as threshold for widening",
              "type": "boolean",
              "default": false
            }
          },
          "additionalProperties": false
        },
        "file": {
          "title": "ana.file",
          "type": "object",
          "properties": {
            "optimistic": {
              "title": "ana.file.optimistic",
              "description": "Assume fopen never fails.",
              "type": "boolean",
              "default": false
            }
          },
          "additionalProperties": false
        },
        "spec": {
          "title": "ana.spec",
          "type": "object",
          "properties": {
            "file": {
              "title": "ana.spec.file",
              "description": "Path to the specification file.",
              "type": "string",
              "default": ""
            }
          },
          "additionalProperties": false
        },
        "pml": {
          "title": "ana.pml",
          "type": "object",
          "properties": {
            "debug": {
              "title": "ana.pml.debug",
              "description":
                "Insert extra assertions into Promela code for debugging.",
              "type": "boolean",
              "default": true
            }
          },
          "additionalProperties": false
        },
        "arinc": {
          "title": "ana.arinc",
          "type": "object",
          "properties": {
            "assume_success": {
              "title": "ana.arinc.assume_success",
              "description":
                "Assume that all ARINC functions succeed (sets return code to NO_ERROR, otherwise invalidates it).",
              "type": "boolean",
              "default": true
            },
            "simplify": {
              "title": "ana.arinc.simplify",
              "description":
                "Simplify the graph by merging functions consisting of the same edges and contracting call chains where functions just consist of another call.",
              "type": "boolean",
              "default": true
            },
            "validate": {
              "title": "ana.arinc.validate",
              "description":
                "Validate the graph and output warnings for: call to functions without edges, multi-edge-calls for intermediate contexts, branching on unset return variables.",
              "type": "boolean",
              "default": true
            },
            "export": {
              "title": "ana.arinc.export",
              "description":
                "Generate dot graph and Promela for ARINC calls right after analysis. Result is saved in result/arinc.out either way.",
              "type": "boolean",
              "default": true
            },
            "merge_globals": {
              "title": "ana.arinc.merge_globals",
              "description":
                "Merge all global return code variables into one.",
              "type": "boolean",
              "default": false
            }
          },
          "additionalProperties": false
        },
        "opt": {
          "title": "ana.opt",
          "type": "object",
          "properties": {
            "hashcons": {
              "title": "ana.opt.hashcons",
              "description":
                "Should we try to save memory and speed up equality by hashconsing?",
              "type": "boolean",
              "default": true
            },
            "equal": {
              "title": "ana.opt.equal",
              "description":
                "First try physical equality (==) before {D,G,C}.equal (only done if hashcons is disabled since it basically does the same via its tags).",
              "type": "boolean",
              "default": true
            }
          },
          "additionalProperties": false
        },
        "mutex": {
          "title": "ana.mutex",
          "type": "object",
          "properties": {
            "disjoint_types": {
              "title": "ana.mutex.disjoint_types",
              "description":
                "Do not propagate basic type writes to all struct fields",
              "type": "boolean",
              "default": true
            }
          },
          "additionalProperties": false
        },
        "sv-comp": {
          "title": "ana.sv-comp",
          "type": "object",
          "properties": {
            "enabled": {
              "title": "ana.sv-comp.enabled",
              "description": "SV-COMP mode",
              "type": "boolean",
              "default": false
            },
            "functions": {
              "title": "ana.sv-comp.functions",
              "description": "Handle SV-COMP __VERIFIER* functions",
              "type": "boolean",
              "default": false
            }
          },
          "additionalProperties": false
        },
        "specification": {
          "title": "ana.specification",
          "description": "SV-COMP specification (path or string)",
          "type": "string",
          "default": ""
        },
        "wp": {
          "title": "ana.wp",
          "description":
            "Weakest precondition feasibility analysis for SV-COMP violations",
          "type": "boolean",
          "default": false
        },
        "arrayoob": {
          "title": "ana.arrayoob",
          "description": "Array out of bounds check",
          "type": "boolean",
          "default": false
        },
        "base": {
          "title": "ana.base",
          "type": "object",
          "properties": {
            "context": {
              "title": "ana.base.context",
              "type": "object",
              "properties": {
                "non-ptr": {
                  "title": "ana.base.context.non-ptr",
                  "description": "Non-address values in function contexts.",
                  "type": "boolean",
                  "default": true
                },
                "int": {
                  "title": "ana.base.context.int",
                  "description": "Integer values in function contexts.",
                  "type": "boolean",
                  "default": true
                },
                "interval": {
                  "title": "ana.base.context.interval",
                  "description":
                    "Integer values of the Interval domain in function contexts.",
                  "type": "boolean",
                  "default": true
                }
              },
              "additionalProperties": false
            },
            "partition-arrays": {
              "title": "ana.base.partition-arrays",
              "type": "object",
              "properties": {
                "keep-expr": {
                  "title": "ana.base.partition-arrays.keep-expr",
                  "description":
                    "When using the partitioning which expression should be used for partitioning ('first', 'last')",
                  "type": "string",
                  "enum": ["first", "last"],
                  "default": "first"
                },
                "partition-by-const-on-return": {
                  "title": "ana.base.partition-arrays.partition-by-const-on-return",
                  "description":
                    "When using the partitioning should arrays be considered partitioned according to a constant if a var in the expression used for partitioning goes out of scope?",
                  "type": "boolean",
                  "default": false
                },
                "smart-join": {
                  "title": "ana.base.partition-arrays.smart-join",
                  "description":
                    "When using the partitioning should the join of two arrays partitioned according to different expressions be partitioned as well if possible? If keep-expr is 'last' this behavior is enabled regardless of the flag value. Caution: Not always advantageous.",
                  "type": "boolean",
                  "default": false
                }
              },
              "additionalProperties": false
            },
            "arrays":{
              "title": "ana.base.arrays",
              "type": "object",
              "properties": {
                "domain": {
                  "title": "ana.base.arrays.domain",
                  "description":
                    "The domain that should be used for arrays. When employing the partition array domain, make sure to enable the expRelation analysis as well. When employing the unrolling array domain, make sure to set the ana.base.arrays.unrolling-factor >0.",
                  "type": "string",
                  "enum": ["trivial", "partitioned", "unroll"],
                  "default": "trivial"
                },
                "unrolling-factor": {
                  "title": "ana.base.arrays.unrolling-factor",
                  "description": "Indicates how many values will the unrolled part of the unrolled array domain contain.",
                  "type": "integer",
                  "default": 0
                }
              },
              "additionalProperties": false
            },
            "structs": {
              "title": "ana.base.structs",
              "type": "object",
              "properties": {
                "domain": {
                  "title": "ana.base.structs.domain",
                  "description":
                    "The domain that should be used for structs. simple/sets/keyed/combined-all/combined-sk",
                  "type": "string",
                  "enum": ["simple", "sets", "keyed", "combined-all", "combined-sk"],
                  "default": "simple"
                },
                "key": {
                  "title": "ana.base.structs.key",
                  "type": "object",
                  "properties": {
                    "forward": {
                      "title": "ana.base.structs.key.forward",
                      "description":
                        "Whether the struct key should be picked going from first field to last.",
                      "type": "boolean",
                      "default": true
                    },
                    "avoid-ints": {
                      "title": "ana.base.structs.key.avoid-ints",
                      "description":
                        "Whether integers should be avoided for key.",
                      "type": "boolean",
                      "default": true
                    },
                    "prefer-ptrs": {
                      "title": "ana.base.structs.key.prefer-ptrs",
                      "description":
                        "Whether pointers should be preferred for key.",
                      "type": "boolean",
                      "default": true
                    }
                  },
                  "additionalProperties": false
                }
              },
              "additionalProperties": false
            },
            "privatization": {
              "title": "ana.base.privatization",
              "description":
                "Which privatization to use? none/protection-old/mutex-oplus/mutex-meet/protection/protection-read/protection-vesal/mine/mine-nothread/mine-W/mine-W-noinit/lock/write/write+lock",
              "type": "string",
              "enum": ["none", "protection-old", "mutex-oplus", "mutex-meet", "protection", "protection-read", "protection-vesal", "mine", "mine-nothread", "mine-W", "mine-W-noinit", "lock", "write", "write+lock"],
              "default": "protection-read"
            }
          },
          "additionalProperties": false
        },
        "malloc": {
          "title": "ana.malloc",
          "type": "object",
          "properties": {
            "wrappers": {
              "title": "ana.malloc.wrappers",
              "description":
                "Loads a list of known malloc wrapper functions.",
              "type": "array",
              "items": { "type": "string" },
              "default": [
                "kmalloc", "__kmalloc", "usb_alloc_urb", "__builtin_alloca",
                "kzalloc"
              ]
            }
          },
          "additionalProperties": false
        },
        "apron": {
          "title": "ana.apron",
          "type": "object",
          "properties": {
            "context": {
              "title": "ana.apron.context",
              "description": "Entire relation in function contexts.",
              "type": "boolean",
              "default": true
            },
            "strengthening": {
              "title": "ana.apron.strengthening",
              "description": "Apply strengthening in join for extra precision with heterogeneous environments. Expensive!",
              "type": "boolean",
              "default": false
            },
            "domain": {
              "title": "ana.apron.domain",
              "description":
                "Which domain should be used for the Apron analysis. Can be 'octagon', 'interval' or 'polyhedra'",
              "type": "string",
              "enum": ["octagon", "interval", "polyhedra"],
              "default": "octagon"
            },
            "threshold_widening": {
              "title": "ana.apron.threshold_widening",
              "description":
                "Use constants appearing in program as threshold for widening",
              "type": "boolean",
              "default": false
            },
            "privatization": {
              "title": "ana.apron.privatization",
              "description":
                "Which apron privatization to use? dummy/protection/protection-path/mutex-meet/mutex-meet-tid/mutex-meet-tid-cluster12/mutex-meet-tid-cluster2/mutex-meet-tid-cluster-max/mutex-meet-tid-cluster-power",
              "type": "string",
              "enum": ["dummy", "protection", "protection-path", "mutex-meet", "mutex-meet-tid", "mutex-meet-tid-cluster12", "mutex-meet-tid-cluster2", "mutex-meet-tid-cluster-max", "mutex-meet-tid-cluster-power"],
              "default": "mutex-meet"
            },
            "priv": {
              "title": "ana.apron.priv",
              "type": "object",
              "properties": {
                "not-started": {
                  "title": "ana.apron.priv.not-started",
                  "description":
                    "Exclude writes from threads that may not be started yet",
                  "type": "boolean",
                  "default": true
                },
                "must-joined": {
                  "title": "ana.apron.priv.must-joined",
                  "description":
                    "Exclude writes from threads that must have been joined",
                  "type": "boolean",
                  "default": true
                }
              },
              "additionalProperties": false
            }
          },
          "additionalProperties": false
        },
        "context": {
          "title": "ana.context",
          "type": "object",
          "properties": {
            "widen": {
              "title": "ana.context.widen",
              "description":
                "Do widening on contexts. Keeps a map of function to call state; enter will then return the widened local state for recursive calls.",
              "type": "boolean",
              "default": false
            }
          },
          "additionalProperties": false
        },
        "thread": {
          "title": "ana.thread",
          "type": "object",
          "properties": {
            "domain": {
              "title": "ana.thread.domain",
              "description":
                "Which domain should be used for the thread ids. Can be 'history' or 'plain'",
              "type": "string",
              "enum": ["history", "plain"],
              "default": "history"
            },
            "include-node" : {
              "title": "ana.thread.include-node",
              "description":
                "Whether the node at which a thread is created is part of its threadid",
              "type": "boolean",
              "default" : true
            }
          },
          "additionalProperties": false
        },
        "race": {
          "title": "ana.race",
          "type": "object",
          "properties": {
            "free": {
              "title": "ana.race.free",
              "description": "Consider memory free as racing write.",
              "type": "boolean",
              "default": true
            }
          },
          "additionalProperties": false
        }
      },
      "additionalProperties": false
    },
    "incremental": {
      "title": "Incremental",
      "description": "Incremental analysis options",
      "type": "object",
      "properties": {
        "load": {
          "title": "incremental.load",
          "description":
            "Load incremental analysis results, in case any exist.",
          "type": "boolean",
          "default": false
        },
        "load-dir": {
          "title": "incremental.load-dir",
          "description": "Location where to load incremental analysis results from.",
          "type": "string",
          "default": "incremental_data"
        },
        "only-rename": {
          "title": "incremental.only-rename",
          "description":
            "Only reset IDs of unchanged objects in the AST. Do  not reuse solver results. This option is mainly useful for benchmarking purposes.",
          "type": "boolean",
          "default": false
        },
        "save": {
          "title": "incremental.save",
          "description": "Store incremental analysis results.",
          "type": "boolean",
          "default": false
        },
        "save-dir": {
          "title": "incremental.save-dir",
          "description": "Location where to save incremental analysis results to.",
          "type": "string",
          "default": "incremental_data"
        },
        "stable": {
          "title": "incremental.stable",
          "description":
            "Reuse the stable set and selectively destabilize it (recommended).",
          "type": "boolean",
          "default": true
        },
        "wpoint": {
          "title": "incremental.wpoint",
          "description":
            "Reuse the wpoint set (not recommended). Reusing the wpoint will combine existing results at previous widening points.",
          "type": "boolean",
          "default": false
        },
        "reluctant": {
          "title": "incremental.reluctant",
          "type": "object",
          "properties": {
            "on": {
              "title": "incremental.reluctant.on",
              "description":
                "Destabilize nodes in changed functions reluctantly",
              "type": "boolean",
              "default": false
            },
            "compare": {
              "title": "incremental.reluctant.compare",
              "description":
                "In order to reuse the function's old abstract value the new abstract value must be leq (focus on efficiency) or equal (focus on precision) compared to the old.",
              "type": "string",
              "enum": ["leq", "equal"],
              "default": "equal"
            }
          },
          "additionalProperties": false
        },
        "compare": {
          "title": "incremental.compare",
          "description":
            "Which comparison should be used for functions? 'ast'/'cfg' (cfg comparison also differentiates which nodes of a function have changed)",
          "type": "string",
          "enum": ["ast", "cfg"],
          "default": "ast"
        },
        "force-reanalyze": {
          "title": "incremental.force-reanalyze",
          "type": "object",
          "properties": {
            "funs": {
              "title": "incremental.force-reanalyze.funs",
              "description":
                "List of functions that are to be re-analayzed from scratch",
              "type": "array",
              "items": {
                "type": "string"
              },
              "default": []
            }
          },
          "additionalProperties": false
        },
        "restart": {
          "title": "incremental.restart",
          "type": "object",
          "properties": {
            "sided": {
              "title": "incremental.restart.sided",
              "type": "object",
              "properties": {
                "enabled": {
                  "title": "incremental.restart.sided.enabled",
                  "description": "TODO",
                  "type": "boolean",
                  "default": false
                },
                "only-global": {
                  "title": "incremental.restart.sided.only-global",
                  "description": "TODO",
                  "type": "boolean",
                  "default": false
                },
<<<<<<< HEAD
                "fuel": {
                  "title": "incremental.restart.sided.fuel",
                  "description": "TODO",
                  "type": "integer",
                  "default": -1
                },
                "fuel-only-global": {
                  "title": "incremental.restart.sided.fuel-only-global",
                  "description": "TODO",
                  "type": "boolean",
                  "default": false
=======
                "only-access" : {
                  "title" : "incremental.restart.sided.only-access",
                  "description" : "TODO",
                  "type" : "boolean",
                  "default" : false
                },
                "destab-with-sides": {
                  "title" : "incremental.restart.sided.destab-with-sides",
                  "description" : "TODO",
                  "type" : "boolean",
                  "default" : true
>>>>>>> d56e9c8e
                }
              },
              "additionalProperties": false
            },
            "list": {
              "title": "incremental.restart.list",
              "description": "List of globals variables and function definitions for which the analysis is to be restarted.",
              "type": "array",
              "items": {
                "type": "string"
              },
              "default": []
            }
          },
          "additionalProperties": false
        },
        "postsolver": {
          "title": "incremental.postsolver",
          "type" : "object",
          "properties": {
            "enabled": {
              "title": "incremental.postsolver.enabled",
              "description": "Use incremental postsolver",
              "type": "boolean",
              "default": true
            },
            "superstable-reached" : {
              "title":  "incremental.postsolver.superstable-reached",
              "description": "Consider superstable set reached, may be faster but can lead to spurious warnings",
              "type": "boolean",
              "default": false
            }
          },
          "additionalProperties": false
        }
      },
      "additionalProperties": false
    },
    "sem": {
      "title": "Semantics",
      "description": "Options for semantics",
      "type": "object",
      "properties": {
        "unknown_function": {
          "title": "sem.unknown_function",
          "type": "object",
          "properties": {
            "spawn": {
              "title": "sem.unknown_function.spawn",
              "description":
                "Unknown function call spawns reachable functions",
              "type": "boolean",
              "default": true
            },
            "invalidate": {
              "title": "sem.unknown_function.invalidate",
              "type": "object",
              "properties": {
                "globals": {
                  "title": "sem.unknown_function.invalidate.globals",
                  "description":
                    "Unknown function call invalidates all globals",
                  "type": "boolean",
                  "default": true
                },
                "args": {
                  "title": "sem.unknown_function.invalidate.args",
                  "description":
                    "Unknown function call invalidates arguments passed to it",
                  "type": "boolean",
                  "default": true
                }
              },
              "additionalProperties": false
            }
          },
          "additionalProperties": false
        },
        "builtin_unreachable": {
          "title": "sem.builtin_unreachable",
          "type": "object",
          "properties": {
            "dead_code": {
              "title": "sem.builtin_unreachable.dead_code",
              "description":
                "__builtin_unreachable is assumed to be dead code",
              "type": "boolean",
              "default": false
            }
          },
          "additionalProperties": false
        },
        "int": {
          "title": "sem.int",
          "type": "object",
          "properties": {
            "signed_overflow": {
              "title": "sem.int.signed_overflow",
              "description":
                "How to handle overflows of signed types. Values: 'assume_top' (default): Assume signed overflow results in a top value; 'assume_none': Assume program is free of signed overflows;  'assume_wraparound': Assume signed types wrap-around and two's complement representation of signed integers",
              "type": "string",
              "enum": ["assume_top", "assume_none", "assume_wraparound"],
              "default": "assume_top"
            }
          },
          "additionalProperties": false
        },
        "malloc": {
          "title": "sem.malloc",
          "type": "object",
          "properties": {
            "fail": {
              "title": "sem.malloc.fail",
              "description":
                "Consider the case where malloc or calloc fails.",
              "type": "boolean",
              "default": false
            }
          },
          "additionalProperties": false
        },
        "lock": {
          "title": "sem.lock",
          "type": "object",
          "properties": {
            "fail": {
              "title": "sem.lock.fail",
              "description":
                "Takes the possible failing of locking operations into account.",
              "type": "boolean",
              "default": false
            }
          },
          "additionalProperties": false
        }
      },
      "additionalProperties": false
    },
    "trans": {
      "title": "Transformations",
      "description": "Options for transformations",
      "type": "object",
      "properties": {
        "activated": {
          "title": "trans.activated",
          "description":
            "Lists of activated transformations in this phase. Transformations happen after analyses.",
          "type": "array",
          "items": { "type": "string" },
          "default": []
        },
        "expeval": {
          "title": "trans.expeval",
          "type": "object",
          "properties": {
            "query_file_name": {
              "title": "trans.expeval.query_file_name",
              "description":
                "Path to the JSON file containing an expression evaluation query.",
              "type": "string",
              "default": ""
            }
          },
          "additionalProperties": false
        },
        "output" : {
          "title": "trans.output",
          "description": "Output filename for transformations that output a transformed file.",
          "type":"string",
          "default": "transformed.c"
        },
        "assert": {
          "title": "trans.assert",
          "type": "object",
          "properties": {
            "full": {
              "title": "trans.assert.full",
              "description":
                "Whether to dump assertions about all local variables or limitting it to modified ones where possible.",
              "type": "boolean",
              "default": true
            },
            "only-at-locks":{
              "title": "trans.assert.only-at-locks",
              "description":
                "Only put locks after mutexes have been acquired.",
              "type": "boolean",
              "default": true
            }
          },
          "additionalProperties": false
        }
      },
      "additionalProperties": false
    },
    "annotation": {
      "title": "Annotation",
      "description": "Options for annotations",
      "type": "object",
      "properties": {
        "int": {
          "title": "annotation.int",
          "type": "object",
          "properties": {
            "enabled": {
              "title": "annotation.int.enabled",
              "description":
                "Enable manual annotation of functions with desired precision, i.e. the activated IntDomains.",
              "type": "boolean",
              "default": false
            },
            "privglobs": {
              "title": "annotation.int.privglobs",
              "description":
                "Enables handling of privatized globals, by setting the precision to the heighest value, when annotation.int.enabled is true.",
              "type": "boolean",
              "default": true
            }
          },
          "additionalProperties": false
        },
        "goblint_context": {
          "title": "annotation.goblint_context",
          "type": "object",
          "additionalProperties": {
            "type": "array",
            "items": {
              "type": "string",
              "enum": ["base.no-non-ptr", "base.non-ptr", "base.no-int", "base.int", "base.no-interval", "base.interval", "apron.no-context", "apron.context", "no-widen", "widen"]
            },
            "default": []
          }
        },
        "goblint_precision": {
          "title": "annotation.goblint_precision",
          "type": "object",
          "additionalProperties": {
            "type": "array",
            "items": {
              "type": "string",
              "enum": ["no-def_exc", "def_exc", "no-interval", "interval", "no-enums", "enums", "no-congruence", "congruence"]
            },
            "default": []
          }
        }
      },
      "additionalProperties": false
    },
    "exp": {
      "title": "Experimental",
      "description": "Experimental features",
      "type": "object",
      "properties": {
        "priv-prec-dump": {
          "title": "exp.priv-prec-dump",
          "description": "File to dump privatization precision data to.",
          "type": "string",
          "default": ""
        },
        "priv-distr-init": {
          "title": "exp.priv-distr-init",
          "description":
            "Distribute global initializations to all global invariants for more consistent widening dynamics.",
          "type": "boolean",
          "default": false
        },
        "apron": {
          "title": "exp.apron",
          "type": "object",
          "properties": {
            "prec-dump": {
              "title": "exp.apron.prec-dump",
              "description": "File to dump apron precision data to.",
              "type": "string",
              "default": ""
            }
          },
          "additionalProperties": false
        },
        "cfgdot": {
          "title": "exp.cfgdot",
          "description": "Output CFG to dot files",
          "type": "boolean",
          "default": false
        },
        "mincfg": {
          "title": "exp.mincfg",
          "description": "Try to minimize the number of CFG nodes.",
          "type": "boolean",
          "default": false
        },
        "earlyglobs": {
          "title": "exp.earlyglobs",
          "description":
            "Side-effecting of globals right after initialization.",
          "type": "boolean",
          "default": false
        },
        "region-offsets": {
          "title": "exp.region-offsets",
          "description": "Considers offsets for region accesses.",
          "type": "boolean",
          "default": false
        },
        "unique": {
          "title": "exp.unique",
          "description": "For types that have only one value.",
          "type": "array",
          "items": { "type": "string" },
          "default": []
        },
        "forward": {
          "title": "exp.forward",
          "description":
            "Use implicit forward propagation instead of the demand driven approach.",
          "type": "boolean",
          "default": false
        },
        "volatiles_are_top": {
          "title": "exp.volatiles_are_top",
          "description":
            "volatile and extern keywords set variables permanently to top",
          "type": "boolean",
          "default": true
        },
        "single-threaded": {
          "title": "exp.single-threaded",
          "description": "Ensures analyses that no threads are created.",
          "type": "boolean",
          "default": false
        },
        "globs_are_top": {
          "title": "exp.globs_are_top",
          "description": "Set globals permanently to top.",
          "type": "boolean",
          "default": false
        },
        "exclude_from_earlyglobs": {
          "title": "exp.exclude_from_earlyglobs",
          "description":
            "Global variables that should be handled flow-sensitively when using earlyglobs.",
          "type": "array",
          "items": { "type": "string" },
          "default": []
        },
        "exclude_from_invalidation" : {
          "title": "exp.exclude_from_invalidation",
          "description":
            "Global variables that should not be invalidated. This assures the analysis that such globals are only modified through known code",
          "type": "array",
          "items": { "type": "string" },
          "default": []
        },
        "list-type": {
          "title": "exp.list-type",
          "description": "Use a special abstract value for lists.",
          "type": "boolean",
          "default": false
        },
        "g2html_path": {
          "title": "exp.g2html_path",
          "description": "Location of the g2html.jar file.",
          "type": "string",
          "default": "."
        },
        "extraspecials": {
          "title": "exp.extraspecials",
          "description":
            "List of functions that must be analyzed as unknown extern functions",
          "type": "array",
          "items": { "type": "string" },
          "default": []
        },
        "no-narrow": {
          "title": "exp.no-narrow",
          "description": "Overwrite narrow a b = a",
          "type": "boolean",
          "default": false
        },
        "basic-blocks": {
          "title": "exp.basic-blocks",
          "description":
            "Only keep values for basic blocks instead of for every node. Should take longer but need less space.",
          "type": "boolean",
          "default": false
        },
        "fast_global_inits": {
          "title": "exp.fast_global_inits",
          "description":
            "Only generate one 'a[MyCFG.all_array_index_exp] = x' for all assignments a[...] = x for a global array a[n].",
          "type": "boolean",
          "default": true
        },
        "architecture": {
          "title": "exp.architecture",
          "description": "Architecture for analysis, currently for witness",
          "type": "string",
          "default": "64bit"
        },
        "gcc_path": {
          "title": "exp.gcc_path",
          "description":
            "Location of gcc. Used to combine source files with cilly. Change to gcc-9 or another version on OS X (with gcc being clang by default cilly will fail otherwise).",
          "type": "string",
          "default": "/usr/bin/gcc"
        },
        "cpp-path": {
          "title": "exp.cpp-path",
          "description":
            "Path to C preprocessor (cpp) to use. If empty, then automatically searched.",
          "type": "string",
          "default": ""
        },
        "unrolling-factor": {
          "title": "exp.unrolling-factor",
          "description":
            "Sets the unrolling factor for the loopUnrollingVisitor.",
          "type": "integer",
          "default": 0
        }
      },
      "additionalProperties": false
    },
    "dbg": {
      "title": "Debugging",
      "description": "Debugging options",
      "type": "object",
      "properties": {
        "debug": {
          "title": "dbg.debug",
          "description": "Debug mode: for testing the analyzer itself.",
          "type": "boolean",
          "default": false
        },
        "verbose": {
          "title": "dbg.verbose",
          "description": "Prints some status information.",
          "type": "boolean",
          "default": false
        },
        "trace": {
          "title": "dbg.trace",
          "type": "object",
          "properties": {
            "context": {
              "title": "dbg.trace.context",
              "description": "Also print the context of solver variables.",
              "type": "boolean",
              "default": false
            }
          },
          "additionalProperties": false
        },
        "uncalled": {
          "title": "dbg.uncalled",
          "description": "Display uncalled functions.",
          "type": "boolean",
          "default": true
        },
        "dump": {
          "title": "dbg.dump",
          "description": "Dumps the results to the given path",
          "type": "string",
          "default": ""
        },
        "cilout": {
          "title": "dbg.cilout",
          "description": "Where to dump cil output",
          "type": "string",
          "default": ""
        },
        "timeout": {
          "title": "dbg.timeout",
          "description":
            "Stop solver after this time. 0 means no timeout. Supports optional units h, m, s. E.g. 1m6s = 01m06s = 66; 6h = 6*60*60.",
          "type": "string",
          "default": "0"
        },
        "solver-stats-interval": {
          "title": "dbg.solver-stats-interval",
          "description":
            "Interval in seconds to print statistics while solving. Set to 0 to deactivate.",
          "type": "integer",
          "default": 10
        },
        "solver-signal": {
          "title": "dbg.solver-signal",
          "description":
            "Signal to print statistics while solving. Possible values: sigint (Ctrl+C), sigtstp (Ctrl+Z), sigquit (Ctrl+\\), sigusr1, sigusr2, sigalrm, sigprof etc. (see signal_of_string in goblintutil.ml).",
          "type": "string",
          "default": "sigusr1"
        },
        "backtrace-signal": {
          "title": "dbg.backtrace-signal",
          "description":
            "Signal to print a raw backtrace on stderr. Possible values: sigint (Ctrl+C), sigtstp (Ctrl+Z), sigquit (Ctrl+\\), sigusr1, sigusr2, sigalrm, sigprof etc. (see signal_of_string in goblintutil.ml).",
          "type": "string",
          "default": "sigusr2"
        },
        "solver-progress": {
          "title": "dbg.solver-progress",
          "description":
            "Used for debugging. Prints out a symbol on solving a rhs.",
          "type": "boolean",
          "default": false
        },
        "print_wpoints": {
          "title": "dbg.print_wpoints",
          "description":
            "Print the widening points after solving (does not include the removed wpoints during solving by the slr solvers). Currently only implemented in: slr*, td3.",
          "type": "boolean",
          "default": false
        },
        "print_dead_code": {
          "title": "dbg.print_dead_code",
          "description": "Print information about dead code",
          "type": "boolean",
          "default": false
        },
        "slice": {
          "title": "dbg.slice",
          "type": "object",
          "properties": {
            "on": {
              "title": "dbg.slice.on",
              "description": "Turn slicer on or off.",
              "type": "boolean",
              "default": false
            },
            "n": {
              "title": "dbg.slice.n",
              "description": "How deep function stack do we analyze.",
              "type": "integer",
              "default": 10
            }
          },
          "additionalProperties": false
        },
        "limit": {
          "title": "dbg.limit",
          "type": "object",
          "properties": {
            "widen": {
              "title": "dbg.limit.widen",
              "description":
                "Limit for number of widenings per node (0 = no limit).",
              "type": "integer",
              "default": 0
            }
          },
          "additionalProperties": false
        },
        "warn_with_context": {
          "title": "dbg.warn_with_context",
          "description":
            "Keep warnings for different contexts apart (currently only done for asserts).",
          "type": "boolean",
          "default": false
        },
        "regression": {
          "title": "dbg.regression",
          "description":
            "Only output warnings for assertions that have an unexpected result (no comment, comment FAIL, comment UNKNOWN)",
          "type": "boolean",
          "default": false
        },
        "test": {
          "title": "dbg.test",
          "type": "object",
          "properties": {
            "domain": {
              "title": "dbg.test.domain",
              "description": "Test domain properties",
              "type": "boolean",
              "default": false
            }
          },
          "additionalProperties": false
        },
        "cilcfgdot": {
          "title": "dbg.cilcfgdot",
          "description": "Output dot files for CIL CFGs.",
          "type": "boolean",
          "default": false
        },
        "cfg": {
          "title": "dbg.cfg",
          "type": "object",
          "properties": {
            "loop-clusters": {
              "title": "dbg.cfg.loop-clusters",
              "description": "Add loop SCC clusters to CFG .dot output.",
              "type": "boolean",
              "default": false
            }
          },
          "additionalProperties": false
        },
        "compare_runs": {
          "title": "dbg.compare_runs",
          "type": "object",
          "properties": {
            "globsys": {
              "title": "dbg.compare_runs.globsys",
              "description": "Compare GlobConstrSys in compare_runs",
              "type": "boolean",
              "default": false
            },
            "eqsys": {
              "title": "dbg.compare_runs.eqsys",
              "description": "Compare EqConstrSys in compare_runs",
              "type": "boolean",
              "default": true
            },
            "global": {
              "title": "dbg.compare_runs.global",
              "description": "Compare globals in compare_runs",
              "type": "boolean",
              "default": false
            },
            "node": {
              "title": "dbg.compare_runs.node",
              "description": "Compare nodes (with joined contexts) in compare_runs",
              "type": "boolean",
              "default": false
            },
            "diff": {
              "title": "dbg.compare_runs.diff",
              "description": "Print differences",
              "type": "boolean",
              "default": false
            }
          },
          "additionalProperties": false
        },
        "print_tids": {
          "title": "dbg.print_tids",
          "description":
            "Should the analysis print information on the encountered TIDs",
          "type": "boolean",
          "default": false
        },
        "print_protection": {
          "title": "dbg.print_protection",
          "description":
            "Should the analysis print information on which globals are protected by which mutex?",
          "type": "boolean",
          "default": false
        }
      },
      "additionalProperties": false
    },
    "warn": {
      "title": "Warnings",
      "description": "Filtering of warnings",
      "type": "object",
      "properties": {
        "assert": {
          "title": "warn.assert",
          "description": "Assert messages",
          "type": "boolean",
          "default": true
        },
        "behavior": {
          "title": "warn.behavior",
          "description": "undefined behavior warnings",
          "type": "boolean",
          "default": true
        },
        "integer": {
          "title": "warn.integer",
          "description": "integer (Overflow, Div_by_zero) warnings",
          "type": "boolean",
          "default": true
        },
        "cast": {
          "title": "warn.cast",
          "description": "Cast (Type_mismatch(bug) warnings",
          "type": "boolean",
          "default": true
        },
        "race": {
          "title": "warn.race",
          "description": "Race warnings",
          "type": "boolean",
          "default": true
        },
        "deadlock": {
          "title": "warn.deadlock",
          "description": "Deadlock warnings",
          "type": "boolean",
          "default": true
        },
        "deadcode": {
          "title": "warn.deadcode",
          "description": "Dead code warnings",
          "type": "boolean",
          "default": true
        },
        "analyzer": {
          "title": "warn.analyzer",
          "description": "Analyzer messages",
          "type": "boolean",
          "default": true
        },
        "unsound": {
          "title": "warn.unsound",
          "description": "Unsoundness messages",
          "type": "boolean",
          "default": true
        },
        "imprecise": {
          "title": "warn.imprecise",
          "description": "Imprecision messages",
          "type": "boolean",
          "default": true
        },
        "unknown": {
          "title": "warn.unknown",
          "description": "Unknown (of string) warnings",
          "type": "boolean",
          "default": true
        },
        "error": {
          "title": "warn.error",
          "description": "Error severity messages",
          "type": "boolean",
          "default": true
        },
        "warning": {
          "title": "warn.warning",
          "description": "Warning severity messages",
          "type": "boolean",
          "default": true
        },
        "info": {
          "title": "warn.info",
          "description": "Info severity messages",
          "type": "boolean",
          "default": true
        },
        "debug": {
          "title": "warn.debug",
          "description": "Debug severity messages",
          "type": "boolean",
          "default": false
        },
        "success": {
          "title": "warn.success",
          "description": "Success severity messages",
          "type": "boolean",
          "default": true
        },
        "quote-code": {
          "title": "warn.quote-code",
          "description": "Quote code in message output.",
          "type": "boolean",
          "default": false
        },
        "race-threshold": {
          "title": "warn.race-threshold",
          "description": "Races with confidence at least threshold are warnings, lower are infos.",
          "type": "integer",
          "default": 0
        }
      },
      "additionalProperties": false
    },
    "solvers": {
      "title": "solvers",
      "type": "object",
      "properties": {
        "td3": {
          "title": "solvers.td3",
          "type": "object",
          "properties": {
            "term": {
              "title": "solvers.td3.term",
              "description":
                "Should the td3 solver use the phased/terminating strategy?",
              "type": "boolean",
              "default": true
            },
            "side_widen": {
              "title": "solvers.td3.side_widen",
              "description":
                "When to widen in side. never: never widen, always: always widen, sides: widen if there are multiple side-effects from the same var resulting in a new value, cycle: widen if a called or a start var get destabilized, unstable_called: widen if any called var gets destabilized, unstable_self: widen if side-effected var gets destabilized, sides-pp: widen if there are multiple side-effects from the same program point resulting in a new value.",
              "type": "string",
              "enum": ["never", "always", "sides", "cycle", "unstable_called", "unstable_self", "sides-pp"],
              "default": "sides"
            },
            "space": {
              "title": "solvers.td3.space",
              "description":
                "Should the td3 solver only keep values at widening points?",
              "type": "boolean",
              "default": false
            },
            "space_cache": {
              "title": "solvers.td3.space_cache",
              "description": "Should the td3-space solver cache values?",
              "type": "boolean",
              "default": true
            },
            "space_restore": {
              "title": "solvers.td3.space_restore",
              "description":
                "Should the td3-space solver restore values for non-widening-points? Not needed for generating warnings, but needed for inspecting output!",
              "type": "boolean",
              "default": true
            },
            "narrow-reuse": {
              "title": "solvers.td3.narrow-reuse",
              "description": "TODO",
              "type": "boolean",
              "default": true
            },
            "narrow-reuse-verify": {
              "title": "solvers.td3.narrow-reuse-verify",
              "description": "TODO",
              "type": "boolean",
              "default": false
            },
            "restart": {
              "title": "solvers.td3.restart",
              "type": "object",
              "properties": {
                "wpoint": {
                  "title": "solvers.td3.restart.wpoint",
                  "type": "object",
                  "properties": {
                    "enabled": {
                      "title": "solvers.td3.restart.wpoint.enabled",
                      "description": "TODO",
                      "type": "boolean",
                      "default": false
                    },
                    "once": {
                      "title": "solvers.td3.restart.wpoint.once",
                      "description": "TODO",
                      "type": "boolean",
                      "default": false
                    }
                  },
                  "additionalProperties": false
                }
              },
              "additionalProperties": false
            },
            "abort": {
              "title": "solvers.td3.abort",
              "description": "TODO",
              "type": "boolean",
              "default": false
            },
            "abort-verify": {
              "title": "solvers.td3.abort-verify",
              "description": "TODO",
              "type": "boolean",
              "default": false
            },
            "verify": {
              "title": "solvers.td3.verify",
              "description": "Check TD3 data structure invariants",
              "type": "boolean",
              "default": false
            }
          },
          "additionalProperties": false
        },
        "slr4": {
          "title": "solvers.slr4",
          "type": "object",
          "properties": {
            "restart_count": {
              "title": "solvers.slr4.restart_count",
              "description":
                "How many times SLR4 is allowed to switch from restarting iteration to increasing iteration.",
              "type": "integer",
              "default": 1
            }
          },
          "additionalProperties": false
        }
      },
      "additionalProperties": false
    },
    "witness": {
      "title": "witness",
      "type": "object",
      "properties": {
        "enabled": {
          "title": "witness.enabled",
          "description": "Output witness",
          "type": "boolean",
          "default": true
        },
        "path": {
          "title": "witness.path",
          "description": "Witness output path",
          "type": "string",
          "default": "witness.graphml"
        },
        "id": {
          "title": "witness.id",
          "description": "Which witness node IDs to use? node/enumerate",
          "type": "string",
          "enum": ["node", "enumerate"],
          "default": "node"
        },
        "invariant": {
          "title": "witness.invariant",
          "type": "object",
          "properties": {
            "nodes": {
              "title": "witness.invariant.nodes",
              "description":
                "Which witness nodes to add invariants to? all/loop_heads/none",
              "type": "string",
              "enum": ["all", "loop_heads", "none"],
              "default": "all"
            }
          },
          "additionalProperties": false
        },
        "minimize": {
          "title": "witness.minimize",
          "description": "Try to minimize the witness",
          "type": "boolean",
          "default": false
        },
        "uncil": {
          "title": "witness.uncil",
          "description":
            "Try to undo CIL control flow transformations in witness",
          "type": "boolean",
          "default": false
        },
        "stack": {
          "title": "witness.stack",
          "description": "Construct stacktrace-based witness nodes",
          "type": "boolean",
          "default": true
        },
        "unknown": {
          "title": "witness.unknown",
          "description": "Output witness for unknown result",
          "type": "boolean",
          "default": true
        }
      },
      "additionalProperties": false
    }
  },
  "additionalProperties": false
}<|MERGE_RESOLUTION|>--- conflicted
+++ resolved
@@ -1051,7 +1051,18 @@
                   "type": "boolean",
                   "default": false
                 },
-<<<<<<< HEAD
+                "only-access" : {
+                  "title" : "incremental.restart.sided.only-access",
+                  "description" : "TODO",
+                  "type" : "boolean",
+                  "default" : false
+                },
+                "destab-with-sides": {
+                  "title" : "incremental.restart.sided.destab-with-sides",
+                  "description" : "TODO",
+                  "type" : "boolean",
+                  "default" : true
+                },
                 "fuel": {
                   "title": "incremental.restart.sided.fuel",
                   "description": "TODO",
@@ -1063,19 +1074,6 @@
                   "description": "TODO",
                   "type": "boolean",
                   "default": false
-=======
-                "only-access" : {
-                  "title" : "incremental.restart.sided.only-access",
-                  "description" : "TODO",
-                  "type" : "boolean",
-                  "default" : false
-                },
-                "destab-with-sides": {
-                  "title" : "incremental.restart.sided.destab-with-sides",
-                  "description" : "TODO",
-                  "type" : "boolean",
-                  "default" : true
->>>>>>> d56e9c8e
                 }
               },
               "additionalProperties": false
