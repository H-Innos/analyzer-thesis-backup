{
  "$schema": "http://json-schema.org/draft-04/schema#",
  "type": "object",
  "properties": {
    "files": {
      "title": "files",
      "description": "Files to analyze.",
      "type": "array",
      "items": {
        "type": "string"
      },
      "default": []
    },
    "outfile": {
      "title": "outfile",
      "description": "File to print output to.",
      "type": "string",
      "default": ""
    },
    "justcil": {
      "title": "justcil",
      "description": "Just parse and output the CIL.",
      "type": "boolean",
      "default": false
    },
    "justcfg": {
      "title": "justcfg",
      "description": "Only output the CFG in cfg.dot .",
      "type": "boolean",
      "default": false
    },
    "verify": {
      "title": "verify",
      "description":
        "Verify that the solver reached a post-fixpoint. Beware that disabling this also disables output of warnings since post-processing of the results is done in the verification phase!",
      "type": "boolean",
      "default": true
    },
    "mainfun": {
      "title": "mainfun",
      "description": "Sets the name of the main functions.",
      "type": "array",
      "items": { "type": "string" },
      "default": [ "main" ]
    },
    "exitfun": {
      "title": "exitfun",
      "description": "Sets the name of the cleanup functions.",
      "type": "array",
      "items": { "type": "string" },
      "default": []
    },
    "otherfun": {
      "title": "otherfun",
      "description": "Sets the name of other functions.",
      "type": "array",
      "items": { "type": "string" },
      "default": []
    },
    "allglobs": {
      "title": "allglobs",
      "description":
        "Prints access information about all globals, not just races.",
      "type": "boolean",
      "default": false
    },
    "kernel": {
      "title": "kernel",
      "description": "For analyzing Linux Device Drivers.",
      "type": "boolean",
      "default": false
    },
    "dump_globs": {
      "title": "dump_globs",
      "description": "Print out the global invariant.",
      "type": "boolean",
      "default": false
    },
    "result": {
      "title": "result",
      "description":
        "Result style: none, fast_xml, json, pretty, json-messages, sarif.",
      "type": "string",
      "enum": ["none", "fast_xml", "json", "pretty", "json-messages", "sarif"],
      "default": "none"
    },
    "solver": {
      "title": "solver",
      "description": "Picks the solver.",
      "type": "string",
      "default": "td3"
    },
    "comparesolver": {
      "title": "comparesolver",
      "description": "Picks another solver for comparison.",
      "type": "string",
      "default": ""
    },
    "allfuns": {
      "title": "allfuns",
      "description":
        "Analyzes all the functions (not just beginning from main). This requires exp.earlyglobs!",
      "type": "boolean",
      "default": false
    },
    "nonstatic": {
      "title": "nonstatic",
      "description": "Analyzes all non-static functions.",
      "type": "boolean",
      "default": false
    },
    "colors": {
      "title": "colors",
      "description":
        "Colored output (via ANSI escape codes). 'auto': enabled if stdout is a terminal (instead of a pipe); 'always', 'never'.",
      "type": "string",
      "enum": ["auto", "always", "never"],
      "default": "auto"
    },
    "g2html": {
      "title": "g2html",
      "description": "Run g2html.jar on the generated xml.",
      "type": "boolean",
      "default": false
    },
    "save_run": {
      "title": "save_run",
      "description":
        "Save the result of the solver, the current configuration and meta-data about the run to this directory (if set). The data can then be loaded (without solving again) to do post-processing like generating output in a different format or comparing results.",
      "type": "string",
      "default": ""
    },
    "load_run": {
      "title": "load_run",
      "description": "Load a saved run. See save_run.",
      "type": "string",
      "default": ""
    },
    "compare_runs": {
      "title": "compare_runs",
      "description":
        "Load these saved runs and compare the results. Note that currently only two runs can be compared!",
      "type": "array",
      "items": { "type": "string" },
      "default": []
    },
    "warn_at": {
      "title": "warn_at",
      "description":
        "When to output warnings. Values: 'post' (default): after solving; 'never': no warnings; 'early': for debugging - outputs warnings already while solving (may lead to spurious warnings/asserts that would disappear after narrowing).",
      "type": "string",
      "enum": ["post", "never", "early"],
      "default": "post"
    },
    "gobview": {
      "title": "gobview",
      "description":
        "Include additional information for Gobview (e.g., the Goblint warning messages) in the directory specified by 'save_run'.",
      "type": "boolean",
      "default": false
    },
    "jobs": {
      "title": "jobs",
      "description": "Maximum number of parallel jobs. If 0, then number of cores is used. Currently used for preprocessing and g2html.",
      "type": "integer",
      "default": 1
    },
    "goblint-dir": {
      "title": "goblint-dir",
      "description": "Directory used for intermediate data.",
      "type": "string",
      "default": ".goblint"
    },
    "pre": {
      "title": "Preprocessing",
      "description": "Preprocessing options",
      "type": "object",
      "properties": {
        "keep": {
          "title": "pre.keep",
          "description":
            "Keep the intermediate output of running the C preprocessor.",
          "type": "boolean",
          "default": false
        },
        "exist": {
          "title": "pre.exist",
          "description": "Use existing preprocessed files.",
          "type": "boolean",
          "default": false
        },
        "includes": {
          "title": "pre.includes",
          "description": "List of directories to include.",
          "type": "array",
          "items": { "type": "string" },
          "default": []
        },
        "kernel_includes": {
          "title": "pre.kernel_includes",
          "description": "List of kernel directories to include.",
          "type": "array",
          "items": { "type": "string" },
          "default": []
        },
        "custom_includes": {
          "title": "pre.custom_includes",
          "description": "List of custom directories to include.",
          "type": "array",
          "items": { "type": "string" },
          "default": []
        },
        "kernel-root": {
          "title": "pre.kernel-root",
          "description": "Root directory for Linux kernel (linux-headers)",
          "type": "string",
          "default": ""
        },
        "cppflags": {
          "title": "pre.cppflags",
          "description": "Pre-processing parameters.",
          "type": "array",
          "items": { "type": "string" },
          "default": []
        },
        "compdb": {
          "title": "pre.compdb",
          "type": "object",
          "properties": {
            "original-path": {
              "title": "pre.compdb.original-path",
              "description":
                "Original absolute path of Compilation Database. Used to reroot all absolute paths in there if moved, e.g. in container mounts.",
              "type": "string",
              "default": ""
            },
            "split": {
              "title": "pre.compdb.split",
              "description": "Split Compilation Database entries containing multiple .c files.",
              "type": "boolean",
              "default": false
            }
          },
          "additionalProperties": false
        }
      },
      "additionalProperties": false
    },
    "cil": {
      "title": "cil",
      "description": "CIL configuration",
      "type": "object",
      "properties": {
        "merge": {
          "title": "cil.merge",
          "type": "object",
          "properties": {
            "inlines": {
              "title": "cil.merge.inlines",
              "description": "Merge inline functions (by their body printout).",
              "type": "boolean",
              "default": true
            }
          },
          "additionalProperties": false
        }
      },
      "additionalProperties": false
    },
    "server": {
      "title": "Server",
      "description": "Server mode",
      "type": "object",
      "properties": {
        "enabled": {
          "title": "server.enabled",
          "description": "Enable server mode",
          "type": "boolean",
          "default": false
        },
        "mode": {
          "title": "server.mode",
          "description": "Server transport mode",
          "type": "string",
          "enum": ["stdio", "unix"],
          "default": "stdio"
        },
        "unix-socket": {
          "title": "server.unix-socket",
          "description": "The path to the UNIX socket",
          "type": "string",
          "default": "goblint.sock"
        },
        "reparse": {
          "title": "server.reparse",
          "description": "Reparse source files before each analysis run",
          "type": "boolean",
          "default": false
        }
      },
      "additionalProperties": false
    },
    "ana": {
      "title": "Analyses",
      "description": "Options for analyses",
      "type": "object",
      "properties": {
        "activated": {
          "title": "ana.activated",
          "description": "Lists of activated analyses.",
          "type": "array",
          "items": { "type": "string" },
          "default": [
            "expRelation", "base", "threadid", "threadflag", "threadreturn",
            "escape", "mutexEvents", "mutex", "access", "race", "mallocWrapper", "mhp",
            "assert"
          ]
        },
        "path_sens": {
          "title": "ana.path_sens",
          "description": "List of path-sensitive analyses",
          "type": "array",
          "items": { "type": "string" },
          "default": [ "mutex", "malloc_null", "uninit", "expsplit" ]
        },
        "ctx_insens": {
          "title": "ana.ctx_insens",
          "description": "List of context-insensitive analyses",
          "type": "array",
          "items": { "type": "string" },
          "default": [ "stack_loc", "stack_trace_set" ]
        },
        "int": {
          "title": "ana.int",
          "type": "object",
          "properties": {
            "def_exc": {
              "title": "ana.int.def_exc",
              "description":
                "Use IntDomain.DefExc: definite value/exclusion set.",
              "type": "boolean",
              "default": true
            },
            "interval": {
              "title": "ana.int.interval",
              "description":
                "Use IntDomain.Interval32: (int64 * int64) option.",
              "type": "boolean",
              "default": false
            },
            "enums": {
              "title": "ana.int.enums",
              "description":
                "Use IntDomain.Enums: Inclusion/Exclusion sets. Go to top on arithmetic operations (except for some easy cases, e.g. multiplication with 0). Joins on widen, i.e. precise integers as long as not derived from arithmetic expressions.",
              "type": "boolean",
              "default": false
            },
            "congruence": {
              "title": "ana.int.congruence",
              "description":
                "Use IntDomain.Congruence: (c, m) option, meaning congruent to c modulo m",
              "type": "boolean",
              "default": false
            },
            "refinement": {
              "title": "ana.int.refinement",
              "description":
                "Use mutual refinement of integer domains. Either 'never', 'once' or 'fixpoint'. Counterintuitively, may reduce precision unless ana.int.interval_narrow_by_meet is also enabled.",
              "type": "string",
              "enum": ["never", "once", "fixpoint"],
              "default": "never"
            },
            "def_exc_widen_by_join": {
              "title": "ana.int.def_exc_widen_by_join",
              "description":
                "Perform def_exc widening by joins. Gives threshold-widening like behavior, with thresholds given by the ranges of different integer types.",
              "type": "boolean",
              "default": false
            },
            "interval_narrow_by_meet": {
              "title": "ana.int.interval_narrow_by_meet",
              "description": "Perform interval narrowing by meets. Avoids precision loss if intervals are refined by def_exc ranges, which are more precise than type range.",
              "type": "boolean",
              "default": false
            },
            "interval_threshold_widening": {
              "title": "ana.int.interval_threshold_widening",
              "description":
                "Use constants appearing in program as threshold for widening",
              "type": "boolean",
              "default": false
            },
            "interval_threshold_widening_constants": {
              "title": "ana.int.interval_threshold_widening_constants",
              "description":
                "Which constants in the program should be considered as threshold constants (all/comparisons)",
              "type": "string",
              "enum": ["all", "comparisons"],
              "default": "all"
            }
          },
          "additionalProperties": false
        },
        "float": {
          "title": "ana.float",
          "type": "object",
          "properties": {
            "interval": {
              "title": "ana.float.interval",
              "description":
                "Use FloatDomain: (float * float) option.",
              "type": "boolean",
              "default": false
            }
          },
          "additionalProperties": false
        },
        "file": {
          "title": "ana.file",
          "type": "object",
          "properties": {
            "optimistic": {
              "title": "ana.file.optimistic",
              "description": "Assume fopen never fails.",
              "type": "boolean",
              "default": false
            }
          },
          "additionalProperties": false
        },
        "spec": {
          "title": "ana.spec",
          "type": "object",
          "properties": {
            "file": {
              "title": "ana.spec.file",
              "description": "Path to the specification file.",
              "type": "string",
              "default": ""
            }
          },
          "additionalProperties": false
        },
        "pml": {
          "title": "ana.pml",
          "type": "object",
          "properties": {
            "debug": {
              "title": "ana.pml.debug",
              "description":
                "Insert extra assertions into Promela code for debugging.",
              "type": "boolean",
              "default": true
            }
          },
          "additionalProperties": false
        },
        "opt": {
          "title": "ana.opt",
          "type": "object",
          "properties": {
            "hashcons": {
              "title": "ana.opt.hashcons",
              "description":
                "Should we try to save memory and speed up equality by hashconsing?",
              "type": "boolean",
              "default": true
            },
            "equal": {
              "title": "ana.opt.equal",
              "description":
                "First try physical equality (==) before {D,G,C}.equal (only done if hashcons is disabled since it basically does the same via its tags).",
              "type": "boolean",
              "default": true
            }
          },
          "additionalProperties": false
        },
        "mutex": {
          "title": "ana.mutex",
          "type": "object",
          "properties": {
            "disjoint_types": {
              "title": "ana.mutex.disjoint_types",
              "description":
                "Do not propagate basic type writes to all struct fields",
              "type": "boolean",
              "default": true
            }
          },
          "additionalProperties": false
        },
        "autotune": {
          "title": "ana.autotune",
          "type": "object",
          "properties": {
            "enabled": {
              "title": "ana.autotune.enabled",
              "description": "Try to intelligently select analyses based on analysed file",
              "type": "boolean",
              "default": false
            },
            "activated": {
              "title": "ana.autotune.activated",
              "description": "Lists of activated tuning options. By default all are activated",
              "type": "array",
              "items": { "type": "string" },
              "default": [
                "congruence", "singleThreaded", "specification", "mallocWrappers", "noRecursiveIntervals", "enums", "loopUnrollHeuristic", "arrayDomain", "octagon", "wideningThresholds"
              ]
            }
          },
          "additionalProperties": false
        },
        "sv-comp": {
          "title": "ana.sv-comp",
          "type": "object",
          "properties": {
            "enabled": {
              "title": "ana.sv-comp.enabled",
              "description": "SV-COMP mode",
              "type": "boolean",
              "default": false
            },
            "functions": {
              "title": "ana.sv-comp.functions",
              "description": "Handle SV-COMP __VERIFIER* functions",
              "type": "boolean",
              "default": false
            }
          },
          "additionalProperties": false
        },
        "specification": {
          "title": "ana.specification",
          "description": "SV-COMP specification (path or string)",
          "type": "string",
          "default": ""
        },
        "wp": {
          "title": "ana.wp",
          "description":
            "Weakest precondition feasibility analysis for SV-COMP violations",
          "type": "boolean",
          "default": false
        },
        "arrayoob": {
          "title": "ana.arrayoob",
          "description": "Array out of bounds check",
          "type": "boolean",
          "default": false
        },
        "base": {
          "title": "ana.base",
          "type": "object",
          "properties": {
            "context": {
              "title": "ana.base.context",
              "type": "object",
              "properties": {
                "non-ptr": {
                  "title": "ana.base.context.non-ptr",
                  "description": "Non-address values in function contexts.",
                  "type": "boolean",
                  "default": true
                },
                "int": {
                  "title": "ana.base.context.int",
                  "description": "Integer values in function contexts.",
                  "type": "boolean",
                  "default": true
                },
                "interval": {
                  "title": "ana.base.context.interval",
                  "description":
                    "Integer values of the Interval domain in function contexts.",
                  "type": "boolean",
                  "default": true
                }
              },
              "additionalProperties": false
            },
            "limit-string-addresses": {
              "title": "ana.base.limit-string-addresses",
              "description": "Limit abstract address sets to keep at most one distinct string pointer.",
              "type": "boolean",
              "default": true
            },
            "partition-arrays": {
              "title": "ana.base.partition-arrays",
              "type": "object",
              "properties": {
                "keep-expr": {
                  "title": "ana.base.partition-arrays.keep-expr",
                  "description":
                    "When using the partitioning which expression should be used for partitioning ('first', 'last')",
                  "type": "string",
                  "enum": ["first", "last"],
                  "default": "first"
                },
                "partition-by-const-on-return": {
                  "title": "ana.base.partition-arrays.partition-by-const-on-return",
                  "description":
                    "When using the partitioning should arrays be considered partitioned according to a constant if a var in the expression used for partitioning goes out of scope?",
                  "type": "boolean",
                  "default": false
                },
                "smart-join": {
                  "title": "ana.base.partition-arrays.smart-join",
                  "description":
                    "When using the partitioning should the join of two arrays partitioned according to different expressions be partitioned as well if possible? If keep-expr is 'last' this behavior is enabled regardless of the flag value. Caution: Not always advantageous.",
                  "type": "boolean",
                  "default": false
                }
              },
              "additionalProperties": false
            },
            "arrays":{
              "title": "ana.base.arrays",
              "type": "object",
              "properties": {
                "domain": {
                  "title": "ana.base.arrays.domain",
                  "description":
                    "The domain that should be used for arrays. When employing the partition array domain, make sure to enable the expRelation analysis as well. When employing the unrolling array domain, make sure to set the ana.base.arrays.unrolling-factor >0.",
                  "type": "string",
                  "enum": ["trivial", "partitioned", "unroll"],
                  "default": "trivial"
                },
                "unrolling-factor": {
                  "title": "ana.base.arrays.unrolling-factor",
                  "description": "Indicates how many values will the unrolled part of the unrolled array domain contain.",
                  "type": "integer",
                  "default": 0
                }
              },
              "additionalProperties": false
            },
            "structs": {
              "title": "ana.base.structs",
              "type": "object",
              "properties": {
                "domain": {
                  "title": "ana.base.structs.domain",
                  "description":
                    "The domain that should be used for structs. simple/sets/keyed/combined-all/combined-sk",
                  "type": "string",
                  "enum": ["simple", "sets", "keyed", "combined-all", "combined-sk"],
                  "default": "simple"
                },
                "key": {
                  "title": "ana.base.structs.key",
                  "type": "object",
                  "properties": {
                    "forward": {
                      "title": "ana.base.structs.key.forward",
                      "description":
                        "Whether the struct key should be picked going from first field to last.",
                      "type": "boolean",
                      "default": true
                    },
                    "avoid-ints": {
                      "title": "ana.base.structs.key.avoid-ints",
                      "description":
                        "Whether integers should be avoided for key.",
                      "type": "boolean",
                      "default": true
                    },
                    "prefer-ptrs": {
                      "title": "ana.base.structs.key.prefer-ptrs",
                      "description":
                        "Whether pointers should be preferred for key.",
                      "type": "boolean",
                      "default": true
                    }
                  },
                  "additionalProperties": false
                }
              },
              "additionalProperties": false
            },
            "privatization": {
              "title": "ana.base.privatization",
              "description":
                "Which privatization to use? none/mutex-oplus/mutex-meet/mutex-meet-tid/protection/protection-read/mine/mine-nothread/mine-W/mine-W-noinit/lock/write/write+lock",
              "type": "string",
              "enum": ["none", "mutex-oplus", "mutex-meet", "protection", "protection-read", "mine", "mine-nothread", "mine-W", "mine-W-noinit", "lock", "write", "write+lock","mutex-meet-tid"],
              "default": "protection-read"
            },
            "priv": {
              "title": "ana.base.priv",
              "type": "object",
              "properties": {
                "not-started": {
                  "title": "ana.base.priv.not-started",
                  "description":
                    "Exclude writes from threads that may not be started yet",
                  "type": "boolean",
                  "default": true
                },
                "must-joined": {
                  "title": "ana.base.priv.must-joined",
                  "description":
                    "Exclude writes from threads that must have been joined",
                  "type": "boolean",
                  "default": true
                }
              },
              "additionalProperties": false
            },
            "invariant": {
              "title": "ana.base.invariant",
              "type": "object",
              "properties": {
                "enabled": {
                  "title": "ana.base.invariant.enabled",
                  "description": "Generate base analysis invariants",
                  "type": "boolean",
                  "default": true
                },
                "blobs": {
                  "title": "ana.base.invariant.blobs",
                  "description": "Whether to dump assertions about all blobs. Enabling this option may lead to unsound asserts.",
                  "type": "boolean",
                  "default": false
                }
              },
              "additionalProperties": false
            },
            "eval": {
              "title": "ana.base.eval",
              "type": "object",
              "properties": {
                "deep-query": {
                  "title": "ana.base.eval.deep-query",
                  "description": "Perform EvalInt queries on all subexpressions, not just the outermost expression.",
                  "type": "boolean",
                  "default": true
                }
              },
              "additionalProperties": false
            }
          },
          "additionalProperties": false
        },
        "malloc": {
          "title": "ana.malloc",
          "type": "object",
          "properties": {
            "wrappers": {
              "title": "ana.malloc.wrappers",
              "description":
                "Loads a list of known malloc wrapper functions.",
              "type": "array",
              "items": { "type": "string" },
              "default": [
                "kmalloc", "__kmalloc", "usb_alloc_urb", "__builtin_alloca",
                "kzalloc"
              ]
            },
            "unique_address_count": {
                "title": "ana.malloc.unique_address_count",
                "description": "Number of unique memory addresses allocated for each malloc node.",
                "type": "integer",
                "default": 0
            }
          },
          "additionalProperties": false
        },
        "apron": {
          "title": "ana.apron",
          "type": "object",
          "properties": {
            "strengthening": {
              "title": "ana.apron.strengthening",
              "description": "Apply strengthening in join for extra precision with heterogeneous environments. Expensive!",
              "type": "boolean",
              "default": false
            },
            "domain": {
              "title": "ana.apron.domain",
              "description":
                "Which domain should be used for the Apron analysis. Can be 'octagon', 'interval' or 'polyhedra'",
              "type": "string",
              "enum": ["octagon", "interval", "polyhedra", "affeq"],
              "default": "octagon"
            },
            "threshold_widening": {
              "title": "ana.apron.threshold_widening",
              "description":
                "Use constants appearing in program as threshold for widening",
              "type": "boolean",
              "default": false
            },
<<<<<<< HEAD
            "invariant": {
              "title": "ana.apron.invariant",
              "type": "object",
              "properties": {
                "diff-box": {
                  "title": "ana.apron.invariant.diff-box",
                  "description": "Only generate truly relational invariants by subtracting non-relational box invariants",
                  "type": "boolean",
                  "default": false
                }
              },
              "additionalProperties": false
            }
          },
          "additionalProperties": false
        },
        "relation": {
          "title": "ana.relation",
          "type": "object",
          "properties": {
            "context": {
              "title": "ana.relation.context",
              "description": "Entire relation in function contexts.",
              "type": "boolean",
              "default": true
=======
            "threshold_widening_constants": {
              "title": "ana.apron.threshold_widening_constants",
              "description":
                "Which constants in the programm should be considered as threshold constants",
              "type": "string",
              "enum": ["all", "comparisons"],
              "default": "all"
>>>>>>> 5d5089f6
            },
            "privatization": {
              "title": "ana.relation.privatization",
              "description":
                "Which relation privatization to use? top/protection/protection-path/mutex-meet/mutex-meet-tid/mutex-meet-tid-cluster12/mutex-meet-tid-cluster2/mutex-meet-tid-cluster-max/mutex-meet-tid-cluster-power",
              "type": "string",
              "enum": ["top", "protection", "protection-path", "mutex-meet", "mutex-meet-tid", "mutex-meet-tid-cluster12", "mutex-meet-tid-cluster2", "mutex-meet-tid-cluster-max", "mutex-meet-tid-cluster-power"],
              "default": "mutex-meet"
            },
            "priv": {
              "title": "ana.relation.priv",
              "type": "object",
              "properties": {
                "not-started": {
                  "title": "ana.relation.priv.not-started",
                  "description":
                    "Exclude writes from threads that may not be started yet",
                  "type": "boolean",
                  "default": true
                },
                "must-joined": {
                  "title": "ana.relation.priv.must-joined",
                  "description":
                    "Exclude writes from threads that must have been joined",
                  "type": "boolean",
                  "default": true
                }
              },
              "additionalProperties": false
            },
            "invariant": {
              "title": "ana.relation.invariant",
              "type": "object",
              "properties": {
                "one-var": {
                  "title": "ana.relation.invariant.one-var",
                  "description": "Generate invariants with only one variable",
                  "type": "boolean",
                  "default": false
                },
                "local": {
                  "title": "ana.relation.invariant.local",
                  "description": "Keep local variables in invariants",
                  "type": "boolean",
                  "default": true
                },
                "global": {
                  "title": "ana.relation.invariant.global",
                  "description": "Keep global variables in invariants",
                  "type": "boolean",
                  "default": true
                }
              },
              "additionalProperties": false
            }
          },
          "additionalProperties": false
        },
        "affeq": {
          "title": "ana.affeq",
          "type": "object",
          "properties": {
            "matrix":{
              "title": "ana.affeq.matrix",
              "description": "Which matrix should be used for the affine equality analysis",
              "type": "string",
              "enum": [
                "list",
                "array"
              ],
              "default": "array"
            }
          },
          "additionalProperties": false
        },
        "context": {
          "title": "ana.context",
          "type": "object",
          "properties": {
            "widen": {
              "title": "ana.context.widen",
              "description":
                "Do widening on contexts. Keeps a map of function to call state; enter will then return the widened local state for recursive calls.",
              "type": "boolean",
              "default": false
            }
          },
          "additionalProperties": false
        },
        "thread": {
          "title": "ana.thread",
          "type": "object",
          "properties": {
            "domain": {
              "title": "ana.thread.domain",
              "description":
                "Which domain should be used for the thread ids. Can be 'history' or 'plain'",
              "type": "string",
              "enum": ["history", "plain"],
              "default": "history"
            },
            "include-node" : {
              "title": "ana.thread.include-node",
              "description":
                "Whether the node at which a thread is created is part of its threadid",
              "type": "boolean",
              "default" : true
            }
          },
          "additionalProperties": false
        },
        "race": {
          "title": "ana.race",
          "type": "object",
          "properties": {
            "free": {
              "title": "ana.race.free",
              "description": "Consider memory free as racing write.",
              "type": "boolean",
              "default": true
            }
          },
          "additionalProperties": false
        },
        "dead-code" : {
          "title": "ana.dead-code",
          "type": "object",
          "properties": {
            "lines": {
              "title": "ana.dead-code.lines",
              "description": "Print information about lines of dead code.",
              "type": "boolean",
              "default": true
            },
            "branches": {
              "title": "ana.dead-code.branches",
              "description": "Print information about dead branches.",
              "type": "boolean",
              "default": true
            },
            "functions": {
              "title": "ana.dead-code.functions",
              "description": "Print information about dead (uncalled) functions.",
              "type": "boolean",
              "default": true
            }
          },
          "additionalProperties": false
        },
        "extract-pthread" : {
          "title": "ana.extract-pthread",
          "type": "object",
          "properties": {
            "assume_success": {
              "title": "ana.extract-pthread.assume_success",
              "description": "Assume that all POSIX pthread functions succeed.",
              "type": "boolean",
              "default": true
            },
            "ignore_assign": {
              "title": "ana.extract-pthread.ignore_assign",
              "description": "Ignores any assigns in POSIX programs.",
              "type": "boolean",
              "default": true
            }
          },
          "additionalProperties": false
        }
      },
      "additionalProperties": false
    },
    "incremental": {
      "title": "Incremental",
      "description": "Incremental analysis options",
      "type": "object",
      "properties": {
        "load": {
          "title": "incremental.load",
          "description":
            "Load incremental analysis results, in case any exist.",
          "type": "boolean",
          "default": false
        },
        "load-dir": {
          "title": "incremental.load-dir",
          "description": "Location where to load incremental analysis results from.",
          "type": "string",
          "default": "incremental_data"
        },
        "only-rename": {
          "title": "incremental.only-rename",
          "description":
            "Only reset IDs of unchanged objects in the AST. Do  not reuse solver results. This option is mainly useful for benchmarking purposes.",
          "type": "boolean",
          "default": false
        },
        "save": {
          "title": "incremental.save",
          "description": "Store incremental analysis results.",
          "type": "boolean",
          "default": false
        },
        "save-dir": {
          "title": "incremental.save-dir",
          "description": "Location where to save incremental analysis results to.",
          "type": "string",
          "default": "incremental_data"
        },
        "stable": {
          "title": "incremental.stable",
          "description":
            "Reuse the stable set and selectively destabilize it (recommended).",
          "type": "boolean",
          "default": true
        },
        "wpoint": {
          "title": "incremental.wpoint",
          "description":
            "Reuse the wpoint set (not recommended). Reusing the wpoint will combine existing results at previous widening points.",
          "type": "boolean",
          "default": false
        },
        "reluctant": {
          "title": "incremental.reluctant",
          "type": "object",
          "properties": {
            "enabled": {
              "title": "incremental.reluctant.enabled",
              "description":
                "Destabilize nodes in changed functions reluctantly",
              "type": "boolean",
              "default": false
            },
            "compare": {
              "title": "incremental.reluctant.compare",
              "description":
                "In order to reuse the function's old abstract value the new abstract value must be leq (focus on efficiency) or equal (focus on precision) compared to the old.",
              "type": "string",
              "enum": ["leq", "equal"],
              "default": "equal"
            }
          },
          "additionalProperties": false
        },
        "compare": {
          "title": "incremental.compare",
          "description":
            "Which comparison should be used for functions? 'ast'/'cfg' (cfg comparison also differentiates which nodes of a function have changed)",
          "type": "string",
          "enum": ["ast", "cfg"],
          "default": "ast"
        },
        "force-reanalyze": {
          "title": "incremental.force-reanalyze",
          "type": "object",
          "properties": {
            "funs": {
              "title": "incremental.force-reanalyze.funs",
              "description":
                "List of functions that are to be re-analayzed from scratch",
              "type": "array",
              "items": {
                "type": "string"
              },
              "default": []
            }
          },
          "additionalProperties": false
        },
        "restart": {
          "title": "incremental.restart",
          "type": "object",
          "properties": {
            "sided": {
              "title": "incremental.restart.sided",
              "type": "object",
              "properties": {
                "enabled": {
                  "title": "incremental.restart.sided.enabled",
                  "description": "Restart affected side-effected variables (transitively) to bot.",
                  "type": "boolean",
                  "default": false
                },
                "vars": {
                  "title": "incremental.restart.sided.vars",
                  "description": "Side-effected variables to restart. Globals are non-function entry nodes. Write-only is a subset of globals.",
                  "type": "string",
                  "enum": ["all", "global", "write-only"],
                  "default": "all"
                },
                "fuel": {
                  "title": "incremental.restart.sided.fuel",
                  "description": "Initial fuel for bounding transitive restarting, which uses one fuel each time when following side_fuel to restart. Zero fuel never restarts. Negative fuel doesn't bound (infinite fuel).",
                  "type": "integer",
                  "default": -1
                },
                "fuel-only-global": {
                  "title": "incremental.restart.sided.fuel-only-global",
                  "description": "Decrease fuel only when going to constraint system globals (not function entry nodes).",
                  "type": "boolean",
                  "default": false
                }
              },
              "additionalProperties": false
            },
            "list": {
              "title": "incremental.restart.list",
              "description": "List of globals variables and function definitions for which the analysis is to be restarted.",
              "type": "array",
              "items": {
                "type": "string"
              },
              "default": []
            },
            "write-only": {
              "title": "incremental.restart.write-only",
              "description": "Restart write-only variables to bot during postprocessing.",
              "type": "boolean",
              "default": true
            }
          },
          "additionalProperties": false
        },
        "postsolver": {
          "title": "incremental.postsolver",
          "type" : "object",
          "properties": {
            "enabled": {
              "title": "incremental.postsolver.enabled",
              "description": "Use incremental postsolver",
              "type": "boolean",
              "default": true
            },
            "superstable-reached" : {
              "title":  "incremental.postsolver.superstable-reached",
              "description": "Consider superstable set reached, may be faster but can lead to spurious warnings",
              "type": "boolean",
              "default": false
            }
          },
          "additionalProperties": false
        }
      },
      "additionalProperties": false
    },
    "sem": {
      "title": "Semantics",
      "description": "Options for semantics",
      "type": "object",
      "properties": {
        "unknown_function": {
          "title": "sem.unknown_function",
          "type": "object",
          "properties": {
            "spawn": {
              "title": "sem.unknown_function.spawn",
              "description":
                "Unknown function call spawns reachable functions",
              "type": "boolean",
              "default": true
            },
            "invalidate": {
              "title": "sem.unknown_function.invalidate",
              "type": "object",
              "properties": {
                "globals": {
                  "title": "sem.unknown_function.invalidate.globals",
                  "description":
                    "Unknown function call invalidates all globals",
                  "type": "boolean",
                  "default": true
                },
                "args": {
                  "title": "sem.unknown_function.invalidate.args",
                  "description":
                    "Unknown function call invalidates arguments passed to it",
                  "type": "boolean",
                  "default": true
                }
              },
              "additionalProperties": false
            },
            "read": {
              "title": "sem.unknown_function.read",
              "type": "object",
              "properties": {
                "args": {
                  "title": "sem.unknown_function.read.args",
                  "description":
                    "Unknown function call reads arguments passed to it",
                  "type": "boolean",
                  "default": true
                }
              },
              "additionalProperties": false
            }
          },
          "additionalProperties": false
        },
        "builtin_unreachable": {
          "title": "sem.builtin_unreachable",
          "type": "object",
          "properties": {
            "dead_code": {
              "title": "sem.builtin_unreachable.dead_code",
              "description":
                "__builtin_unreachable is assumed to be dead code",
              "type": "boolean",
              "default": false
            }
          },
          "additionalProperties": false
        },
        "int": {
          "title": "sem.int",
          "type": "object",
          "properties": {
            "signed_overflow": {
              "title": "sem.int.signed_overflow",
              "description":
                "How to handle overflows of signed types. Values: 'assume_top' (default): Assume signed overflow results in a top value; 'assume_none': Assume program is free of signed overflows;  'assume_wraparound': Assume signed types wrap-around and two's complement representation of signed integers",
              "type": "string",
              "enum": ["assume_top", "assume_none", "assume_wraparound"],
              "default": "assume_top"
            }
          },
          "additionalProperties": false
        },
        "null-pointer": {
          "title": "sem.null-pointer",
          "type": "object",
          "properties": {
            "dereference": {
              "title": "sem.null-pointer.dereference",
              "description": "NULL pointer dereference handling. assume_top: assume it results in a top value, assume_none: assume it doesn't happen",
              "type": "string",
              "enum": ["assume_top", "assume_none"],
              "default": "assume_none"
            }
          },
          "additionalProperties": false
        },
        "malloc": {
          "title": "sem.malloc",
          "type": "object",
          "properties": {
            "fail": {
              "title": "sem.malloc.fail",
              "description":
                "Consider the case where malloc or calloc fails.",
              "type": "boolean",
              "default": false
            }
          },
          "additionalProperties": false
        },
        "lock": {
          "title": "sem.lock",
          "type": "object",
          "properties": {
            "fail": {
              "title": "sem.lock.fail",
              "description":
                "Takes the possible failing of locking operations into account.",
              "type": "boolean",
              "default": false
            }
          },
          "additionalProperties": false
        },
        "assert": {
          "title": "sem.assert",
          "type": "object",
          "properties": {
            "refine": {
              "title": "sem.assert.refine",
              "description": "Standard assert refines state",
              "type": "boolean",
              "default": true
            }
          },
          "additionalProperties": false
        }
      },
      "additionalProperties": false
    },
    "trans": {
      "title": "Transformations",
      "description": "Options for transformations",
      "type": "object",
      "properties": {
        "activated": {
          "title": "trans.activated",
          "description":
            "Lists of activated transformations. Transformations happen after analyses.",
          "type": "array",
          "items": { "type": "string" },
          "default": []
        },
        "expeval": {
          "title": "trans.expeval",
          "type": "object",
          "properties": {
            "query_file_name": {
              "title": "trans.expeval.query_file_name",
              "description":
                "Path to the JSON file containing an expression evaluation query.",
              "type": "string",
              "default": ""
            }
          },
          "additionalProperties": false
        },
        "output" : {
          "title": "trans.output",
          "description": "Output filename for transformations that output a transformed file.",
          "type":"string",
          "default": "transformed.c"
        }
      },
      "additionalProperties": false
    },
    "annotation": {
      "title": "Annotation",
      "description": "Options for annotations",
      "type": "object",
      "properties": {
        "int": {
          "title": "annotation.int",
          "type": "object",
          "properties": {
            "enabled": {
              "title": "annotation.int.enabled",
              "description":
                "Enable manual annotation of functions with desired precision, i.e., the activated IntDomains.",
              "type": "boolean",
              "default": false
            },
            "privglobs": {
              "title": "annotation.int.privglobs",
              "description":
                "Enables handling of privatized globals, by setting the precision to the heighest value, when annotation.int.enabled is true.",
              "type": "boolean",
              "default": true
            }
          },
          "additionalProperties": false
        },
        "float": {
          "title": "annotation.float",
          "type": "object",
          "properties": {
            "enabled": {
              "title": "annotation.float.enabled",
              "description":
                "Enable manual annotation of functions with desired precision, i.e., the activated FloatDomains.",
              "type": "boolean",
              "default": false
            }
          },
          "additionalProperties": false
        },
        "goblint_context": {
          "title": "annotation.goblint_context",
          "type": "object",
          "additionalProperties": {
            "type": "array",
            "items": {
              "type": "string",
              "enum": ["base.no-non-ptr", "base.non-ptr", "base.no-int", "base.int", "base.no-interval", "base.interval", "apron.no-context", "apron.context", "no-widen", "widen"]
            },
            "default": []
          }
        },
        "goblint_precision": {
          "title": "annotation.goblint_precision",
          "type": "object",
          "additionalProperties": {
            "type": "array",
            "items": {
              "type": "string",
              "enum": ["no-def_exc", "def_exc", "no-interval", "interval", "no-enums", "enums", "no-congruence", "congruence"]
            },
            "default": []
          }
        },
        "goblint_array_domain": {
          "title": "annotation.goblint_array_domain",
          "description": "Enable manual annotation of arrays with desired domain",
          "type": "boolean",
          "default": false
        },
        "goblint_apron_track": {
          "title": "annotation.goblint_apron_track",
          "description": "Let apron track variables only if they have the attribute goblint_apron_track",
          "type": "boolean",
          "default": false
        }
      },
      "additionalProperties": false
    },
    "exp": {
      "title": "Experimental",
      "description": "Experimental features",
      "type": "object",
      "properties": {
        "priv-prec-dump": {
          "title": "exp.priv-prec-dump",
          "description": "File to dump privatization precision data to.",
          "type": "string",
          "default": ""
        },
        "priv-distr-init": {
          "title": "exp.priv-distr-init",
          "description":
            "Distribute global initializations to all global invariants for more consistent widening dynamics.",
          "type": "boolean",
          "default": false
        },
        "relation": {
          "title": "exp.relation",
          "type": "object",
          "properties": {
            "prec-dump": {
              "title": "exp.relation.prec-dump",
              "description": "File to dump relation precision data to.",
              "type": "string",
              "default": ""
            }
          },
          "additionalProperties": false
        },
        "cfgdot": {
          "title": "exp.cfgdot",
          "description": "Output CFG to dot files",
          "type": "boolean",
          "default": false
        },
        "mincfg": {
          "title": "exp.mincfg",
          "description": "Try to minimize the number of CFG nodes.",
          "type": "boolean",
          "default": false
        },
        "earlyglobs": {
          "title": "exp.earlyglobs",
          "description":
            "Side-effecting of globals right after initialization.",
          "type": "boolean",
          "default": false
        },
        "region-offsets": {
          "title": "exp.region-offsets",
          "description": "Considers offsets for region accesses.",
          "type": "boolean",
          "default": false
        },
        "unique": {
          "title": "exp.unique",
          "description": "For types that have only one value.",
          "type": "array",
          "items": { "type": "string" },
          "default": []
        },
        "forward": {
          "title": "exp.forward",
          "description":
            "Use implicit forward propagation instead of the demand driven approach.",
          "type": "boolean",
          "default": false
        },
        "volatiles_are_top": {
          "title": "exp.volatiles_are_top",
          "description":
            "volatile and extern keywords set variables permanently to top",
          "type": "boolean",
          "default": true
        },
        "single-threaded": {
          "title": "exp.single-threaded",
          "description": "Ensures analyses that no threads are created.",
          "type": "boolean",
          "default": false
        },
        "globs_are_top": {
          "title": "exp.globs_are_top",
          "description": "Set globals permanently to top.",
          "type": "boolean",
          "default": false
        },
        "exclude_from_earlyglobs": {
          "title": "exp.exclude_from_earlyglobs",
          "description":
            "Global variables that should be handled flow-sensitively when using earlyglobs.",
          "type": "array",
          "items": { "type": "string" },
          "default": []
        },
        "exclude_from_invalidation" : {
          "title": "exp.exclude_from_invalidation",
          "description":
            "Global variables that should not be invalidated. This assures the analysis that such globals are only modified through known code",
          "type": "array",
          "items": { "type": "string" },
          "default": []
        },
        "g2html_path": {
          "title": "exp.g2html_path",
          "description": "Location of the g2html.jar file.",
          "type": "string",
          "default": "."
        },
        "extraspecials": {
          "title": "exp.extraspecials",
          "description":
            "List of functions that must be analyzed as unknown extern functions",
          "type": "array",
          "items": { "type": "string" },
          "default": []
        },
        "no-narrow": {
          "title": "exp.no-narrow",
          "description": "Overwrite narrow a b = a",
          "type": "boolean",
          "default": false
        },
        "basic-blocks": {
          "title": "exp.basic-blocks",
          "description":
            "Only keep values for basic blocks instead of for every node. Should take longer but need less space.",
          "type": "boolean",
          "default": false
        },
        "fast_global_inits": {
          "title": "exp.fast_global_inits",
          "description":
            "Only generate one 'a[MyCFG.all_array_index_exp] = x' for all assignments a[...] = x for a global array a[n].",
          "type": "boolean",
          "default": true
        },
        "architecture": {
          "title": "exp.architecture",
          "description": "Architecture for analysis, currently for witness",
          "type": "string",
          "enum": ["64bit", "32bit"],
          "default": "64bit"
        },
        "gcc_path": {
          "title": "exp.gcc_path",
          "description":
            "Location of gcc. Used to combine source files with cilly. Change to gcc-9 or another version on OS X (with gcc being clang by default cilly will fail otherwise).",
          "type": "string",
          "default": "/usr/bin/gcc"
        },
        "cpp-path": {
          "title": "exp.cpp-path",
          "description":
            "Path to C preprocessor (cpp) to use. If empty, then automatically searched.",
          "type": "string",
          "default": ""
        },
        "unrolling-factor": {
          "title": "exp.unrolling-factor",
          "description":
            "Sets the unrolling factor for the loopUnrollingVisitor.",
          "type": "integer",
          "default": 0
        },
        "hide-std-globals": {
          "title": "exp.hide-std-globals",
          "description": "Hide standard extern globals (e.g. `stdout`) from cluttering local states.",
          "type": "boolean",
          "default": true
        }
      },
      "additionalProperties": false
    },
    "dbg": {
      "title": "Debugging",
      "description": "Debugging options",
      "type": "object",
      "properties": {
        "debug": {
          "title": "dbg.debug",
          "description": "Debug mode: for testing the analyzer itself.",
          "type": "boolean",
          "default": false
        },
        "verbose": {
          "title": "dbg.verbose",
          "description": "Prints some status information.",
          "type": "boolean",
          "default": false
        },
        "timing": {
          "title": "dbg.timing",
          "type": "object",
          "properties": {
            "enabled": {
              "title": "dbg.timing.enabled",
              "description": "Collect and output timing information.",
              "type": "boolean",
              "default": false
            },
            "tef": {
              "title": "dbg.timing.tef",
              "description": "Filename for Trace Event Format (TEF) output. Disabled if empty.",
              "type": "string",
              "default": ""
            }
          },
          "additionalProperties": false
        },
        "trace": {
          "title": "dbg.trace",
          "type": "object",
          "properties": {
            "context": {
              "title": "dbg.trace.context",
              "description": "Also print the context of solver variables.",
              "type": "boolean",
              "default": false
            }
          },
          "additionalProperties": false
        },
        "dump": {
          "title": "dbg.dump",
          "description": "Dumps the results to the given path",
          "type": "string",
          "default": ""
        },
        "cilout": {
          "title": "dbg.cilout",
          "description": "Where to dump cil output",
          "type": "string",
          "default": ""
        },
        "timeout": {
          "title": "dbg.timeout",
          "description":
            "Stop solver after this time. 0 means no timeout. Supports optional units h, m, s. E.g. 1m6s = 01m06s = 66; 6h = 6*60*60.",
          "type": "string",
          "default": "0"
        },
        "solver-stats-interval": {
          "title": "dbg.solver-stats-interval",
          "description":
            "Interval in seconds to print statistics while solving. Set to 0 to deactivate.",
          "type": "integer",
          "default": 10
        },
        "solver-signal": {
          "title": "dbg.solver-signal",
          "description":
            "Signal to print statistics while solving. Possible values: sigint (Ctrl+C), sigtstp (Ctrl+Z), sigquit (Ctrl+\\), sigusr1, sigusr2, sigalrm, sigprof etc. (see signal_of_string in goblintutil.ml).",
          "type": "string",
          "default": "sigusr1"
        },
        "backtrace-signal": {
          "title": "dbg.backtrace-signal",
          "description":
            "Signal to print a raw backtrace on stderr. Possible values: sigint (Ctrl+C), sigtstp (Ctrl+Z), sigquit (Ctrl+\\), sigusr1, sigusr2, sigalrm, sigprof etc. (see signal_of_string in goblintutil.ml).",
          "type": "string",
          "default": "sigusr2"
        },
        "solver-progress": {
          "title": "dbg.solver-progress",
          "description":
            "Used for debugging. Prints out a symbol on solving a rhs.",
          "type": "boolean",
          "default": false
        },
        "print_wpoints": {
          "title": "dbg.print_wpoints",
          "description":
            "Print the widening points after solving (does not include the removed wpoints during solving by the slr solvers). Currently only implemented in: slr*, td3.",
          "type": "boolean",
          "default": false
        },
        "slice": {
          "title": "dbg.slice",
          "type": "object",
          "properties": {
            "on": {
              "title": "dbg.slice.on",
              "description": "Turn slicer on or off.",
              "type": "boolean",
              "default": false
            },
            "n": {
              "title": "dbg.slice.n",
              "description": "How deep function stack do we analyze.",
              "type": "integer",
              "default": 10
            }
          },
          "additionalProperties": false
        },
        "limit": {
          "title": "dbg.limit",
          "type": "object",
          "properties": {
            "widen": {
              "title": "dbg.limit.widen",
              "description":
                "Limit for number of widenings per node (0 = no limit).",
              "type": "integer",
              "default": 0
            }
          },
          "additionalProperties": false
        },
        "warn_with_context": {
          "title": "dbg.warn_with_context",
          "description":
            "Keep warnings for different contexts apart (currently only done for asserts).",
          "type": "boolean",
          "default": false
        },
        "regression": {
          "title": "dbg.regression",
          "description":
            "Only output warnings for assertions that have an unexpected result (no comment, comment FAIL, comment UNKNOWN)",
          "type": "boolean",
          "default": false
        },
        "test": {
          "title": "dbg.test",
          "type": "object",
          "properties": {
            "domain": {
              "title": "dbg.test.domain",
              "description": "Test domain properties",
              "type": "boolean",
              "default": false
            }
          },
          "additionalProperties": false
        },
        "cilcfgdot": {
          "title": "dbg.cilcfgdot",
          "description": "Output dot files for CIL CFGs.",
          "type": "boolean",
          "default": false
        },
        "cfg": {
          "title": "dbg.cfg",
          "type": "object",
          "properties": {
            "loop-clusters": {
              "title": "dbg.cfg.loop-clusters",
              "description": "Add loop SCC clusters to CFG .dot output.",
              "type": "boolean",
              "default": false
            }
          },
          "additionalProperties": false
        },
        "compare_runs": {
          "title": "dbg.compare_runs",
          "type": "object",
          "properties": {
            "globsys": {
              "title": "dbg.compare_runs.globsys",
              "description": "Compare GlobConstrSys in compare_runs",
              "type": "boolean",
              "default": false
            },
            "eqsys": {
              "title": "dbg.compare_runs.eqsys",
              "description": "Compare EqConstrSys in compare_runs",
              "type": "boolean",
              "default": true
            },
            "global": {
              "title": "dbg.compare_runs.global",
              "description": "Compare globals in compare_runs",
              "type": "boolean",
              "default": false
            },
            "node": {
              "title": "dbg.compare_runs.node",
              "description": "Compare nodes (with joined contexts) in compare_runs",
              "type": "boolean",
              "default": false
            },
            "diff": {
              "title": "dbg.compare_runs.diff",
              "description": "Print differences",
              "type": "boolean",
              "default": false
            }
          },
          "additionalProperties": false
        },
        "print_tids": {
          "title": "dbg.print_tids",
          "description":
            "Should the analysis print information on the encountered TIDs",
          "type": "boolean",
          "default": false
        },
        "print_protection": {
          "title": "dbg.print_protection",
          "description":
            "Should the analysis print information on which globals are protected by which mutex?",
          "type": "boolean",
          "default": false
        },
        "run_cil_check" : {
          "title": "dbg.run_cil_check",
          "description":
            "Should the analysis call Check.checkFile after creating the CFG (helpful to verify that transformations respect CIL's invariants.",
          "type": "boolean",
          "default": false
        }
      },
      "additionalProperties": false
    },
    "warn": {
      "title": "Warnings",
      "description": "Filtering of warnings",
      "type": "object",
      "properties": {
        "assert": {
          "title": "warn.assert",
          "description": "Assert messages",
          "type": "boolean",
          "default": true
        },
        "behavior": {
          "title": "warn.behavior",
          "description": "undefined behavior warnings",
          "type": "boolean",
          "default": true
        },
        "call": {
          "title": "warn.call",
          "description": "function call warnings",
          "type": "boolean",
          "default": true
        },
        "integer": {
          "title": "warn.integer",
          "description": "integer (Overflow, Div_by_zero) warnings",
          "type": "boolean",
          "default": true
        },
        "float": {
          "title": "warn.float",
          "description": "float warnings",
          "type": "boolean",
          "default": true
        },
        "cast": {
          "title": "warn.cast",
          "description": "Cast (Type_mismatch(bug) warnings",
          "type": "boolean",
          "default": true
        },
        "race": {
          "title": "warn.race",
          "description": "Race warnings",
          "type": "boolean",
          "default": true
        },
        "deadlock": {
          "title": "warn.deadlock",
          "description": "Deadlock warnings",
          "type": "boolean",
          "default": true
        },
        "deadcode": {
          "title": "warn.deadcode",
          "description": "Dead code warnings",
          "type": "boolean",
          "default": true
        },
        "analyzer": {
          "title": "warn.analyzer",
          "description": "Analyzer messages",
          "type": "boolean",
          "default": true
        },
        "unsound": {
          "title": "warn.unsound",
          "description": "Unsoundness messages",
          "type": "boolean",
          "default": true
        },
        "imprecise": {
          "title": "warn.imprecise",
          "description": "Imprecision messages",
          "type": "boolean",
          "default": true
        },
        "witness": {
          "title": "warn.witness",
          "description": "Witness messages",
          "type": "boolean",
          "default": true
        },
        "program": {
          "title": "warn.program",
          "description": "Program messages",
          "type": "boolean",
          "default": true
        },
        "unknown": {
          "title": "warn.unknown",
          "description": "Unknown (of string) warnings",
          "type": "boolean",
          "default": true
        },
        "error": {
          "title": "warn.error",
          "description": "Error severity messages",
          "type": "boolean",
          "default": true
        },
        "warning": {
          "title": "warn.warning",
          "description": "Warning severity messages",
          "type": "boolean",
          "default": true
        },
        "info": {
          "title": "warn.info",
          "description": "Info severity messages",
          "type": "boolean",
          "default": true
        },
        "debug": {
          "title": "warn.debug",
          "description": "Debug severity messages",
          "type": "boolean",
          "default": false
        },
        "success": {
          "title": "warn.success",
          "description": "Success severity messages",
          "type": "boolean",
          "default": true
        },
        "quote-code": {
          "title": "warn.quote-code",
          "description": "Quote code in message output.",
          "type": "boolean",
          "default": false
        },
        "race-threshold": {
          "title": "warn.race-threshold",
          "description": "Races with confidence at least threshold are warnings, lower are infos.",
          "type": "integer",
          "default": 0
        }
      },
      "additionalProperties": false
    },
    "solvers": {
      "title": "solvers",
      "type": "object",
      "properties": {
        "td3": {
          "title": "solvers.td3",
          "type": "object",
          "properties": {
            "term": {
              "title": "solvers.td3.term",
              "description":
                "Should the td3 solver use the phased/terminating strategy?",
              "type": "boolean",
              "default": true
            },
            "side_widen": {
              "title": "solvers.td3.side_widen",
              "description":
                "When to widen in side. never: never widen, always: always widen, sides: widen if there are multiple side-effects from the same var resulting in a new value, cycle: widen if a called or a start var get destabilized, unstable_called: widen if any called var gets destabilized, unstable_self: widen if side-effected var gets destabilized, sides-pp: widen if there are multiple side-effects from the same program point resulting in a new value, sides-local: Widen with contributions from variables from which multiple side-effects leading to a new value originate.",
              "type": "string",
              "enum": ["never", "always", "sides", "cycle", "unstable_called", "unstable_self", "sides-pp","sides-local"],
              "default": "sides"
            },
            "space": {
              "title": "solvers.td3.space",
              "description":
                "Should the td3 solver only keep values at widening points?",
              "type": "boolean",
              "default": false
            },
            "space_cache": {
              "title": "solvers.td3.space_cache",
              "description": "Should the td3-space solver cache values?",
              "type": "boolean",
              "default": true
            },
            "space_restore": {
              "title": "solvers.td3.space_restore",
              "description":
                "Should the td3-space solver restore values for non-widening-points? Not needed for generating warnings, but needed for inspecting output!",
              "type": "boolean",
              "default": true
            },
            "narrow-reuse": {
              "title": "solvers.td3.narrow-reuse",
              "description": "Reuse value when switching from widening to narrowing phase. Avoids one unnecessary re-evaluation.",
              "type": "boolean",
              "default": true
            },
            "remove-wpoint": {
              "title": "solvers.td3.remove-wpoint",
              "description": "Remove widening points after narrowing phase. Enables a form of local restarting which increases precision of nested loops.",
              "type": "boolean",
              "default": true
            },
            "restart": {
              "title": "solvers.td3.restart",
              "type": "object",
              "properties": {
                "wpoint": {
                  "title": "solvers.td3.restart.wpoint",
                  "type": "object",
                  "properties": {
                    "enabled": {
                      "title": "solvers.td3.restart.wpoint.enabled",
                      "description": "Restart wpoint to bot when (re-)detected. Allows incremental to avoid reusing and republishing imprecise local values due to globals (which get restarted).",
                      "type": "boolean",
                      "default": false
                    },
                    "once": {
                      "title": "solvers.td3.restart.wpoint.once",
                      "description": "Restart wpoint only on first detection. Useful for incremental loading.",
                      "type": "boolean",
                      "default": false
                    }
                  },
                  "additionalProperties": false
                }
              },
              "additionalProperties": false
            },
            "verify": {
              "title": "solvers.td3.verify",
              "description": "Check TD3 data structure invariants",
              "type": "boolean",
              "default": false
            }
          },
          "additionalProperties": false
        },
        "slr4": {
          "title": "solvers.slr4",
          "type": "object",
          "properties": {
            "restart_count": {
              "title": "solvers.slr4.restart_count",
              "description":
                "How many times SLR4 is allowed to switch from restarting iteration to increasing iteration.",
              "type": "integer",
              "default": 1
            }
          },
          "additionalProperties": false
        }
      },
      "additionalProperties": false
    },
    "witness": {
      "title": "witness",
      "type": "object",
      "properties": {
        "enabled": {
          "title": "witness.enabled",
          "description": "Output witness",
          "type": "boolean",
          "default": true
        },
        "path": {
          "title": "witness.path",
          "description": "Witness output path",
          "type": "string",
          "default": "witness.graphml"
        },
        "id": {
          "title": "witness.id",
          "description": "Which witness node IDs to use? node/enumerate",
          "type": "string",
          "enum": ["node", "enumerate"],
          "default": "node"
        },
        "invariant": {
          "title": "witness.invariant",
          "type": "object",
          "properties": {
            "loop-head": {
              "title": "witness.invariant.loop-head",
              "description":
                "Emit invariants at loop heads",
              "type": "boolean",
              "default": true
            },
            "after-lock": {
              "title": "witness.invariant.after-lock",
              "description":
                "Emit invariants after mutex locking",
              "type": "boolean",
              "default": true
            },
            "other": {
              "title": "witness.invariant.other",
              "description":
                "Emit invariants at all other locations",
              "type": "boolean",
              "default": true
            },
            "split-conjunction": {
              "title": "witness.invariant.split-conjunction",
              "description": "Split conjunctive invariant to multiple invariants",
              "type": "boolean",
              "default": true
            },
            "accessed": {
              "title": "witness.invariant.accessed",
              "description": "Only emit invariants for locally accessed variables",
              "type": "boolean",
              "default": true
            },
            "full": {
              "title": "witness.invariant.full",
              "description":
                "Whether to dump assertions about all local variables or limitting it to modified ones where possible.",
              "type": "boolean",
              "default": true
            }
          },
          "additionalProperties": false
        },
        "minimize": {
          "title": "witness.minimize",
          "description": "Try to minimize the witness",
          "type": "boolean",
          "default": false
        },
        "uncil": {
          "title": "witness.uncil",
          "description":
            "Try to undo CIL control flow transformations in witness",
          "type": "boolean",
          "default": false
        },
        "stack": {
          "title": "witness.stack",
          "description": "Construct stacktrace-based witness nodes",
          "type": "boolean",
          "default": true
        },
        "unknown": {
          "title": "witness.unknown",
          "description": "Output witness for unknown result",
          "type": "boolean",
          "default": true
        },
        "yaml": {
          "title": "witness.yaml",
          "type": "object",
          "properties": {
            "enabled": {
              "title": "witness.yaml.enabled",
              "description": "Output YAML witness",
              "type": "boolean",
              "default": false
            },
            "path": {
              "title": "witness.yaml.path",
              "description": "YAML witness output path",
              "type": "string",
              "default": "witness.yml"
            },
            "validate": {
              "title": "witness.yaml.validate",
              "description": "YAML witness input path",
              "type": "string",
              "default": ""
            },
            "certificate": {
              "title": "witness.yaml.certificate",
              "description": "YAML witness certificate output path",
              "type": "string",
              "default": "witness.certificate.yml"
            }
          },
          "additionalProperties": false
        }
      },
      "additionalProperties": false
    }
  },
  "additionalProperties": false
}<|MERGE_RESOLUTION|>--- conflicted
+++ resolved
@@ -792,7 +792,14 @@
               "type": "boolean",
               "default": false
             },
-<<<<<<< HEAD
+            "threshold_widening_constants": {
+              "title": "ana.apron.threshold_widening_constants",
+              "description":
+                "Which constants in the programm should be considered as threshold constants",
+              "type": "string",
+              "enum": ["all", "comparisons"],
+              "default": "all"
+            },
             "invariant": {
               "title": "ana.apron.invariant",
               "type": "object",
@@ -818,15 +825,6 @@
               "description": "Entire relation in function contexts.",
               "type": "boolean",
               "default": true
-=======
-            "threshold_widening_constants": {
-              "title": "ana.apron.threshold_widening_constants",
-              "description":
-                "Which constants in the programm should be considered as threshold constants",
-              "type": "string",
-              "enum": ["all", "comparisons"],
-              "default": "all"
->>>>>>> 5d5089f6
             },
             "privatization": {
               "title": "ana.relation.privatization",
