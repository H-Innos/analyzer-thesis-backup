--- conflicted
+++ resolved
@@ -1789,7 +1789,6 @@
               "type": "boolean",
               "default": true
             },
-<<<<<<< HEAD
             "narrow-reuse": {
               "title": "solvers.td3.narrow-reuse",
               "description": "TODO",
@@ -1837,11 +1836,12 @@
             "abort-verify": {
               "title": "solvers.td3.abort-verify",
               "description": "TODO",
-=======
+              "type": "boolean",
+              "default": false
+            },
             "verify": {
               "title": "solvers.td3.verify",
               "description": "Check TD3 data structure invariants",
->>>>>>> 5e55c1d9
               "type": "boolean",
               "default": false
             }
