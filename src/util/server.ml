open Batteries
open Jsonrpc

type t = {
  mutable file: Cil.file option;
  mutable max_ids: MaxIdUtil.max_ids;
  input: IO.input;
  output: unit IO.output;
}

module type Request = sig
  val name: string

  type params
  type response

  val params_of_yojson: Yojson.Safe.t -> (params, string) result
  val response_to_yojson: response -> Yojson.Safe.t

  val process: params -> t -> response
end

module Registry = struct
  type t = (string, (module Request)) Hashtbl.t
  let make () : t = Hashtbl.create 32
  let register (reg: t) (module R : Request) = Hashtbl.add reg R.name (module R)
end

let registry = Registry.make ()

module ParamParser (R : Request) = struct
  let parse params =
    let maybe_params =
      params
      |> Option.map_default Structured.yojson_of_t `Null
      |> R.params_of_yojson
    in
    match maybe_params with
    | Ok params -> Ok params
    | Error err ->
      (* This is a hack to handle cases where R.params is a primitive type like int or string. *)
      match params with
      | Some `List [param] -> R.params_of_yojson param |> Result.map_error (fun _ -> err)
      | _ -> Error err
end

module Function = struct
  type t = {
    funName: string;
    location: CilType.Location.t;
  } [@@deriving eq, ord, hash, yojson]

  let filterFunctions = function
    | Cil.GFun (fd, loc) -> Some {funName = fd.svar.vname; location = loc}
    | _ -> None

  let getFunctionsList files = List.filter_map filterFunctions files
end

let handle_request (serv: t) (request: Request.t): Response.t =
  match Hashtbl.find_option registry request.method_ with
  | Some (module R) ->
    let module Parser = ParamParser (R) in
    begin match Parser.parse request.params with
      | Ok params ->
        begin try
            Maingoblint.reset_stats ();
            let r =
              R.process params serv
              |> R.response_to_yojson
              |> Response.ok request.id
            in
            Maingoblint.do_stats ();
            r
          with Response.Error.E error ->
            Response.error request.id error
        end
      | Error message ->
        Response.(Error.make ~code:InvalidParams ~message () |> error request.id)
    end
  | _ ->
    Response.(Error.make ~code:MethodNotFound ~message:request.method_ () |> error request.id)

let handle_packet (serv: t) (packet: Packet.t) =
  let response_packet: Packet.t option = match packet with
    | Request request -> Some (Response (handle_request serv request))
    | Batch_call subpackets ->
      let responses = List.filter_map (function
          | `Request request -> Some (handle_request serv request)
          | _ -> None (* ignore others for now *)
        ) subpackets in
      Some (Batch_response responses)
    | _ -> None (* ignore others for now *)
  in
  match response_packet with
  | Some response_packet ->
    Packet.yojson_of_t response_packet |> Yojson.Safe.to_string |> IO.write_line serv.output;
    IO.flush serv.output
  | None -> ()

let serve serv =
  serv.input
  |> Lexing.from_channel
  |> Yojson.Safe.seq_from_lexbuf (Yojson.init_lexer ())
  |> Seq.map Packet.t_of_yojson
  |> Seq.iter (handle_packet serv)

let make ?(input=stdin) ?(output=stdout) file : t =
  let max_ids =
    match file with
    | Some file -> MaxIdUtil.get_file_max_ids file
    | None -> MaxIdUtil.get_file_max_ids Cil.dummyFile (* TODO: avoid this altogether *)
  in
  {
    file;
    max_ids;
    input;
    output
  }

let bind () =
  let mode = GobConfig.get_string "server.mode" in
  if mode = "stdio" then None, None else (
    let path = GobConfig.get_string "server.unix-socket" in
    if Sys.file_exists path then
      Sys.remove path;
    let socket = Unix.socket PF_UNIX SOCK_STREAM 0 in
    Unix.bind socket (ADDR_UNIX path);
    Unix.listen socket 1;
    let conn, _ = Unix.accept socket in
    Unix.close socket;
    Sys.remove path;
    Some (Unix.input_of_descr conn), Some (Unix.output_of_descr conn))

let start file =
  let input, output = bind () in
  GobConfig.set_bool "incremental.save" true;
  Maingoblint.do_stats (); (* print pre-server stats just in case *)
  serve (make file ?input ?output)

let reparse (s: t) =
  if GobConfig.get_bool "server.reparse" then (
    GoblintDir.init ();
    let file = Fun.protect ~finally:GoblintDir.finalize Maingoblint.preprocess_parse_merge in
    begin match s.file with
      | None ->
        let max_ids = MaxIdUtil.get_file_max_ids file in
        s.max_ids <- max_ids
      | Some _ ->
        ()
    end;
    (file, true)
  )
  else
    (Option.get s.file, false)

(* Only called when the file has not been reparsed, so we can skip the expensive CFG comparison. *)
let virtual_changes file =
  let eq (glob: Cil.global) _ _ _ = match glob with
    | GFun (fdec, _) when CompareCIL.should_reanalyze fdec -> CompareCIL.ForceReanalyze fdec, None
    | _ -> Unchanged, None
  in
  CompareCIL.compareCilFiles ~eq file file

let increment_data (s: t) file reparsed = match Serialize.Cache.get_opt_data SolverData with
  | Some solver_data when reparsed ->
    let s_file = Option.get s.file in
    let changes = CompareCIL.compareCilFiles s_file file in
    let old_data = Some { Analyses.solver_data } in
    s.max_ids <- UpdateCil.update_ids s_file s.max_ids file changes;
    (* TODO: get globals for restarting from config *)
    { server = true; Analyses.changes; old_data; restarting = [] }, false
  | Some solver_data ->
    let changes = virtual_changes file in
    let old_data = Some { Analyses.solver_data } in
    (* TODO: get globals for restarting from config *)
    { server = true; Analyses.changes; old_data; restarting = [] }, false
  | _ -> Analyses.empty_increment_data ~server:true (), true

let analyze ?(reset=false) (s: t) =
  Messages.Table.(MH.clear messages_table);
  Messages.Table.messages_list := [];
  let file, reparsed = reparse s in
  if reset then (
    let max_ids = MaxIdUtil.get_file_max_ids file in
    s.max_ids <- max_ids;
    Serialize.Cache.reset_data SolverData;
    Serialize.Cache.reset_data AnalysisData);
  let increment_data, fresh = increment_data s file reparsed in
  Cilfacade.reset_lazy ();
  WideningThresholds.reset_lazy ();
  IntDomain.reset_lazy ();
  ApronDomain.reset_lazy ();
  Access.reset ();
  s.file <- Some file;
  GobConfig.set_bool "incremental.load" (not fresh);
  Fun.protect ~finally:(fun () ->
      GobConfig.set_bool "incremental.load" true
    ) (fun () ->
      Maingoblint.do_analyze increment_data (Option.get s.file)
    )

let () =
  let register = Registry.register registry in

  register (module struct
    let name = "analyze"
    type params = { reset: bool [@default false] } [@@deriving of_yojson]
    (* TODO: Return analysis results as JSON. Useful for GobPie. *)
    type status = Success | VerifyError | Aborted [@@deriving to_yojson]
    type response = { status: status } [@@deriving to_yojson]
    (* TODO: Add options to control the analysis precision/context for specific functions. *)
    (* TODO: Add option to mark functions as modified. *)
    let process { reset } serve =
      try
        analyze serve ~reset;
        {status = if !Goblintutil.verified = Some false then VerifyError else Success}
      with Sys.Break ->
        {status = Aborted}
  end);

  register (module struct
    let name = "config"
    type params = string * Yojson.Safe.t [@@deriving of_yojson]
    type response = unit [@@deriving to_yojson]
    (* TODO: Make it possible to change the non-optional parameters. (i.e., the set of input files) *)
    (* TODO: Check options for compatibility with the incremental analysis. *)
    let process (conf, json) _ =
      try
        GobConfig.set_auto conf (Yojson.Safe.to_string json)
      with exn -> (* TODO: Be more specific in what we catch. *)
        Response.Error.(raise (of_exn exn))
  end);

  register (module struct
    let name = "merge_config"
    type params = Yojson.Safe.t [@@deriving of_yojson]
    type response = unit [@@deriving to_yojson]
    let process json _ =
      try
        GobConfig.merge json
      with exn -> (* TODO: Be more specific in what we catch. *)
        Response.Error.(raise (of_exn exn))
  end);

  register (module struct
    let name = "messages"
    type params = unit [@@deriving of_yojson]
    type response = Messages.Message.t list [@@deriving to_yojson]
    let process () _ = Messages.Table.to_list ()
  end);

  register (module struct
    let name = "files"
    type params = unit [@@deriving of_yojson]
    type response = Yojson.Safe.t [@@deriving to_yojson]
    let process () _ = Preprocessor.dependencies_to_yojson ()
  end);

  register (module struct
<<<<<<< HEAD
    let name = "pre_files"
    type params = unit [@@deriving of_yojson]
    type response = Yojson.Safe.t [@@deriving to_yojson]
    let process () s =
      if GobConfig.get_bool "server.reparse" then (
        GoblintDir.init ();
        Fun.protect ~finally:GoblintDir.finalize (fun () ->
            ignore Maingoblint.(preprocess_files () |> parse_preprocessed)
          )
      );
      Preprocessor.dependencies_to_yojson ()
  end);

  register (module struct
=======
    let name = "functions"
    type params = unit [@@deriving of_yojson]
    type response = Function.t list [@@deriving to_yojson]
    let process () serv = Function.getFunctionsList (Option.get serv.file).globals
  end);

  register (module struct
    let name = "cfg"
    type params = { fname: string }  [@@deriving of_yojson]
    type response = { cfg : string } [@@deriving to_yojson]
    let process { fname } serv =
      let fundec = Cilfacade.find_name_fundec fname in
      let live _ = true in (* TODO: fix this *)
      let cfg = CfgTools.sprint_fundec_html_dot !MyCFG.current_cfg live fundec in
      { cfg }
      (* TODO: also filter and include states info (as json) in the response for the requested function *)
  end);


  register (module struct
>>>>>>> 4ec572b7
    let name = "exp_eval"
    type params = ExpressionEvaluation.query [@@deriving of_yojson]
    type response =
      ((string * CilType.Location.t * string * int) * bool option) list [@@deriving to_yojson]
    let process query serv =
      GobConfig.set_auto "trans.activated[+]" "'expeval'";
      ExpressionEvaluation.gv_query := Some query;
      analyze serv;
      GobConfig.set_auto "trans.activated[-]" "'expeval'";
      !ExpressionEvaluation.gv_results
  end);

  register (module struct
    let name = "ping"
    type params = unit [@@deriving of_yojson]
    type response = [`Pong] [@@deriving to_yojson]
    let process () _ = `Pong
  end)<|MERGE_RESOLUTION|>--- conflicted
+++ resolved
@@ -258,7 +258,6 @@
   end);
 
   register (module struct
-<<<<<<< HEAD
     let name = "pre_files"
     type params = unit [@@deriving of_yojson]
     type response = Yojson.Safe.t [@@deriving to_yojson]
@@ -273,7 +272,6 @@
   end);
 
   register (module struct
-=======
     let name = "functions"
     type params = unit [@@deriving of_yojson]
     type response = Function.t list [@@deriving to_yojson]
@@ -294,7 +292,6 @@
 
 
   register (module struct
->>>>>>> 4ec572b7
     let name = "exp_eval"
     type params = ExpressionEvaluation.query [@@deriving of_yojson]
     type response =
