open Batteries
open Jsonrpc

type t = {
  mutable file: Cil.file;
  mutable max_ids: MaxIdUtil.max_ids;
  input: IO.input;
  output: unit IO.output;
}

module type Request = sig
  val name: string

  type params
  type response

  val params_of_yojson: Yojson.Safe.t -> (params, string) result
  val response_to_yojson: response -> Yojson.Safe.t

  val process: params -> t -> response
end

module Registry = struct
  type t = (string, (module Request)) Hashtbl.t
  let make () : t = Hashtbl.create 32
  let register (reg: t) (module R : Request) = Hashtbl.add reg R.name (module R)
end

let registry = Registry.make ()

module ParamParser (R : Request) = struct
  let parse params =
    let maybe_params =
      params
      |> Option.map_default Structured.yojson_of_t `Null
      |> R.params_of_yojson
    in
    match maybe_params with
    | Ok params -> Ok params
    | Error err ->
      (* This is a hack to handle cases where R.params is a primitive type like int or string. *)
      match params with
      | Some `List [param] -> R.params_of_yojson param |> Result.map_error (fun _ -> err)
      | _ -> Error err
end

<<<<<<< HEAD
module Function = struct
  type t = {
    funName: string;
    location: CilType.Location.t option;
  } [@@deriving eq, ord, hash, yojson]

  let filterFunctions = function
    | Cil.GFun (fd, loc) -> Some {funName = fd.svar.vname; location = Some loc}
    | _ -> None

  let getFunctionsList files = List.filter_map filterFunctions files
end

let handle_request (serv: t) (message: Message.either) (id: Id.t) =
  let req = Hashtbl.find_option registry message.method_ in
  let response = match req with
    | Some (module R) ->
      let module Parser = ParamParser (R) in (
        match Parser.parse message.params with
        | Ok params -> (
            try
              Maingoblint.reset_stats ();
              let r =
                R.process params serv
                |> R.response_to_yojson
                |> Response.ok id
              in
              Maingoblint.do_stats ();
              r
            with Failure (code, message) -> Response.Error.(make ~code ~message () |> Response.error id))
        | Error message -> Response.Error.(make ~code:Code.InvalidParams ~message () |> Response.error id))
    | _ -> Response.Error.(make ~code:Code.MethodNotFound ~message:message.method_ () |> Response.error id)
=======
let handle_request (serv: t) (request: Request.t): Response.t =
  match Hashtbl.find_option registry request.method_ with
  | Some (module R) ->
    let module Parser = ParamParser (R) in
    begin match Parser.parse request.params with
      | Ok params ->
        begin try
            Maingoblint.reset_stats ();
            let r =
              R.process params serv
              |> R.response_to_yojson
              |> Response.ok request.id
            in
            Maingoblint.do_stats ();
            r
          with Response.Error.E error ->
            Response.error request.id error
        end
      | Error message ->
        Response.(Error.make ~code:InvalidParams ~message () |> error request.id)
    end
  | _ ->
    Response.(Error.make ~code:MethodNotFound ~message:request.method_ () |> error request.id)

let handle_packet (serv: t) (packet: Packet.t) =
  let response_packet: Packet.t option = match packet with
    | Request request -> Some (Response (handle_request serv request))
    | Batch_call subpackets ->
      let responses = List.filter_map (function
          | `Request request -> Some (handle_request serv request)
          | _ -> None (* ignore others for now *)
        ) subpackets in
      Some (Batch_response responses)
    | _ -> None (* ignore others for now *)
>>>>>>> 07f5b323
  in
  match response_packet with
  | Some response_packet ->
    Packet.yojson_of_t response_packet |> Yojson.Safe.to_string |> IO.write_line serv.output;
    IO.flush serv.output
  | None -> ()

let serve serv =
  serv.input
  |> Lexing.from_channel
  |> Yojson.Safe.seq_from_lexbuf (Yojson.init_lexer ())
  |> Seq.map Packet.t_of_yojson
  |> Seq.iter (handle_packet serv)

let make ?(input=stdin) ?(output=stdout) file : t =
  let max_ids = MaxIdUtil.get_file_max_ids file in
  {
    file;
    max_ids;
    input;
    output
  }

let bind () =
  let mode = GobConfig.get_string "server.mode" in
  if mode = "stdio" then None, None else (
    let path = GobConfig.get_string "server.unix-socket" in
    if Sys.file_exists path then
      Sys.remove path;
    let socket = Unix.socket PF_UNIX SOCK_STREAM 0 in
    Unix.bind socket (ADDR_UNIX path);
    Unix.listen socket 1;
    let conn, _ = Unix.accept socket in
    Unix.close socket;
    Sys.remove path;
    Some (Unix.input_of_descr conn), Some (Unix.output_of_descr conn))

let start file =
  let input, output = bind () in
  GobConfig.set_bool "incremental.save" true;
  Maingoblint.do_stats (); (* print pre-server stats just in case *)
  serve (make file ?input ?output)

let reparse (s: t) =
  if GobConfig.get_bool "server.reparse" then (
    GoblintDir.init ();
    Fun.protect ~finally:GoblintDir.finalize Maingoblint.preprocess_and_merge, true)
  else s.file, false

(* Only called when the file has not been reparsed, so we can skip the expensive CFG comparison. *)
let virtual_changes file =
  let eq (glob: Cil.global) _ _ _ = match glob with
    | GFun (fdec, _) -> not (CompareCIL.should_reanalyze fdec), false, None
    | _ -> true, false, None
  in
  CompareCIL.compareCilFiles ~eq file file

let increment_data (s: t) file reparsed = match Serialize.Cache.get_opt_data SolverData with
  | Some solver_data when reparsed ->
    let changes = CompareCIL.compareCilFiles s.file file in
    let old_data = Some { Analyses.solver_data } in
    s.max_ids <- UpdateCil.update_ids s.file s.max_ids file changes;
    { server = true; Analyses.changes; old_data }, false
  | Some solver_data ->
    let changes = virtual_changes file in
    let old_data = Some { Analyses.solver_data } in
    { server = true; Analyses.changes; old_data }, false
  | _ -> Analyses.empty_increment_data ~server:true (), true

let analyze ?(reset=false) (s: t) =
  Messages.Table.(MH.clear messages_table);
  Messages.Table.messages_list := [];
  let file, reparsed = reparse s in
  if reset then (
    let max_ids = MaxIdUtil.get_file_max_ids file in
    s.max_ids <- max_ids;
    Serialize.Cache.reset_data SolverData;
    Serialize.Cache.reset_data AnalysisData);
  let increment_data, fresh = increment_data s file reparsed in
  Cilfacade.reset_lazy ();
  WideningThresholds.reset_lazy ();
  IntDomain.reset_lazy ();
  ApronDomain.reset_lazy ();
  Access.reset ();
  s.file <- file;
  GobConfig.set_bool "incremental.load" (not fresh);
  Fun.protect ~finally:(fun () ->
      GobConfig.set_bool "incremental.load" true
    ) (fun () ->
      Maingoblint.do_analyze increment_data s.file
    )

let () =
  let register = Registry.register registry in

  register (module struct
    let name = "analyze"
    type params = { reset: bool [@default false] } [@@deriving of_yojson]
    (* TODO: Return analysis results as JSON. Useful for GobPie. *)
    type status = Success | VerifyError | Aborted [@@deriving to_yojson]
    type response = { status: status } [@@deriving to_yojson]
    (* TODO: Add options to control the analysis precision/context for specific functions. *)
    (* TODO: Add option to mark functions as modified. *)
    let process { reset } serve =
      try
        analyze serve ~reset;
        {status = if !Goblintutil.verified = Some false then VerifyError else Success}
      with Sys.Break ->
        {status = Aborted}
  end);

  register (module struct
    let name = "config"
    type params = string * Yojson.Safe.t [@@deriving of_yojson]
    type response = unit [@@deriving to_yojson]
    (* TODO: Make it possible to change the non-optional parameters. (i.e., the set of input files) *)
    (* TODO: Check options for compatibility with the incremental analysis. *)
    let process (conf, json) _ =
      try
        GobConfig.set_auto conf (Yojson.Safe.to_string json)
      with exn -> (* TODO: Be more specific in what we catch. *)
        Response.Error.(raise (of_exn exn))
  end);

  register (module struct
    let name = "merge_config"
    type params = Yojson.Safe.t [@@deriving of_yojson]
    type response = unit [@@deriving to_yojson]
    let process json _ =
      try
        GobConfig.merge json
      with exn -> (* TODO: Be more specific in what we catch. *)
        Response.Error.(raise (of_exn exn))
  end);

  register (module struct
    let name = "messages"
    type params = unit [@@deriving of_yojson]
    type response = Messages.Message.t list [@@deriving to_yojson]
    let process () _ = Messages.Table.to_list ()
  end);

  register (module struct
    let name = "files"
    type params = unit [@@deriving of_yojson]
    type response = Yojson.Safe.t [@@deriving to_yojson]
    let process () _ = Preprocessor.dependencies_to_yojson ()
  end);

  register (module struct
    let name = "functions"
    type params = unit [@@deriving of_yojson]
    type response = Function.t list [@@deriving to_yojson]
    let process () serv = Function.getFunctionsList serv.file.globals
  end);

  register (module struct
    let name = "cfgs"
    type params = { fname: string }  [@@deriving of_yojson]
    type response = { cfg : string } [@@deriving to_yojson]
    let process { fname } serv = 
      let (module CFG) = Control.compute_cfg serv.file in 
      let fundec = Cilfacade.find_name_fundec fname in
      let live _ = true in (* TODO: fix this *)
      let cfg = CfgTools.sprint_fundec_html_dot (module CFG) live fundec in
      { cfg }
      (* TODO: also filter and include states info (as json) in the response for the requested function *)
  end);


  register (module struct
    let name = "exp_eval"
    type params = ExpressionEvaluation.query [@@deriving of_yojson]
    type response =
      ((string * CilType.Location.t * string * int) * bool option) list [@@deriving to_yojson]
    let process query serv =
      GobConfig.set_auto "trans.activated[+]" "'expeval'";
      ExpressionEvaluation.gv_query := Some query;
      analyze serv;
      GobConfig.set_auto "trans.activated[-]" "'expeval'";
      !ExpressionEvaluation.gv_results
  end);

  register (module struct
    let name = "ping"
    type params = unit [@@deriving of_yojson]
    type response = [`Pong] [@@deriving to_yojson]
    let process () _ = `Pong
  end)<|MERGE_RESOLUTION|>--- conflicted
+++ resolved
@@ -44,7 +44,6 @@
       | _ -> Error err
 end
 
-<<<<<<< HEAD
 module Function = struct
   type t = {
     funName: string;
@@ -58,26 +57,6 @@
   let getFunctionsList files = List.filter_map filterFunctions files
 end
 
-let handle_request (serv: t) (message: Message.either) (id: Id.t) =
-  let req = Hashtbl.find_option registry message.method_ in
-  let response = match req with
-    | Some (module R) ->
-      let module Parser = ParamParser (R) in (
-        match Parser.parse message.params with
-        | Ok params -> (
-            try
-              Maingoblint.reset_stats ();
-              let r =
-                R.process params serv
-                |> R.response_to_yojson
-                |> Response.ok id
-              in
-              Maingoblint.do_stats ();
-              r
-            with Failure (code, message) -> Response.Error.(make ~code ~message () |> Response.error id))
-        | Error message -> Response.Error.(make ~code:Code.InvalidParams ~message () |> Response.error id))
-    | _ -> Response.Error.(make ~code:Code.MethodNotFound ~message:message.method_ () |> Response.error id)
-=======
 let handle_request (serv: t) (request: Request.t): Response.t =
   match Hashtbl.find_option registry request.method_ with
   | Some (module R) ->
@@ -112,7 +91,6 @@
         ) subpackets in
       Some (Batch_response responses)
     | _ -> None (* ignore others for now *)
->>>>>>> 07f5b323
   in
   match response_packet with
   | Some response_packet ->
