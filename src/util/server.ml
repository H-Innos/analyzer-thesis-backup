open Batteries
open Jsonrpc

exception Failure of Response.Error.Code.t * string

type t = {
  mutable file: Cil.file option;
  mutable version_map: (CompareCIL.global_identifier, Cil.global) Hashtbl.t;
  mutable max_ids: VersionLookup.max_ids;
  input: IO.input;
  output: unit IO.output;
}

module type Request = sig
  val name: string

  type params
  type response

  val params_of_yojson: Yojson.Safe.t -> (params, string) result
  val response_to_yojson: response -> Yojson.Safe.t

  val process: params -> t -> response
end

module Registry = struct
  type t = (string, (module Request)) Hashtbl.t
  let make () : t = Hashtbl.create 32
  let register (reg: t) (module R : Request) = Hashtbl.add reg R.name (module R)
end

let registry = Registry.make ()

let handle_exn id exn =
  Response.Error.(make ~code:Code.InternalError ~message:(Printexc.to_string exn) () |> Response.error id)

module ParamParser (R : Request) = struct
  let parse params =
    let maybe_params =
      params
      |> Option.map_default Message.Structured.to_json `Null
      |> R.params_of_yojson
    in
    match maybe_params with
    | Ok params -> Ok params
    | Error err ->
      (* This is a hack to handle cases where R.params is a primitive type like int or string. *)
      match params with
      | Some `List [param] -> R.params_of_yojson param |> Result.map_error (fun _ -> err)
      | _ -> Error err
end

let handle_request (serv: t) (message: Message.either) (id: Id.t) =
  let req = Hashtbl.find_option registry message.method_ in
  let response = match req with
    | Some (module R) ->
      let module Parser = ParamParser (R) in (
        match Parser.parse message.params with
        | Ok params -> (
            try
              R.process params serv
              |> R.response_to_yojson
              |> Response.ok id
            with Failure (code, message) -> Response.Error.(make ~code ~message () |> Response.error id))
        | Error message -> Response.Error.(make ~code:Code.InvalidParams ~message () |> Response.error id))
    | _ -> Response.Error.(make ~code:Code.MethodNotFound ~message:message.method_ () |> Response.error id)
  in
  Response.yojson_of_t response |> Yojson.Safe.to_string |> IO.write_line serv.output;
  IO.flush serv.output

let serve serv =
  serv.input
  |> Lexing.from_channel
  |> GobYojson.seq_from_lexbuf (Yojson.init_lexer ())
  |> Seq.iter (fun json ->
      let message = Message.either_of_yojson json in
      match message.id with
      | Some id -> handle_request serv message id
      | _ -> () (* We just ignore notifications for now. *)
    )

let make ?(input=stdin) ?(output=stdout) file : t =
  let version_map, max_ids =
    match file with
    | Some file -> VersionLookup.create_map file
    | None -> VersionLookup.create_map Cil.dummyFile (* TODO: avoid this altogether *)
  in
  {
    file;
    version_map;
    max_ids;
    input;
    output
  }

let bind () =
  let mode = GobConfig.get_string "server.mode" in
  if mode = "stdio" then None, None else (
    let path = GobConfig.get_string "server.unix-socket" in
    if Sys.file_exists path then
      Sys.remove path;
    let socket = Unix.socket PF_UNIX SOCK_STREAM 0 in
    Unix.bind socket (ADDR_UNIX path);
    Unix.listen socket 1;
    let conn, _ = Unix.accept socket in
    Unix.close socket;
    Sys.remove path;
    Some (Unix.input_of_descr conn), Some (Unix.output_of_descr conn))

let start file =
  let input, output = bind () in
  GobConfig.set_bool "incremental.save" true;
  serve (make file ?input ?output)

let reparse (s: t) =
  if GobConfig.get_bool "server.reparse" then (
    GoblintDir.init ();
    let file = Fun.protect ~finally:GoblintDir.finalize Maingoblint.preprocess_and_merge in
    begin match s.file with
      | None ->
        let version_map, max_ids = VersionLookup.create_map file in
        s.version_map <- version_map;
        s.max_ids <- max_ids
      | Some _ ->
        ()
    end;
    (file, true)
  )
  else
    (Option.get s.file, false)

(* Only called when the file has not been reparsed, so we can skip the expensive CFG comparison. *)
let virtual_changes file =
  let eq (glob: Cil.global) _ _ = match glob with
    | GFun (fdec, _) when CompareCIL.should_reanalyze fdec -> CompareCIL.ForceReanalyze fdec, None
    | _ -> Unchanged, None
  in
  CompareCIL.compareCilFiles ~eq file file

let increment_data (s: t) file reparsed = match !Serialize.server_solver_data with
  | Some solver_data when reparsed ->
    let s_file = Option.get s.file in
    let version_map, changes = VersionLookup.updateMap s_file file s.version_map in
    let old_data = Some { Analyses.cil_file = s_file; solver_data } in
    s.max_ids <- UpdateCil.update_ids s_file s.max_ids file s.version_map changes;
    s.version_map <- version_map;
    (* TODO: get globals for restarting from config *)
    { Analyses.changes; old_data; new_file = file; restarting = [] }, false
  | Some solver_data ->
    let changes = virtual_changes file in
    let old_data = Some { Analyses.cil_file = file; solver_data } in
    (* TODO: get globals for restarting from config *)
    { Analyses.changes; old_data; new_file = file; restarting = [] }, false
  | _ -> Analyses.empty_increment_data file, true

let analyze ?(reset=false) (s: t) =
  Messages.Table.(MH.clear messages_table);
  Messages.Table.messages_list := [];
  let file, reparsed = reparse s in
  if reset then (
    let version_map, max_ids = VersionLookup.create_map file in
    s.version_map <- version_map;
    s.max_ids <- max_ids;
    Serialize.server_solver_data := None;
    Serialize.server_analysis_data := None);
  let increment_data, fresh = increment_data s file reparsed in
  Cilfacade.reset_lazy ();
  WideningThresholds.reset_lazy ();
  IntDomain.reset_lazy ();
  ApronDomain.reset_lazy ();
<<<<<<< HEAD
  s.file <- Some file;
=======
  Access.reset ();
  s.file <- file;
>>>>>>> 5cfb7e69
  GobConfig.set_bool "incremental.load" (not fresh);
  Fun.protect ~finally:(fun () ->
      GobConfig.set_bool "incremental.load" true
    ) (fun () ->
      Maingoblint.do_analyze increment_data (Option.get s.file)
    )

let () =
  let register = Registry.register registry in

  register (module struct
    let name = "analyze"
    type params = { reset: bool [@default false] } [@@deriving of_yojson]
    (* TODO: Return analysis results as JSON. Useful for GobPie. *)
    type status = Success | VerifyError | Aborted [@@deriving to_yojson]
    type response = { status: status } [@@deriving to_yojson]
    (* TODO: Add options to control the analysis precision/context for specific functions. *)
    (* TODO: Add option to mark functions as modified. *)
    let process { reset } serve =
      try
        analyze serve ~reset;
        {status = if !Goblintutil.verified = Some false then VerifyError else Success}
      with Sys.Break ->
        assert (GobConfig.get_bool "ana.opt.hashcons"); (* TODO: TD3 doesn't copy input solver data, so will modify it in place and screw up Serialize.server_solver_data accidentally *)
        {status = Aborted}
  end);

  register (module struct
    let name = "config"
    type params = string * Yojson.Safe.t [@@deriving of_yojson]
    type response = unit [@@deriving to_yojson]
    (* TODO: Make it possible to change the non-optional parameters. (i.e., the set of input files) *)
    (* TODO: Check options for compatibility with the incremental analysis. *)
    let process (conf, json) _ =
      try
        GobConfig.set_auto conf (Yojson.Safe.to_string json)
      with exn -> raise (Failure (InvalidParams, Printexc.to_string exn))
  end);

  register (module struct
    let name = "merge_config"
    type params = Yojson.Safe.t [@@deriving of_yojson]
    type response = unit [@@deriving to_yojson]
    let process json _ =
      try GobConfig.merge json with exn -> (* TODO: Be more specific in what we catch. *)
        raise (Failure (InvalidParams, Printexc.to_string exn))
  end);

  register (module struct
    let name = "messages"
    type params = unit [@@deriving of_yojson]
    type response = Messages.Message.t list [@@deriving to_yojson]
    let process () _ = !Messages.Table.messages_list
  end);

  register (module struct
    let name = "exp_eval"
    type params = ExpressionEvaluation.query [@@deriving of_yojson]
    type response =
      ((string * CilType.Location.t * string * int) * bool option) list [@@deriving to_yojson]
    let process query serv =
      GobConfig.set_auto "trans.activated[+]" "'expeval'";
      ExpressionEvaluation.gv_query := Some query;
      analyze serv;
      GobConfig.set_auto "trans.activated[-]" "'expeval'";
      !ExpressionEvaluation.gv_results
  end);

  register (module struct
    let name = "ping"
    type params = unit [@@deriving of_yojson]
    type response = [`Pong] [@@deriving to_yojson]
    let process () _ = `Pong
  end)<|MERGE_RESOLUTION|>--- conflicted
+++ resolved
@@ -168,12 +168,8 @@
   WideningThresholds.reset_lazy ();
   IntDomain.reset_lazy ();
   ApronDomain.reset_lazy ();
-<<<<<<< HEAD
+  Access.reset ();
   s.file <- Some file;
-=======
-  Access.reset ();
-  s.file <- file;
->>>>>>> 5cfb7e69
   GobConfig.set_bool "incremental.load" (not fresh);
   Fun.protect ~finally:(fun () ->
       GobConfig.set_bool "incremental.load" true
