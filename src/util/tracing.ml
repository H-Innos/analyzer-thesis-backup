(* TRACING STUFF. A rewrite of Cil's tracing framework which is too slow for the
 * large domains we output. The original code generated the document object
 * even when the subsystem is not activated. *)

open Pretty
open Cil

module Strs = Set.Make (String)


let tracing = ConfigProfile.profile = "trace"

let current_loc = ref locUnknown
let next_loc    = ref locUnknown
let trace_sys = ref Strs.empty
let activated = ref Strs.empty
let active_dep = Hashtbl.create 9
let tracevars = ref ([]: string list)
let tracelocs = ref ([]: int list)


let addsystem sys = trace_sys := Strs.add sys !trace_sys
let activate (sys:string) (subsys: string list): unit =
  let subs = List.fold_right Strs.add subsys (Strs.add sys Strs.empty) in
  activated := Strs.union !activated subs;
  Hashtbl.add active_dep sys subs
let deactivate (sys:string): unit =
  activated := Strs.diff !activated (try Hashtbl.find active_dep sys with Not_found -> print_endline ("WTF? " ^ sys); Strs.empty)

let indent_level = ref 0
let traceIndent () = indent_level := !indent_level + 2
let traceOutdent () = indent_level := !indent_level - 2

(* Parses a format string to generate a nop-function of the correct type. *)
let mygprintf (format : ('a, unit, doc, 'b) format4) : 'a =
  let format = string_of_format format in
  let flen    = String.length format in
  let fget    = String.unsafe_get format in
  let rec literal acc i =
    let rec skipChars j =
      if j >= flen || (match fget j with '%' | '@' | '\n' -> true | _ -> false) then
        collect nil j
      else
        skipChars (succ j)
    in
    skipChars (succ i)
  and collect (acc: doc) (i: int) =
    if i >= flen then begin
      Obj.magic (())
    end else begin
      let c = fget i in
      if c = '%' then begin
        let j = skip_args (succ i) in
        match fget j with
        '%' -> literal acc j
        | ',' -> collect acc (succ j)
        | 's' | 'c' | 'd' | 'i' | 'o' | 'x' | 'X' | 'u'
        | 'f' | 'e' | 'E' | 'g' | 'G' | 'b' | 'B' ->
          Obj.magic(fun b -> collect nil (succ j))
        | 'L' | 'l' | 'n' -> Obj.magic(fun n -> collect nil (succ (succ j)))
        | 'a' -> Obj.magic(fun pprinter arg -> collect nil (succ j))
        | 't' -> Obj.magic(fun pprinter -> collect nil (succ j))
        | c -> invalid_arg ("dprintf: unknown format %s" ^ String.make 1 c)
      end else if c = '@' then begin
        if i + 1 < flen then begin
          match fget (succ i) with
            '[' | ']' | '!' | '?' | '^' | '@' -> collect nil (i + 2)
          | '<' | '>' -> collect nil (i + 1)
          | c -> invalid_arg ("dprintf: unknown format @" ^ String.make 1 c)
        end else
          invalid_arg "dprintf: incomplete format @"
      end else if c = '\n' then begin
        collect nil (i + 1)
      end else
        literal acc i
    end
  and skip_args j =
    match String.unsafe_get format j with
    '0' .. '9' | ' ' | '.' | '-' -> skip_args (succ j)
               | c -> j
  in
  collect nil 0

let traceTag (sys : string) : Pretty.doc =
  let rec ind (i : int) : string = if (i <= 0) then "" else " " ^ (ind (i-1)) in
  (text ((ind !indent_level) ^ "%%% " ^ sys ^ ": "))

let printtrace sys d: unit =
<<<<<<< HEAD
  fprint stderr max_int ((traceTag sys) ++ d);
=======
  fprint stderr ~width:80 ((traceTag sys) ++ d);
>>>>>>> 6ea4b3f8
  flush stderr

let gtrace always f sys var ?loc do_subsys fmt =
  let cond =
    (Strs.mem sys !activated || always && Strs.mem sys !trace_sys) &&
    (* TODO: allow file, column in tracelocs? *)
    match var,loc with
    | Some s, Some l -> (!tracevars = [] || List.mem s !tracevars) &&
                        (!tracelocs = [] || List.mem l.line !tracelocs)
    | Some s, None   -> (!tracevars = [] || List.mem s !tracevars)
    | None  , Some l -> (!tracelocs = [] || List.mem l.line !tracelocs)
    | _ -> true
  in
  if cond then begin
    do_subsys ();
    gprintf (f sys) fmt
  end else
    mygprintf fmt

let trace sys ?var fmt = gtrace true printtrace sys var ignore fmt

(* trace*
 * l: include location
 * i: indent after print, optionally activate subsys for sys
 * u: outdent after print, deactivate subsys of sys
 * c: continue/normal print w/o indent-change
*)

let tracel sys ?var fmt =
  let loc = !current_loc in
  let docloc sys doc =
    printtrace sys (dprintf "(%a)@?" CilType.Location.pretty loc ++ indent 2 doc);
  in
  gtrace true docloc sys var ~loc ignore fmt

let tracei (sys:string) ?var ?(subsys=[]) fmt =
  let f sys d = printtrace sys d; traceIndent () in
  let g () = activate sys subsys in
  gtrace true f sys var g fmt

let tracec sys fmt = gtrace false printtrace sys None ignore fmt

let traceu sys fmt =
  let f sys d = printtrace sys d; traceOutdent () in
  let g () = deactivate sys in
  gtrace true f sys None g fmt


let traceli sys ?var ?(subsys=[]) fmt =
  let loc = !current_loc in
  let g () = activate sys subsys in
  let docloc sys doc: unit =
    printtrace sys (dprintf "(%a)" CilType.Location.pretty loc ++ indent 2 doc);
    traceIndent ()
  in
  gtrace true docloc sys var ~loc g fmt<|MERGE_RESOLUTION|>--- conflicted
+++ resolved
@@ -86,11 +86,7 @@
   (text ((ind !indent_level) ^ "%%% " ^ sys ^ ": "))
 
 let printtrace sys d: unit =
-<<<<<<< HEAD
-  fprint stderr max_int ((traceTag sys) ++ d);
-=======
-  fprint stderr ~width:80 ((traceTag sys) ++ d);
->>>>>>> 6ea4b3f8
+  fprint stderr ~width:max_int ((traceTag sys) ++ d);
   flush stderr
 
 let gtrace always f sys var ?loc do_subsys fmt =
