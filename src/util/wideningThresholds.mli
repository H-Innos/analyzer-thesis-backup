val thresholds : unit -> Z.t list
val thresholds_incl_mul2 : unit -> Z.t list
<<<<<<< HEAD
val reset_lazy : unit -> unit
val upper_thresholds : unit -> Z.t list
val lower_thresholds : unit -> Z.t list
val ocatagon_thresholds : unit -> Z.t list
=======

val exps: Cil.exp list ResettableLazy.t

val reset_lazy : unit -> unit
>>>>>>> f8d49e58
<|MERGE_RESOLUTION|>--- conflicted
+++ resolved
@@ -1,13 +1,9 @@
 val thresholds : unit -> Z.t list
 val thresholds_incl_mul2 : unit -> Z.t list
-<<<<<<< HEAD
-val reset_lazy : unit -> unit
-val upper_thresholds : unit -> Z.t list
-val lower_thresholds : unit -> Z.t list
-val ocatagon_thresholds : unit -> Z.t list
-=======
 
 val exps: Cil.exp list ResettableLazy.t
 
 val reset_lazy : unit -> unit
->>>>>>> f8d49e58
+val upper_thresholds : unit -> Z.t list
+val lower_thresholds : unit -> Z.t list
+val ocatagon_thresholds : unit -> Z.t list