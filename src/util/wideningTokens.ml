--- conflicted
+++ resolved
@@ -172,11 +172,7 @@
   let asm ctx         = lift_fun ctx lift'   S.asm    identity
   let skip ctx        = lift_fun ctx lift'   S.skip   identity
   let special ctx r f args       = lift_fun ctx lift' S.special ((|>) args % (|>) f % (|>) r)
-<<<<<<< HEAD
-  let combine ctx ?(longjmpthrough = false) r fe f args fc es = lift_fun ctx lift' S.combine (fun p -> p ~longjmpthrough r fe f args fc (D.unlift es)) (* TODO: use tokens from es *)
-=======
-  let combine ctx r fe f args fc es f_ask = lift_fun ctx lift' S.combine (fun p -> p r fe f args fc (D.unlift es) f_ask) (* TODO: use tokens from es *)
->>>>>>> fe667243
+  let combine ctx ?(longjmpthrough = false) r fe f args fc es f_ask = lift_fun ctx lift' S.combine (fun p -> p ~longjmpthrough r fe f args fc (D.unlift es) f_ask) (* TODO: use tokens from es *)
 
   let threadenter ctx lval f args = lift_fun ctx (fun l ts -> List.map (Fun.flip lift' ts) l) S.threadenter ((|>) args % (|>) f % (|>) lval)
   let threadspawn ctx lval f args fctx = lift_fun ctx lift' S.threadspawn ((|>) (conv fctx) % (|>) args % (|>) f % (|>) lval)
