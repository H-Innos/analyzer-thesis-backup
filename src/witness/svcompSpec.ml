--- conflicted
+++ resolved
@@ -68,12 +68,12 @@
     of_string s
 
 let to_string spec =
-  let module Prop = struct 
+  let module Prop = struct
     type prop = F | G
     let string_of_prop = function
       | F -> "F"
       | G -> "G"
-  end 
+  end
   in
   let open Prop in
   let print_output prop spec_str is_neg =
@@ -83,7 +83,6 @@
     else
       Printf.sprintf "CHECK( init(main()), LTL(%s %s) )" prop spec_str
   in
-<<<<<<< HEAD
   let prop, spec_str, is_neg = match spec with
     | UnreachCall f -> G, "call(" ^ f ^ "())", true
     | NoDataRace -> G, "data-race", true
@@ -94,16 +93,5 @@
     | MemorySafety -> G, "memory-safety", false (* TODO: That's false, it's currently here just to complete the pattern match *)
     | ValidMemcleanup -> G, "valid-memcleanup", false
     | Termination -> F, "end", false
-=======
-  let spec_str, is_neg = match spec with
-    | UnreachCall f -> "call(" ^ f ^ "())", true
-    | NoDataRace -> "data-race", true
-    | NoOverflow -> "overflow", true
-    | ValidFree -> "valid-free", false
-    | ValidDeref -> "valid-deref", false
-    | ValidMemtrack -> "valid-memtrack", false
-    | MemorySafety -> "memory-safety", false (* TODO: That's false, it's currently here just to complete the pattern match *)
-    | ValidMemcleanup -> "valid-memcleanup", false
->>>>>>> 6131273c
   in
   print_output prop spec_str is_neg