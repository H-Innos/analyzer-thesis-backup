(** SV-COMP specification strings and files. *)

open Batteries

type t =
  | UnreachCall of string
  | NoDataRace
  | NoOverflow
<<<<<<< HEAD
  | Termination
=======
  | ValidFree
  | ValidDeref
  | ValidMemtrack
>>>>>>> 7e575622

let of_string s =
  let s = String.strip s in
  let regexp = Str.regexp "CHECK( init(main()), LTL(G \\(.*\\)) )" in
  let regexp_negated = Str.regexp "CHECK( init(main()), LTL(G ! \\(.*\\)) )" in
  if Str.string_match regexp_negated s 0 then
    let global_not = Str.matched_group 1 s in
    if global_not = "data-race" then
      NoDataRace
    else if global_not = "overflow" then
      NoOverflow
    else if global_not = "no-termination" then
      Termination
    else
      let call_regex = Str.regexp "call(\\(.*\\)())" in
      if Str.string_match call_regex global_not 0 then
        let f = Str.matched_group 1 global_not in
        UnreachCall f
      else
        failwith "Svcomp.Specification.of_string: unknown global not expression"
  else if Str.string_match regexp s 0 then
    let global = Str.matched_group 1 s in
    if global = "valid-free" then
      ValidFree
    else if global = "valid-deref" then
      ValidDeref
    else if global = "valid-memtrack" then
      ValidMemtrack
    else
      failwith "Svcomp.Specification.of_string: unknown global expression"
  else
    failwith "Svcomp.Specification.of_string: unknown expression"

let of_file path =
  let s = BatFile.with_file_in path BatIO.read_all in
  of_string s

let of_option () =
  let s = GobConfig.get_string "ana.specification" in
  if Sys.file_exists s then
    of_file s
  else
    of_string s

let to_string spec =
<<<<<<< HEAD
  let global_not = match spec with
    | UnreachCall f -> "call(" ^ f ^ "())"
    | NoDataRace -> "data-race"
    | NoOverflow -> "overflow"
    | Termination -> "no-termination"
=======
  let print_output spec_str is_neg =
    if is_neg then
      Printf.sprintf "CHECK( init(main()), LTL(G ! %s) )" spec_str
    else
      Printf.sprintf "CHECK( init(main()), LTL(G %s) )" spec_str
  in
  let spec_str, is_neg = match spec with
    | UnreachCall f -> "call(" ^ f ^ "())", true
    | NoDataRace -> "data-race", true
    | NoOverflow -> "overflow", true
    | ValidFree -> "valid-free", false
    | ValidDeref -> "valid-deref", false
    | ValidMemtrack -> "valid-memtrack", false
>>>>>>> 7e575622
  in
  print_output spec_str is_neg<|MERGE_RESOLUTION|>--- conflicted
+++ resolved
@@ -6,13 +6,10 @@
   | UnreachCall of string
   | NoDataRace
   | NoOverflow
-<<<<<<< HEAD
   | Termination
-=======
   | ValidFree
   | ValidDeref
   | ValidMemtrack
->>>>>>> 7e575622
 
 let of_string s =
   let s = String.strip s in
@@ -58,13 +55,6 @@
     of_string s
 
 let to_string spec =
-<<<<<<< HEAD
-  let global_not = match spec with
-    | UnreachCall f -> "call(" ^ f ^ "())"
-    | NoDataRace -> "data-race"
-    | NoOverflow -> "overflow"
-    | Termination -> "no-termination"
-=======
   let print_output spec_str is_neg =
     if is_neg then
       Printf.sprintf "CHECK( init(main()), LTL(G ! %s) )" spec_str
@@ -78,6 +68,6 @@
     | ValidFree -> "valid-free", false
     | ValidDeref -> "valid-deref", false
     | ValidMemtrack -> "valid-memtrack", false
->>>>>>> 7e575622
+    | Termination -> "no-termination", true
   in
   print_output spec_str is_neg