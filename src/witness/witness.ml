--- conflicted
+++ resolved
@@ -286,104 +286,7 @@
   module NHT = ArgTool.NHT
 
   let determine_result entrystates (module Task:Task): (module WitnessTaskResult) =
-<<<<<<< HEAD
-    let get: node * Spec.C.t -> Spec.D.t =
-      fun nc -> LHT.find_default lh nc (Spec.D.bot ())
-    in
-    let ask_indices lvar =
-      let indices = ref [] in
-      ignore (ask_local lvar (Queries.IterVars (fun i ->
-          indices := i :: !indices
-        )));
-      !indices
-    in
-
-    let module CfgNode = Node in
-
-    let module Node =
-    struct
-      type t = MyCFG.node * Spec.C.t * int
-
-      let equal (n1, c1, i1) (n2, c2, i2) =
-        EQSys.LVar.equal (n1, c1) (n2, c2) && i1 = i2
-
-      let hash (n, c, i) = 31 * EQSys.LVar.hash (n, c) + i
-
-      let cfgnode (n, c, i) = n
-
-      let to_string (n, c, i) =
-        (* copied from NodeCtxStackGraphMlWriter *)
-        let c_tag = Spec.C.tag c in
-        let i_str = string_of_int i in
-        match n with
-        | Statement stmt  -> Printf.sprintf "s%d(%d)[%s]" stmt.sid c_tag i_str
-        | LongjmpTo stmt  -> "" (* TODO: Correct? *)
-        | Function f      -> Printf.sprintf "ret%d%s(%d)[%s]" f.svar.vid f.svar.vname c_tag i_str
-        | LongjmpFromFunction f -> "" (* TODO: Correct? *)
-        | FunctionEntry f -> Printf.sprintf "fun%d%s(%d)[%s]" f.svar.vid f.svar.vname c_tag i_str
-
-      (* TODO: less hacky way (without ask_indices) to move node *)
-      let is_live (n, c, i) = not (Spec.D.is_bot (get (n, c)))
-      let move_opt (n, c, i) to_n =
-        match ask_indices (to_n, c) with
-        | [] -> None
-        | [to_i] ->
-          let to_node = (to_n, c, to_i) in
-          BatOption.filter is_live (Some to_node)
-        | _ :: _ :: _ ->
-          failwith "Node.move_opt: ambiguous moved index"
-      let equal_node_context (n1, c1, i1) (n2, c2, i2) =
-        EQSys.LVar.equal (n1, c1) (n2, c2)
-    end
-    in
-
-    let module NHT = BatHashtbl.Make (Node) in
-
-    let (witness_prev_map, witness_prev, witness_next) =
-      let prev = NHT.create 100 in
-      let next = NHT.create 100 in
-      LHT.iter (fun lvar local ->
-          ignore (ask_local lvar ~local (Queries.IterPrevVars (fun i (prev_node, prev_c_obj, j) edge ->
-              let lvar' = (fst lvar, snd lvar, i) in
-              let prev_lvar: NHT.key = (prev_node, Obj.obj prev_c_obj, j) in
-              NHT.modify_def [] lvar' (fun prevs -> (edge, prev_lvar) :: prevs) prev;
-              NHT.modify_def [] prev_lvar (fun nexts -> (edge, lvar') :: nexts) next
-            )))
-        ) lh;
-
-      (prev,
-        (fun n ->
-          NHT.find_default prev n []), (* main entry is not in prev at all *)
-        (fun n ->
-          NHT.find_default next n [])) (* main return is not in next at all *)
-    in
-    let witness_main =
-      let lvar = WitnessUtil.find_main_entry entrystates in
-      let main_indices = ask_indices lvar in
-      (* TODO: get rid of this hack for getting index of entry state *)
-      assert (List.compare_length_with main_indices 1 = 0);
-      let main_index = List.hd main_indices in
-      (fst lvar, snd lvar, main_index)
-    in
-
-    let module Arg =
-    struct
-      module Node = Node
-      module Edge = MyARG.InlineEdge
-      let main_entry = witness_main
-      let next = witness_next
-    end
-    in
-    let module Arg =
-    struct
-      open MyARG
-      module ArgIntra = UnCilTernaryIntra (UnCilLogicIntra (CfgIntra (FileCfg.Cfg)))
-      include Intra (ArgIntra) (Arg)
-    end
-    in
-=======
     let module Arg = (val ArgTool.create entrystates) in
->>>>>>> ab58983e
 
     let find_invariant (n, c, i) =
       let context = {Invariant.default_context with path = Some i} in
