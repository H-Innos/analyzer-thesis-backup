open MyCFG
open WitnessUtil
open Graphml
open Svcomp
open GobConfig

module type WitnessTaskResult = TaskResult with module Arg.Edge = MyARG.InlineEdge

let write_file filename (module Task:Task) (module TaskResult:WitnessTaskResult): unit =
  let module Cfg = Task.Cfg in
  let loop_heads = find_loop_heads (module Cfg) Task.file in

  let is_invariant_node cfgnode =
    match get_string "witness.invariant.nodes" with
    | "all" -> true
    | "loop_heads" -> WitnessUtil.NH.mem loop_heads cfgnode
    | "none" -> false
    | _ -> failwith "witness.invariant.nodes: invalid value"
  in

  let module TaskResult =
    (val if get_bool "witness.stack" then
        (module StackTaskResult (Cfg) (TaskResult) : WitnessTaskResult)
      else
        (module TaskResult)
    )
  in
  let module N = TaskResult.Arg.Node in
  let module IsInteresting =
  struct
    (* type node = N.t
    type edge = TaskResult.Arg.Edge.t *)
    let minwitness = get_bool "witness.minimize"
    let is_interesting_real from_node edge to_node =
      (* TODO: don't duplicate this logic with write_node, write_edge *)
      (* startlines aren't currently interesting because broken, see below *)
      let from_cfgnode = N.cfgnode from_node in
      let to_cfgnode = N.cfgnode to_node in
      if TaskResult.is_violation to_node || TaskResult.is_sink to_node then
        true
      else if WitnessUtil.NH.mem loop_heads to_cfgnode then
        true
      else begin match edge with
        | MyARG.CFGEdge (Test _) -> true
        | _ -> false
      end || begin if is_invariant_node to_cfgnode then
            match to_cfgnode, TaskResult.invariant to_node with
            | Statement _, Some _ -> true
            | _, _ -> false
          else
            false
        end || begin match from_cfgnode, to_cfgnode with
          | _, FunctionEntry f -> true
          | Function f, _ -> true
          | _, _ -> false
        end
    let is_interesting from_node edge to_node =
      not minwitness || is_interesting_real from_node edge to_node
  end
  in
  let module Arg = TaskResult.Arg in
  let module Arg = MyARG.InterestingArg (Arg) (IsInteresting) in

  let module N = Arg.Node in
  let module GML = XmlGraphMlWriter in
  let module GML =
    (val match get_string "witness.id" with
      | "node" ->
        (module ArgNodeGraphMlWriter (N) (GML) : GraphMlWriter with type node = N.t)
      | "enumerate" ->
        (module EnumerateNodeGraphMlWriter (N) (GML))
      | _ -> failwith "witness.id: illegal value"
    )
  in
  let module GML = DeDupGraphMlWriter (N) (GML) in
  let module NH = Hashtbl.Make (N) in

  let main_entry = Arg.main_entry in

  let out = open_out filename in
  let g = GML.start out in

  GML.write_key g "graph" "witness-type" "string" None;
  GML.write_key g "graph" "sourcecodelang" "string" None;
  GML.write_key g "graph" "producer" "string" None;
  GML.write_key g "graph" "specification" "string" None;
  GML.write_key g "graph" "programfile" "string" None;
  GML.write_key g "graph" "programhash" "string" None;
  GML.write_key g "graph" "architecture" "string" None;
  GML.write_key g "graph" "creationtime" "string" None;
  GML.write_key g "node" "entry" "boolean" (Some "false");
  GML.write_key g "node" "sink" "boolean" (Some "false");
  GML.write_key g "node" "violation" "boolean" (Some "false");
  GML.write_key g "node" "invariant" "string" None;
  GML.write_key g "node" "invariant.scope" "string" None;
  GML.write_key g "edge" "assumption" "string" None;
  GML.write_key g "edge" "assumption.scope" "string" None;
  GML.write_key g "edge" "assumption.resultfunction" "string" None;
  GML.write_key g "edge" "control" "string" None;
  GML.write_key g "edge" "startline" "int" None;
  GML.write_key g "edge" "endline" "int" None;
  GML.write_key g "edge" "startoffset" "int" None;
  GML.write_key g "edge" "endoffset" "int" None;
  GML.write_key g "edge" "enterLoopHead" "boolean" (Some "false");
  GML.write_key g "edge" "enterFunction" "string" None;
  GML.write_key g "edge" "returnFromFunction" "string" None;
  GML.write_key g "edge" "threadId" "string" None;
  GML.write_key g "edge" "createThread" "string" None;

  (* GML.write_key g "node" "goblintNode" "string" None; *)
  (* GML.write_key g "node" "sourcecode" "string" None; *)
  GML.write_key g "edge" "goblintEdge" "string" None;
  GML.write_key g "edge" "goblintLine" "string" None;
  (* TODO: remove *)
  (* GML.write_key g "edge" "enterFunction2" "string" None;
  GML.write_key g "edge" "returnFromFunction2" "string" None; *)

  GML.start_graph g;

  GML.write_metadata g "witness-type" (
      match TaskResult.result with
      | Result.True -> "correctness_witness"
      | Result.False _ -> "violation_witness"
      | Result.Unknown -> "unknown_witness"
    );
  GML.write_metadata g "sourcecodelang" "C";
  GML.write_metadata g "producer" (Printf.sprintf "Goblint (%s)" Version.goblint);
  GML.write_metadata g "specification" (Svcomp.Specification.to_string Task.specification);
  let programfile = (Node.location (N.cfgnode main_entry)).file in
  GML.write_metadata g "programfile" programfile;
  let programhash = Sha256.(to_hex (file programfile)) in
  GML.write_metadata g "programhash" programhash;
  GML.write_metadata g "architecture" (get_string "exp.architecture");
  GML.write_metadata g "creationtime" (TimeUtil.iso8601_now ());

  let write_node ?(entry=false) node =
    let cfgnode = N.cfgnode node in
    GML.write_node g node (List.concat [
        begin if entry then
            [("entry", "true")]
          else
            []
        end;
        begin
          if is_invariant_node cfgnode then
            match cfgnode, TaskResult.invariant node with
            | Statement _, Some i ->
              let i = InvariantCil.exp_replace_original_name i in
              [("invariant", CilType.Exp.show i);
              ("invariant.scope", (Node.find_fundec cfgnode).svar.vname)]
            | _ ->
              (* ignore entry and return invariants, variables of wrong scopes *)
              (* TODO: don't? fix scopes? *)
              []
          else
            []
        end;
        (* begin match cfgnode with
          | Statement s ->
            [("sourcecode", Pretty.sprint 80 (Basetype.CilStmt.pretty () s))] (* TODO: sourcecode not official? especially on node? *)
          | _ -> []
        end; *)
        (* violation actually only allowed in violation witness *)
        (* maybe should appear on from_node of entry edge instead *)
        begin if TaskResult.is_violation node then
            [("violation", "true")]
          else
            []
        end;
        begin if TaskResult.is_sink node then
            [("sink", "true")]
          else
            []
        end;
        (* [("goblintNode", match cfgnode with
           | Statement stmt  -> Printf.sprintf "s%d" stmt.sid
           | Function f      -> Printf.sprintf "ret%d%s" f.vid f.vname
           | FunctionEntry f -> Printf.sprintf "fun%d%s" f.vid f.vname
          )] *)
        (* [("goblintNode", N.to_string node)] *)
      ])
  in
  let write_edge from_node edge to_node =
    let from_cfgnode = N.cfgnode from_node in
    let to_cfgnode = N.cfgnode to_node in
    GML.write_edge g from_node to_node (List.concat [
        (* TODO: add back loc as argument with edge? *)
        (* begin if loc.line <> -1 then
               [("startline", string_of_int loc.line);
                ("endline", string_of_int loc.line)]
             else
               []
           end; *)
        begin let loc = Node.location from_cfgnode in
          (* exclude line numbers from sv-comp.c and unknown line numbers *)
          if loc.file = programfile && loc.line <> -1 then
            (* TODO: startline disabled because Ultimate doesn't like our line numbers for some reason *)
            (* [("startline", string_of_int loc.line)] *)
            [("goblintLine", string_of_int loc.line)]
          else
            []
        end;
        begin if WitnessUtil.NH.mem loop_heads to_cfgnode then
            [("enterLoopHead", "true")]
          else
            []
        end;
        begin match from_cfgnode, to_cfgnode with
          | _, FunctionEntry f ->
            [("enterFunction", f.svar.vname)]
          | Function f, _ ->
            [("returnFromFunction", f.svar.vname)]
          | _, _ -> []
        end;
        begin match edge with
          (* control actually only allowed in violation witness *)
          | MyARG.CFGEdge (Test (_, b)) ->
            [("control", "condition-" ^ string_of_bool b)]
          (* enter and return on other side of nodes,
             more correct loc (startline) but had some scope problem? *)
          (* | MyARG.CFGEdge (Entry f) ->
            [("enterFunction2", f.svar.vname)]
          | MyARG.CFGEdge (Ret (_, f)) ->
            [("returnFromFunction2", f.svar.vname)] *)
          | _ -> []
        end;
        [("goblintEdge", Arg.Edge.to_string edge)]
      ])
  in

  (* DFS with BFS-like child ordering, just for nicer ordering of witness graph children *)
  let itered_nodes = NH.create 100 in
  let rec iter_node node =
    if not (NH.mem itered_nodes node) then begin
      NH.add itered_nodes node ();
      write_node node;
      let is_sink = TaskResult.is_violation node || TaskResult.is_sink node in
      if not is_sink then begin
        let edge_to_nodes =
          Arg.next node
          (* TODO: keep control (Test) edges to dead (sink) nodes for violation witness? *)
        in
        List.iter (fun (edge, to_node) ->
            write_node to_node;
            write_edge node edge to_node
          ) edge_to_nodes;
        List.iter (fun (edge, to_node) ->
            iter_node to_node
          ) edge_to_nodes
      end
    end
  in

  write_node ~entry:true main_entry;
  iter_node main_entry;

  GML.stop g;
  close_out_noerr out


let print_svcomp_result (s: string): unit =
  Printf.printf "SV-COMP result: %s\n" s

let print_task_result (module TaskResult:TaskResult): unit =
  print_svcomp_result (Result.to_string TaskResult.result)


open Analyses
module Result (Cfg : CfgBidir)
              (Spec : Spec)
              (EQSys : GlobConstrSys with module LVar = VarF (Spec.C)
                                  and module GVar = GVarF (Spec.V)
                                  and module D = Spec.D
                                  and module G = GVarG (Spec.G) (Spec.C))
              (LHT : BatHashtbl.S with type key = EQSys.LVar.t)
              (GHT : BatHashtbl.S with type key = EQSys.GVar.t) =
struct
  open Svcomp
  let init file =
    (* TODO: toggle analyses based on specification *)
    let module Task = struct
      let file = file
      let specification = Svcomp.Specification.of_option ()

      module Cfg = Cfg
    end
    in
    Printf.printf "SV-COMP specification: %s\n" (Svcomp.Specification.to_string Task.specification);
    Svcomp.task := Some (module Task)

  let determine_result lh gh entrystates (module Task:Task): (module WitnessTaskResult) =
    let get: node * Spec.C.t -> Spec.D.t =
      fun nc -> LHT.find_default lh nc (Spec.D.bot ())
    in
    let ask_local (lvar:EQSys.LVar.t) local =
      (* build a ctx for using the query system *)
      let rec ctx =
        { ask    = (fun (type a) (q: a Queries.t) -> Spec.query ctx q)
        ; emit   = (fun _ -> failwith "Cannot \"emit\" in witness context.")
        ; node   = fst lvar
        ; prev_node = MyCFG.dummy_node
        ; control_context = Obj.repr (fun () -> snd lvar)
        ; context = (fun () -> snd lvar)
        ; edge    = MyCFG.Skip
        ; local  = local
<<<<<<< HEAD
        ; global = (fun g -> EQSys.G.spec (GHT.find gh (EQSys.GVar.spec g)))
        ; presub = []
        ; postsub= []
=======
        ; global = GHT.find gh
        ; presub = (fun _ -> raise Not_found)
        ; postsub= (fun _ -> raise Not_found)
>>>>>>> 5ecb6c50
        ; spawn  = (fun v d    -> failwith "Cannot \"spawn\" in witness context.")
        ; split  = (fun d es   -> failwith "Cannot \"split\" in witness context.")
        ; sideg  = (fun v g    -> failwith "Cannot \"sideg\" in witness context.")
        ; assign = (fun ?name _ -> failwith "Cannot \"assign\" in witness context.")
        }
      in
      Spec.query ctx
    in
    let ask_indices lvar =
      let local = get lvar in
      let indices = ref [] in
      ignore ((ask_local lvar local) (Queries.IterVars (fun i ->
          indices := i :: !indices
        )));
      !indices
    in

    let module CfgNode = Node in

    let module Node =
    struct
      type t = MyCFG.node * Spec.C.t * int

      let equal (n1, c1, i1) (n2, c2, i2) =
        EQSys.LVar.equal (n1, c1) (n2, c2) && i1 = i2

      let hash (n, c, i) = 31 * EQSys.LVar.hash (n, c) + i

      let cfgnode (n, c, i) = n

      let to_string (n, c, i) =
        (* copied from NodeCtxStackGraphMlWriter *)
        let c_tag = Spec.C.tag c in
        let i_str = string_of_int i in
        match n with
        | Statement stmt  -> Printf.sprintf "s%d(%d)[%s]" stmt.sid c_tag i_str
        | Function f      -> Printf.sprintf "ret%d%s(%d)[%s]" f.svar.vid f.svar.vname c_tag i_str
        | FunctionEntry f -> Printf.sprintf "fun%d%s(%d)[%s]" f.svar.vid f.svar.vname c_tag i_str

      (* TODO: less hacky way (without ask_indices) to move node *)
      let is_live (n, c, i) = not (Spec.D.is_bot (get (n, c)))
      let move_opt (n, c, i) to_n =
        match ask_indices (to_n, c) with
        | [] -> None
        | [to_i] ->
          let to_node = (to_n, c, to_i) in
          BatOption.filter is_live (Some to_node)
        | _ :: _ :: _ ->
          failwith "Node.move_opt: ambiguous moved index"
      let equal_node_context (n1, c1, i1) (n2, c2, i2) =
        EQSys.LVar.equal (n1, c1) (n2, c2)
    end
    in

    let module NHT = BatHashtbl.Make (Node) in

    let (witness_prev_map, witness_prev, witness_next) =
      let prev = NHT.create 100 in
      let next = NHT.create 100 in
      LHT.iter (fun lvar local ->
          ignore ((ask_local lvar local) (Queries.IterPrevVars (fun i (prev_node, prev_c_obj, j) edge ->
              let lvar' = (fst lvar, snd lvar, i) in
              let prev_lvar: NHT.key = (prev_node, Obj.obj prev_c_obj, j) in
              NHT.modify_def [] lvar' (fun prevs -> (edge, prev_lvar) :: prevs) prev;
              NHT.modify_def [] prev_lvar (fun nexts -> (edge, lvar') :: nexts) next
            )))
        ) lh;

      (prev,
        (fun n ->
          NHT.find_default prev n []), (* main entry is not in prev at all *)
        (fun n ->
          NHT.find_default next n [])) (* main return is not in next at all *)
    in
    let witness_main =
      let lvar = WitnessUtil.find_main_entry entrystates in
      let main_indices = ask_indices lvar in
      (* TODO: get rid of this hack for getting index of entry state *)
      assert (List.compare_length_with main_indices 1 = 0);
      let main_index = List.hd main_indices in
      (fst lvar, snd lvar, main_index)
    in

    let module Arg =
    struct
      module Node = Node
      module Edge = MyARG.InlineEdge
      let main_entry = witness_main
      let next = witness_next
    end
    in
    let module Arg =
    struct
      open MyARG
      module ArgIntra = UnCilTernaryIntra (UnCilLogicIntra (CfgIntra (Cfg)))
      include Intra (ArgIntra) (Arg)
    end
    in

    let find_invariant (n, c, i) =
      let context: Invariant.context = {
          scope=CfgNode.find_fundec n;
          i;
          lval=None;
          offset=Cil.NoOffset;
          deref_invariant=(fun _ _ _ -> Invariant.none) (* TODO: should throw instead? *)
        }
      in
      Spec.D.invariant context (get (n, c))
    in

    match Task.specification with
    | UnreachCall _ ->
      (* error function name is globally known through Svcomp.task *)
      let is_unreach_call =
        LHT.fold (fun (n, c) v acc ->
            match n with
            (* FunctionEntry isn't used for extern __VERIFIER_error... *)
            | FunctionEntry f when Svcomp.is_error_function f.svar ->
              let is_dead = Spec.D.is_bot v in
              acc && is_dead
            | _ -> acc
          ) lh true
      in

      if is_unreach_call then (
        let module TaskResult =
        struct
          module Arg = Arg
          let result = Result.True
          let invariant = find_invariant
          let is_violation _ = false
          let is_sink _ = false
        end
        in
        (module TaskResult:WitnessTaskResult)
      ) else (
        let is_violation = function
          | FunctionEntry f, _, _ when Svcomp.is_error_function f.svar -> true
          | _, _, _ -> false
        in
        (* redefine is_violation to shift violations back by one, so enterFunction __VERIFIER_error is never used *)
        let is_violation n =
          Arg.next n
          |> List.exists (fun (_, to_n) -> is_violation to_n)
        in
        let violations =
          NHT.fold (fun lvar _ acc ->
              if is_violation lvar then
                lvar :: acc
              else
                acc
            ) witness_prev_map []
        in
        let module ViolationArg =
        struct
          include Arg

          let prev = witness_prev
          let violations = violations
        end
        in
        let result_unknown () =
          (* TODO: exclude sinks before find_path? *)
          let is_sink = Violation.find_sinks (module ViolationArg) in
          let module TaskResult =
          struct
            module Arg = Arg
            let result = Result.Unknown
            let invariant = find_invariant
            let is_violation = is_violation
            let is_sink = is_sink
          end
          in
          (module TaskResult:WitnessTaskResult)
        in
        if get_bool "ana.wp" then (
          match Violation.find_path (module ViolationArg) (module ViolationZ3.WP (ViolationArg.Node)) with
          | Feasible (module PathArg) ->
            (* TODO: add assumptions *)
            let module TaskResult =
            struct
              module Arg = PathArg
              let result = Result.False (Some Task.specification)
              let invariant _ = Invariant.none
              let is_violation = is_violation
              let is_sink _ = false
            end
            in
            (module TaskResult:WitnessTaskResult)
          | Infeasible subpath ->
            (* TODO: match edges in observer? *)
            let observer_path = List.map (fun (n1, e, n2) ->
                (Arg.Node.cfgnode n1, Arg.Node.cfgnode n2)
              ) subpath
            in
            let module Spec = ObserverAnalysis.MakePathSpec (
              struct
                let path = observer_path
              end
            )
            in
            MCP.register_analysis (module Spec);
            (* TODO: don't modify JSON but have ref vars for these instead *)
            (* GobConfig.set_list "ana.activated" (Json.Build.string (Spec.name ()) :: GobConfig.get_list "ana.activated");
            GobConfig.set_list "ana.path_sens" (Json.Build.string (Spec.name ()) :: GobConfig.get_list "ana.path_sens"); *)
            (* TODO: don't append to end; currently done to get observer order to be nice *)
            GobConfig.set_list "ana.activated" (GobConfig.get_list "ana.activated" @ [`String (Spec.name ())]);
            GobConfig.set_list "ana.path_sens" (GobConfig.get_list "ana.path_sens" @ [`String (Spec.name ())]);

            raise Refinement.RestartAnalysis
          | Unknown ->
            result_unknown ()
        )
        else
          result_unknown ()
      )
    | NoDataRace ->
      (* TODO: something better than trivial ARG *)
      let module TrivialArg =
      struct
        include Arg
        let next _ = []
      end
      in
      if !Access.is_all_safe then (
        let module TaskResult =
        struct
          module Arg = TrivialArg
          let result = Result.True
          let invariant _ = Invariant.none
          let is_violation _ = false
          let is_sink _ = false
        end
        in
        (module TaskResult:WitnessTaskResult)
      ) else (
        let module TaskResult =
        struct
          module Arg = TrivialArg
          let result = Result.Unknown
          let invariant _ = Invariant.none
          let is_violation _ = false
          let is_sink _ = false
        end
        in
        (module TaskResult:WitnessTaskResult)
      )
    | NoOverflow ->
      let module TrivialArg =
      struct
        include Arg
        let next _ = []
      end
      in
      if not !Goblintutil.svcomp_may_overflow then
        let module TaskResult =
        struct
          module Arg = Arg
          let result = Result.True
          let invariant = find_invariant
          let is_violation _ = false
          let is_sink _ = false
        end
        in
        (module TaskResult:WitnessTaskResult)
      else (
        let module TaskResult =
        struct
          module Arg = TrivialArg
          let result = Result.Unknown
          let invariant _ = Invariant.none
          let is_violation _ = false
          let is_sink _ = false
        end
        in
        (module TaskResult:WitnessTaskResult)
      )


  let write lh gh entrystates =
    let module Task = (val (BatOption.get !task)) in
    let module TaskResult = (val (Stats.time "determine" (determine_result lh gh entrystates) (module Task))) in

    print_task_result (module TaskResult);

    if TaskResult.result <> Result.Unknown || get_bool "witness.unknown" then (
      let witness_path = get_string "witness.path" in
      Stats.time "write" (write_file witness_path (module Task)) (module TaskResult)
    )

  let write lh gh entrystates =
    match !Goblintutil.verified with
    | Some false -> print_svcomp_result "ERROR (verify)"
    | _ -> write lh gh entrystates

  let write lh gh entrystates =
    Stats.time "witness" (write lh gh) entrystates
end<|MERGE_RESOLUTION|>--- conflicted
+++ resolved
@@ -303,15 +303,9 @@
         ; context = (fun () -> snd lvar)
         ; edge    = MyCFG.Skip
         ; local  = local
-<<<<<<< HEAD
         ; global = (fun g -> EQSys.G.spec (GHT.find gh (EQSys.GVar.spec g)))
-        ; presub = []
-        ; postsub= []
-=======
-        ; global = GHT.find gh
         ; presub = (fun _ -> raise Not_found)
         ; postsub= (fun _ -> raise Not_found)
->>>>>>> 5ecb6c50
         ; spawn  = (fun v d    -> failwith "Cannot \"spawn\" in witness context.")
         ; split  = (fun d es   -> failwith "Cannot \"split\" in witness context.")
         ; sideg  = (fun v g    -> failwith "Cannot \"sideg\" in witness context.")
