open Prelude.Ana
open Analyses

open WitnessConstraints (* for Node, Edge *)

(* Deprecated context-sensitive dependency tracking *)
(* Cannot handle dependencies path-sensitive set elements *)
(* PathSensitive3 combines them *)
module WitnessLifter (S:Spec): Spec =
struct
  module V = Printable.Prod (Node) (S.C)
  module VE = Printable.Prod (V) (Edge)
  module VES = SetDomain.ToppedSet (VE) (struct let topname = "VES top" end)
  module VF = Lattice.Flat (V) (struct let bot_name = "VF bot" let top_name = "VF top" end)
  module W = Lattice.Prod (VES) (VF)

  module D =
  struct
    include Lattice.Prod (S.D) (W)

    let invariant c (d, w) = S.D.invariant c d (* don't return invariants from prev vars contexts *)

    let printXml f (d, w) =
      (* BatPrintf.fprintf f "%a<path><analysis name=\"witness\">%a</analysis></path>" S.D.printXml d W.printXml w *)
      BatPrintf.fprintf f "%a<analysis name=\"witness\">%a</analysis>" S.D.printXml d W.printXml w
  end
  module G = S.G
  module C = S.C

  let get_context ctx = ctx.context ()

  let set_of_flat (x:VF.t) (edge:Edge.t): VES.t = match x with
    | `Lifted x -> VES.singleton (x, edge)
    | `Bot -> VES.bot ()
    | `Top -> VES.top ()

  let step (from:VF.t) (edge:Edge.t) (to_node:V.t): W.t =
    let prev = set_of_flat from edge in
    (* ignore (Pretty.printf "from: %a, prev: %a -> to_node: %a\n" W.pretty from VS.pretty prev V.pretty to_node); *)
    (prev, `Lifted to_node)

  let step_witness (from:W.t) = step (snd from)

  let step_ctx ctx =
    try
      let context = get_context ctx in
      let prev_node_witness = snd (snd ctx.local) in
      let prev_node_ctx = `Lifted (ctx.prev_node, context) in
      (* assert (VF.equal prev_node_witness prev_node_ctx); *)
      if not (VF.equal prev_node_witness prev_node_ctx) then begin
        let extract_node: VF.t -> MyCFG.node = function
          | `Lifted (node, _) -> node
          | _ -> MyCFG.dummy_node
        in
        let s = Pretty.sprint 80 (Pretty.dprintf "WitnessLifter: prev_node mismatch at %a via %a: %a vs %a" MyCFG.pretty_node ctx.node MyCFG.pretty_edge ctx.edge MyCFG.pretty_node (extract_node prev_node_witness) MyCFG.pretty_node (extract_node prev_node_ctx)) in
        (* M.waitWhat s; *)
        failwith s;
      end;
      step prev_node_witness (CFGEdge ctx.edge) (ctx.node, context)
    with Ctx_failure _ ->
      W.bot ()

  let should_inline f =
    (* inline __VERIFIER_error because Control requires the corresponding FunctionEntry node *)
    not (Svcomp.is_special_function f) || Svcomp.is_error_function f

  let name () = S.name () ^ " witnessed"

  let init = S.init
  let finalize = S.finalize

  let startstate v = (S.startstate v, W.bot ())
  let morphstate v (d, w) = (S.morphstate v d, w)
  let exitstate v = (S.exitstate v, W.bot ())

  let should_join (x, _) (y, _) = S.should_join x y
  let val_of c = (S.val_of c, W.bot ())
  let context (d, _) = S.context d
  let call_descr = S.call_descr

  let unlift_ctx (ctx:(D.t, 'g, 'c) Analyses.ctx) =
    let w = snd ctx.local in
    { ctx with
      local = fst ctx.local;
      (* spawn = (fun v d ->
          (* like enter *)
          (* TODO: don't duplicate logic with enter *)
          let to_node = (MyCFG.FunctionEntry v, S.context d) in
          let w' =
            if should_inline v then
              step_witness w (InlineEntry []) to_node (* TODO: args *)
            else
              (VES.bot (), `Lifted to_node)
          in
          ctx.spawn v (d, w')
        ); *)
      split = (fun d e tv -> ctx.split (d, w) e tv)
    }
  let part_access ctx = S.part_access (unlift_ctx ctx)

  let sync ctx =
    let (d, l) = S.sync (unlift_ctx ctx) in
    (* let w = step_ctx ctx in *)
    let w = snd ctx.local in
    (d, w), l

  let query ctx q =
    match q with
    | Queries.IterPrevVars f ->
      begin match fst (snd ctx.local) with
        | VES.All ->
          failwith (Pretty.sprint 80 (Pretty.dprintf "WitnessLifter: witness messed up! prev vars top at %a" MyCFG.pretty_node ctx.node))
        | VES.Set s ->
          VES.S.iter (fun ((n, c), e) ->
              f 0 (n, Obj.repr c, 0) e
            ) s
      end;
      `Bot
    | _ -> S.query (unlift_ctx ctx) q

  (* TODO: handle Bailure during tf step? *)

  let assign ctx lv e =
    let d = S.assign (unlift_ctx ctx) lv e in
    let w = step_ctx ctx in
    d, w

  let vdecl ctx v =
    let d = S.vdecl (unlift_ctx ctx) v in
    let w = step_ctx ctx in
    d, w

  let branch ctx e tv =
    let d = S.branch (unlift_ctx ctx) e tv in
    let w = step_ctx ctx in
    d, w

  let body ctx f =
    let d = S.body (unlift_ctx ctx) f in
    let w = step_ctx ctx in
    d, w

  let return ctx r f =
    let d = S.return (unlift_ctx ctx) r f in
    let w = step_ctx ctx in
    d, w

  let intrpt ctx =
    let d = S.intrpt (unlift_ctx ctx) in
    let w = snd ctx.local in (* interrupt is a self-loop and doesn't step to next node *)
    d, w

  let asm ctx =
    let d = S.asm (unlift_ctx ctx) in
    let w = step_ctx ctx in
    d, w

  let skip ctx =
    let d = S.skip (unlift_ctx ctx) in
    let w = step_ctx ctx in
    d, w

  let special ctx r f args =
    let d = S.special (unlift_ctx ctx) r f args in
    let w = step_ctx ctx in
    d, w

  let enter ctx r f args =
    let ddl = S.enter (unlift_ctx ctx) r f args in
    let w = snd ctx.local in
    List.map (fun (d1, d2) ->
        let to_node = (MyCFG.FunctionEntry f, S.context d2) in
        let w' =
          if should_inline f then
            step_witness w (InlineEntry args) to_node
          else
            (VES.bot (), `Lifted to_node)
        in
        (d1, w), (d2, w')
      ) ddl

  let combine ctx r fe f args fc (d', w') =
    let d = S.combine (unlift_ctx ctx) r fe f args fc d' in
    let w =
      if should_inline f then
        step_witness w' (InlineReturn r) (ctx.node, get_context ctx)
      else
        step_ctx ctx
    in
    d, w

  let threadenter ctx lval f args =
    let d = S.threadenter (unlift_ctx ctx) lval f args in
    let w = step_ctx ctx in
    d, w

<<<<<<< HEAD
  let threadcombine ctx lval f args fctx =
    let d = S.threadcombine (unlift_ctx ctx) lval f args (unlift_ctx fctx) in
=======
  let threadspawn ctx f args fctx =
    let d = S.threadspawn (unlift_ctx ctx) f args (unlift_ctx fctx) in
>>>>>>> 93101727
    let w = step_ctx ctx in
    d, w
end<|MERGE_RESOLUTION|>--- conflicted
+++ resolved
@@ -194,13 +194,8 @@
     let w = step_ctx ctx in
     d, w
 
-<<<<<<< HEAD
-  let threadcombine ctx lval f args fctx =
-    let d = S.threadcombine (unlift_ctx ctx) lval f args (unlift_ctx fctx) in
-=======
-  let threadspawn ctx f args fctx =
-    let d = S.threadspawn (unlift_ctx ctx) f args (unlift_ctx fctx) in
->>>>>>> 93101727
+  let threadspawn ctx lval f args fctx =
+    let d = S.threadspawn (unlift_ctx ctx) lval f args (unlift_ctx fctx) in
     let w = step_ctx ctx in
     d, w
 end