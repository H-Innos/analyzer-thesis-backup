--- conflicted
+++ resolved
@@ -52,68 +52,6 @@
 end
 
 module Invariant (File: File) (Cfg: MyCFG.CfgBidir) =
-<<<<<<< HEAD
-struct
-  let emit_loop_head = GobConfig.get_bool "witness.invariant.loop-head"
-  let emit_after_lock = GobConfig.get_bool "witness.invariant.after-lock"
-  let emit_other = GobConfig.get_bool "witness.invariant.other"
-
-  let loop_heads = find_loop_heads (module Cfg) File.file
-
-  let is_after_lock to_node =
-    List.exists (fun (edges, from_node) ->
-        List.exists (fun (_, edge) ->
-            match edge with
-            | Proc (_, Lval (Var fv, NoOffset), args) ->
-              let desc = LibraryFunctions.find fv in
-              begin match desc.special args with
-                | Lock _ -> true
-                | _ -> false
-              end
-            | _ -> false
-          ) edges
-      ) (Cfg.prev to_node)
-
-  let is_invariant_node cfgnode =
-    if NH.mem loop_heads cfgnode then
-      emit_loop_head
-    else if is_after_lock cfgnode then
-      emit_after_lock
-    else
-      emit_other
-end
-
-module InvariantExp =
-struct
-  module ES = SetDomain.Make (CilType.Exp)
-
-  (* Turns an expression into alist of conjuncts, pulling out common conjuncts from top-level disjunctions *)
-  let rec pullOutCommonConjuncts e =
-    let rec to_conjunct_set = function
-      | Cil.BinOp(LAnd,e1,e2,_) -> ES.join (to_conjunct_set e1) (to_conjunct_set e2)
-      | e -> ES.singleton e
-    in
-    let combine_conjuncts es = ES.fold (fun e acc -> match acc with | None -> Some e | Some acce -> Some (BinOp(LAnd,acce,e,Cil.intType))) es None in
-    match e with
-    | Cil.BinOp(LOr, e1, e2,t) ->
-      let e1s = pullOutCommonConjuncts e1 in
-      let e2s = pullOutCommonConjuncts e2 in
-      let common = ES.inter e1s e2s in
-      let e1s' = ES.diff e1s e2s in
-      let e2s' = ES.diff e2s e1s in
-      (match combine_conjuncts e1s', combine_conjuncts e2s' with
-       | Some e1e, Some e2e -> ES.add (BinOp(LOr,e1e,e2e,Cil.intType)) common
-       | _ -> common (* if one of the disjuncts is empty, it is equivalent to true here *)
-      )
-    | e -> to_conjunct_set e
-
-  let process_exp inv =
-    let inv' = InvariantCil.exp_replace_original_name inv in
-    if GobConfig.get_bool "witness.invariant.split-conjunction" then
-      ES.elements (pullOutCommonConjuncts inv')
-    else
-      [inv']
-=======
 struct
   let emit_loop_head = GobConfig.get_bool "witness.invariant.loop-head"
   let emit_after_lock = GobConfig.get_bool "witness.invariant.after-lock"
@@ -259,5 +197,4 @@
       None
     else
       Some es
->>>>>>> fdedebad
 end