(** YAML witness generation and validation. *)

open Analyses
open GoblintCil

let uuid_random_state = Random.State.make_self_init ()

let sha256_file f = try Sha256.(to_hex (file f)) with Sys_error _ -> ""
let sha256_file_cache = BatCache.make_ht ~gen:sha256_file ~init_size:5
let sha256_file = sha256_file_cache.get

module Entry =
struct
  open YamlWitnessType

  (* yaml_conf is too verbose *)
  (* let yaml_conf: Yaml.value = Json_repr.convert (module Json_repr.Yojson) (module Json_repr.Ezjsonm) (!GobConfig.json_conf) in *)
  let producer: Producer.t = {
    name = "Goblint";
    version = Goblint_build_info.version;
    command_line = Some GobSys.command_line;
  }

  let metadata ?task (): Metadata.t =
    let uuid = Uuidm.v4_gen uuid_random_state () in
    let creation_time = TimeUtil.iso8601_now () in
    {
      format_version = GobConfig.get_string "witness.yaml.format-version";
      uuid = Uuidm.to_string uuid;
      creation_time;
      producer;
      task
    }

  let task ~input_files ~data_model ~(specification): Task.t =
    {
      input_files;
      input_file_hashes = List.map (fun file ->
          (file, sha256_file file)
        ) input_files;
      data_model;
      language = "C";
      specification
    }

  let location ~location:(loc: Cil.location) ~(location_function): Location.t = {
    file_name = loc.file;
    file_hash = sha256_file loc.file;
    line = loc.line;
    column = loc.column - 1;
    function_ = location_function;
  }

  let invariant invariant: Invariant.t = {
    string = invariant;
    type_ = "assertion";
    format = "C";
  }

  let location_invariant ~task ~location ~(invariant): Entry.t = {
    entry_type = LocationInvariant {
        location;
        location_invariant = invariant;
      };
    metadata = metadata ~task ();
  }

  let loop_invariant ~task ~location ~(invariant): Entry.t = {
    entry_type = LoopInvariant {
        location;
        loop_invariant = invariant;
      };
    metadata = metadata ~task ();
  }

  (* non-standard extension *)
  let flow_insensitive_invariant ~task ~(invariant): Entry.t = {
    entry_type = FlowInsensitiveInvariant {
        flow_insensitive_invariant = invariant;
      };
    metadata = metadata ~task ();
  }

  (* non-standard extension *)
  let precondition_loop_invariant ~task ~location ~precondition ~(invariant): Entry.t = {
    entry_type = PreconditionLoopInvariant {
        location;
        loop_invariant = invariant;
        precondition;
      };
    metadata = metadata ~task ();
  }

  let location_invariant' ~location ~(invariant): InvariantSet.Invariant.t = {
    invariant_type = LocationInvariant {
        location;
        value = invariant;
        format = "c_expression";
      };
  }

  let loop_invariant' ~location ~(invariant): InvariantSet.Invariant.t = {
    invariant_type = LoopInvariant {
        location;
        value = invariant;
        format = "c_expression";
      };
  }

  let invariant_set ~task ~(invariants): Entry.t = {
    entry_type = InvariantSet {
        content = invariants;
      };
    metadata = metadata ~task ();
  }

  let target ~uuid ~type_ ~(file_name): Target.t = {
    uuid;
    type_;
    file_hash = sha256_file file_name;
  }

  let certification verdict: Certification.t = {
    string = if verdict then "confirmed" else "rejected";
    type_ = "verdict";
    format = "confirmed | rejected";
  }

  let loop_invariant_certificate ~target ~(certification): Entry.t = {
    entry_type = LoopInvariantCertificate {
        target;
        certification;
      };
    metadata = metadata ();
  }

  let precondition_loop_invariant_certificate ~target ~(certification): Entry.t = {
    entry_type = PreconditionLoopInvariantCertificate {
        target;
        certification;
      };
    metadata = metadata ();
  }

  let ghost_variable ~task ~variable ~type_ ~(initial): Entry.t = {
    entry_type = GhostVariable {
        variable;
        scope = "global";
        type_;
        initial;
      };
    metadata = metadata ~task ();
  }

  let ghost_update ~task ~location ~variable ~(expression): Entry.t = {
    entry_type = GhostUpdate {
        variable;
        expression;
        location;
      };
    metadata = metadata ~task ();
  }
end

let yaml_entries_to_file yaml_entries file =
  let yaml = `A yaml_entries in
  (* Yaml_unix.to_file_exn file yaml *)
  (* to_file/to_string uses a fixed-size buffer... *)
  let text = match GobYaml.to_string' yaml with
    | Ok text -> text
    | Error (`Msg m) -> failwith ("Yaml.to_string: " ^ m)
  in
  Batteries.output_file ~filename:(Fpath.to_string file) ~text

let entry_type_enabled entry_type =
  List.mem entry_type (GobConfig.get_string_list "witness.yaml.entry-types")

let invariant_type_enabled invariant_type =
  List.mem invariant_type (GobConfig.get_string_list "witness.yaml.invariant-types")

module Make (R: ResultQuery.SpecSysSol2) =
struct
  open R
  open SpecSys

  module NH = BatHashtbl.Make (Node)
  module WitnessInvariant = WitnessUtil.YamlInvariant (FileCfg)
  module FMap = BatHashtbl.Make (CilType.Fundec)
  module FCMap = BatHashtbl.Make (Printable.Prod (CilType.Fundec) (Spec.C))
  type con_inv = {node: Node.t; context: Spec.C.t; invariant: Invariant.t; state: Spec.D.t}

  (* TODO: fix location hack *)
  module LH = BatHashtbl.Make (CilType.Location)
  let location_nodes: Node.t list LH.t Lazy.t = lazy (
    let lh = LH.create 113 in
    NH.iter (fun n _ ->
        Option.iter (fun loc ->
            LH.modify_def [] loc (List.cons n) lh
          ) (WitnessInvariant.location_location n)
      ) (Lazy.force nh);
    lh
  )
  let loop_nodes: Node.t list LH.t Lazy.t = lazy (
    let lh = LH.create 113 in
    NH.iter (fun n _ ->
        Option.iter (fun loc ->
            LH.modify_def [] loc (List.cons n) lh
          ) (WitnessInvariant.loop_location n)
      ) (Lazy.force nh);
    lh
  )

  let write () =
    let input_files = GobConfig.get_string_list "files" in
    let data_model = match GobConfig.get_string "exp.architecture" with
      | "64bit" -> "LP64"
      | "32bit" -> "ILP32"
      | _ -> failwith "invalid architecture"
    in
    let specification = Option.map (fun (module Task: Svcomp.Task) ->
        Svcomp.Specification.to_string Task.specification
      ) !Svcomp.task
    in
    let task = Entry.task ~input_files ~data_model ~specification in

    let local_lvals n local =
      if GobConfig.get_bool "witness.invariant.accessed" then (
        match R.ask_local_node n ~local MayAccessed with
        | `Top ->
          Lval.Set.top ()
        | (`Lifted _) as es ->
          let lvals = AccessDomain.EventSet.fold (fun e lvals ->
              match e with
              | {var_opt = Some var; offs_opt = Some offs; kind = Write} ->
                Lval.Set.add (Var var, offs) lvals
              | _ ->
                lvals
            ) es (Lval.Set.empty ())
          in
          let lvals =
            FileCfg.Cfg.next n
            |> BatList.enum
            |> BatEnum.filter_map (fun (_, next_n) ->
                match R.ask_local_node next_n MayAccessed with
                | `Top -> None
                | `Lifted _ as es -> Some es)
            |> BatEnum.fold AccessDomain.EventSet.union (AccessDomain.EventSet.empty ())
            |> fun es -> AccessDomain.EventSet.fold (fun e lvals ->
                match e with
                | {var_opt = Some var; offs_opt = Some offs; kind = Read} ->
                  Lval.Set.add (Var var, offs) lvals
                | _ ->
                  lvals
              ) es lvals
          in
          lvals
      )
      else
        Lval.Set.top ()
    in

    let entries = [] in

    (* Generate location invariants (without precondition) *)
    let entries =
      if entry_type_enabled YamlWitnessType.LocationInvariant.entry_type then (
        LH.fold (fun loc ns acc ->
            let inv = List.fold_left (fun acc n ->
                let local = try NH.find (Lazy.force nh) n with Not_found -> Spec.D.bot () in
                let lvals = local_lvals n local in
                Invariant.(acc || R.ask_local_node n ~local (Invariant {Invariant.default_context with lvals})) [@coverage off] (* bisect_ppx cannot handle redefined (||) *)
              ) (Invariant.bot ()) ns
            in
            match inv with
            | `Lifted inv ->
              let fundec = Node.find_fundec (List.hd ns) in (* TODO: fix location hack *)
              let location_function = fundec.svar.vname in
              let location = Entry.location ~location:loc ~location_function in
              let invs = WitnessUtil.InvariantExp.process_exp inv in
              List.fold_left (fun acc inv ->
                  let invariant = Entry.invariant (CilType.Exp.show inv) in
                  let entry = Entry.location_invariant ~task ~location ~invariant in
                  entry :: acc
                ) acc invs
            | `Bot | `Top -> (* TODO: 0 for bot (dead code)? *)
              acc
          ) (Lazy.force location_nodes) entries
      )
      else
        entries
    in

    (* Generate loop invariants (without precondition) *)
    let entries =
      if entry_type_enabled YamlWitnessType.LoopInvariant.entry_type then (
        LH.fold (fun loc ns acc ->
<<<<<<< HEAD
            if WitnessInvariant.emit_loop_head then ( (* TODO: remove double condition? *)
=======
            if WitnessInvariant.emit_loop_head then ( (* TODO: remove double condition? needs both loop_invariant entry enabled and witness.invariant.loop-head option enabled *)
>>>>>>> 29581484
              let inv = List.fold_left (fun acc n ->
                  let local = try NH.find (Lazy.force nh) n with Not_found -> Spec.D.bot () in
                  Invariant.(acc || R.ask_local_node n ~local (Invariant Invariant.default_context)) [@coverage off] (* bisect_ppx cannot handle redefined (||) *)
                ) (Invariant.bot ()) ns
              in
              match inv with
              | `Lifted inv ->
                let fundec = Node.find_fundec (List.hd ns) in (* TODO: fix location hack *)
                let location_function = fundec.svar.vname in
                let location = Entry.location ~location:loc ~location_function in
                let invs = WitnessUtil.InvariantExp.process_exp inv in
                List.fold_left (fun acc inv ->
                    let invariant = Entry.invariant (CilType.Exp.show inv) in
                    let entry = Entry.loop_invariant ~task ~location ~invariant in
                    entry :: acc
                  ) acc invs
              | `Bot | `Top -> (* TODO: 0 for bot (dead code)? *)
                acc
            )
            else
              acc
          ) (Lazy.force loop_nodes) entries
      )
      else
        entries
    in

    (* Generate flow-insensitive invariants *)
    let entries =
      if entry_type_enabled YamlWitnessType.FlowInsensitiveInvariant.entry_type then (
        GHT.fold (fun g v acc ->
            match g with
            | `Left g -> (* Spec global *)
              begin match R.ask_global (InvariantGlobal (Obj.repr g)) with
                | `Lifted inv ->
                  let invs = WitnessUtil.InvariantExp.process_exp inv in
                  List.fold_left (fun acc inv ->
                      let invariant = Entry.invariant (CilType.Exp.show inv) in
                      let entry = Entry.flow_insensitive_invariant ~task ~invariant in
                      entry :: acc
                    ) acc invs
                | `Bot | `Top -> (* global bot might only be possible for alloc variables, if at all, so emit nothing *)
                  acc
              end
            | `Right _ -> (* contexts global *)
              acc
          ) gh entries
      )
      else
        entries
    in

<<<<<<< HEAD
    (* Generate flow-insensitive invariants *)
    let entries =
      if true then (
        GHT.fold (fun g v acc ->
            match g with
            | `Left g -> (* Spec global *)
              begin match R.ask_global (YamlEntryGlobal (Obj.repr g, task)) with
                | `Lifted _ as inv ->
                  Queries.YS.fold (fun entry acc ->
                      if BatList.mem_cmp YamlWitnessType.Entry.compare entry acc then (* TODO: be efficient *)
                        acc
                      else
                        entry :: acc
                    ) inv acc
                | `Top ->
                  acc
              end
            | `Right _ -> (* contexts global *)
              acc
          ) gh entries
      )
      else
        entries
    in

=======
>>>>>>> 29581484
    (* Generate precondition loop invariants.
       We do this in three steps:
       1. Collect contexts for each function
       2. For each function context, find "matching"/"weaker" contexts that may satisfy its invariant
       3. Generate precondition loop invariants. The postcondition is a disjunction over the invariants for matching states. *)
    let entries =
      if entry_type_enabled YamlWitnessType.PreconditionLoopInvariant.entry_type then (
        (* 1. Collect contexts for each function *)
        (* TODO: Use [IterSysVars] for this when #391 is merged. *)
        let fun_contexts : con_inv list FMap.t = FMap.create 103 in
        LHT.iter (fun ((n, c) as lvar) local ->
            begin match n with
              | FunctionEntry f ->
                let invariant = R.ask_local lvar ~local (Invariant Invariant.default_context) in
                FMap.modify_def [] f (fun acc -> {context = c; invariant; node = n; state = local}::acc) fun_contexts
              | _ -> ()
            end
          ) lh;

        (* 2. For all contexts and their invariants, find all contexts such that their start state may satisfy the invariant. *)
        let fc_map : con_inv list FCMap.t = FCMap.create 103 in
        FMap.iter (fun f con_invs ->
            List.iter (fun current_c ->
                begin match current_c.invariant with
                  | `Lifted c_inv ->
                    (* Collect all start states that may satisfy the invariant of current_c *)
                    List.iter (fun c ->
                        let x = R.ask_local (c.node, c.context) ~local:c.state (Queries.EvalInt c_inv) in
                        if Queries.ID.is_bot x || Queries.ID.is_bot_ikind x then (* dead code *)
                          failwith "Bottom not expected when querying context state" (* Maybe this is reachable, failwith for now so we see when this happens *)
                        else if Queries.ID.to_bool x = Some false then () (* Nothing to do, the c does definitely not satisfy the predicate of current_c *)
                        else begin
                          (* Insert c into the list of weaker contexts of f *)
                          FCMap.modify_def [] (f, current_c.context) (fun cs -> c::cs) fc_map;
                        end
                      ) con_invs;
                  | `Bot | `Top ->
                    (* If the context invariant is None, we will not generate a precondition invariant. Nothing to do here. *)
                    ()
                end
              ) con_invs;
          ) fun_contexts;

        (** Given [(n,c)] retrieves all [(n,c')], with [c'] such that [(f, c')] may satisfy the precondition generated for [c].*)
        let find_matching_states ((n, c) : LHT.key) =
          let f = Node.find_fundec n in
          let contexts =  FCMap.find fc_map (f, c) in
          List.filter_map (fun c -> LHT.find_option lh (n, c.context)) contexts
        in

        (* 3. Generate precondition invariants *)
        LHT.fold (fun ((n, c) as lvar) local acc ->
            match WitnessInvariant.loop_location n with
            | Some loc ->
              let fundec = Node.find_fundec n in
              let pre_lvar = (Node.FunctionEntry fundec, c) in
              let query = Queries.Invariant Invariant.default_context in
              begin match R.ask_local pre_lvar query with
                | `Lifted c_inv ->
                  (* Find unknowns for which the preceding start state satisfies the precondtion *)
                  let xs = find_matching_states lvar in

                  (* Generate invariants. Give up in case one invariant could not be generated. *)
                  let invs = GobList.fold_while_some (fun acc local ->
                      let lvals = local_lvals n local in
                      match R.ask_local_node n ~local (Invariant {Invariant.default_context with lvals}) with
                      | `Lifted c -> Some ((`Lifted c)::acc)
                      | `Bot | `Top -> None
                    ) [] xs
                  in
                  begin match invs with
                    | None
                    | Some [] -> acc
                    | Some (x::xs) ->
                      begin match List.fold_left (fun acc inv -> Invariant.(acc || inv) [@coverage off]) x xs with (* bisect_ppx cannot handle redefined (||) *)
                        | `Lifted inv ->
                          let invs = WitnessUtil.InvariantExp.process_exp inv in
                          let c_inv = InvariantCil.exp_replace_original_name c_inv in (* cannot be split *)
                          List.fold_left (fun acc inv ->
                              let location_function = (Node.find_fundec n).svar.vname in
                              let location = Entry.location ~location:loc ~location_function in
                              let precondition = Entry.invariant (CilType.Exp.show c_inv) in
                              let invariant = Entry.invariant (CilType.Exp.show inv) in
                              let entry = Entry.precondition_loop_invariant ~task ~location ~precondition ~invariant in
                              entry :: acc
                            ) acc invs
                        | `Bot | `Top -> acc
                      end
                  end
                | _ -> (* Do not construct precondition invariants if we cannot express precondition *)
                  acc
              end
            | None ->
              acc
          ) lh entries
      )
      else
        entries
    in

    (* Generate invariant set *)
    let entries =
      if entry_type_enabled YamlWitnessType.InvariantSet.entry_type then (
        let invariants = [] in

        (* Generate location invariants *)
        let invariants =
          if invariant_type_enabled YamlWitnessType.InvariantSet.LocationInvariant.invariant_type then (
            LH.fold (fun loc ns acc ->
                let inv = List.fold_left (fun acc n ->
                    let local = try NH.find (Lazy.force nh) n with Not_found -> Spec.D.bot () in
                    let lvals = local_lvals n local in
                    Invariant.(acc || R.ask_local_node n ~local (Invariant {Invariant.default_context with lvals})) [@coverage off] (* bisect_ppx cannot handle redefined (||) *)
                  ) (Invariant.bot ()) ns
                in
                match inv with
                | `Lifted inv ->
                  let fundec = Node.find_fundec (List.hd ns) in (* TODO: fix location hack *)
                  let location_function = fundec.svar.vname in
                  let location = Entry.location ~location:loc ~location_function in
                  let invs = WitnessUtil.InvariantExp.process_exp inv in
                  List.fold_left (fun acc inv ->
                      let invariant = CilType.Exp.show inv in
                      let invariant = Entry.location_invariant' ~location ~invariant in
                      invariant :: acc
                    ) acc invs
                | `Bot | `Top -> (* TODO: 0 for bot (dead code)? *)
                  acc
              ) (Lazy.force location_nodes) invariants
          )
          else
            invariants
        in

        (* Generate loop invariants *)
        let invariants =
          if invariant_type_enabled YamlWitnessType.InvariantSet.LoopInvariant.invariant_type then (
            LH.fold (fun loc ns acc ->
                if WitnessInvariant.emit_loop_head then ( (* TODO: remove double condition? *)
                  let inv = List.fold_left (fun acc n ->
                      let local = try NH.find (Lazy.force nh) n with Not_found -> Spec.D.bot () in
                      Invariant.(acc || R.ask_local_node n ~local (Invariant Invariant.default_context)) [@coverage off] (* bisect_ppx cannot handle redefined (||) *)
                    ) (Invariant.bot ()) ns
                  in
                  match inv with
                  | `Lifted inv ->
                    let fundec = Node.find_fundec (List.hd ns) in (* TODO: fix location hack *)
                    let location_function = fundec.svar.vname in
                    let location = Entry.location ~location:loc ~location_function in
                    let invs = WitnessUtil.InvariantExp.process_exp inv in
                    List.fold_left (fun acc inv ->
                        let invariant = CilType.Exp.show inv in
                        let invariant = Entry.loop_invariant' ~location ~invariant in
                        invariant :: acc
                      ) acc invs
                  | `Bot | `Top -> (* TODO: 0 for bot (dead code)? *)
                    acc
                )
                else
                  acc
              ) (Lazy.force loop_nodes) invariants
          )
          else
            invariants
        in

        let invariants = List.rev invariants in
        let entry = Entry.invariant_set ~task ~invariants in
        entry :: entries
      )
      else
        entries
    in

    let yaml_entries = List.rev_map YamlWitnessType.Entry.to_yaml entries in (* reverse to make entries in file in the same order as generation messages *)

    M.msg_group Info ~category:Witness "witness generation summary" [
      (Pretty.dprintf "total generation entries: %d" (List.length yaml_entries), None);
    ];

    yaml_entries_to_file yaml_entries (Fpath.v (GobConfig.get_string "witness.yaml.path"))

  let write () =
    Timing.wrap "yaml witness" write ()
end


module ValidationResult =
struct
  (* constructor order is important for the chain lattice *)
  type result =
    | Confirmed
    | Unconfirmed
    | Refuted
    | ParseError
  [@@deriving enum, show]

  module ChainParams =
  struct
    let n () = max_result - 1
    let names i = show_result (Option.get (result_of_enum i))
  end
  include Lattice.Chain (ChainParams)
end

(* TODO: record *)
let cnt_confirmed = ref 0
let cnt_unconfirmed = ref 0
let cnt_refuted = ref 0
let cnt_unchecked = ref 0
let cnt_unsupported = ref 0
let cnt_error = ref 0
let cnt_disabled = ref 0

module Validator (R: ResultQuery.SpecSysSol2) =
struct
  open R
  open SpecSys

  module Locator = WitnessUtil.Locator (EQSys.LVar)
  module LvarS = Locator.ES
  module WitnessInvariant = WitnessUtil.YamlInvariant (FileCfg)
  module InvariantParser = WitnessUtil.InvariantParser
  module VR = ValidationResult

  let loc_of_location (location: YamlWitnessType.Location.t): Cil.location = {
    file = location.file_name;
    line = location.line;
    column = location.column + 1;
    byte = -1;
    endLine = -1;
    endColumn = -1;
    endByte = -1;
    synthetic = false;
  }

  let validate () =
    let location_locator = Locator.create () in
    let loop_locator = Locator.create () in
    (* TODO: add all CFG nodes, not just live ones from lh, like UnassumeAnalysis *)
    LHT.iter (fun ((n, _) as lvar) _ ->
        Option.iter (fun loc ->
            Locator.add location_locator loc lvar
          ) (WitnessInvariant.location_location n);
        Option.iter (fun loc ->
            Locator.add loop_locator loc lvar
          ) (WitnessInvariant.loop_location n)
      ) lh;

    let inv_parser = InvariantParser.create FileCfg.file in

    let yaml = match Yaml_unix.of_file (Fpath.v (GobConfig.get_string "witness.yaml.validate")) with
      | Ok yaml -> yaml
      | Error (`Msg m) -> failwith ("Yaml_unix.of_file: " ^ m)
    in
    let yaml_entries = yaml |> GobYaml.list |> BatResult.get_ok in

    cnt_confirmed := 0;
    cnt_unconfirmed := 0;
    cnt_refuted := 0;
    cnt_unchecked := 0;
    cnt_unsupported := 0;
    cnt_error := 0;
    cnt_disabled := 0;

    let validate_entry (entry: YamlWitnessType.Entry.t): YamlWitnessType.Entry.t option =
      let uuid = entry.metadata.uuid in
      let target_type = YamlWitnessType.EntryType.entry_type entry.entry_type in

      let validate_lvars_invariant ~entry_certificate ~loc ~lvars inv =
        let msgLoc: M.Location.t = CilLocation loc in
        match InvariantParser.parse_cabs inv with
        | Ok inv_cabs ->

          let result = LvarS.fold (fun ((n, _) as lvar) (acc: VR.t) ->
              let fundec = Node.find_fundec n in

              let result: VR.result = match InvariantParser.parse_cil inv_parser ~fundec ~loc inv_cabs with
                | Ok inv_exp ->
                  let x = ask_local lvar (Queries.EvalInt inv_exp) in
                  if Queries.ID.is_bot x || Queries.ID.is_bot_ikind x then (* dead code *)
                    Option.get (VR.result_of_enum (VR.bot ()))
                  else (
                    match Queries.ID.to_bool x with
                    | Some true -> Confirmed
                    | Some false -> Refuted
                    | None -> Unconfirmed
                  )
                | Error e ->
                  ParseError
              in
              VR.join acc (VR.result_to_enum result)
            ) lvars (VR.bot ())
          in

          begin match Option.get (VR.result_of_enum result) with
            | Confirmed ->
              incr cnt_confirmed;
              M.success ~category:Witness ~loc:msgLoc "invariant confirmed: %s" inv;
              Option.map (fun entry_certificate ->
                  let target = Entry.target ~uuid ~type_:target_type ~file_name:loc.file in
                  let certification = Entry.certification true in
                  let certificate_entry = entry_certificate ~target ~certification in
                  certificate_entry
                ) entry_certificate
            | Unconfirmed ->
              incr cnt_unconfirmed;
              M.warn ~category:Witness ~loc:msgLoc "invariant unconfirmed: %s" inv;None
            | Refuted ->
              incr cnt_refuted;
              M.error ~category:Witness ~loc:msgLoc "invariant refuted: %s" inv;
              Option.map (fun entry_certificate ->
                  let target = Entry.target ~uuid ~type_:target_type ~file_name:loc.file in
                  let certification = Entry.certification false in
                  let certificate_entry = entry_certificate ~target ~certification in
                  certificate_entry
                ) entry_certificate
            | ParseError ->
              incr cnt_error;
              M.error ~category:Witness ~loc:msgLoc "CIL couldn't parse invariant: %s" inv;
              M.info ~category:Witness ~loc:msgLoc "invariant has undefined variables or side effects: %s" inv;
              None
          end
        | Error e ->
          incr cnt_error;
          M.error ~category:Witness ~loc:msgLoc "Frontc couldn't parse invariant: %s" inv;
          M.info ~category:Witness ~loc:msgLoc "invariant has invalid syntax: %s" inv;
          None
      in

      let validate_location_invariant (location_invariant: YamlWitnessType.LocationInvariant.t) =
        let loc = loc_of_location location_invariant.location in
        let inv = location_invariant.location_invariant.string in
        let entry_certificate = (* TODO: Wrong, because there's no location_invariant_certificate, but this is the closest thing for now. *)
          if entry_type_enabled YamlWitnessType.LoopInvariantCertificate.entry_type then
            Some Entry.loop_invariant_certificate
          else
            None
        in

        match Locator.find_opt location_locator loc with
        | Some lvars ->
          validate_lvars_invariant ~entry_certificate ~loc ~lvars inv
        | None ->
          incr cnt_error;
          M.warn ~category:Witness ~loc:(CilLocation loc) "couldn't locate invariant: %s" inv;
          None
      in

      let validate_loop_invariant (loop_invariant: YamlWitnessType.LoopInvariant.t) =
        let loc = loc_of_location loop_invariant.location in
        let inv = loop_invariant.loop_invariant.string in
        let entry_certificate =
          if entry_type_enabled YamlWitnessType.LoopInvariantCertificate.entry_type then
            Some Entry.loop_invariant_certificate
          else
            None
        in

        match Locator.find_opt loop_locator loc with
        | Some lvars ->
          validate_lvars_invariant ~entry_certificate ~loc ~lvars inv
        | None ->
          incr cnt_error;
          M.warn ~category:Witness ~loc:(CilLocation loc) "couldn't locate invariant: %s" inv;
          None
      in

      let validate_precondition_loop_invariant (precondition_loop_invariant: YamlWitnessType.PreconditionLoopInvariant.t) =
        let loc = loc_of_location precondition_loop_invariant.location in
        let pre = precondition_loop_invariant.precondition.string in
        let inv = precondition_loop_invariant.loop_invariant.string in
        let entry_certificate =
          if entry_type_enabled YamlWitnessType.PreconditionLoopInvariantCertificate.entry_type then
            Some Entry.precondition_loop_invariant_certificate
          else
            None
        in
        let msgLoc: M.Location.t = CilLocation loc in

        match Locator.find_opt loop_locator loc with
        | Some lvars ->
          begin match InvariantParser.parse_cabs pre with
            | Ok pre_cabs ->

              let precondition_holds (n, c) =
                let fundec = Node.find_fundec n in
                let pre_lvar = (Node.FunctionEntry fundec, c) in

                match InvariantParser.parse_cil inv_parser ~fundec ~loc pre_cabs with
                | Ok pre_exp ->
                  let x = ask_local pre_lvar (Queries.EvalInt pre_exp) in
                  if Queries.ID.is_bot x || Queries.ID.is_bot_ikind x then (* dead code *)
                    true
                  else (
                    match Queries.ID.to_bool x with
                    | Some b -> b
                    | None -> false
                  )
                | Error e ->
                  M.error ~category:Witness ~loc:msgLoc "CIL couldn't parse precondition: %s" pre;
                  M.info ~category:Witness ~loc:msgLoc "precondition has undefined variables or side effects: %s" pre;
                  false
              in

              let lvars = LvarS.filter precondition_holds lvars in
              if LvarS.is_empty lvars then (
                incr cnt_unchecked;
                M.warn ~category:Witness ~loc:msgLoc "precondition never definitely holds: %s" pre;
                None
              )
              else
                validate_lvars_invariant ~entry_certificate ~loc ~lvars inv
            | Error e ->
              incr cnt_error;
              M.error ~category:Witness ~loc:msgLoc "Frontc couldn't parse precondition: %s" pre;
              M.info ~category:Witness ~loc:msgLoc "precondition has invalid syntax: %s" pre;
              None
          end
        | None ->
          incr cnt_error;
          M.warn ~category:Witness ~loc:msgLoc "couldn't locate invariant: %s" inv;
          None
      in

      let validate_invariant_set (invariant_set: YamlWitnessType.InvariantSet.t) =

        let validate_location_invariant (location_invariant: YamlWitnessType.InvariantSet.LocationInvariant.t) =
          let loc = loc_of_location location_invariant.location in
          let inv = location_invariant.value in

          match Locator.find_opt location_locator loc with
          | Some lvars ->
            ignore (validate_lvars_invariant ~entry_certificate:None ~loc ~lvars inv)
          | None ->
            incr cnt_error;
            M.warn ~category:Witness ~loc:(CilLocation loc) "couldn't locate invariant: %s" inv;
        in

        let validate_loop_invariant (loop_invariant: YamlWitnessType.InvariantSet.LoopInvariant.t) =
          let loc = loc_of_location loop_invariant.location in
          let inv = loop_invariant.value in

          match Locator.find_opt loop_locator loc with
          | Some lvars ->
            ignore (validate_lvars_invariant ~entry_certificate:None ~loc ~lvars inv)
          | None ->
            incr cnt_error;
            M.warn ~category:Witness ~loc:(CilLocation loc) "couldn't locate invariant: %s" inv;
        in

        let validate_invariant (invariant: YamlWitnessType.InvariantSet.Invariant.t) =
          let target_type = YamlWitnessType.InvariantSet.InvariantType.invariant_type invariant.invariant_type in
          match invariant_type_enabled target_type, invariant.invariant_type with
          | true, LocationInvariant x ->
            validate_location_invariant x
          | true, LoopInvariant x ->
            validate_loop_invariant x
          | false, (LocationInvariant _ | LoopInvariant _) ->
            incr cnt_disabled;
            M.info_noloc ~category:Witness "disabled invariant of type %s" target_type;
        in

        List.iter validate_invariant invariant_set.content;
        None
      in

      match entry_type_enabled target_type, entry.entry_type with
      | true, LocationInvariant x ->
        validate_location_invariant x
      | true, LoopInvariant x ->
        validate_loop_invariant x
      | true, PreconditionLoopInvariant x ->
        validate_precondition_loop_invariant x
      | true, InvariantSet x ->
        validate_invariant_set x
      | false, (LocationInvariant _ | LoopInvariant _ | PreconditionLoopInvariant _ | InvariantSet _) ->
        incr cnt_disabled;
        M.info_noloc ~category:Witness "disabled entry of type %s" target_type;
        None
      | _ ->
        incr cnt_unsupported;
        M.warn_noloc ~category:Witness "cannot validate entry of type %s" target_type;
        None
    in

    let yaml_entries' = List.fold_left (fun yaml_entries' yaml_entry ->
        match YamlWitnessType.Entry.of_yaml yaml_entry with
        | Ok entry ->
          let certificate_entry = validate_entry entry in
          let yaml_certificate_entry = Option.map YamlWitnessType.Entry.to_yaml certificate_entry in
          Option.to_list yaml_certificate_entry @ yaml_entry :: yaml_entries'
        | Error (`Msg e) ->
          incr cnt_error;
          M.error_noloc ~category:Witness "couldn't parse entry: %s" e;
          yaml_entry :: yaml_entries'
      ) [] yaml_entries
    in

    M.msg_group Info ~category:Witness "witness validation summary" [
      (Pretty.dprintf "confirmed: %d" !cnt_confirmed, None);
      (Pretty.dprintf "unconfirmed: %d" !cnt_unconfirmed, None);
      (Pretty.dprintf "refuted: %d" !cnt_refuted, None);
      (Pretty.dprintf "error: %d" !cnt_error, None);
      (Pretty.dprintf "unchecked: %d" !cnt_unchecked, None);
      (Pretty.dprintf "unsupported: %d" !cnt_unsupported, None);
      (Pretty.dprintf "disabled: %d" !cnt_disabled, None);
      (Pretty.dprintf "total validation entries: %d" (!cnt_confirmed + !cnt_unconfirmed + !cnt_refuted + !cnt_unchecked + !cnt_unsupported + !cnt_error + !cnt_disabled), None);
    ];

    let certificate_path = GobConfig.get_string "witness.yaml.certificate" in
    if certificate_path <> "" then
      yaml_entries_to_file (List.rev yaml_entries') (Fpath.v certificate_path)
end<|MERGE_RESOLUTION|>--- conflicted
+++ resolved
@@ -294,11 +294,7 @@
     let entries =
       if entry_type_enabled YamlWitnessType.LoopInvariant.entry_type then (
         LH.fold (fun loc ns acc ->
-<<<<<<< HEAD
-            if WitnessInvariant.emit_loop_head then ( (* TODO: remove double condition? *)
-=======
             if WitnessInvariant.emit_loop_head then ( (* TODO: remove double condition? needs both loop_invariant entry enabled and witness.invariant.loop-head option enabled *)
->>>>>>> 29581484
               let inv = List.fold_left (fun acc n ->
                   let local = try NH.find (Lazy.force nh) n with Not_found -> Spec.D.bot () in
                   Invariant.(acc || R.ask_local_node n ~local (Invariant Invariant.default_context)) [@coverage off] (* bisect_ppx cannot handle redefined (||) *)
@@ -351,7 +347,6 @@
         entries
     in
 
-<<<<<<< HEAD
     (* Generate flow-insensitive invariants *)
     let entries =
       if true then (
@@ -377,8 +372,6 @@
         entries
     in
 
-=======
->>>>>>> 29581484
     (* Generate precondition loop invariants.
        We do this in three steps:
        1. Collect contexts for each function
