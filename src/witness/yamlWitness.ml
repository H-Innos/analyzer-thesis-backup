open Analyses

let uuid_random_state = Random.State.make_self_init ()

let sha256_file f = Sha256.(to_hex (file f))
let sha256_file_cache = BatCache.make_ht ~gen:sha256_file ~init_size:5
let sha256_file = sha256_file_cache.get

module Entry =
struct
  open YamlWitnessType

  (* yaml_conf is too verbose *)
  (* let yaml_conf: Yaml.value = Json_repr.convert (module Json_repr.Yojson) (module Json_repr.Ezjsonm) (!GobConfig.json_conf) in *)
  let producer: Producer.t = {
    name = "Goblint";
    version = Version.goblint;
    command_line = Goblintutil.command_line;
  }

  let metadata ?task (): Metadata.t =
    let uuid = Uuidm.v4_gen uuid_random_state () in
    let creation_time = TimeUtil.iso8601_now () in
    {
      format_version = "0.1";
      uuid = Uuidm.to_string uuid;
      creation_time;
      producer;
      task
    }

  let task ~input_files ~data_model ~(specification): Task.t =
    {
      input_files;
      input_file_hashes = List.map (fun file ->
          (file, sha256_file file)
        ) input_files;
      data_model;
      language = "C";
      specification
    }

  let location ~location:(loc: Cil.location) ~(location_function): Location.t = {
    file_name = loc.file;
    file_hash = sha256_file loc.file;
    line = loc.line;
    column = loc.column - 1;
    function_ = location_function;
  }

  let invariant invariant: Invariant.t = {
    string = invariant;
    type_ = "assertion";
    format = "C";
  }

  let loop_invariant ~task ~location ~(invariant): Entry.t = {
    entry_type = LoopInvariant {
      location;
      loop_invariant = invariant;
    };
    metadata = metadata ~task ();
  }

  (* non-standard extension *)
  let precondition_loop_invariant ~task ~location ~precondition ~(invariant): Entry.t = {
    entry_type = PreconditionLoopInvariant {
      location;
      loop_invariant = invariant;
      precondition;
    };
    metadata = metadata ~task ();
  }

  let target ~uuid ~type_ ~(file_name): Target.t = {
    uuid;
    type_;
    file_hash = sha256_file file_name;
  }

  let certification verdict: Certification.t = {
    string = if verdict then "confirmed" else "rejected";
    type_ = "verdict";
    format = "confirmed | rejected";
  }

  let loop_invariant_certificate ~target ~(certification): Entry.t = {
    entry_type = LoopInvariantCertificate {
      target;
      certification;
    };
    metadata = metadata ();
  }

  let precondition_loop_invariant_certificate ~target ~(certification): Entry.t = {
    entry_type = PreconditionLoopInvariantCertificate {
      target;
      certification;
    };
    metadata = metadata ();
  }
end

let yaml_entries_to_file yaml_entries file =
  let yaml = `A yaml_entries in
  (* Yaml_unix.to_file_exn file yaml *)
  (* to_file/to_string uses a fixed-size buffer... *)
  (* estimate how big it should be + extra in case empty *)
  let text = Yaml.to_string_exn ~len:(List.length yaml_entries * 2048 + 2048) yaml in
  Batteries.output_file ~filename:(Fpath.to_string file) ~text

module Query
    (Spec : Spec)
    (EQSys : GlobConstrSys with module LVar = VarF (Spec.C)
                            and module GVar = GVarF (Spec.V)
                            and module D = Spec.D
                            and module G = Spec.G)
    (GHT : BatHashtbl.S with type key = EQSys.GVar.t) =
struct
  let ask_local (gh: Spec.G.t GHT.t) (lvar:EQSys.LVar.t) local =
    (* build a ctx for using the query system *)
    let rec ctx =
      { ask    = (fun (type a) (q: a Queries.t) -> Spec.query ctx q)
      ; emit   = (fun _ -> failwith "Cannot \"emit\" in witness context.")
      ; node   = fst lvar
      ; prev_node = MyCFG.dummy_node
      ; control_context = Obj.repr (fun () -> snd lvar)
      ; context = (fun () -> snd lvar)
      ; edge    = MyCFG.Skip
      ; local  = local
      ; global = (fun v -> try GHT.find gh v with Not_found -> Spec.G.bot ()) (* TODO: how can be missing? *)
      ; presub = (fun _ -> raise Not_found)
      ; spawn  = (fun v d    -> failwith "Cannot \"spawn\" in witness context.")
      ; split  = (fun d es   -> failwith "Cannot \"split\" in witness context.")
      ; sideg  = (fun v g    -> failwith "Cannot \"sideg\" in witness context.")
      }
    in
    Spec.query ctx

  let ask_local_node (gh: Spec.G.t GHT.t) (n: Node.t) local =
    (* build a ctx for using the query system *)
    let rec ctx =
      { ask    = (fun (type a) (q: a Queries.t) -> Spec.query ctx q)
      ; emit   = (fun _ -> failwith "Cannot \"emit\" in witness context.")
      ; node   = n
      ; prev_node = MyCFG.dummy_node
      ; control_context = Obj.repr (fun () -> ctx_failwith "No context in witness context.")
      ; context = (fun () -> ctx_failwith "No context in witness context.")
      ; edge    = MyCFG.Skip
      ; local  = local
      ; global = (fun v -> try GHT.find gh v with Not_found -> Spec.G.bot ()) (* TODO: how can be missing? *)
      ; presub = (fun _ -> raise Not_found)
      ; spawn  = (fun v d    -> failwith "Cannot \"spawn\" in witness context.")
      ; split  = (fun d es   -> failwith "Cannot \"split\" in witness context.")
      ; sideg  = (fun v g    -> failwith "Cannot \"sideg\" in witness context.")
      }
    in
    Spec.query ctx
end

module Make
    (File: WitnessUtil.File)
    (Cfg: MyCFG.CfgBidir)
    (Spec : Spec)
    (EQSys : GlobConstrSys with module LVar = VarF (Spec.C)
                            and module GVar = GVarF (Spec.V)
                            and module D = Spec.D
                            and module G = Spec.G)
    (LHT : BatHashtbl.S with type key = EQSys.LVar.t)
    (GHT : BatHashtbl.S with type key = EQSys.GVar.t) =
struct

  module NH = BatHashtbl.Make (Node)
  module WitnessInvariant = WitnessUtil.Invariant (File) (Cfg)
  module FMap = BatHashtbl.Make (CilType.Fundec)
  module FCMap = BatHashtbl.Make (Printable.Prod (CilType.Fundec) (Spec.C))
  module Query = Query (Spec) (EQSys) (GHT)

  type con_inv = {node: Node.t; context: Spec.C.t; invariant: Invariant.t; state: Spec.D.t}

  (* copied from Constraints.CompareNode *)
  let join_contexts (lh: Spec.D.t LHT.t): Spec.D.t NH.t =
    let nh = NH.create 113 in
    LHT.iter (fun (n, _) d ->
        let d' = try Spec.D.join (NH.find nh n) d with Not_found -> d in
        NH.replace nh n d'
      ) lh;
    nh

  let write lh gh =
    let input_files = GobConfig.get_string_list "files" in
    let data_model = match GobConfig.get_string "exp.architecture" with
      | "64bit" -> "LP64"
      | "32bit" -> "ILP32"
      | _ -> failwith "invalid architecture"
    in
    let specification = Option.map (fun (module Task: Svcomp.Task) ->
        Svcomp.Specification.to_string Task.specification
      ) !Svcomp.task
    in
    let task = Entry.task ~input_files ~data_model ~specification in

    let nh = join_contexts lh in

<<<<<<< HEAD
    let is_invariant_node (n : Node.t) =
      let loc = Node.location n in
      match n with
      | Statement _ when not loc.synthetic && WitnessInvariant.is_invariant_node n -> true
      | _ ->
        (* avoid FunctionEntry/Function, because their locations are not inside the function where asserts could be inserted *)
        false
=======
    let ask_local_node (n: Node.t) local =
      (* build a ctx for using the query system *)
      let rec ctx =
        { ask    = (fun (type a) (q: a Queries.t) -> Spec.query ctx q)
        ; emit   = (fun _ -> failwith "Cannot \"emit\" in witness context.")
        ; node   = n
        ; prev_node = MyCFG.dummy_node
        ; control_context = (fun () -> ctx_failwith "No context in witness context.")
        ; context = (fun () -> ctx_failwith "No context in witness context.")
        ; edge    = MyCFG.Skip
        ; local  = local
        ; global = (fun v -> try GHT.find gh v with Not_found -> Spec.G.bot ()) (* TODO: how can be missing? *)
        ; spawn  = (fun v d    -> failwith "Cannot \"spawn\" in witness context.")
        ; split  = (fun d es   -> failwith "Cannot \"split\" in witness context.")
        ; sideg  = (fun v g    -> failwith "Cannot \"sideg\" in witness context.")
        }
      in
      Spec.query ctx
>>>>>>> b6e4544d
    in

    (* Generate location invariants (wihtout precondition) *)
    let entries = NH.fold (fun n local acc ->
        let loc = Node.location n in
        if is_invariant_node n then begin
          begin match Query.ask_local_node gh n local (Invariant Invariant.default_context) with
            | `Lifted inv ->
              let invs = WitnessUtil.InvariantExp.process_exp inv in
              List.fold_left (fun acc inv ->
                  let location_function = (Node.find_fundec n).svar.vname in
                  let location = Entry.location ~location:loc ~location_function in
                  let invariant = Entry.invariant (CilType.Exp.show inv) in
                  let entry = Entry.loop_invariant ~task ~location ~invariant in
                  entry :: acc
                ) acc invs
            | `Bot | `Top -> (* TODO: 0 for bot? *)
              acc
          end
        end else begin
          acc
        end
      ) nh []
    in


    (* Generate precondition invariants.
       We do this in three steps:
       1. Collect contexts for each function
       2. For each function context, find "matching"/"weaker" contexts that may satisfy its invariant
       3. Generate precondition invariants. The postcondition is a disjunction over the invariants for matching states. *)

    (* 1. Collect contexts for each function *)
    (* TODO: Use [IterSysVars] for this when #391 is merged. *)
    let fun_contexts : con_inv list FMap.t = FMap.create 103 in
    LHT.iter (fun ((n, c) as lvar) local ->
        begin match n with
          | FunctionEntry f ->
            let invariant = Query.ask_local gh lvar local (Invariant Invariant.default_context) in
            FMap.modify_def [] f (fun acc -> {context = c; invariant; node = n; state = local}::acc) fun_contexts
          | _ -> ()
        end
      ) lh;

    (* 2. For all contexts and their invariants, find all contexts such that their start state may satisfy the invariant. *)
    let fc_map : con_inv list FCMap.t = FCMap.create 103 in
    FMap.iter (fun f con_invs ->
        List.iter (fun current_c ->
            begin match current_c.invariant with
              | `Lifted c_inv ->
                (* Collect all start states that may satisfy the invariant of current_c *)
                List.iter (fun c ->
                    let x = Query.ask_local gh (c.node, c.context) c.state (Queries.EvalInt c_inv) in
                    if Queries.ID.is_bot x || Queries.ID.is_bot_ikind x then (* dead code *)
                      failwith "Bottom not expected when querying context state" (* Maybe this is reachable, failwith for now so we see when this happens *)
                    else if Queries.ID.to_bool x = Some false then () (* Nothing to do, the c does definitely not satisfy the predicate of current_c *)
                    else begin
                      (* Insert c into the list of weaker contexts of f *)
                      FCMap.modify_def [] (f, current_c.context) (fun cs -> c::cs) fc_map;
                    end
                  ) con_invs;
              | `Bot | `Top ->
                (* If the context invariant is None, we will not generate a precondition invariant. Nothing to do here. *)
                ()
            end
          ) con_invs;
      ) fun_contexts;

    (** Given [(n,c)] retrieves all [(n,c')], with [c'] such that [(f, c')] may satisfy the precondition generated for [c].*)
    let find_matching_states ((n, c) : LHT.key) =
      let f = Node.find_fundec n in
      let contexts =  FCMap.find fc_map (f, c) in
      List.filter_map (fun c -> LHT.find_option lh (n, c.context)) contexts
    in

    (* 3. Generate precondition invariants *)
    let entries = LHT.fold (fun ((n, c) as lvar) local acc ->
        if is_invariant_node n then begin
          let fundec = Node.find_fundec n in
          let pre_lvar = (Node.FunctionEntry fundec, c) in
          let pre_local = LHT.find lh pre_lvar in
          let query = Queries.Invariant Invariant.default_context in
          begin match Query.ask_local gh pre_lvar pre_local query with
            | `Lifted c_inv ->
              let loc = Node.location n in
              (* Find unknowns for which the preceding start state satisfies the precondtion *)
              let xs = find_matching_states lvar in

              (* Generate invariants. Give up in case one invariant could not be generated. *)
              let invs = GobList.fold_while_some
                  (fun acc local ->
                     match Query.ask_local_node gh n local (Invariant Invariant.default_context) with
                     | `Lifted c -> Some ((`Lifted c)::acc)
                     | `Bot | `Top -> None)
                  [] xs
              in
              begin match invs with
                | None
                | Some [] -> acc
                | Some (x::xs) ->
                  begin match List.fold_left (fun acc inv -> Invariant.(acc || inv)) x xs with
                    | `Lifted inv ->
                      let invs = WitnessUtil.InvariantExp.process_exp inv in
                      let c_inv = InvariantCil.exp_replace_original_name c_inv in (* cannot be split *)
                      List.fold_left (fun acc inv ->
                          let location_function = (Node.find_fundec n).svar.vname in
                          let location = Entry.location ~location:loc ~location_function in
                          let precondition = Entry.invariant (CilType.Exp.show c_inv) in
                          let invariant = Entry.invariant (CilType.Exp.show inv) in
                          let entry = Entry.precondition_loop_invariant ~task ~location ~precondition ~invariant in
                          entry :: acc
                        ) acc invs
                    | `Bot | `Top -> acc
                  end
              end
            | _ -> (* Do not construct precondition invariants if we cannot express precondition *)
              acc
          end
        end else begin
          (* avoid FunctionEntry/Function because their locations are not inside the function where assert could be inserted *)
          acc
        end
      ) lh entries
    in

    let yaml_entries = List.rev_map YamlWitnessType.Entry.to_yaml entries in (* reverse to make entries in file in the same order as generation messages *)

    M.msg_group Info ~category:Witness "witness generation summary" [
      (Pretty.dprintf "total: %d" (List.length yaml_entries), None);
    ];

    yaml_entries_to_file yaml_entries (Fpath.v (GobConfig.get_string "witness.yaml.path"))
end


module ValidationResult =
struct
  (* constructor order is important for the chain lattice *)
  type result =
    | Confirmed
    | Unconfirmed
    | Refuted
    | ParseError
  [@@deriving enum, show]

  module ChainParams =
  struct
    let n () = max_result - 1
    let names i = show_result (Option.get (result_of_enum i))
  end
  include Lattice.Chain (ChainParams)
end

module Validator
    (Spec : Spec)
    (EQSys : GlobConstrSys with module LVar = VarF (Spec.C)
                            and module GVar = GVarF (Spec.V)
                            and module D = Spec.D
                            and module G = Spec.G)
    (LHT : BatHashtbl.S with type key = EQSys.LVar.t)
    (GHT : BatHashtbl.S with type key = EQSys.GVar.t) =
struct
  module Locator = WitnessUtil.Locator (EQSys.LVar)
  module LvarS = Locator.ES
  module InvariantParser = WitnessUtil.InvariantParser
  module VR = ValidationResult
  module Query = Query (Spec) (EQSys) (GHT)

  let loc_of_location (location: YamlWitnessType.Location.t): Cil.location = {
    file = location.file_name;
    line = location.line;
    column = location.column + 1;
    byte = -1;
    endLine = -1;
    endColumn = -1;
    endByte = -1;
    synthetic = false;
  }

  let validate lh gh (file: Cil.file) =
    let locator = Locator.create () in
    LHT.iter (fun ((n, _) as lvar) _ ->
        let loc = Node.location n in
        if not loc.synthetic then
          Locator.add locator loc lvar
      ) lh;

    let inv_parser = InvariantParser.create file in

<<<<<<< HEAD
    let ask_local = Query.ask_local gh in
=======
    let ask_local (lvar:EQSys.LVar.t) local =
      (* build a ctx for using the query system *)
      let rec ctx =
        { ask    = (fun (type a) (q: a Queries.t) -> Spec.query ctx q)
        ; emit   = (fun _ -> failwith "Cannot \"emit\" in witness context.")
        ; node   = fst lvar
        ; prev_node = MyCFG.dummy_node
        ; control_context = (fun () -> Obj.magic (snd lvar)) (* magic is fine because Spec is top-level Control Spec *)
        ; context = (fun () -> snd lvar)
        ; edge    = MyCFG.Skip
        ; local  = local
        ; global = (fun v -> try GHT.find gh v with Not_found -> Spec.G.bot ()) (* TODO: how can be missing? *)
        ; spawn  = (fun v d    -> failwith "Cannot \"spawn\" in witness context.")
        ; split  = (fun d es   -> failwith "Cannot \"split\" in witness context.")
        ; sideg  = (fun v g    -> failwith "Cannot \"sideg\" in witness context.")
        }
      in
      Spec.query ctx
    in
>>>>>>> b6e4544d

    let yaml = Yaml_unix.of_file_exn (Fpath.v (GobConfig.get_string "witness.yaml.validate")) in
    let yaml_entries = yaml |> GobYaml.list |> BatResult.get_ok in

    let cnt_confirmed = ref 0 in
    let cnt_unconfirmed = ref 0 in
    let cnt_refuted = ref 0 in
    let cnt_unchecked = ref 0 in
    let cnt_unsupported = ref 0 in
    let cnt_error = ref 0 in

    let validate_entry (entry: YamlWitnessType.Entry.t): YamlWitnessType.Entry.t option =
      let uuid = entry.metadata.uuid in
      let target_type = YamlWitnessType.EntryType.entry_type entry.entry_type in

      let validate_lvars_invariant ~entry_certificate ~loc ~lvars inv =
        match InvariantParser.parse_cabs inv with
        | Ok inv_cabs ->

          let result = LvarS.fold (fun ((n, _) as lvar) (acc: VR.t) ->
              let d = LHT.find lh lvar in
              let fundec = Node.find_fundec n in

              let result: VR.result = match InvariantParser.parse_cil inv_parser ~fundec ~loc inv_cabs with
                | Ok inv_exp ->
                  let x = ask_local lvar d (Queries.EvalInt inv_exp) in
                  if Queries.ID.is_bot x || Queries.ID.is_bot_ikind x then (* dead code *)
                    Option.get (VR.result_of_enum (VR.bot ()))
                  else if Queries.ID.is_bool x then (
                    let verdict = Option.get (Queries.ID.to_bool x) in
                    if verdict then
                      Confirmed
                    else
                      Refuted
                  )
                  else
                    Unconfirmed
                | Error e ->
                  ParseError
              in
              VR.join acc (VR.result_to_enum result)
            ) lvars (VR.bot ())
          in

          begin match Option.get (VR.result_of_enum result) with
            | Confirmed ->
              incr cnt_confirmed;
              M.success ~category:Witness ~loc "invariant confirmed: %s" inv;
              let target = Entry.target ~uuid ~type_:target_type ~file_name:loc.file in
              let certification = Entry.certification true in
              let certificate_entry = entry_certificate ~target ~certification in
              Some certificate_entry
            | Unconfirmed ->
              incr cnt_unconfirmed;
              M.warn ~category:Witness ~loc "invariant unconfirmed: %s" inv;None
            | Refuted ->
              incr cnt_refuted;
              M.error ~category:Witness ~loc "invariant refuted: %s" inv;
              let target = Entry.target ~uuid ~type_:target_type ~file_name:loc.file in
              let certification = Entry.certification false in
              let certificate_entry = entry_certificate ~target ~certification in
              Some certificate_entry
            | ParseError ->
              incr cnt_error;
              M.error ~category:Witness ~loc "CIL couldn't parse invariant: %s" inv;
              M.info ~category:Witness ~loc "invariant has undefined variables or side effects: %s" inv;
              None
          end
        | Error e ->
          incr cnt_error;
          M.error ~category:Witness ~loc "Frontc couldn't parse invariant: %s" inv;
          M.info ~category:Witness ~loc "invariant has invalid syntax: %s" inv;
          None
      in

      let validate_loop_invariant (loop_invariant: YamlWitnessType.LoopInvariant.t) =
        let loc = loc_of_location loop_invariant.location in
        let inv = loop_invariant.loop_invariant.string in
        let entry_certificate = Entry.loop_invariant_certificate in

        match Locator.find_opt locator loc with
        | Some lvars ->
          validate_lvars_invariant ~entry_certificate ~loc ~lvars inv
        | None ->
          incr cnt_error;
          M.warn ~category:Witness ~loc "couldn't locate invariant: %s" inv;
          None
      in

      let validate_precondition_loop_invariant (precondition_loop_invariant: YamlWitnessType.PreconditionLoopInvariant.t) =
        let loc = loc_of_location precondition_loop_invariant.location in
        let pre = precondition_loop_invariant.precondition.string in
        let inv = precondition_loop_invariant.loop_invariant.string in
        let entry_certificate = Entry.precondition_loop_invariant_certificate in

        match Locator.find_opt locator loc with
        | Some lvars ->
          begin match InvariantParser.parse_cabs pre with
            | Ok pre_cabs ->

              let precondition_holds ((n, c) as lvar) =
                let fundec = Node.find_fundec n in
                let pre_d = LHT.find lh (FunctionEntry fundec, c) in

                match InvariantParser.parse_cil inv_parser ~fundec ~loc pre_cabs with
                | Ok pre_exp ->
                  let x = ask_local lvar pre_d (Queries.EvalInt pre_exp) in
                  if Queries.ID.is_bot x || Queries.ID.is_bot_ikind x then (* dead code *)
                    true
                  else if Queries.ID.is_bool x then
                    Option.get (Queries.ID.to_bool x)
                  else
                    false
                | Error e ->
                  M.error ~category:Witness ~loc "CIL couldn't parse precondition: %s" inv;
                  M.info ~category:Witness ~loc "precondition has undefined variables or side effects: %s" inv;
                  false
              in

              let lvars = LvarS.filter precondition_holds lvars in
              if LvarS.is_empty lvars then (
                incr cnt_unchecked;
                M.warn ~category:Witness ~loc "precondition never definitely holds: %s" pre;
                None
              )
              else
                validate_lvars_invariant ~entry_certificate ~loc ~lvars inv
            | Error e ->
              incr cnt_error;
              M.error ~category:Witness ~loc "Frontc couldn't parse precondition: %s" pre;
              M.info ~category:Witness ~loc "precondition has invalid syntax: %s" pre;
              None
          end
        | None ->
          incr cnt_error;
          M.warn ~category:Witness ~loc "couldn't locate invariant: %s" inv;
          None
      in

      match entry.entry_type with
      | LoopInvariant x ->
        validate_loop_invariant x
      | PreconditionLoopInvariant x ->
        validate_precondition_loop_invariant x
      | _ ->
        incr cnt_unsupported;
        M.info_noloc ~category:Witness "cannot validate entry of type %s" target_type;
        None
    in

    let yaml_entries' = List.fold_left (fun yaml_entries' yaml_entry ->
        match YamlWitnessType.Entry.of_yaml yaml_entry with
        | Ok entry ->
          let certificate_entry = validate_entry entry in
          let yaml_certificate_entry = Option.map YamlWitnessType.Entry.to_yaml certificate_entry in
          Option.to_list yaml_certificate_entry @ yaml_entry :: yaml_entries'
        | Error (`Msg e) ->
          incr cnt_error;
          M.info_noloc ~category:Witness "couldn't parse entry: %s" e;
          yaml_entry :: yaml_entries'
      ) [] yaml_entries
    in

    M.msg_group Info ~category:Witness "witness validation summary" [
      (Pretty.dprintf "confirmed: %d" !cnt_confirmed, None);
      (Pretty.dprintf "unconfirmed: %d" !cnt_unconfirmed, None);
      (Pretty.dprintf "refuted: %d" !cnt_refuted, None);
      (Pretty.dprintf "error: %d" !cnt_error, None);
      (Pretty.dprintf "unchecked: %d" !cnt_unchecked, None);
      (Pretty.dprintf "unsupported: %d" !cnt_unsupported, None);
      (Pretty.dprintf "total: %d" (!cnt_confirmed + !cnt_unconfirmed + !cnt_refuted + !cnt_unchecked + !cnt_unsupported + !cnt_error), None);
    ];

    yaml_entries_to_file (List.rev yaml_entries') (Fpath.v (GobConfig.get_string "witness.yaml.certificate"))
end<|MERGE_RESOLUTION|>--- conflicted
+++ resolved
@@ -124,12 +124,11 @@
       ; emit   = (fun _ -> failwith "Cannot \"emit\" in witness context.")
       ; node   = fst lvar
       ; prev_node = MyCFG.dummy_node
-      ; control_context = Obj.repr (fun () -> snd lvar)
+      ; control_context = (fun () -> Obj.magic (snd lvar)) (* magic is fine because Spec is top-level Control Spec *)
       ; context = (fun () -> snd lvar)
       ; edge    = MyCFG.Skip
       ; local  = local
       ; global = (fun v -> try GHT.find gh v with Not_found -> Spec.G.bot ()) (* TODO: how can be missing? *)
-      ; presub = (fun _ -> raise Not_found)
       ; spawn  = (fun v d    -> failwith "Cannot \"spawn\" in witness context.")
       ; split  = (fun d es   -> failwith "Cannot \"split\" in witness context.")
       ; sideg  = (fun v g    -> failwith "Cannot \"sideg\" in witness context.")
@@ -144,12 +143,11 @@
       ; emit   = (fun _ -> failwith "Cannot \"emit\" in witness context.")
       ; node   = n
       ; prev_node = MyCFG.dummy_node
-      ; control_context = Obj.repr (fun () -> ctx_failwith "No context in witness context.")
+      ; control_context = (fun () -> ctx_failwith "No context in witness context.")
       ; context = (fun () -> ctx_failwith "No context in witness context.")
       ; edge    = MyCFG.Skip
       ; local  = local
       ; global = (fun v -> try GHT.find gh v with Not_found -> Spec.G.bot ()) (* TODO: how can be missing? *)
-      ; presub = (fun _ -> raise Not_found)
       ; spawn  = (fun v d    -> failwith "Cannot \"spawn\" in witness context.")
       ; split  = (fun d es   -> failwith "Cannot \"split\" in witness context.")
       ; sideg  = (fun v g    -> failwith "Cannot \"sideg\" in witness context.")
@@ -202,7 +200,6 @@
 
     let nh = join_contexts lh in
 
-<<<<<<< HEAD
     let is_invariant_node (n : Node.t) =
       let loc = Node.location n in
       match n with
@@ -210,26 +207,6 @@
       | _ ->
         (* avoid FunctionEntry/Function, because their locations are not inside the function where asserts could be inserted *)
         false
-=======
-    let ask_local_node (n: Node.t) local =
-      (* build a ctx for using the query system *)
-      let rec ctx =
-        { ask    = (fun (type a) (q: a Queries.t) -> Spec.query ctx q)
-        ; emit   = (fun _ -> failwith "Cannot \"emit\" in witness context.")
-        ; node   = n
-        ; prev_node = MyCFG.dummy_node
-        ; control_context = (fun () -> ctx_failwith "No context in witness context.")
-        ; context = (fun () -> ctx_failwith "No context in witness context.")
-        ; edge    = MyCFG.Skip
-        ; local  = local
-        ; global = (fun v -> try GHT.find gh v with Not_found -> Spec.G.bot ()) (* TODO: how can be missing? *)
-        ; spawn  = (fun v d    -> failwith "Cannot \"spawn\" in witness context.")
-        ; split  = (fun d es   -> failwith "Cannot \"split\" in witness context.")
-        ; sideg  = (fun v g    -> failwith "Cannot \"sideg\" in witness context.")
-        }
-      in
-      Spec.query ctx
->>>>>>> b6e4544d
     in
 
     (* Generate location invariants (wihtout precondition) *)
@@ -419,29 +396,7 @@
 
     let inv_parser = InvariantParser.create file in
 
-<<<<<<< HEAD
     let ask_local = Query.ask_local gh in
-=======
-    let ask_local (lvar:EQSys.LVar.t) local =
-      (* build a ctx for using the query system *)
-      let rec ctx =
-        { ask    = (fun (type a) (q: a Queries.t) -> Spec.query ctx q)
-        ; emit   = (fun _ -> failwith "Cannot \"emit\" in witness context.")
-        ; node   = fst lvar
-        ; prev_node = MyCFG.dummy_node
-        ; control_context = (fun () -> Obj.magic (snd lvar)) (* magic is fine because Spec is top-level Control Spec *)
-        ; context = (fun () -> snd lvar)
-        ; edge    = MyCFG.Skip
-        ; local  = local
-        ; global = (fun v -> try GHT.find gh v with Not_found -> Spec.G.bot ()) (* TODO: how can be missing? *)
-        ; spawn  = (fun v d    -> failwith "Cannot \"spawn\" in witness context.")
-        ; split  = (fun d es   -> failwith "Cannot \"split\" in witness context.")
-        ; sideg  = (fun v g    -> failwith "Cannot \"sideg\" in witness context.")
-        }
-      in
-      Spec.query ctx
-    in
->>>>>>> b6e4544d
 
     let yaml = Yaml_unix.of_file_exn (Fpath.v (GobConfig.get_string "witness.yaml.validate")) in
     let yaml_entries = yaml |> GobYaml.list |> BatResult.get_ok in
