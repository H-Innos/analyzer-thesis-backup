--- conflicted
+++ resolved
@@ -231,11 +231,7 @@
         ; context = (fun () -> snd lvar)
         ; edge    = MyCFG.Skip
         ; local  = local
-<<<<<<< HEAD
-        ; global = (fun g -> EQSys.G.spec (GHT.find gh (EQSys.GVar.spec g)))
-=======
-        ; global = (fun v -> try GHT.find gh v with Not_found -> Spec.G.bot ()) (* TODO: how can be missing? *)
->>>>>>> f6d859a5
+        ; global = (fun g -> try EQSys.G.spec (GHT.find gh (EQSys.GVar.spec g)) with Not_found -> Spec.G.bot ()) (* TODO: how can be missing? *)
         ; presub = (fun _ -> raise Not_found)
         ; spawn  = (fun v d    -> failwith "Cannot \"spawn\" in witness context.")
         ; split  = (fun d es   -> failwith "Cannot \"split\" in witness context.")
@@ -347,44 +343,26 @@
 
               begin match Option.get (VR.result_of_enum result) with
                 | Confirmed ->
-<<<<<<< HEAD
+                  incr cnt_confirmed;
                   M.success ~category:Witness ~loc:msgLoc "invariant confirmed: %s" inv;
                   let certificate_entry = Entry.yaml_loop_invariant_certificate ~target_uuid:uuid ~target_file_name:loc.file ~verdict:true in
                   certificate_entry :: yaml_entry :: yaml_entries'
                 | Unconfirmed ->
+                  incr cnt_unconfirmed;
                   M.warn ~category:Witness ~loc:msgLoc "invariant unconfirmed: %s" inv;yaml_entry :: yaml_entries'
                 | Refuted ->
+                  incr cnt_refuted;
                   M.error ~category:Witness ~loc:msgLoc "invariant refuted: %s" inv;let certificate_entry = Entry.yaml_loop_invariant_certificate ~target_uuid:uuid ~target_file_name:loc.file ~verdict:false in
                   certificate_entry :: yaml_entry :: yaml_entries'
                 | ParseError ->
+                  incr cnt_error;
                   M.error ~category:Witness ~loc:msgLoc "CIL couldn't parse invariant: %s" inv;
                   M.info ~category:Witness ~loc:msgLoc "invariant has undefined variables or side effects: %s" inv;
                   yaml_entry :: yaml_entries'
               end
             | None ->
+              incr cnt_error;
               M.warn ~category:Witness ~loc:msgLoc "couldn't locate invariant: %s" inv;
-=======
-                  incr cnt_confirmed;
-                  M.success ~category:Witness ~loc "invariant confirmed: %s" inv;
-                  let certificate_entry = Entry.yaml_loop_invariant_certificate ~target_uuid:uuid ~target_file_name:loc.file ~verdict:true in
-                  certificate_entry :: yaml_entry :: yaml_entries'
-                | Unconfirmed ->
-                  incr cnt_unconfirmed;
-                  M.warn ~category:Witness ~loc "invariant unconfirmed: %s" inv;yaml_entry :: yaml_entries'
-                | Refuted ->
-                  incr cnt_refuted;
-                  M.error ~category:Witness ~loc "invariant refuted: %s" inv;let certificate_entry = Entry.yaml_loop_invariant_certificate ~target_uuid:uuid ~target_file_name:loc.file ~verdict:false in
-                  certificate_entry :: yaml_entry :: yaml_entries'
-                | ParseError ->
-                  incr cnt_error;
-                  M.error ~category:Witness ~loc "CIL couldn't parse invariant: %s" inv;
-                  M.info ~category:Witness ~loc "invariant has undefined variables or side effects: %s" inv;
-                  yaml_entry :: yaml_entries'
-              end
-            | None ->
-              incr cnt_error;
-              M.warn ~category:Witness ~loc "couldn't locate invariant: %s" inv;
->>>>>>> f6d859a5
               yaml_entry :: yaml_entries'
           end
         | exception Frontc.ParseError _ ->
