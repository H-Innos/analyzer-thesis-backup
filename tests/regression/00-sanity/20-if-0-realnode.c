<<<<<<< HEAD
// CRAM
#include <assert.h>

=======
>>>>>>> f975852a
void stuff() {

}

int main() {
    // MyCFG shouldn't ignore loops with exp 0 because they may have else branches
    bar:
    if (0) {
        foo: // label prevents CIL from optimizing away this branch
        stuff(); // something non-empty
    }
    else {
        goto bar; // direct realnode to If via goto
    }
    return 0;
}<|MERGE_RESOLUTION|>--- conflicted
+++ resolved
@@ -1,9 +1,5 @@
-<<<<<<< HEAD
 // CRAM
-#include <assert.h>
 
-=======
->>>>>>> f975852a
 void stuff() {
 
 }
