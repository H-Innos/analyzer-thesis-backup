--- conflicted
+++ resolved
@@ -1,8 +1,4 @@
-<<<<<<< HEAD
-// PARAM: --set ana.activated "['base','threadid','threadflag','term']" --enable dbg.debug --enable ana.int.interval --sets solver slr3
-=======
-// PARAM: --set ana.activated "['base','term','mallocWrapper']" --enable dbg.debug --enable ana.int.interval --sets solver slr3
->>>>>>> 176df53f
+// PARAM: --set ana.activated "['base','threadid','threadflag','term','mallocWrapper']" --enable dbg.debug --enable ana.int.interval --sets solver slr3
 
 int main(){
     int i = 0;
