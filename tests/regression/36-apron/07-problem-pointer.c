<<<<<<< HEAD
// SKIP PARAM: --set solver td3 --set ana.activated "['base','threadid','threadflag','mallocWrapper','apron']" --set ana.base.privatization none --set ana.relation.privatization dummy
=======
// SKIP PARAM: --set ana.activated[+] apron
>>>>>>> 7d502b65
extern int __VERIFIER_nondet_int();

void change(int *p) {
    (*p)++;
}

int g;
int main() {
    int c = __VERIFIER_nondet_int();
    g = 3;
    assert(g != 3); // FAIL
    assert(g == 3);
    int a = 5;
    int *p = &a; // after this apron should put a to top because pointers are not tracked
    change(p);
    assert(a == 5); //FAIL
    assert(a - 6 == 0);
    return 0;
}<|MERGE_RESOLUTION|>--- conflicted
+++ resolved
@@ -1,8 +1,4 @@
-<<<<<<< HEAD
-// SKIP PARAM: --set solver td3 --set ana.activated "['base','threadid','threadflag','mallocWrapper','apron']" --set ana.base.privatization none --set ana.relation.privatization dummy
-=======
 // SKIP PARAM: --set ana.activated[+] apron
->>>>>>> 7d502b65
 extern int __VERIFIER_nondet_int();
 
 void change(int *p) {
