--- conflicted
+++ resolved
@@ -10,9 +10,6 @@
  (action (chdir ../../.. (run %{update_suite} group apron -q))))
 
 (cram
-<<<<<<< HEAD
-=======
  (alias runaprontest)
  (enabled_if %{lib-available:apron})
->>>>>>> 065f990a
  (deps (glob_files *.c)))