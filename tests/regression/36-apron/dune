--- conflicted
+++ resolved
@@ -7,11 +7,7 @@
    (:update_suite ../../../scripts/update_suite.rb)
    (glob_files ??-*.c))
  (locks /update_suite)
-<<<<<<< HEAD
- (action (chdir ../../.. (run %{update_suite} group apron))))
+ (action (chdir ../../.. (run %{update_suite} group apron -q))))
 
 (cram
- (deps (glob_files *.c)))
-=======
- (action (chdir ../../.. (run %{update_suite} group apron -q))))
->>>>>>> b0ef5333
+ (deps (glob_files *.c)))