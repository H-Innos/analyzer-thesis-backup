--- conflicted
+++ resolved
@@ -1,10 +1,5 @@
-<<<<<<< HEAD
 // SKIP PARAM: --set ana.activated[+] apron --set ana.base.privatization none --set ana.relation.privatization top
-#include <assert.h>
-=======
-// SKIP PARAM: --set ana.activated[+] apron --set ana.base.privatization none --set ana.apron.privatization top
 #include <goblint.h>
->>>>>>> 5d5089f6
 
 extern int __VERIFIER_nondet_int();
 
