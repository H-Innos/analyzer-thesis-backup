(rule
 (aliases runtest runaprontest)
 (enabled_if %{lib-available:apron})
 (deps
   (package goblint)
   ../../../goblint ; update_suite calls local goblint
   (:update_suite ../../../scripts/update_suite.rb)
   (glob_files ??-*.c)
   (glob_files ??-*.yml)) ; excluding witness.yml, etc. which might exist due to running update_suite outside of dune
 (locks /update_suite)
 (action
  (chdir ../../..
   (progn
<<<<<<< HEAD
     (run %{update_suite} apron-unassume-interval -q)
     (run %{update_suite} apron-unassume-branch -q)
     (run %{update_suite} apron-unassume-global -q)
     (run %{update_suite} apron-unassume-priv -q)
     (run %{update_suite} apron-unassume-priv2 -q)
     (run %{update_suite} apron-unassume-strengthening -q)
     (run %{update_suite} mine-tutorial-ex4.10 -q)
     (run %{update_suite} hh-ex3 -q)
     (run %{update_suite} bh-ex1-poly -q)
     (run %{update_suite} apron-unassume-precheck -q)))))
=======
     (run %{update_suite} apron-unassume-interval)
     (run %{update_suite} apron-unassume-branch)
     (run %{update_suite} apron-unassume-global)
     (run %{update_suite} apron-unassume-priv)
     (run %{update_suite} apron-unassume-priv2)
     (run %{update_suite} apron-unassume-strengthening)
     (run %{update_suite} mine-tutorial-ex4.10)
     (run %{update_suite} hh-ex3)
     (run %{update_suite} bh-ex1-poly)
     (run %{update_suite} apron-unassume-precheck)
     (run %{update_suite} apron-tracked-global-annot)))))
>>>>>>> 3eee39f9

(cram
 (deps (glob_files *.c) (glob_files ??-*.yml)))<|MERGE_RESOLUTION|>--- conflicted
+++ resolved
@@ -11,7 +11,6 @@
  (action
   (chdir ../../..
    (progn
-<<<<<<< HEAD
      (run %{update_suite} apron-unassume-interval -q)
      (run %{update_suite} apron-unassume-branch -q)
      (run %{update_suite} apron-unassume-global -q)
@@ -21,20 +20,8 @@
      (run %{update_suite} mine-tutorial-ex4.10 -q)
      (run %{update_suite} hh-ex3 -q)
      (run %{update_suite} bh-ex1-poly -q)
-     (run %{update_suite} apron-unassume-precheck -q)))))
-=======
-     (run %{update_suite} apron-unassume-interval)
-     (run %{update_suite} apron-unassume-branch)
-     (run %{update_suite} apron-unassume-global)
-     (run %{update_suite} apron-unassume-priv)
-     (run %{update_suite} apron-unassume-priv2)
-     (run %{update_suite} apron-unassume-strengthening)
-     (run %{update_suite} mine-tutorial-ex4.10)
-     (run %{update_suite} hh-ex3)
-     (run %{update_suite} bh-ex1-poly)
-     (run %{update_suite} apron-unassume-precheck)
-     (run %{update_suite} apron-tracked-global-annot)))))
->>>>>>> 3eee39f9
+     (run %{update_suite} apron-unassume-precheck -q)
+     (run %{update_suite} apron-tracked-global-annot -q)))))
 
 (cram
  (deps (glob_files *.c) (glob_files ??-*.yml)))