--- conflicted
+++ resolved
@@ -88,12 +88,12 @@
                                                                           ┌─────────────────────────────────────────┐
                                                                           │ return of minus()                       │
                                                                           └─────────────────────────────────────────┘
-<<<<<<< HEAD
+
 
 
   $ goblint --enable ana.sv-comp.functions --enable ana.int.interval --enable witness.yaml.enabled --set witness.yaml.entry-types '["location_invariant"]' issue-1356.c
   [Warning][Integer > Overflow][CWE-190] Signed integer overflow (issue-1356.c:10:3-10:53)
-  [Warning][Integer > Overflow][CWE-190][CWE-191] Signed integer overflow and underflow (issue-1356.c:11:3-11:15)
+  [Warning][Integer > Overflow][CWE-190][CWE-191] Signed integer overflow and underflow (issue-1356.c:11:10-11:15)
   [Info][Deadcode] Logical lines of code (LLoC) summary:
     live: 13
     dead: 0
@@ -102,6 +102,4 @@
     total generation entries: 0
 
   $ yamlWitnessStrip < witness.yml
-  []
-=======
->>>>>>> 0bf0407c
+  []