--- conflicted
+++ resolved
@@ -1,16 +1,8 @@
 (env
  (_
-<<<<<<< HEAD
-  (binaries ../util/yamlWitnessStrip.exe)))
-
-(cram
- (applies_to :whole_subtree)
- (deps
-   %{bin:goblint}
-   (package goblint) ; need entire package for includes/
-   %{bin:yamlWitnessStrip}))
-=======
-  (binaries ./cfg/util/cfgDot.exe)))
+  (binaries
+    ./cfg/util/cfgDot.exe
+    ../util/yamlWitnessStrip.exe)))
 
 (rule
  (alias runtest)
@@ -30,5 +22,6 @@
 (cram
  (applies_to :whole_subtree)
  (alias runcramtest)
- (deps (package goblint)))
->>>>>>> 9c2c167b
+ (deps
+   (package goblint)
+   %{bin:yamlWitnessStrip}))