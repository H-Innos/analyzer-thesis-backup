(*
  To run this, type `dune runtest tests/unit/`. 
*)

open Goblint_lib
open OUnit2
open SparseVector
open ListMatrix
open ArrayVector
open ArrayMatrix
module D = SharedFunctions.Mpqf
module Vector = SparseVector (D)
module Matrix = ListMatrix (D) (SparseVector)

(** Shorthands for common functions. *)
let int x = D.of_int x

let frac numerator denominator = D.of_frac numerator denominator

(** Shorthands for common functions. *)
let float x = D.of_float x

let make_matrix_of_2d_list l =
  List.fold_left
    (fun acc row -> Matrix.append_row acc (Vector.of_list row))
    (Matrix.empty ())
    l

(** This function runs the equality assertion with the solution after normalizing the matrix. *)
let normalize_and_assert (matrix : Matrix.t) (solution : Matrix.t) =
  let get_dimensions m = (Matrix.num_rows m, Matrix.num_cols m) in
  let do_dimensions_match dim1 dim2 =
    match (dim1, dim2) with (r1, c1), (r2, c2) -> r1 == r2 && c1 == c2
  in
  let matrix_dim = get_dimensions matrix in
  let solution_dim = get_dimensions solution in
  if not (do_dimensions_match solution_dim matrix_dim) then
    failwith
      "The matrix to normalize and the solution have different dimensions!"
  else
    match Matrix.normalize matrix with
    | None -> assert_failure "The normalization returned None."
    | Some reduced_matrix -> assert_equal reduced_matrix solution

(**
   Example from a [Youtube video](https://www.youtube.com/watch?v=TYs4h-AoqyQ)
   but extended by a solution vector b = [0;0;25]^T.
*)
let standard_normalize _ =
  let width = 5 in
  let any_matrix =
    Matrix.append_row
      (Matrix.append_row
         (Matrix.append_row (Matrix.empty ())
            (Vector.of_sparse_list width
               [ (0, int 2); (2, int 4); (3, int (-1)) ]))
         (Vector.of_sparse_list width [ (0, int 2); (1, int 3); (2, int 4) ]))
      (Vector.of_sparse_list width
         [ (0, int 1); (1, int 1); (2, int 2); (3, int 4); (4, int 25) ])
  in
  let normalized_matrix =
    Matrix.append_row
      (Matrix.append_row
         (Matrix.append_row (Matrix.empty ())
            (Vector.of_sparse_list width [ (0, int 1); (2, int 2); (4, int 3) ]))
         (Vector.of_sparse_list width [ (1, int 1); (4, int (-2)) ]))
      (Vector.of_sparse_list width [ (3, int 1); (4, int 6) ])
  in
  normalize_and_assert any_matrix normalized_matrix

(**
   Normalization just sorts the matrix, as the rows are already reduced. 
*)
let does_just_sort _ =
  let width = 7 in
  let chaotic_matrix =
    Matrix.append_row
      (Matrix.append_row
         (Matrix.append_row
            (Matrix.append_row (Matrix.empty ())
               (Vector.of_sparse_list width [ (2, int 1) ]))
            (Vector.of_sparse_list width [ (5, int 1) ]))
         (Vector.of_sparse_list width [ (0, int 1); (3, int 1) ]))
      (Vector.of_sparse_list width [ (1, int 1); (4, int (-3)) ])
  in

  let sorted_matrix =
    Matrix.append_row
      (Matrix.append_row
         (Matrix.append_row
            (Matrix.append_row (Matrix.empty ())
               (Vector.of_sparse_list width [ (0, int 1); (3, int 1) ]))
            (Vector.of_sparse_list width [ (1, int 1); (4, int (-3)) ]))
         (Vector.of_sparse_list width [ (2, int 1) ]))
      (Vector.of_sparse_list width [ (5, int 1) ])
  in
  normalize_and_assert chaotic_matrix sorted_matrix

(**
   Normalization should eliminate both linearly dependent rows.
*)
let does_eliminate_dependent_rows _ =
  let width = 3 in
  let linearly_dependent_rows =
    Matrix.append_row
      (Matrix.append_row
         (Matrix.append_row (Matrix.empty ())
            (Vector.of_sparse_list width [ (0, int 1); (2, int 4) ]))
         (Vector.of_sparse_list width [ (0, int 2); (2, int 8) ]))
      (Vector.of_sparse_list width [ (0, int 3); (2, int 12) ])
  in

  let minimized_matrix =
    Matrix.append_row
      (Matrix.append_row
         (Matrix.append_row (Matrix.empty ())
            (Vector.of_sparse_list width [ (0, int 1); (2, int 4) ]))
         (Vector.zero_vec width))
      (Vector.zero_vec width)
  in
  normalize_and_assert linearly_dependent_rows minimized_matrix

let does_handle_floats _ =
  let width = 3 in
  let any_matrix =
    Matrix.append_row
      (Matrix.append_row (Matrix.empty ())
         (Vector.of_sparse_list width [ (0, float 5.); (2, float (1. /. 2.)) ]))
      (Vector.of_sparse_list width
         [ (0, float (1. /. 4.)); (2, float 23.); (2, float 2.) ])
  in

  let normalized_matrix =
    Matrix.append_row
      (Matrix.append_row (Matrix.empty ())
         (Vector.of_sparse_list width [ (0, float 1.); (2, float (1. /. 10.)) ]))
      (Vector.of_sparse_list width [ (2, float 1.); (2, float (79. /. 920.)) ])
  in
  normalize_and_assert any_matrix normalized_matrix

let does_handle_fractions _ =
  let width = 3 in
  let any_matrix =
    Matrix.append_row
      (Matrix.append_row (Matrix.empty ())
         (Vector.of_sparse_list width [ (0, frac 5 1); (2, frac 1 2) ]))
      (Vector.of_sparse_list width
         [ (0, frac 1 4); (2, frac 23 1); (2, frac 2 1) ])
  in

  let normalized_matrix =
    Matrix.append_row
      (Matrix.append_row (Matrix.empty ())
         (Vector.of_sparse_list width [ (0, frac 1 1); (2, frac 1 10) ]))
      (Vector.of_sparse_list width [ (2, frac 1 1); (2, frac 79 920) ])
  in
  normalize_and_assert any_matrix normalized_matrix

let does_negate_negative _ =
  let width = 5 in
  let negative_matrix =
    Matrix.append_row
      (Matrix.append_row (Matrix.empty ())
         (Vector.of_sparse_list width [ (0, int (-1)); (3, int (-3)) ]))
      (Vector.of_sparse_list width [ (2, int (-1)); (4, int (-5)) ])
  in

  let negated_matrix =
    Matrix.append_row
      (Matrix.append_row (Matrix.empty ())
         (Vector.of_sparse_list width [ (0, int 1); (3, int 3) ]))
      (Vector.of_sparse_list width [ (2, int 1); (4, int 5) ])
  in
  normalize_and_assert negative_matrix negated_matrix

(**
   Normalization is idempotent.
*)
let does_not_change_normalized_matrix _ =
  let width = 5 in
  let already_normalized =
    Matrix.append_row
      (Matrix.append_row
         (Matrix.append_row (Matrix.empty ())
            (Vector.of_sparse_list width [ (0, int 1); (3, int 1) ]))
         (Vector.of_sparse_list width [ (1, int 1); (3, int 3) ]))
      (Vector.of_sparse_list width [ (2, int 1); (3, int 1) ])
  in
  normalize_and_assert already_normalized already_normalized

<<<<<<< HEAD
let is_covered_by_simple _ =
  let m1 = Matrix.init_with_vec (Vector.of_list [int 1; int 1; int 2; int 10]) in
  let m2 = Matrix.append_row 
      (Matrix.append_row 
         (Matrix.empty ()) 
         (Vector.of_list [int 1; int 1; int 0; int 6])) 
      (Vector.of_list [int 0; int 0; int 1; int 2]) in
  let result = Matrix.is_covered_by m1 m2 in
  assert_bool "Matrix m1 is covered by m2, but was false" result

let is_covered_by_vector_first_row _ =
  let m1 = Matrix.init_with_vec (Vector.of_list [int 1; int 2; int 0; int 7]) in
  let m2 = Matrix.append_row 
      (Matrix.append_row 
         (Matrix.empty ()) 
         (Vector.of_list [int 1; int 2; int 0; int 7])) 
      (Vector.of_list [int 0; int 0; int 1; int 2]) in
  let result = Matrix.is_covered_by m1 m2 in
  assert_bool "Matrix m1 is covered by m2, but was false" result

let is_zero_vec_covered _ = 
  let m1 = Matrix.init_with_vec (Vector.zero_vec 4) in
  let m2 = Matrix.append_row 
      (Matrix.append_row 
         (Matrix.empty ()) 
         (Vector.of_list [int 1; int 2; int 0; int 7])) 
      (Vector.of_list [int 0; int 0; int 1; int 2]) in
  let result = Matrix.is_covered_by m1 m2 in
  assert_bool "Matrix m1 is covered by m2, but was false" result

let is_not_covered _ =
  let m1 = Matrix.init_with_vec (Vector.of_list [int 1; int 1; int 2; int 10]) in
  let m2 = Matrix.append_row 
      (Matrix.append_row 
         (Matrix.empty ()) 
         (Vector.of_list [int 1; int 1; int 0; int 6])) 
      (Vector.of_list [int 0; int 0; int 1; int 3]) in
  let result = Matrix.is_covered_by m2 m1 in
  assert_bool "Matrix m1 is not covered by m2, but was true" (not result)

let is_covered_big _ =
  let m1 = make_matrix_of_2d_list @@
    [[int 1; int 0; int 0; int 0; int 0; int (-1); int 0];
     [int 0; int 1; int 0; int 0; int 0; int (-2); int 0];
     [int 0; int 0; int 1;  (frac (-1) 3); frac 1 3; int 0; frac 1 3]] in

  let m2 = make_matrix_of_2d_list @@
    [[int 1; int 0; int 0; int 0; int 0; int 0; int 0];
     [int 0; int 1; int 0; int 0; int 0; int 0; int 0];
     [int 0; int 0; int 1; frac (-1) 3; frac 1 3; int 0; frac 1 3];
     [int 0; int 0; int 0; int 0; int 0; int 1; int 0]] in

  let result = Matrix.is_covered_by m1 m2 in
  assert_bool "Matrix m1 is covered by m2, but was false" (result)
=======
(**
   Normalization works on an empty matrix.
*)
let normalize_empty _ =
  let width = 3 in
  let empty_matrix =
    Matrix.append_row
      (Matrix.append_row
         (Matrix.append_row (Matrix.empty ()) (Vector.zero_vec width))
         (Vector.zero_vec width))
      (Vector.zero_vec width)
  in
  normalize_and_assert empty_matrix empty_matrix

let normalize_two_columns _ =
  let width = 2 in
  let two_col_matrix =
    Matrix.append_row
      (Matrix.append_row (Matrix.empty ())
         (Vector.of_sparse_list width [ (0, int 3); (1, int 2) ]))
      (Vector.of_sparse_list width [ (0, int 9); (1, int 6) ])
  in
  let normalized_matrix =
    Matrix.append_row
      (Matrix.append_row (Matrix.empty ())
         (Vector.of_sparse_list width
            [ (0, int 1); (1, D.div (int 2) (int 3)) ]))
      (Vector.of_sparse_list width [])
  in
  normalize_and_assert two_col_matrix normalized_matrix

let int_domain_to_rational _ =
  let width = 3 in
  let int_matrix =
    Matrix.append_row
      (Matrix.append_row (Matrix.empty ())
         (Vector.of_sparse_list width [ (0, int 3); (2, int 1) ]))
      (Vector.of_sparse_list width [ (0, int 2); (1, int 1); (2, int 1) ])
  in
  let normalized_matrix =
    Matrix.append_row
      (Matrix.append_row (Matrix.empty ())
         (Vector.of_sparse_list width
            [ (0, int 1); (2, D.div (int 1) (int 3)) ]))
      (Vector.of_sparse_list width [ (1, int 1); (2, D.div (int 1) (int 3)) ])
  in
  normalize_and_assert int_matrix normalized_matrix
>>>>>>> 4b34fda5

let tests =
  "SparseMatrixImplementationTest"
  >::: [
    "can solve a standard normalization" >:: standard_normalize;
    "does sort already reduzed" >:: does_just_sort;
    "does eliminate dependent rows" >:: does_eliminate_dependent_rows;
    (* Looks like the tests are deadlock or inifinite execution when those are activated. *)
    (*"can handle float domain" >:: does_handle_floats;*)
    (*"can handle fraction domain" >:: does_handle_fractions;*)
    "does negate negative matrix" >:: does_negate_negative;
    "does not change already normalized matrix" >:: does_not_change_normalized_matrix;
<<<<<<< HEAD
    "m1 is covered by m2" >:: is_covered_by_simple;
    "m1 is covered by m2 with vector in first row" >:: is_covered_by_vector_first_row;
    "zero vector is covered by m2" >:: is_zero_vec_covered;
    "m1 is not covered by m2" >:: is_not_covered;
    "m1 is covered by m2 with big matrix" >:: is_covered_big;
=======
    "does not change an empty matrix" >:: normalize_empty;
    "can correctly normalize a two column matrix" >:: normalize_two_columns;
    "can handle a rational solution" >:: int_domain_to_rational;
>>>>>>> 4b34fda5
  ]

let () = run_test_tt_main tests<|MERGE_RESOLUTION|>--- conflicted
+++ resolved
@@ -188,7 +188,6 @@
   in
   normalize_and_assert already_normalized already_normalized
 
-<<<<<<< HEAD
 let is_covered_by_simple _ =
   let m1 = Matrix.init_with_vec (Vector.of_list [int 1; int 1; int 2; int 10]) in
   let m2 = Matrix.append_row 
@@ -243,7 +242,7 @@
 
   let result = Matrix.is_covered_by m1 m2 in
   assert_bool "Matrix m1 is covered by m2, but was false" (result)
-=======
+
 (**
    Normalization works on an empty matrix.
 *)
@@ -291,7 +290,6 @@
       (Vector.of_sparse_list width [ (1, int 1); (2, D.div (int 1) (int 3)) ])
   in
   normalize_and_assert int_matrix normalized_matrix
->>>>>>> 4b34fda5
 
 let tests =
   "SparseMatrixImplementationTest"
@@ -304,17 +302,14 @@
     (*"can handle fraction domain" >:: does_handle_fractions;*)
     "does negate negative matrix" >:: does_negate_negative;
     "does not change already normalized matrix" >:: does_not_change_normalized_matrix;
-<<<<<<< HEAD
     "m1 is covered by m2" >:: is_covered_by_simple;
     "m1 is covered by m2 with vector in first row" >:: is_covered_by_vector_first_row;
     "zero vector is covered by m2" >:: is_zero_vec_covered;
     "m1 is not covered by m2" >:: is_not_covered;
     "m1 is covered by m2 with big matrix" >:: is_covered_big;
-=======
     "does not change an empty matrix" >:: normalize_empty;
     "can correctly normalize a two column matrix" >:: normalize_two_columns;
     "can handle a rational solution" >:: int_domain_to_rational;
->>>>>>> 4b34fda5
   ]
 
 let () = run_test_tt_main tests