--- conflicted
+++ resolved
@@ -1,698 +1,349 @@
-<<<<<<< HEAD
-open Goblint_lib
-open OUnit2
-open FloatOps
-
-module FloatInterval(Float_t: CFloatType)(Domain_t: FloatDomain.FloatDomainBase) =
-struct
-  module FI = Domain_t
-  module IT = IntDomain.IntDomTuple
-
-  let to_float = Float_t.to_float
-  let of_float = Float_t.of_float
-  let add = Float_t.add
-  let sub = Float_t.sub
-  let mul = Float_t.mul
-  let div = Float_t.div
-
-  let pred x = Option.get (to_float (Float_t.pred (of_float Nearest x)))
-  let succ x = Option.get (to_float (Float_t.succ (of_float Nearest x)))
-
-  let fmax = Option.get (to_float Float_t.upper_bound)
-  let fmin = Option.get (to_float Float_t.lower_bound)
-  let fsmall = Option.get (to_float Float_t.smallest)
-
-  let fi_zero = FI.of_const 0.
-  let fi_one = FI.of_const 1.
-  let fi_neg_one = FI.of_const (-.1.)
-  let itb_true = IT.of_int IBool (Big_int_Z.big_int_of_int 1)
-  let itb_false = IT.of_int IBool (Big_int_Z.big_int_of_int 0)
-  let itb_unknown = IT.of_interval IBool (Big_int_Z.big_int_of_int 0, Big_int_Z.big_int_of_int 1)
-
-  let assert_equal v1 v2 =
-    assert_equal ~cmp:FI.equal ~printer:FI.show v1 v2
-
-  let itb_xor v1 v2 = (**returns true, if both IntDomainTuple bool results are either unknown or different *)
-    ((IT.equal v1 itb_unknown) && (IT.equal v2 itb_unknown)) || ((IT.equal v1 itb_true) && (IT.equal v2 itb_false)) || ((IT.equal v1 itb_false) && (IT.equal v2 itb_true))
-
-  (**interval tests *)
-  let test_FI_nan _ =
-    assert_equal (FI.top ()) (FI.of_const Float.nan)
-
-
-  let test_FI_add_specific _ =
-    let (+) = FI.add in
-    let (=) a b = assert_equal b a in
-    begin
-      (FI.of_const (-. 0.)) = fi_zero;
-      fi_zero + fi_one = fi_one;
-      fi_neg_one + fi_one = fi_zero;
-      fi_one + (FI.of_const fmax) = FI.top ();
-      fi_neg_one + (FI.of_const fmin) = FI.top ();
-      fi_neg_one + (FI.of_const fmax) = (FI.of_interval ((pred fmax), fmax));
-      fi_one + (FI.of_const fmin) = (FI.of_interval (fmin, succ fmin));
-      FI.top () + FI.top () = FI.top ();
-      (FI.of_const fmin) + (FI.of_const fmax) = fi_zero;
-      (FI.of_const fsmall) + (FI.of_const fsmall) = FI.of_const (fsmall +. fsmall);
-      (FI.of_const fsmall) + (FI.of_const 1.) = FI.of_interval (1., (1. +. fsmall));
-      (FI.of_interval (1., 2.)) + (FI.of_interval (2., 3.)) = FI.of_interval (3., 5.);
-      (FI.of_interval (-. 2., 3.)) + (FI.of_interval (-. 100., 20.)) = FI.of_interval (-. 102., 23.);
-    end
-
-  let test_FI_sub_specific _ =
-    let (-) = FI.sub in
-    let (=) a b = assert_equal b a in
-    begin
-      fi_zero - fi_one = fi_neg_one;
-      fi_neg_one - fi_one = FI.of_const (-. 2.);
-      fi_one - (FI.of_const fmin) = FI.top ();
-      fi_neg_one - (FI.of_const fmax) = FI.top ();
-      (FI.of_const fmax) - fi_one = (FI.of_interval ((pred fmax), fmax));
-      (FI.of_const fmin) - fi_neg_one = (FI.of_interval (fmin, succ fmin));
-      FI.top () - FI.top () = FI.top ();
-      (FI.of_const fmax) - (FI.of_const fmax) = fi_zero;
-      (FI.of_const fsmall) - (FI.of_const fsmall) = fi_zero;
-      (FI.of_const fsmall) - (FI.of_const 1.) = FI.of_interval (-. 1., succ (-. 1.));
-      (FI.of_interval (-. 2., 3.)) - (FI.of_interval (-. 100., 20.)) = FI.of_interval (-. 22., 103.);
-      (FI.of_const (-. 0.)) - fi_zero = fi_zero
-    end
-
-  let test_FI_mul_specific _ =
-    let ( * ) = FI.mul in
-    let (=) a b = assert_equal b a in
-    begin
-      fi_zero * fi_one = fi_zero;
-      (FI.of_const 2.) * (FI.of_const fmin) = FI.top ();
-      (FI.of_const 2.) * (FI.of_const fmax) = FI.top ();
-      (FI.of_const fsmall) * (FI.of_const fmax) = FI.of_const (fsmall *. fmax);
-      FI.top () * FI.top () = FI.top ();
-      (FI.of_const fmax) * fi_zero = fi_zero;
-      (FI.of_const fsmall) * fi_zero = fi_zero;
-      (FI.of_const fsmall) * fi_one = FI.of_const fsmall;
-      (FI.of_const fmax) * fi_one = FI.of_const fmax;
-      (FI.of_const 2.) * (FI.of_const 0.5) = fi_one;
-      (FI.of_interval (-. 2., 3.)) * (FI.of_interval (-. 100., 20.)) = FI.of_interval (-. 300., 200.);
-
-      let up = if Float_t.name <> "float" then succ 1.00000000000000222 else succ (succ 1.00000000000000111 *. succ 1.00000000000000111) in
-      begin
-        (FI.of_const 1.00000000000000111) * (FI.of_const 1.00000000000000111) = FI.of_interval (1.00000000000000222 , up);
-        (FI.of_const (-. 1.00000000000000111)) * (FI.of_const 1.00000000000000111) = FI.of_interval (-. up, -. 1.00000000000000222)
-      end
-    end
-
-  let test_FI_div_specific _ =
-    let (/) = FI.div in
-    let (=) a b = assert_equal b a in
-    begin
-      fi_zero / fi_one = fi_zero;
-      (FI.of_const 2.) / fi_zero = FI.top ();
-      fi_zero / fi_zero = FI.top ();
-      (FI.of_const fmax) / (FI.of_const fsmall) = FI.top ();
-      (FI.of_const fmin) / (FI.of_const fsmall) = FI.top ();
-      FI.top () / FI.top () = FI.top ();
-      fi_zero / fi_one = fi_zero;
-      (FI.of_const fsmall) / fi_one = FI.of_const fsmall;
-      (FI.of_const fsmall) / (FI.of_const fsmall) = fi_one;
-      (FI.of_const fmax) / (FI.of_const fmax) = fi_one;
-      (FI.of_const fmax) / fi_one = FI.of_const fmax;
-      (FI.of_const 2.) / (FI.of_const 0.5) = (FI.of_const 4.);
-      (FI.of_const 4.) / (FI.of_const 2.) = (FI.of_const 2.);
-      (FI.of_interval (-. 2., 3.)) / (FI.of_interval (-. 100., 20.)) = FI.top ();
-      (FI.of_interval (6., 10.)) / (FI.of_interval (2., 3.)) = (FI.of_interval (2., 5.));
-
-      (FI.of_const 1.) / (FI.of_const 3.) = (FI.of_interval (pred 0.333333333333333370340767487505, 0.333333333333333370340767487505));
-      (FI.of_const (-. 1.)) / (FI.of_const 3.) = (FI.of_interval (-. 0.333333333333333370340767487505, succ (-. 0.333333333333333370340767487505)))
-    end
-
-  let test_FI_casti2f_specific _ =
-    let cast_bool a b =
-      assert_equal b (FI.of_int (IT.of_int IBool (Big_int_Z.big_int_of_int a))) in
-    begin
-      cast_bool 0 fi_zero;
-      cast_bool 1 fi_one
-    end;
-    let cast a b = assert_equal b (FI.of_int a) in
-    begin
-      GobConfig.set_bool "ana.int.interval" true;
-      cast (IT.top_of IInt) (FI.of_interval (-2147483648.,2147483647.));
-      cast (IT.top_of IBool) (FI.of_interval (0., 1.));
-      cast (IT.of_int IInt Big_int_Z.zero_big_int) fi_zero;
-      cast (IT.of_int IInt Big_int_Z.unit_big_int) fi_one;
-      cast (IT.of_interval IUChar (Big_int_Z.big_int_of_int 0, Big_int_Z.big_int_of_int 128)) (FI.of_interval (0., 128.));
-      cast (IT.of_interval IChar (Big_int_Z.big_int_of_int (-8), Big_int_Z.big_int_of_int (-1))) (FI.of_interval (-. 8., - 1.));
-      cast (IT.of_interval IUInt (Big_int_Z.big_int_of_int 2, Big_int_Z.big_int_of_int 100)) (FI.of_interval (2., 100.));
-      cast (IT.of_interval IInt (Big_int_Z.big_int_of_int (- 100), Big_int_Z.big_int_of_int 100)) (FI.of_interval (-. 100., 100.));
-      cast (IT.of_interval IUShort (Big_int_Z.big_int_of_int 2, Big_int_Z.big_int_of_int 100)) (FI.of_interval (2., 100.));
-      cast (IT.of_interval IShort (Big_int_Z.big_int_of_int (- 100), Big_int_Z.big_int_of_int 100)) (FI.of_interval (-. 100., 100.));
-
-      cast (IT.of_interval IULong (Big_int_Z.zero_big_int, Big_int_Z.big_int_of_int64 Int64.max_int)) (FI.of_interval (0., 9223372036854775807.));
-      cast (IT.of_interval IULong (Big_int_Z.zero_big_int, Big_int_Z.big_int_of_int64 (9223372036854775806L))) (FI.of_interval (0., 9223372036854775807.));
-      cast (IT.of_interval ILong (Big_int_Z.big_int_of_int64 Int64.min_int, Big_int_Z.zero_big_int)) (FI.of_interval (-. 9223372036854775808., 0.));
-      cast (IT.of_interval ILong (Big_int_Z.big_int_of_int (- 100), Big_int_Z.big_int_of_int 100)) (FI.of_interval (-. 100., 100.));
-      cast (IT.of_interval IULongLong (Big_int_Z.zero_big_int, Big_int_Z.big_int_of_int64 Int64.max_int)) (FI.of_interval (0., 9223372036854775807.));
-      cast (IT.of_interval IULongLong (Big_int_Z.zero_big_int, Big_int_Z.big_int_of_int64 (9223372036854775806L))) (FI.of_interval (0., 9223372036854775807.));
-      cast (IT.of_interval ILongLong (Big_int_Z.big_int_of_int64 Int64.min_int, Big_int_Z.zero_big_int)) (FI.of_interval (-. 9223372036854775808., 0.));
-      cast (IT.of_interval ILongLong (Big_int_Z.big_int_of_int (- 100), Big_int_Z.big_int_of_int 100)) (FI.of_interval (-. 100., 100.));
-      GobConfig.set_bool "ana.int.interval" false;
-    end
-
-  let test_FI_castf2i_specific _ =
-    let cast ikind a b =
-      OUnit2.assert_equal ~cmp:IT.equal ~printer:IT.show b (FI.to_int ikind a) in
-    begin
-      GobConfig.set_bool "ana.int.interval" true;
-      cast IInt (FI.of_interval (-2147483648.,2147483647.)) (IT.top_of IInt);
-      cast IInt (FI.of_interval (-9999999999.,9999999999.)) (IT.top_of IInt);
-      cast IInt (FI.of_interval (-10.1,20.9)) (IT.of_interval IInt ( Big_int_Z.big_int_of_int (-10),  Big_int_Z.big_int_of_int 20));
-      cast IBool (FI.of_interval (0.,1.)) (IT.top_of IBool);
-      cast IBool (FI.of_interval (-9999999999.,9999999999.)) (IT.top_of IBool);
-      cast IBool fi_one (IT.of_bool IBool true);
-      cast IBool fi_zero (IT.of_bool IBool false);
-
-      cast IUChar (FI.of_interval (0.123, 128.999)) (IT.of_interval IUChar (Big_int_Z.big_int_of_int 0, Big_int_Z.big_int_of_int 128));
-      cast IChar (FI.of_interval (-. 8.0000000, 127.)) (IT.of_interval IChar (Big_int_Z.big_int_of_int (-8), Big_int_Z.big_int_of_int 127));
-      cast IUInt (FI.of_interval (2., 100.)) (IT.of_interval IUInt (Big_int_Z.big_int_of_int 2, Big_int_Z.big_int_of_int 100));
-      cast IInt (FI.of_interval (-. 100.2, 100.1)) (IT.of_interval IInt (Big_int_Z.big_int_of_int (- 100), Big_int_Z.big_int_of_int 100));
-      cast IUShort (FI.of_interval (2., 100.)) (IT.of_interval IUShort (Big_int_Z.big_int_of_int 2, Big_int_Z.big_int_of_int 100));
-      cast IShort (FI.of_interval (-. 100., 100.)) (IT.of_interval IShort (Big_int_Z.big_int_of_int (- 100), Big_int_Z.big_int_of_int 100));
-
-      cast IULong (FI.of_interval (0., 9223372036854775808.)) (IT.of_interval IULong (Big_int_Z.zero_big_int, Big_int_Z.big_int_of_string "9223372036854775808"));
-      cast ILong (FI.of_interval (-. 9223372036854775808., 0.)) (IT.of_interval ILong (Big_int_Z.big_int_of_string "-9223372036854775808", Big_int_Z.zero_big_int));
-      cast ILong (FI.of_interval (-. 100.99999, 100.99999)) (IT.of_interval ILong (Big_int_Z.big_int_of_int (- 100), Big_int_Z.big_int_of_int 100));
-      cast IULongLong (FI.of_interval (0., 9223372036854775808.)) (IT.of_interval IULongLong (Big_int_Z.zero_big_int, Big_int_Z.big_int_of_string "9223372036854775808"));
-      cast ILongLong (FI.of_interval (-. 9223372036854775808., 0.)) (IT.of_interval ILongLong ((Big_int_Z.big_int_of_string "-9223372036854775808"), Big_int_Z.zero_big_int));
-      cast ILongLong  (FI.of_interval (-. 100., 100.)) (IT.of_interval ILongLong (Big_int_Z.big_int_of_int (- 100), Big_int_Z.big_int_of_int 100));
-      GobConfig.set_bool "ana.int.interval" false;
-    end
-
-  let test_FI_meet_specific _ =
-    let check_meet a b c =
-      assert_equal c (FI.meet a b) in
-    begin
-      check_meet (FI.top ()) (FI.top ()) (FI.top ());
-      check_meet (FI.top ()) fi_one fi_one;
-      check_meet fi_zero fi_one (FI.bot ());
-      check_meet (FI.of_interval (0., 10.)) (FI.of_interval (5., 20.)) (FI.of_interval (5., 10.));
-    end
-
-  let test_FI_join_specific _ =
-    let check_join a b c =
-      assert_equal c (FI.join a b) in
-    begin
-      check_join (FI.top ()) (FI.top ()) (FI.top ());
-      check_join (FI.top ()) fi_one (FI.top ());
-      check_join (FI.of_interval (0., 10.)) (FI.of_interval (5., 20.)) (FI.of_interval (0., 20.));
-    end
-
-  let test_FI_leq_specific _ =
-    let check_leq flag a b =
-      OUnit2.assert_equal flag (FI.leq a b) in
-    begin
-      check_leq true (FI.top ()) (FI.top ());
-      check_leq true fi_one fi_one;
-      check_leq false fi_one fi_zero;
-      check_leq true (FI.of_interval (5., 20.)) (FI.of_interval (0., 20.));
-      check_leq false (FI.of_interval (0., 20.)) (FI.of_interval (5., 20.));
-      check_leq true (FI.of_interval (1., 19.)) (FI.of_interval (0., 20.));
-      check_leq false (FI.of_interval (0., 20.)) (FI.of_interval (20.0001, 20.0002));
-    end
-
-  let test_FI_widen_specific _ =
-    let check_widen a b c =
-      assert_equal c (FI.widen a b) in
-    begin
-      check_widen (FI.top ()) (FI.top ()) (FI.top ());
-      check_widen fi_zero (FI.top ()) (FI.top ());
-      check_widen (FI.top ()) fi_one (FI.top ());
-      check_widen fi_zero fi_one (FI.of_interval (0., fmax));
-      check_widen fi_one fi_zero (FI.of_interval (fmin, 1.));
-      check_widen fi_one (FI.of_interval (0., 2.)) (FI.of_interval (fmin, fmax));
-    end
-
-  let test_FI_narrow_specific _ =
-    let check_narrow a b c =
-      assert_equal c (FI.narrow a b) in
-    begin
-      check_narrow (FI.top ()) (FI.top ()) (FI.top ());
-      check_narrow fi_zero (FI.top ()) fi_zero;
-      check_narrow (FI.top ()) fi_zero fi_zero;
-      check_narrow fi_zero fi_one fi_zero;
-    end
-
-  let test_FI_ArithmeticOnFloatBot _ =
-    begin
-      assert_raises (FloatDomain.ArithmeticOnFloatBot ("minimal "^(FI.show (FI.bot ())))) (fun() -> (FI.minimal (FI.bot ())));
-      assert_raises (FloatDomain.ArithmeticOnFloatBot ("to_int "^(FI.show (FI.bot ())))) (fun() -> (FI.to_int IInt (FI.bot ())));
-      assert_raises (FloatDomain.ArithmeticOnFloatBot ((FI.show (FI.bot ()))^" op "^(FI.show fi_zero))) (fun() -> (FI.add (FI.bot ()) fi_zero));
-      assert_raises (FloatDomain.ArithmeticOnFloatBot ((FI.show (FI.bot ()))^" op "^(FI.show fi_zero))) (fun() -> (FI.lt (FI.bot ()) fi_zero));
-      assert_raises (FloatDomain.ArithmeticOnFloatBot ("unop "^(FI.show (FI.bot ())))) (fun() -> (FI.acos (FI.bot ())));
-    end
-
-  (**interval tests using QCheck arbitraries *)
-  let test_FI_not_bot =
-    QCheck.Test.make ~name:"test_FI_not_bot" (FI.arbitrary ()) (fun arg ->
-        not (FI.is_bot arg))
-
-  let test_FI_of_const_not_bot =
-    QCheck.Test.make ~name:"test_FI_of_const_not_bot" QCheck.float (fun arg ->
-        not (FI.is_bot (FI.of_const arg)))
-
-  let test_FI_div_zero_result_top =
-    QCheck.Test.make ~name:"test_FI_div_zero_result_top" (FI.arbitrary ()) (fun arg ->
-        FI.is_top (FI.div arg (FI.of_const 0.)))
-
-  let test_FI_accurate_neg =
-    QCheck.Test.make ~name:"test_FI_accurate_neg" QCheck.float (fun arg ->
-        FI.equal (FI.of_const (-.arg)) (FI.neg (FI.of_const arg)))
-
-  let test_FI_lt_xor_ge =
-    QCheck.Test.make ~name:"test_FI_lt_xor_ge" (QCheck.pair (FI.arbitrary ()) (FI.arbitrary ())) (fun (arg1, arg2) ->
-        itb_xor (FI.lt arg1 arg2) (FI.ge arg1 arg2))
-
-  let test_FI_gt_xor_le =
-    QCheck.Test.make ~name:"test_FI_lt_xor_ge" (QCheck.pair (FI.arbitrary ()) (FI.arbitrary ())) (fun (arg1, arg2) ->
-        itb_xor (FI.gt arg1 arg2) (FI.le arg1 arg2))
-
-  let test_FI_eq_xor_ne =
-    QCheck.Test.make ~name:"test_FI_lt_xor_ge" (QCheck.pair (FI.arbitrary ()) (FI.arbitrary ())) (fun (arg1, arg2) ->
-        itb_xor (FI.eq arg1 arg2) (FI.ne arg1 arg2))
-
-  let test_FI_add =
-    QCheck.Test.make ~name:"test_FI_add" (QCheck.pair QCheck.float QCheck.float) (fun (arg1, arg2) ->
-        let result = FI.add (FI.of_const arg1) (FI.of_const arg2) in
-        (FI.leq (FI.of_const (Option.get (to_float (add Up (of_float Nearest arg1) (of_float Nearest arg2))))) result) &&
-        (FI.leq (FI.of_const (Option.get (to_float (add Down (of_float Nearest arg1) (of_float Nearest arg2))))) result))
-
-  let test_FI_sub =
-    QCheck.Test.make ~name:"test_FI_sub" (QCheck.pair QCheck.float QCheck.float) (fun (arg1, arg2) ->
-        let result = FI.sub (FI.of_const arg1) (FI.of_const arg2) in
-        (FI.leq (FI.of_const (Option.get (to_float (sub Up (of_float Nearest arg1) (of_float Nearest arg2))))) result) &&
-        (FI.leq (FI.of_const (Option.get (to_float (sub Down (of_float Nearest arg1) (of_float Nearest arg2))))) result))
-
-  let test_FI_mul =
-    QCheck.Test.make ~name:"test_FI_mul" (QCheck.pair QCheck.float QCheck.float) (fun (arg1, arg2) ->
-        let result = FI.mul (FI.of_const arg1) (FI.of_const arg2) in
-        (FI.leq (FI.of_const (Option.get (to_float (mul Up (of_float Nearest arg1) (of_float Nearest arg2))))) result) &&
-        (FI.leq (FI.of_const (Option.get (to_float (mul Down (of_float Nearest arg1) (of_float Nearest arg2))))) result))
-
-
-  let test_FI_div =
-    QCheck.Test.make ~name:"test_FI_div" (QCheck.pair QCheck.float QCheck.float) (fun (arg1, arg2) ->
-        let result = FI.div (FI.of_const arg1) (FI.of_const arg2) in
-        (FI.leq (FI.of_const (Option.get (to_float (div Up (of_float Nearest arg1) (of_float Nearest arg2))))) result) &&
-        (FI.leq (FI.of_const (Option.get (to_float (div Down (of_float Nearest arg1) (of_float Nearest arg2))))) result))
-
-
-  let test () = [
-    "test_FI_nan" >:: test_FI_nan;
-    "test_FI_add_specific" >:: test_FI_add_specific;
-    "test_FI_sub_specific" >:: test_FI_sub_specific;
-    "test_FI_mul_specific" >:: test_FI_mul_specific;
-    "test_FI_div_specific" >:: test_FI_div_specific;
-    "test_FI_casti2f_specific" >:: test_FI_casti2f_specific;
-    "test_FI_castf2i_specific" >:: test_FI_castf2i_specific;
-    (* "test_FI_castf2f_specific" >::  *)
-    "test_FI_join_specific" >:: test_FI_meet_specific;
-    "test_FI_meet_specific" >:: test_FI_join_specific;
-    "test_FI_meet_specific" >:: test_FI_leq_specific;
-    "test_FI_widen_specific" >:: test_FI_widen_specific;
-    "test_FI_narrow_specific" >:: test_FI_narrow_specific;
-    "test_FI_ArithmeticOnFloatBot" >:: test_FI_ArithmeticOnFloatBot;
-  ]
-
-  let test_qcheck () = QCheck_ounit.to_ounit2_test_list [
-      test_FI_not_bot;
-      test_FI_of_const_not_bot;
-      test_FI_div_zero_result_top;
-      test_FI_accurate_neg;
-      test_FI_lt_xor_ge;
-      test_FI_gt_xor_le;
-      test_FI_eq_xor_ne;
-      test_FI_add;
-      test_FI_sub;
-      test_FI_mul;
-      test_FI_div;
-    ]
-end
-
-module FloatIntervalTest32 = FloatInterval(CFloat)(FloatDomain.F32Interval)
-module FloatIntervalTest64 = FloatInterval(CDouble)(FloatDomain.F64Interval)
-
-let test () =
-  "floatDomainTest" >:::
-  [
-    "float_interval32" >::: FloatIntervalTest32.test ();
-    "float_interval_qcheck32" >::: FloatIntervalTest32.test_qcheck ();
-    "float_interval64" >::: FloatIntervalTest64.test ();
-    "float_interval_qcheck64" >::: FloatIntervalTest64.test_qcheck ();
-  ]
-
-=======
-open OUnit2
-open FloatOps
-
-module FloatInterval(Float_t: CFloatType)(Domain_t: FloatDomain.FloatDomainBase) =
-struct
-  module FI = Domain_t
-  module IT = IntDomain.IntDomTuple
-
-  let to_float = Float_t.to_float
-  let of_float = Float_t.of_float
-  let add = Float_t.add
-  let sub = Float_t.sub
-  let mul = Float_t.mul
-  let div = Float_t.div
-
-  let pred x = Option.get (to_float (Float_t.pred (of_float Nearest x)))
-  let succ x = Option.get (to_float (Float_t.succ (of_float Nearest x)))
-
-  let fmax = Option.get (to_float Float_t.upper_bound)
-  let fmin = Option.get (to_float Float_t.lower_bound)
-  let fsmall = Option.get (to_float Float_t.smallest)
-
-  let fi_zero = FI.of_const 0.
-  let fi_one = FI.of_const 1.
-  let fi_neg_one = FI.of_const (-.1.)
-  let itb_true = IT.of_int IBool (Big_int_Z.big_int_of_int 1)
-  let itb_false = IT.of_int IBool (Big_int_Z.big_int_of_int 0)
-  let itb_unknown = IT.of_interval IBool (Big_int_Z.big_int_of_int 0, Big_int_Z.big_int_of_int 1)
-
-  let assert_equal v1 v2 =
-    assert_equal ~cmp:FI.equal ~printer:FI.show v1 v2
-
-  let itb_xor v1 v2 = (**returns true, if both IntDomainTuple bool results are either unknown or different *)
-    ((IT.equal v1 itb_unknown) && (IT.equal v2 itb_unknown)) || ((IT.equal v1 itb_true) && (IT.equal v2 itb_false)) || ((IT.equal v1 itb_false) && (IT.equal v2 itb_true))
-
-  (**interval tests *)
-  let test_FI_nan _ =
-    assert_equal (FI.top ()) (FI.of_const Float.nan)
-
-
-  let test_FI_add_specific _ =
-    let (+) = FI.add in
-    let (=) a b = assert_equal b a in
-    begin
-      (FI.of_const (-. 0.)) = fi_zero;
-      fi_zero + fi_one = fi_one;
-      fi_neg_one + fi_one = fi_zero;
-      fi_one + (FI.of_const fmax) = FI.top ();
-      fi_neg_one + (FI.of_const fmin) = FI.top ();
-      fi_neg_one + (FI.of_const fmax) = (FI.of_interval ((pred fmax), fmax));
-      fi_one + (FI.of_const fmin) = (FI.of_interval (fmin, succ fmin));
-      FI.top () + FI.top () = FI.top ();
-      (FI.of_const fmin) + (FI.of_const fmax) = fi_zero;
-      (FI.of_const fsmall) + (FI.of_const fsmall) = FI.of_const (fsmall +. fsmall);
-      let one_plus_fsmall = Option.get (to_float (Float_t.add Up (Float_t.of_float Up 1.) Float_t.smallest)) in
-      (FI.of_const fsmall) + (FI.of_const 1.) = FI.of_interval (1., one_plus_fsmall);
-      (FI.of_interval (1., 2.)) + (FI.of_interval (2., 3.)) = FI.of_interval (3., 5.);
-      (FI.of_interval (-. 2., 3.)) + (FI.of_interval (-. 100., 20.)) = FI.of_interval (-. 102., 23.);
-    end
-
-  let test_FI_sub_specific _ =
-    let (-) = FI.sub in
-    let (=) a b = assert_equal b a in
-    begin
-      fi_zero - fi_one = fi_neg_one;
-      fi_neg_one - fi_one = FI.of_const (-. 2.);
-      fi_one - (FI.of_const fmin) = FI.top ();
-      fi_neg_one - (FI.of_const fmax) = FI.top ();
-      (FI.of_const fmax) - fi_one = (FI.of_interval ((pred fmax), fmax));
-      (FI.of_const fmin) - fi_neg_one = (FI.of_interval (fmin, succ fmin));
-      FI.top () - FI.top () = FI.top ();
-      (FI.of_const fmax) - (FI.of_const fmax) = fi_zero;
-      (FI.of_const fsmall) - (FI.of_const fsmall) = fi_zero;
-      (FI.of_const fsmall) - (FI.of_const 1.) = FI.of_interval (-. 1., succ (-. 1.));
-      (FI.of_interval (-. 2., 3.)) - (FI.of_interval (-. 100., 20.)) = FI.of_interval (-. 22., 103.);
-      (FI.of_const (-. 0.)) - fi_zero = fi_zero
-    end
-
-  let test_FI_mul_specific _ =
-    let ( * ) = FI.mul in
-    let (=) a b = assert_equal b a in
-    begin
-      fi_zero * fi_one = fi_zero;
-      (FI.of_const 2.) * (FI.of_const fmin) = FI.top ();
-      (FI.of_const 2.) * (FI.of_const fmax) = FI.top ();
-      (FI.of_const fsmall) * (FI.of_const fmax) = FI.of_const (fsmall *. fmax);
-      FI.top () * FI.top () = FI.top ();
-      (FI.of_const fmax) * fi_zero = fi_zero;
-      (FI.of_const fsmall) * fi_zero = fi_zero;
-      (FI.of_const fsmall) * fi_one = FI.of_const fsmall;
-      (FI.of_const fmax) * fi_one = FI.of_const fmax;
-      (FI.of_const 2.) * (FI.of_const 0.5) = fi_one;
-      (FI.of_interval (-. 2., 3.)) * (FI.of_interval (-. 100., 20.)) = FI.of_interval (-. 300., 200.);
-
-      let up = if Float_t.name <> "float" then succ 1.00000000000000222 else succ (succ 1.00000000000000111 *. succ 1.00000000000000111) in
-      begin
-        (FI.of_const 1.00000000000000111) * (FI.of_const 1.00000000000000111) = FI.of_interval (1.00000000000000222 , up);
-        (FI.of_const (-. 1.00000000000000111)) * (FI.of_const 1.00000000000000111) = FI.of_interval (-. up, -. 1.00000000000000222)
-      end
-    end
-
-  let test_FI_div_specific _ =
-    let (/) = FI.div in
-    let (=) a b = assert_equal b a in
-    begin
-      fi_zero / fi_one = fi_zero;
-      (FI.of_const 2.) / fi_zero = FI.top ();
-      fi_zero / fi_zero = FI.top ();
-      (FI.of_const fmax) / (FI.of_const fsmall) = FI.top ();
-      (FI.of_const fmin) / (FI.of_const fsmall) = FI.top ();
-      FI.top () / FI.top () = FI.top ();
-      fi_zero / fi_one = fi_zero;
-      (FI.of_const fsmall) / fi_one = FI.of_const fsmall;
-      (FI.of_const fsmall) / (FI.of_const fsmall) = fi_one;
-      (FI.of_const fmax) / (FI.of_const fmax) = fi_one;
-      (FI.of_const fmax) / fi_one = FI.of_const fmax;
-      (FI.of_const 2.) / (FI.of_const 0.5) = (FI.of_const 4.);
-      (FI.of_const 4.) / (FI.of_const 2.) = (FI.of_const 2.);
-      (FI.of_interval (-. 2., 3.)) / (FI.of_interval (-. 100., 20.)) = FI.top ();
-      (FI.of_interval (6., 10.)) / (FI.of_interval (2., 3.)) = (FI.of_interval (2., 5.));
-
-      (FI.of_const 1.) / (FI.of_const 3.) = (FI.of_interval (pred 0.333333333333333370340767487505, 0.333333333333333370340767487505));
-      (FI.of_const (-. 1.)) / (FI.of_const 3.) = (FI.of_interval (-. 0.333333333333333370340767487505, succ (-. 0.333333333333333370340767487505)))
-    end
-
-  let test_FI_casti2f_specific _ =
-    let cast_bool a b =
-      assert_equal b (FI.of_int (IT.of_int IBool (Big_int_Z.big_int_of_int a))) in
-    begin
-      cast_bool 0 fi_zero;
-      cast_bool 1 fi_one
-    end;
-    let cast a b = assert_equal b (FI.of_int a) in
-    begin
-      GobConfig.set_bool "ana.int.interval" true;
-      cast (IT.top_of IInt) (FI.of_interval (-2147483648.,2147483647.));
-      cast (IT.top_of IBool) (FI.of_interval (0., 1.));
-      cast (IT.of_int IInt Big_int_Z.zero_big_int) fi_zero;
-      cast (IT.of_int IInt Big_int_Z.unit_big_int) fi_one;
-      cast (IT.of_interval IUChar (Big_int_Z.big_int_of_int 0, Big_int_Z.big_int_of_int 128)) (FI.of_interval (0., 128.));
-      cast (IT.of_interval IChar (Big_int_Z.big_int_of_int (-8), Big_int_Z.big_int_of_int (-1))) (FI.of_interval (-. 8., - 1.));
-      cast (IT.of_interval IUInt (Big_int_Z.big_int_of_int 2, Big_int_Z.big_int_of_int 100)) (FI.of_interval (2., 100.));
-      cast (IT.of_interval IInt (Big_int_Z.big_int_of_int (- 100), Big_int_Z.big_int_of_int 100)) (FI.of_interval (-. 100., 100.));
-      cast (IT.of_interval IUShort (Big_int_Z.big_int_of_int 2, Big_int_Z.big_int_of_int 100)) (FI.of_interval (2., 100.));
-      cast (IT.of_interval IShort (Big_int_Z.big_int_of_int (- 100), Big_int_Z.big_int_of_int 100)) (FI.of_interval (-. 100., 100.));
-
-      cast (IT.of_interval IULong (Big_int_Z.zero_big_int, Big_int_Z.big_int_of_int64 Int64.max_int)) (FI.of_interval (0., 9223372036854775807.));
-      cast (IT.of_interval IULong (Big_int_Z.zero_big_int, Big_int_Z.big_int_of_int64 (9223372036854775806L))) (FI.of_interval (0., 9223372036854775807.));
-      cast (IT.of_interval ILong (Big_int_Z.big_int_of_int64 Int64.min_int, Big_int_Z.zero_big_int)) (FI.of_interval (-. 9223372036854775808., 0.));
-      cast (IT.of_interval ILong (Big_int_Z.big_int_of_int (- 100), Big_int_Z.big_int_of_int 100)) (FI.of_interval (-. 100., 100.));
-      cast (IT.of_interval IULongLong (Big_int_Z.zero_big_int, Big_int_Z.big_int_of_int64 Int64.max_int)) (FI.of_interval (0., 9223372036854775807.));
-      cast (IT.of_interval IULongLong (Big_int_Z.zero_big_int, Big_int_Z.big_int_of_int64 (9223372036854775806L))) (FI.of_interval (0., 9223372036854775807.));
-      cast (IT.of_interval ILongLong (Big_int_Z.big_int_of_int64 Int64.min_int, Big_int_Z.zero_big_int)) (FI.of_interval (-. 9223372036854775808., 0.));
-      cast (IT.of_interval ILongLong (Big_int_Z.big_int_of_int (- 100), Big_int_Z.big_int_of_int 100)) (FI.of_interval (-. 100., 100.));
-      GobConfig.set_bool "ana.int.interval" false;
-    end
-
-  let test_FI_castf2i_specific _ =
-    let cast ikind a b =
-      OUnit2.assert_equal ~cmp:IT.equal ~printer:IT.show b (FI.to_int ikind a) in
-    begin
-      GobConfig.set_bool "ana.int.interval" true;
-      cast IInt (FI.of_interval (-2147483648.,2147483647.)) (IT.top_of IInt);
-      cast IInt (FI.of_interval (-9999999999.,9999999999.)) (IT.top_of IInt);
-      cast IInt (FI.of_interval (-10.1,20.9)) (IT.of_interval IInt ( Big_int_Z.big_int_of_int (-10),  Big_int_Z.big_int_of_int 20));
-      cast IBool (FI.of_interval (0.,1.)) (IT.top_of IBool);
-      cast IBool (FI.of_interval (-9999999999.,9999999999.)) (IT.top_of IBool);
-      cast IBool fi_one (IT.of_bool IBool true);
-      cast IBool fi_zero (IT.of_bool IBool false);
-
-      cast IUChar (FI.of_interval (0.123, 128.999)) (IT.of_interval IUChar (Big_int_Z.big_int_of_int 0, Big_int_Z.big_int_of_int 128));
-      cast IChar (FI.of_interval (-. 8.0000000, 127.)) (IT.of_interval IChar (Big_int_Z.big_int_of_int (-8), Big_int_Z.big_int_of_int 127));
-      cast IUInt (FI.of_interval (2., 100.)) (IT.of_interval IUInt (Big_int_Z.big_int_of_int 2, Big_int_Z.big_int_of_int 100));
-      cast IInt (FI.of_interval (-. 100.2, 100.1)) (IT.of_interval IInt (Big_int_Z.big_int_of_int (- 100), Big_int_Z.big_int_of_int 100));
-      cast IUShort (FI.of_interval (2., 100.)) (IT.of_interval IUShort (Big_int_Z.big_int_of_int 2, Big_int_Z.big_int_of_int 100));
-      cast IShort (FI.of_interval (-. 100., 100.)) (IT.of_interval IShort (Big_int_Z.big_int_of_int (- 100), Big_int_Z.big_int_of_int 100));
-
-      cast IULong (FI.of_interval (0., 9223372036854775808.)) (IT.of_interval IULong (Big_int_Z.zero_big_int, Big_int_Z.big_int_of_string "9223372036854775808"));
-      cast ILong (FI.of_interval (-. 9223372036854775808., 0.)) (IT.of_interval ILong (Big_int_Z.big_int_of_string "-9223372036854775808", Big_int_Z.zero_big_int));
-      cast ILong (FI.of_interval (-. 100.99999, 100.99999)) (IT.of_interval ILong (Big_int_Z.big_int_of_int (- 100), Big_int_Z.big_int_of_int 100));
-      cast IULongLong (FI.of_interval (0., 9223372036854775808.)) (IT.of_interval IULongLong (Big_int_Z.zero_big_int, Big_int_Z.big_int_of_string "9223372036854775808"));
-      cast ILongLong (FI.of_interval (-. 9223372036854775808., 0.)) (IT.of_interval ILongLong ((Big_int_Z.big_int_of_string "-9223372036854775808"), Big_int_Z.zero_big_int));
-      cast ILongLong  (FI.of_interval (-. 100., 100.)) (IT.of_interval ILongLong (Big_int_Z.big_int_of_int (- 100), Big_int_Z.big_int_of_int 100));
-      GobConfig.set_bool "ana.int.interval" false;
-    end
-
-  let test_FI_meet_specific _ =
-    let check_meet a b c =
-      assert_equal c (FI.meet a b) in
-    begin
-      check_meet (FI.top ()) (FI.top ()) (FI.top ());
-      check_meet (FI.top ()) fi_one fi_one;
-      check_meet fi_zero fi_one (FI.bot ());
-      check_meet (FI.of_interval (0., 10.)) (FI.of_interval (5., 20.)) (FI.of_interval (5., 10.));
-    end
-
-  let test_FI_join_specific _ =
-    let check_join a b c =
-      assert_equal c (FI.join a b) in
-    begin
-      check_join (FI.top ()) (FI.top ()) (FI.top ());
-      check_join (FI.top ()) fi_one (FI.top ());
-      check_join (FI.of_interval (0., 10.)) (FI.of_interval (5., 20.)) (FI.of_interval (0., 20.));
-    end
-
-  let test_FI_leq_specific _ =
-    let check_leq flag a b =
-      OUnit2.assert_equal flag (FI.leq a b) in
-    begin
-      check_leq true (FI.top ()) (FI.top ());
-      check_leq true fi_one fi_one;
-      check_leq false fi_one fi_zero;
-      check_leq true (FI.of_interval (5., 20.)) (FI.of_interval (0., 20.));
-      check_leq false (FI.of_interval (0., 20.)) (FI.of_interval (5., 20.));
-      check_leq true (FI.of_interval (1., 19.)) (FI.of_interval (0., 20.));
-      check_leq false (FI.of_interval (0., 20.)) (FI.of_interval (20.0001, 20.0002));
-    end
-
-  let test_FI_widen_specific _ =
-    let check_widen a b c =
-      assert_equal c (FI.widen a b) in
-    begin
-      check_widen (FI.top ()) (FI.top ()) (FI.top ());
-      check_widen fi_zero (FI.top ()) (FI.top ());
-      check_widen (FI.top ()) fi_one (FI.top ());
-      check_widen fi_zero fi_one (FI.of_interval (0., fmax));
-      check_widen fi_one fi_zero (FI.of_interval (fmin, 1.));
-      check_widen fi_one (FI.of_interval (0., 2.)) (FI.of_interval (fmin, fmax));
-    end
-
-  let test_FI_narrow_specific _ =
-    let check_narrow a b c =
-      assert_equal c (FI.narrow a b) in
-    begin
-      check_narrow (FI.top ()) (FI.top ()) (FI.top ());
-      check_narrow fi_zero (FI.top ()) fi_zero;
-      check_narrow (FI.top ()) fi_zero fi_zero;
-      check_narrow fi_zero fi_one fi_zero;
-    end
-
-  let test_FI_ArithmeticOnFloatBot _ =
-    begin
-      assert_raises (FloatDomain.ArithmeticOnFloatBot ("minimal "^(FI.show (FI.bot ())))) (fun() -> (FI.minimal (FI.bot ())));
-      assert_raises (FloatDomain.ArithmeticOnFloatBot ("to_int "^(FI.show (FI.bot ())))) (fun() -> (FI.to_int IInt (FI.bot ())));
-      assert_raises (FloatDomain.ArithmeticOnFloatBot ((FI.show (FI.bot ()))^" op "^(FI.show fi_zero))) (fun() -> (FI.add (FI.bot ()) fi_zero));
-      assert_raises (FloatDomain.ArithmeticOnFloatBot ((FI.show (FI.bot ()))^" op "^(FI.show fi_zero))) (fun() -> (FI.lt (FI.bot ()) fi_zero));
-      assert_raises (FloatDomain.ArithmeticOnFloatBot ("unop "^(FI.show (FI.bot ())))) (fun() -> (FI.acos (FI.bot ())));
-    end
-
-  (**interval tests using QCheck arbitraries *)
-  let test_FI_not_bot =
-    QCheck.Test.make ~name:"test_FI_not_bot" (FI.arbitrary ()) (fun arg ->
-        not (FI.is_bot arg))
-
-  let test_FI_of_const_not_bot =
-    QCheck.Test.make ~name:"test_FI_of_const_not_bot" QCheck.float (fun arg ->
-        not (FI.is_bot (FI.of_const arg)))
-
-  let test_FI_div_zero_result_top =
-    QCheck.Test.make ~name:"test_FI_div_zero_result_top" (FI.arbitrary ()) (fun arg ->
-        FI.is_top (FI.div arg (FI.of_const 0.)))
-
-  let test_FI_accurate_neg =
-    QCheck.Test.make ~name:"test_FI_accurate_neg" QCheck.float (fun arg ->
-        FI.equal (FI.of_const (-.arg)) (FI.neg (FI.of_const arg)))
-
-  let test_FI_lt_xor_ge =
-    QCheck.Test.make ~name:"test_FI_lt_xor_ge" (QCheck.pair (FI.arbitrary ()) (FI.arbitrary ())) (fun (arg1, arg2) ->
-        itb_xor (FI.lt arg1 arg2) (FI.ge arg1 arg2))
-
-  let test_FI_gt_xor_le =
-    QCheck.Test.make ~name:"test_FI_lt_xor_ge" (QCheck.pair (FI.arbitrary ()) (FI.arbitrary ())) (fun (arg1, arg2) ->
-        itb_xor (FI.gt arg1 arg2) (FI.le arg1 arg2))
-
-  let test_FI_eq_xor_ne =
-    QCheck.Test.make ~name:"test_FI_lt_xor_ge" (QCheck.pair (FI.arbitrary ()) (FI.arbitrary ())) (fun (arg1, arg2) ->
-        itb_xor (FI.eq arg1 arg2) (FI.ne arg1 arg2))
-
-  let test_FI_add =
-    QCheck.Test.make ~name:"test_FI_add" (QCheck.pair QCheck.float QCheck.float) (fun (arg1, arg2) ->
-        let result = FI.add (FI.of_const arg1) (FI.of_const arg2) in
-        (FI.leq (FI.of_const (Option.get (to_float (add Up (of_float Nearest arg1) (of_float Nearest arg2))))) result) &&
-        (FI.leq (FI.of_const (Option.get (to_float (add Down (of_float Nearest arg1) (of_float Nearest arg2))))) result))
-
-  let test_FI_sub =
-    QCheck.Test.make ~name:"test_FI_sub" (QCheck.pair QCheck.float QCheck.float) (fun (arg1, arg2) ->
-        let result = FI.sub (FI.of_const arg1) (FI.of_const arg2) in
-        (FI.leq (FI.of_const (Option.get (to_float (sub Up (of_float Nearest arg1) (of_float Nearest arg2))))) result) &&
-        (FI.leq (FI.of_const (Option.get (to_float (sub Down (of_float Nearest arg1) (of_float Nearest arg2))))) result))
-
-  let test_FI_mul =
-    QCheck.Test.make ~name:"test_FI_mul" (QCheck.pair QCheck.float QCheck.float) (fun (arg1, arg2) ->
-        let result = FI.mul (FI.of_const arg1) (FI.of_const arg2) in
-        (FI.leq (FI.of_const (Option.get (to_float (mul Up (of_float Nearest arg1) (of_float Nearest arg2))))) result) &&
-        (FI.leq (FI.of_const (Option.get (to_float (mul Down (of_float Nearest arg1) (of_float Nearest arg2))))) result))
-
-
-  let test_FI_div =
-    QCheck.Test.make ~name:"test_FI_div" (QCheck.pair QCheck.float QCheck.float) (fun (arg1, arg2) ->
-        let result = FI.div (FI.of_const arg1) (FI.of_const arg2) in
-        (FI.leq (FI.of_const (Option.get (to_float (div Up (of_float Nearest arg1) (of_float Nearest arg2))))) result) &&
-        (FI.leq (FI.of_const (Option.get (to_float (div Down (of_float Nearest arg1) (of_float Nearest arg2))))) result))
-
-
-  let test () = [
-    "test_FI_nan" >:: test_FI_nan;
-    "test_FI_add_specific" >:: test_FI_add_specific;
-    "test_FI_sub_specific" >:: test_FI_sub_specific;
-    "test_FI_mul_specific" >:: test_FI_mul_specific;
-    "test_FI_div_specific" >:: test_FI_div_specific;
-    "test_FI_casti2f_specific" >:: test_FI_casti2f_specific;
-    "test_FI_castf2i_specific" >:: test_FI_castf2i_specific;
-    (* "test_FI_castf2f_specific" >::  *)
-    "test_FI_join_specific" >:: test_FI_meet_specific;
-    "test_FI_meet_specific" >:: test_FI_join_specific;
-    "test_FI_meet_specific" >:: test_FI_leq_specific;
-    "test_FI_widen_specific" >:: test_FI_widen_specific;
-    "test_FI_narrow_specific" >:: test_FI_narrow_specific;
-    "test_FI_ArithmeticOnFloatBot" >:: test_FI_ArithmeticOnFloatBot;
-  ]
-
-  let test_qcheck () = QCheck_ounit.to_ounit2_test_list [
-      test_FI_not_bot;
-      test_FI_of_const_not_bot;
-      test_FI_div_zero_result_top;
-      test_FI_accurate_neg;
-      test_FI_lt_xor_ge;
-      test_FI_gt_xor_le;
-      test_FI_eq_xor_ne;
-      test_FI_add;
-      test_FI_sub;
-      test_FI_mul;
-      test_FI_div;
-    ]
-end
-
-module FloatIntervalTest32 = FloatInterval(CFloat)(FloatDomain.F32Interval)
-module FloatIntervalTest64 = FloatInterval(CDouble)(FloatDomain.F64Interval)
-
-let test () =
-  "floatDomainTest" >:::
-  [
-    "float_interval32" >::: FloatIntervalTest32.test ();
-    "float_interval_qcheck32" >::: FloatIntervalTest32.test_qcheck ();
-    "float_interval64" >::: FloatIntervalTest64.test ();
-    "float_interval_qcheck64" >::: FloatIntervalTest64.test_qcheck ();
-  ]
->>>>>>> 78e8ce83
+open Goblint_lib
+open OUnit2
+open FloatOps
+
+module FloatInterval(Float_t: CFloatType)(Domain_t: FloatDomain.FloatDomainBase) =
+struct
+  module FI = Domain_t
+  module IT = IntDomain.IntDomTuple
+
+  let to_float = Float_t.to_float
+  let of_float = Float_t.of_float
+  let add = Float_t.add
+  let sub = Float_t.sub
+  let mul = Float_t.mul
+  let div = Float_t.div
+
+  let pred x = Option.get (to_float (Float_t.pred (of_float Nearest x)))
+  let succ x = Option.get (to_float (Float_t.succ (of_float Nearest x)))
+
+  let fmax = Option.get (to_float Float_t.upper_bound)
+  let fmin = Option.get (to_float Float_t.lower_bound)
+  let fsmall = Option.get (to_float Float_t.smallest)
+
+  let fi_zero = FI.of_const 0.
+  let fi_one = FI.of_const 1.
+  let fi_neg_one = FI.of_const (-.1.)
+  let itb_true = IT.of_int IBool (Big_int_Z.big_int_of_int 1)
+  let itb_false = IT.of_int IBool (Big_int_Z.big_int_of_int 0)
+  let itb_unknown = IT.of_interval IBool (Big_int_Z.big_int_of_int 0, Big_int_Z.big_int_of_int 1)
+
+  let assert_equal v1 v2 =
+    assert_equal ~cmp:FI.equal ~printer:FI.show v1 v2
+
+  let itb_xor v1 v2 = (**returns true, if both IntDomainTuple bool results are either unknown or different *)
+    ((IT.equal v1 itb_unknown) && (IT.equal v2 itb_unknown)) || ((IT.equal v1 itb_true) && (IT.equal v2 itb_false)) || ((IT.equal v1 itb_false) && (IT.equal v2 itb_true))
+
+  (**interval tests *)
+  let test_FI_nan _ =
+    assert_equal (FI.top ()) (FI.of_const Float.nan)
+
+
+  let test_FI_add_specific _ =
+    let (+) = FI.add in
+    let (=) a b = assert_equal b a in
+    begin
+      (FI.of_const (-. 0.)) = fi_zero;
+      fi_zero + fi_one = fi_one;
+      fi_neg_one + fi_one = fi_zero;
+      fi_one + (FI.of_const fmax) = FI.top ();
+      fi_neg_one + (FI.of_const fmin) = FI.top ();
+      fi_neg_one + (FI.of_const fmax) = (FI.of_interval ((pred fmax), fmax));
+      fi_one + (FI.of_const fmin) = (FI.of_interval (fmin, succ fmin));
+      FI.top () + FI.top () = FI.top ();
+      (FI.of_const fmin) + (FI.of_const fmax) = fi_zero;
+      (FI.of_const fsmall) + (FI.of_const fsmall) = FI.of_const (fsmall +. fsmall);
+      let one_plus_fsmall = Option.get (to_float (Float_t.add Up (Float_t.of_float Up 1.) Float_t.smallest)) in
+      (FI.of_const fsmall) + (FI.of_const 1.) = FI.of_interval (1., one_plus_fsmall);
+      (FI.of_interval (1., 2.)) + (FI.of_interval (2., 3.)) = FI.of_interval (3., 5.);
+      (FI.of_interval (-. 2., 3.)) + (FI.of_interval (-. 100., 20.)) = FI.of_interval (-. 102., 23.);
+    end
+
+  let test_FI_sub_specific _ =
+    let (-) = FI.sub in
+    let (=) a b = assert_equal b a in
+    begin
+      fi_zero - fi_one = fi_neg_one;
+      fi_neg_one - fi_one = FI.of_const (-. 2.);
+      fi_one - (FI.of_const fmin) = FI.top ();
+      fi_neg_one - (FI.of_const fmax) = FI.top ();
+      (FI.of_const fmax) - fi_one = (FI.of_interval ((pred fmax), fmax));
+      (FI.of_const fmin) - fi_neg_one = (FI.of_interval (fmin, succ fmin));
+      FI.top () - FI.top () = FI.top ();
+      (FI.of_const fmax) - (FI.of_const fmax) = fi_zero;
+      (FI.of_const fsmall) - (FI.of_const fsmall) = fi_zero;
+      (FI.of_const fsmall) - (FI.of_const 1.) = FI.of_interval (-. 1., succ (-. 1.));
+      (FI.of_interval (-. 2., 3.)) - (FI.of_interval (-. 100., 20.)) = FI.of_interval (-. 22., 103.);
+      (FI.of_const (-. 0.)) - fi_zero = fi_zero
+    end
+
+  let test_FI_mul_specific _ =
+    let ( * ) = FI.mul in
+    let (=) a b = assert_equal b a in
+    begin
+      fi_zero * fi_one = fi_zero;
+      (FI.of_const 2.) * (FI.of_const fmin) = FI.top ();
+      (FI.of_const 2.) * (FI.of_const fmax) = FI.top ();
+      (FI.of_const fsmall) * (FI.of_const fmax) = FI.of_const (fsmall *. fmax);
+      FI.top () * FI.top () = FI.top ();
+      (FI.of_const fmax) * fi_zero = fi_zero;
+      (FI.of_const fsmall) * fi_zero = fi_zero;
+      (FI.of_const fsmall) * fi_one = FI.of_const fsmall;
+      (FI.of_const fmax) * fi_one = FI.of_const fmax;
+      (FI.of_const 2.) * (FI.of_const 0.5) = fi_one;
+      (FI.of_interval (-. 2., 3.)) * (FI.of_interval (-. 100., 20.)) = FI.of_interval (-. 300., 200.);
+
+      let up = if Float_t.name <> "float" then succ 1.00000000000000222 else succ (succ 1.00000000000000111 *. succ 1.00000000000000111) in
+      begin
+        (FI.of_const 1.00000000000000111) * (FI.of_const 1.00000000000000111) = FI.of_interval (1.00000000000000222 , up);
+        (FI.of_const (-. 1.00000000000000111)) * (FI.of_const 1.00000000000000111) = FI.of_interval (-. up, -. 1.00000000000000222)
+      end
+    end
+
+  let test_FI_div_specific _ =
+    let (/) = FI.div in
+    let (=) a b = assert_equal b a in
+    begin
+      fi_zero / fi_one = fi_zero;
+      (FI.of_const 2.) / fi_zero = FI.top ();
+      fi_zero / fi_zero = FI.top ();
+      (FI.of_const fmax) / (FI.of_const fsmall) = FI.top ();
+      (FI.of_const fmin) / (FI.of_const fsmall) = FI.top ();
+      FI.top () / FI.top () = FI.top ();
+      fi_zero / fi_one = fi_zero;
+      (FI.of_const fsmall) / fi_one = FI.of_const fsmall;
+      (FI.of_const fsmall) / (FI.of_const fsmall) = fi_one;
+      (FI.of_const fmax) / (FI.of_const fmax) = fi_one;
+      (FI.of_const fmax) / fi_one = FI.of_const fmax;
+      (FI.of_const 2.) / (FI.of_const 0.5) = (FI.of_const 4.);
+      (FI.of_const 4.) / (FI.of_const 2.) = (FI.of_const 2.);
+      (FI.of_interval (-. 2., 3.)) / (FI.of_interval (-. 100., 20.)) = FI.top ();
+      (FI.of_interval (6., 10.)) / (FI.of_interval (2., 3.)) = (FI.of_interval (2., 5.));
+
+      (FI.of_const 1.) / (FI.of_const 3.) = (FI.of_interval (pred 0.333333333333333370340767487505, 0.333333333333333370340767487505));
+      (FI.of_const (-. 1.)) / (FI.of_const 3.) = (FI.of_interval (-. 0.333333333333333370340767487505, succ (-. 0.333333333333333370340767487505)))
+    end
+
+  let test_FI_casti2f_specific _ =
+    let cast_bool a b =
+      assert_equal b (FI.of_int (IT.of_int IBool (Big_int_Z.big_int_of_int a))) in
+    begin
+      cast_bool 0 fi_zero;
+      cast_bool 1 fi_one
+    end;
+    let cast a b = assert_equal b (FI.of_int a) in
+    begin
+      GobConfig.set_bool "ana.int.interval" true;
+      cast (IT.top_of IInt) (FI.of_interval (-2147483648.,2147483647.));
+      cast (IT.top_of IBool) (FI.of_interval (0., 1.));
+      cast (IT.of_int IInt Big_int_Z.zero_big_int) fi_zero;
+      cast (IT.of_int IInt Big_int_Z.unit_big_int) fi_one;
+      cast (IT.of_interval IUChar (Big_int_Z.big_int_of_int 0, Big_int_Z.big_int_of_int 128)) (FI.of_interval (0., 128.));
+      cast (IT.of_interval IChar (Big_int_Z.big_int_of_int (-8), Big_int_Z.big_int_of_int (-1))) (FI.of_interval (-. 8., - 1.));
+      cast (IT.of_interval IUInt (Big_int_Z.big_int_of_int 2, Big_int_Z.big_int_of_int 100)) (FI.of_interval (2., 100.));
+      cast (IT.of_interval IInt (Big_int_Z.big_int_of_int (- 100), Big_int_Z.big_int_of_int 100)) (FI.of_interval (-. 100., 100.));
+      cast (IT.of_interval IUShort (Big_int_Z.big_int_of_int 2, Big_int_Z.big_int_of_int 100)) (FI.of_interval (2., 100.));
+      cast (IT.of_interval IShort (Big_int_Z.big_int_of_int (- 100), Big_int_Z.big_int_of_int 100)) (FI.of_interval (-. 100., 100.));
+
+      cast (IT.of_interval IULong (Big_int_Z.zero_big_int, Big_int_Z.big_int_of_int64 Int64.max_int)) (FI.of_interval (0., 9223372036854775807.));
+      cast (IT.of_interval IULong (Big_int_Z.zero_big_int, Big_int_Z.big_int_of_int64 (9223372036854775806L))) (FI.of_interval (0., 9223372036854775807.));
+      cast (IT.of_interval ILong (Big_int_Z.big_int_of_int64 Int64.min_int, Big_int_Z.zero_big_int)) (FI.of_interval (-. 9223372036854775808., 0.));
+      cast (IT.of_interval ILong (Big_int_Z.big_int_of_int (- 100), Big_int_Z.big_int_of_int 100)) (FI.of_interval (-. 100., 100.));
+      cast (IT.of_interval IULongLong (Big_int_Z.zero_big_int, Big_int_Z.big_int_of_int64 Int64.max_int)) (FI.of_interval (0., 9223372036854775807.));
+      cast (IT.of_interval IULongLong (Big_int_Z.zero_big_int, Big_int_Z.big_int_of_int64 (9223372036854775806L))) (FI.of_interval (0., 9223372036854775807.));
+      cast (IT.of_interval ILongLong (Big_int_Z.big_int_of_int64 Int64.min_int, Big_int_Z.zero_big_int)) (FI.of_interval (-. 9223372036854775808., 0.));
+      cast (IT.of_interval ILongLong (Big_int_Z.big_int_of_int (- 100), Big_int_Z.big_int_of_int 100)) (FI.of_interval (-. 100., 100.));
+      GobConfig.set_bool "ana.int.interval" false;
+    end
+
+  let test_FI_castf2i_specific _ =
+    let cast ikind a b =
+      OUnit2.assert_equal ~cmp:IT.equal ~printer:IT.show b (FI.to_int ikind a) in
+    begin
+      GobConfig.set_bool "ana.int.interval" true;
+      cast IInt (FI.of_interval (-2147483648.,2147483647.)) (IT.top_of IInt);
+      cast IInt (FI.of_interval (-9999999999.,9999999999.)) (IT.top_of IInt);
+      cast IInt (FI.of_interval (-10.1,20.9)) (IT.of_interval IInt ( Big_int_Z.big_int_of_int (-10),  Big_int_Z.big_int_of_int 20));
+      cast IBool (FI.of_interval (0.,1.)) (IT.top_of IBool);
+      cast IBool (FI.of_interval (-9999999999.,9999999999.)) (IT.top_of IBool);
+      cast IBool fi_one (IT.of_bool IBool true);
+      cast IBool fi_zero (IT.of_bool IBool false);
+
+      cast IUChar (FI.of_interval (0.123, 128.999)) (IT.of_interval IUChar (Big_int_Z.big_int_of_int 0, Big_int_Z.big_int_of_int 128));
+      cast IChar (FI.of_interval (-. 8.0000000, 127.)) (IT.of_interval IChar (Big_int_Z.big_int_of_int (-8), Big_int_Z.big_int_of_int 127));
+      cast IUInt (FI.of_interval (2., 100.)) (IT.of_interval IUInt (Big_int_Z.big_int_of_int 2, Big_int_Z.big_int_of_int 100));
+      cast IInt (FI.of_interval (-. 100.2, 100.1)) (IT.of_interval IInt (Big_int_Z.big_int_of_int (- 100), Big_int_Z.big_int_of_int 100));
+      cast IUShort (FI.of_interval (2., 100.)) (IT.of_interval IUShort (Big_int_Z.big_int_of_int 2, Big_int_Z.big_int_of_int 100));
+      cast IShort (FI.of_interval (-. 100., 100.)) (IT.of_interval IShort (Big_int_Z.big_int_of_int (- 100), Big_int_Z.big_int_of_int 100));
+
+      cast IULong (FI.of_interval (0., 9223372036854775808.)) (IT.of_interval IULong (Big_int_Z.zero_big_int, Big_int_Z.big_int_of_string "9223372036854775808"));
+      cast ILong (FI.of_interval (-. 9223372036854775808., 0.)) (IT.of_interval ILong (Big_int_Z.big_int_of_string "-9223372036854775808", Big_int_Z.zero_big_int));
+      cast ILong (FI.of_interval (-. 100.99999, 100.99999)) (IT.of_interval ILong (Big_int_Z.big_int_of_int (- 100), Big_int_Z.big_int_of_int 100));
+      cast IULongLong (FI.of_interval (0., 9223372036854775808.)) (IT.of_interval IULongLong (Big_int_Z.zero_big_int, Big_int_Z.big_int_of_string "9223372036854775808"));
+      cast ILongLong (FI.of_interval (-. 9223372036854775808., 0.)) (IT.of_interval ILongLong ((Big_int_Z.big_int_of_string "-9223372036854775808"), Big_int_Z.zero_big_int));
+      cast ILongLong  (FI.of_interval (-. 100., 100.)) (IT.of_interval ILongLong (Big_int_Z.big_int_of_int (- 100), Big_int_Z.big_int_of_int 100));
+      GobConfig.set_bool "ana.int.interval" false;
+    end
+
+  let test_FI_meet_specific _ =
+    let check_meet a b c =
+      assert_equal c (FI.meet a b) in
+    begin
+      check_meet (FI.top ()) (FI.top ()) (FI.top ());
+      check_meet (FI.top ()) fi_one fi_one;
+      check_meet fi_zero fi_one (FI.bot ());
+      check_meet (FI.of_interval (0., 10.)) (FI.of_interval (5., 20.)) (FI.of_interval (5., 10.));
+    end
+
+  let test_FI_join_specific _ =
+    let check_join a b c =
+      assert_equal c (FI.join a b) in
+    begin
+      check_join (FI.top ()) (FI.top ()) (FI.top ());
+      check_join (FI.top ()) fi_one (FI.top ());
+      check_join (FI.of_interval (0., 10.)) (FI.of_interval (5., 20.)) (FI.of_interval (0., 20.));
+    end
+
+  let test_FI_leq_specific _ =
+    let check_leq flag a b =
+      OUnit2.assert_equal flag (FI.leq a b) in
+    begin
+      check_leq true (FI.top ()) (FI.top ());
+      check_leq true fi_one fi_one;
+      check_leq false fi_one fi_zero;
+      check_leq true (FI.of_interval (5., 20.)) (FI.of_interval (0., 20.));
+      check_leq false (FI.of_interval (0., 20.)) (FI.of_interval (5., 20.));
+      check_leq true (FI.of_interval (1., 19.)) (FI.of_interval (0., 20.));
+      check_leq false (FI.of_interval (0., 20.)) (FI.of_interval (20.0001, 20.0002));
+    end
+
+  let test_FI_widen_specific _ =
+    let check_widen a b c =
+      assert_equal c (FI.widen a b) in
+    begin
+      check_widen (FI.top ()) (FI.top ()) (FI.top ());
+      check_widen fi_zero (FI.top ()) (FI.top ());
+      check_widen (FI.top ()) fi_one (FI.top ());
+      check_widen fi_zero fi_one (FI.of_interval (0., fmax));
+      check_widen fi_one fi_zero (FI.of_interval (fmin, 1.));
+      check_widen fi_one (FI.of_interval (0., 2.)) (FI.of_interval (fmin, fmax));
+    end
+
+  let test_FI_narrow_specific _ =
+    let check_narrow a b c =
+      assert_equal c (FI.narrow a b) in
+    begin
+      check_narrow (FI.top ()) (FI.top ()) (FI.top ());
+      check_narrow fi_zero (FI.top ()) fi_zero;
+      check_narrow (FI.top ()) fi_zero fi_zero;
+      check_narrow fi_zero fi_one fi_zero;
+    end
+
+  let test_FI_ArithmeticOnFloatBot _ =
+    begin
+      assert_raises (FloatDomain.ArithmeticOnFloatBot ("minimal "^(FI.show (FI.bot ())))) (fun() -> (FI.minimal (FI.bot ())));
+      assert_raises (FloatDomain.ArithmeticOnFloatBot ("to_int "^(FI.show (FI.bot ())))) (fun() -> (FI.to_int IInt (FI.bot ())));
+      assert_raises (FloatDomain.ArithmeticOnFloatBot ((FI.show (FI.bot ()))^" op "^(FI.show fi_zero))) (fun() -> (FI.add (FI.bot ()) fi_zero));
+      assert_raises (FloatDomain.ArithmeticOnFloatBot ((FI.show (FI.bot ()))^" op "^(FI.show fi_zero))) (fun() -> (FI.lt (FI.bot ()) fi_zero));
+      assert_raises (FloatDomain.ArithmeticOnFloatBot ("unop "^(FI.show (FI.bot ())))) (fun() -> (FI.acos (FI.bot ())));
+    end
+
+  (**interval tests using QCheck arbitraries *)
+  let test_FI_not_bot =
+    QCheck.Test.make ~name:"test_FI_not_bot" (FI.arbitrary ()) (fun arg ->
+        not (FI.is_bot arg))
+
+  let test_FI_of_const_not_bot =
+    QCheck.Test.make ~name:"test_FI_of_const_not_bot" QCheck.float (fun arg ->
+        not (FI.is_bot (FI.of_const arg)))
+
+  let test_FI_div_zero_result_top =
+    QCheck.Test.make ~name:"test_FI_div_zero_result_top" (FI.arbitrary ()) (fun arg ->
+        FI.is_top (FI.div arg (FI.of_const 0.)))
+
+  let test_FI_accurate_neg =
+    QCheck.Test.make ~name:"test_FI_accurate_neg" QCheck.float (fun arg ->
+        FI.equal (FI.of_const (-.arg)) (FI.neg (FI.of_const arg)))
+
+  let test_FI_lt_xor_ge =
+    QCheck.Test.make ~name:"test_FI_lt_xor_ge" (QCheck.pair (FI.arbitrary ()) (FI.arbitrary ())) (fun (arg1, arg2) ->
+        itb_xor (FI.lt arg1 arg2) (FI.ge arg1 arg2))
+
+  let test_FI_gt_xor_le =
+    QCheck.Test.make ~name:"test_FI_lt_xor_ge" (QCheck.pair (FI.arbitrary ()) (FI.arbitrary ())) (fun (arg1, arg2) ->
+        itb_xor (FI.gt arg1 arg2) (FI.le arg1 arg2))
+
+  let test_FI_eq_xor_ne =
+    QCheck.Test.make ~name:"test_FI_lt_xor_ge" (QCheck.pair (FI.arbitrary ()) (FI.arbitrary ())) (fun (arg1, arg2) ->
+        itb_xor (FI.eq arg1 arg2) (FI.ne arg1 arg2))
+
+  let test_FI_add =
+    QCheck.Test.make ~name:"test_FI_add" (QCheck.pair QCheck.float QCheck.float) (fun (arg1, arg2) ->
+        let result = FI.add (FI.of_const arg1) (FI.of_const arg2) in
+        (FI.leq (FI.of_const (Option.get (to_float (add Up (of_float Nearest arg1) (of_float Nearest arg2))))) result) &&
+        (FI.leq (FI.of_const (Option.get (to_float (add Down (of_float Nearest arg1) (of_float Nearest arg2))))) result))
+
+  let test_FI_sub =
+    QCheck.Test.make ~name:"test_FI_sub" (QCheck.pair QCheck.float QCheck.float) (fun (arg1, arg2) ->
+        let result = FI.sub (FI.of_const arg1) (FI.of_const arg2) in
+        (FI.leq (FI.of_const (Option.get (to_float (sub Up (of_float Nearest arg1) (of_float Nearest arg2))))) result) &&
+        (FI.leq (FI.of_const (Option.get (to_float (sub Down (of_float Nearest arg1) (of_float Nearest arg2))))) result))
+
+  let test_FI_mul =
+    QCheck.Test.make ~name:"test_FI_mul" (QCheck.pair QCheck.float QCheck.float) (fun (arg1, arg2) ->
+        let result = FI.mul (FI.of_const arg1) (FI.of_const arg2) in
+        (FI.leq (FI.of_const (Option.get (to_float (mul Up (of_float Nearest arg1) (of_float Nearest arg2))))) result) &&
+        (FI.leq (FI.of_const (Option.get (to_float (mul Down (of_float Nearest arg1) (of_float Nearest arg2))))) result))
+
+
+  let test_FI_div =
+    QCheck.Test.make ~name:"test_FI_div" (QCheck.pair QCheck.float QCheck.float) (fun (arg1, arg2) ->
+        let result = FI.div (FI.of_const arg1) (FI.of_const arg2) in
+        (FI.leq (FI.of_const (Option.get (to_float (div Up (of_float Nearest arg1) (of_float Nearest arg2))))) result) &&
+        (FI.leq (FI.of_const (Option.get (to_float (div Down (of_float Nearest arg1) (of_float Nearest arg2))))) result))
+
+
+  let test () = [
+    "test_FI_nan" >:: test_FI_nan;
+    "test_FI_add_specific" >:: test_FI_add_specific;
+    "test_FI_sub_specific" >:: test_FI_sub_specific;
+    "test_FI_mul_specific" >:: test_FI_mul_specific;
+    "test_FI_div_specific" >:: test_FI_div_specific;
+    "test_FI_casti2f_specific" >:: test_FI_casti2f_specific;
+    "test_FI_castf2i_specific" >:: test_FI_castf2i_specific;
+    (* "test_FI_castf2f_specific" >::  *)
+    "test_FI_join_specific" >:: test_FI_meet_specific;
+    "test_FI_meet_specific" >:: test_FI_join_specific;
+    "test_FI_meet_specific" >:: test_FI_leq_specific;
+    "test_FI_widen_specific" >:: test_FI_widen_specific;
+    "test_FI_narrow_specific" >:: test_FI_narrow_specific;
+    "test_FI_ArithmeticOnFloatBot" >:: test_FI_ArithmeticOnFloatBot;
+  ]
+
+  let test_qcheck () = QCheck_ounit.to_ounit2_test_list [
+      test_FI_not_bot;
+      test_FI_of_const_not_bot;
+      test_FI_div_zero_result_top;
+      test_FI_accurate_neg;
+      test_FI_lt_xor_ge;
+      test_FI_gt_xor_le;
+      test_FI_eq_xor_ne;
+      test_FI_add;
+      test_FI_sub;
+      test_FI_mul;
+      test_FI_div;
+    ]
+end
+
+module FloatIntervalTest32 = FloatInterval(CFloat)(FloatDomain.F32Interval)
+module FloatIntervalTest64 = FloatInterval(CDouble)(FloatDomain.F64Interval)
+
+let test () =
+  "floatDomainTest" >:::
+  [
+    "float_interval32" >::: FloatIntervalTest32.test ();
+    "float_interval_qcheck32" >::: FloatIntervalTest32.test_qcheck ();
+    "float_interval64" >::: FloatIntervalTest64.test ();
+    "float_interval_qcheck64" >::: FloatIntervalTest64.test_qcheck ();
+  ]
+